/*
 * Copyright 2022, TeamDev. All rights reserved.
 *
 * Licensed under the Apache License, Version 2.0 (the "License");
 * you may not use this file except in compliance with the License.
 * You may obtain a copy of the License at
 *
 * http://www.apache.org/licenses/LICENSE-2.0
 *
 * Redistribution and use in source and/or binary forms, with or without
 * modification, must retain the above copyright notice and the following
 * disclaimer.
 *
 * THIS SOFTWARE IS PROVIDED BY THE COPYRIGHT HOLDERS AND CONTRIBUTORS
 * "AS IS" AND ANY EXPRESS OR IMPLIED WARRANTIES, INCLUDING, BUT NOT
 * LIMITED TO, THE IMPLIED WARRANTIES OF MERCHANTABILITY AND FITNESS FOR
 * A PARTICULAR PURPOSE ARE DISCLAIMED. IN NO EVENT SHALL THE COPYRIGHT
 * OWNER OR CONTRIBUTORS BE LIABLE FOR ANY DIRECT, INDIRECT, INCIDENTAL,
 * SPECIAL, EXEMPLARY, OR CONSEQUENTIAL DAMAGES (INCLUDING, BUT NOT
 * LIMITED TO, PROCUREMENT OF SUBSTITUTE GOODS OR SERVICES; LOSS OF USE,
 * DATA, OR PROFITS; OR BUSINESS INTERRUPTION) HOWEVER CAUSED AND ON ANY
 * THEORY OF LIABILITY, WHETHER IN CONTRACT, STRICT LIABILITY, OR TORT
 * (INCLUDING NEGLIGENCE OR OTHERWISE) ARISING IN ANY WAY OUT OF THE USE
 * OF THIS SOFTWARE, EVEN IF ADVISED OF THE POSSIBILITY OF SUCH DAMAGE.
 */

package io.spine.internal.dependency

import org.gradle.api.plugins.ExtensionAware
import org.gradle.kotlin.dsl.extra

/**
 * Dependencies on Spine modules.
 *
 * @constructor
 * Creates a new instance of `Spine` taking the property values
 * of versions from the given project's extra properties.
 */
@Suppress("unused")
class Spine(p: ExtensionAware) {

    /**
     * Default versions for the modules of Spine, unless they are
     * configured in `versions.gradle.kts`.
     */
    object DefaultVersion {

        /**
         * The version of ProtoData to be used in the project.
         *
         * We do it here instead of `versions.gradle.kts` because we later use
         * it in a `plugins` section in a build script.
         *
         * This version cannot be re-defined via `version.gradle.kts` like versions
         * of other subprojects like [base] or [core]. So, if you want to use another version,
         * please update this value in your `buildSrc.
         *
         * Development of ProtoData uses custom convention for using custom version
         * of ProtoData in its integration tests. Please see `ProtoData/version.gradle.kts`
         * for details.
         *
         * @see [ProtoData]
         */
<<<<<<< HEAD
        const val protoData = "0.3.0"
=======
        const val protoData = "0.6.1"
>>>>>>> 495f210a

        /**
         * The default version of `base` to use.
         * @see [Spine.base]
         */
        const val base = "2.0.0-SNAPSHOT.145"

        /**
         * The default version of `core-java` to use.
         * @see [Spine.CoreJava.client]
         * @see [Spine.CoreJava.server]
         */
        const val core = "2.0.0-SNAPSHOT.122"

        /**
         * The version of `model-compiler` to use.
         * @see [Spine.modelCompiler]
         */
        const val mc = "2.0.0-SNAPSHOT.130"

        /**
         * The version of `mc-java` to use.
         */
        const val mcJava = "2.0.0-SNAPSHOT.131"

        /**
         * The version of `base-types` to use.
         * @see [Spine.baseTypes]
         */
        const val baseTypes = "2.0.0-SNAPSHOT.113"

        /**
         * The version of `time` to use.
         * @see [Spine.time]
         */
        const val time = "2.0.0-SNAPSHOT.121"

        /**
         * The version of `change` to use.
         * @see [Spine.change]
         */
        const val change = "2.0.0-SNAPSHOT.118"

        /**
         * The version of `text` to use.
         *
         * @see Spine.text
         */
        const val text = "2.0.0-SNAPSHOT.2"

        /**
         * The version of `tool-base` to use.
         * @see [Spine.toolBase]
         */
        const val toolBase = "2.0.0-SNAPSHOT.155"

        /**
         * The version of `validation` to use.
         * @see [Spine.validation]
         */
        const val validation = "2.0.0-SNAPSHOT.80"

        /**
         * The version of Javadoc Tools to use.
         * @see [Spine.javadocTools]
         */
        const val javadocTools = "2.0.0-SNAPSHOT.75"
    }

    companion object {
        const val group = "io.spine"
        const val toolsGroup = "io.spine.tools"

        /**
         * The version of ProtoData to be used in the project.
         *
         * We do it here instead of `versions.gradle.kts` because we later use
         * it in a `plugins` section in a build script.
         *
         * @see [ProtoData]
         */
        const val protoDataVersion = DefaultVersion.protoData
    }

    val base = "$group:spine-base:${p.baseVersion}"
    val baseTypes = "$group:spine-base-types:${p.baseTypesVersion}"
    val time = "$group:spine-time:${p.timeVersion}"
    val change = "$group:spine-change:${p.changeVersion}"
    val text = "$group:spine-text:${p.textVersion}"

    val testlib = "$toolsGroup:spine-testlib:${p.baseVersion}"
    val testUtilTime = "$toolsGroup:spine-testutil-time:${p.timeVersion}"
    val toolBase = "$toolsGroup:spine-tool-base:${p.toolBaseVersion}"
    val pluginBase = "$toolsGroup:spine-plugin-base:${p.toolBaseVersion}"
    val pluginTestlib = "$toolsGroup:spine-plugin-testlib:${p.toolBaseVersion}"
    val modelCompiler = "$toolsGroup:spine-model-compiler:${p.mcVersion}"

    /**
     * Coordinates of the McJava plugin bundle which uses version of the bundle
     * from [ExtensionAware.mcJavaVersion] property.
     *
     * This property and [ExtensionAware.mcJavaVersion] are deprecated because
     * we discourage using versions of Spine components outside of this dependency
     * object class.
     */
    @Deprecated(message = "Please use `McJava.pluginLib` instead")
    @Suppress("DEPRECATION")
    val mcJavaPlugin = "$toolsGroup:spine-mc-java-plugins:${p.mcJavaVersion}:all"

    object McJava {
        const val version = DefaultVersion.mcJava
        const val pluginId = "io.spine.mc-java"
        const val pluginLib = "$toolsGroup:spine-mc-java-plugins:${version}:all"
    }

    /**
     *  Does not allow re-definition via a project property.
     *  Please change [DefaultVersion.javadocTools].
     */
    val javadocTools = "$toolsGroup::${DefaultVersion.javadocTools}"

    @Deprecated("Please use `validation.runtime`", replaceWith = ReplaceWith("validation.runtime"))
    val validate = "$group:spine-validate:${p.baseVersion}"

    val validation = Validation(p)

    val coreJava = CoreJava(p)
    val client = coreJava.client // Added for brevity.
    val server = coreJava.server // Added for brevity.

    private val ExtensionAware.baseVersion: String
        get() = "baseVersion".asExtra(this, DefaultVersion.base)

    private val ExtensionAware.baseTypesVersion: String
        get() = "baseTypesVersion".asExtra(this, DefaultVersion.baseTypes)

    private val ExtensionAware.timeVersion: String
        get() = "timeVersion".asExtra(this, DefaultVersion.time)

    private val ExtensionAware.changeVersion: String
        get() = "changeVersion".asExtra(this, DefaultVersion.change)

    private val ExtensionAware.textVersion: String
        get() = "textVersion".asExtra(this, DefaultVersion.text)

    private val ExtensionAware.mcVersion: String
        get() = "mcVersion".asExtra(this, DefaultVersion.mc)

    @Deprecated(message = "Please use `Spine.McJava` dependency object instead.")
    private val ExtensionAware.mcJavaVersion: String
        get() = "mcJavaVersion".asExtra(this, DefaultVersion.mcJava)

    private val ExtensionAware.toolBaseVersion: String
        get() = "toolBaseVersion".asExtra(this, DefaultVersion.toolBase)

    /**
     * Dependencies on Spine validation modules.
     *
     * See [`SpineEventEngine/validation`](https://github.com/SpineEventEngine/validation/).
     */
    class Validation(p: ExtensionAware) {
        companion object {
            const val group = "io.spine.validation"
        }
        val runtime = "$group:spine-validation-java-runtime:${p.validationVersion}"
        val java = "$group:spine-validation-java:${p.validationVersion}"
        val model = "$group:spine-validation-model:${p.validationVersion}"
        val config = "$group:spine-validation-configuration:${p.validationVersion}"

        private val ExtensionAware.validationVersion: String
            get() = "validationVersion".asExtra(this, DefaultVersion.validation)
    }

    /**
     * Dependencies on ProtoData modules.
     *
     * See [`SpineEventEngine/ProtoData`](https://github.com/SpineEventEngine/ProtoData/).
     */
    object ProtoData {
        const val group = "io.spine.protodata"
        const val version = protoDataVersion
        const val compiler = "$group:protodata-compiler:$version"

        const val codegenJava = "io.spine.protodata:protodata-codegen-java:$version"

        const val pluginId = "io.spine.protodata"
        const val pluginLib = "${Spine.group}:protodata:$version"
    }

    /**
     * Dependencies on `core-java` modules.
     *
     * See [`SpineEventEngine/core-java`](https://github.com/SpineEventEngine/core-java/).
     */
    class CoreJava(p: ExtensionAware) {
        val core = "$group:spine-core:${p.coreVersion}"
        val client = "$group:spine-client:${p.coreVersion}"
        val server = "$group:spine-server:${p.coreVersion}"
        val testUtilServer = "$toolsGroup:spine-testutil-server:${p.coreVersion}"

        private val ExtensionAware.coreVersion: String
            get() = "coreVersion".asExtra(this, DefaultVersion.core)
    }
}

/**
 * Obtains the value of the extension property named as this string from the given project.
 *
 * @param p the project declaring extension properties
 * @param defaultValue
 *         the default value to return, if the project does not have such a property.
 *         If `null` then rely on the property declaration, even if this would cause an error.
 */
private fun String.asExtra(p: ExtensionAware, defaultValue: String? = null): String {
    return if (p.extra.has(this) || defaultValue == null) {
        p.extra[this] as String
    } else {
        defaultValue
    }
}<|MERGE_RESOLUTION|>--- conflicted
+++ resolved
@@ -61,11 +61,7 @@
          *
          * @see [ProtoData]
          */
-<<<<<<< HEAD
-        const val protoData = "0.3.0"
-=======
         const val protoData = "0.6.1"
->>>>>>> 495f210a
 
         /**
          * The default version of `base` to use.
