/*
 * Copyright 2023, TeamDev. All rights reserved.
 *
 * Licensed under the Apache License, Version 2.0 (the "License");
 * you may not use this file except in compliance with the License.
 * You may obtain a copy of the License at
 *
 * http://www.apache.org/licenses/LICENSE-2.0
 *
 * Redistribution and use in source and/or binary forms, with or without
 * modification, must retain the above copyright notice and the following
 * disclaimer.
 *
 * THIS SOFTWARE IS PROVIDED BY THE COPYRIGHT HOLDERS AND CONTRIBUTORS
 * "AS IS" AND ANY EXPRESS OR IMPLIED WARRANTIES, INCLUDING, BUT NOT
 * LIMITED TO, THE IMPLIED WARRANTIES OF MERCHANTABILITY AND FITNESS FOR
 * A PARTICULAR PURPOSE ARE DISCLAIMED. IN NO EVENT SHALL THE COPYRIGHT
 * OWNER OR CONTRIBUTORS BE LIABLE FOR ANY DIRECT, INDIRECT, INCIDENTAL,
 * SPECIAL, EXEMPLARY, OR CONSEQUENTIAL DAMAGES (INCLUDING, BUT NOT
 * LIMITED TO, PROCUREMENT OF SUBSTITUTE GOODS OR SERVICES; LOSS OF USE,
 * DATA, OR PROFITS; OR BUSINESS INTERRUPTION) HOWEVER CAUSED AND ON ANY
 * THEORY OF LIABILITY, WHETHER IN CONTRACT, STRICT LIABILITY, OR TORT
 * (INCLUDING NEGLIGENCE OR OTHERWISE) ARISING IN ANY WAY OUT OF THE USE
 * OF THIS SOFTWARE, EVEN IF ADVISED OF THE POSSIBILITY OF SUCH DAMAGE.
 */

package io.spine.internal.dependency

// https://github.com/grpc/grpc-java
@Suppress("unused", "ConstPropertyName")
object Grpc {
    @Suppress("MemberVisibilityCanBePrivate")
<<<<<<< HEAD
    const val version        = "1.56.1"
=======
    const val version        = "1.57.0"
>>>>>>> 281cd6dd
    const val api            = "io.grpc:grpc-api:${version}"
    const val auth           = "io.grpc:grpc-auth:${version}"
    const val core           = "io.grpc:grpc-core:${version}"
    const val context        = "io.grpc:grpc-context:${version}"
    const val stub           = "io.grpc:grpc-stub:${version}"
    const val okHttp         = "io.grpc:grpc-okhttp:${version}"
    const val protobuf       = "io.grpc:grpc-protobuf:${version}"
    const val protobufLite   = "io.grpc:grpc-protobuf-lite:${version}"
    const val netty          = "io.grpc:grpc-netty:${version}"
    const val nettyShaded    = "io.grpc:grpc-netty-shaded:${version}"

    object ProtocPlugin {
        const val id = "grpc"
        const val artifact = "io.grpc:protoc-gen-grpc-java:${version}"
    }
}<|MERGE_RESOLUTION|>--- conflicted
+++ resolved
@@ -30,11 +30,7 @@
 @Suppress("unused", "ConstPropertyName")
 object Grpc {
     @Suppress("MemberVisibilityCanBePrivate")
-<<<<<<< HEAD
-    const val version        = "1.56.1"
-=======
     const val version        = "1.57.0"
->>>>>>> 281cd6dd
     const val api            = "io.grpc:grpc-api:${version}"
     const val auth           = "io.grpc:grpc-auth:${version}"
     const val core           = "io.grpc:grpc-core:${version}"
