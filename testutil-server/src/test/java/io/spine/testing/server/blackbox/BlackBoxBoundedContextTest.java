/*
 * Copyright 2019, TeamDev. All rights reserved.
 *
 * Redistribution and use in source and/or binary forms, with or without
 * modification, must retain the above copyright notice and the following
 * disclaimer.
 *
 * THIS SOFTWARE IS PROVIDED BY THE COPYRIGHT HOLDERS AND CONTRIBUTORS
 * "AS IS" AND ANY EXPRESS OR IMPLIED WARRANTIES, INCLUDING, BUT NOT
 * LIMITED TO, THE IMPLIED WARRANTIES OF MERCHANTABILITY AND FITNESS FOR
 * A PARTICULAR PURPOSE ARE DISCLAIMED. IN NO EVENT SHALL THE COPYRIGHT
 * OWNER OR CONTRIBUTORS BE LIABLE FOR ANY DIRECT, INDIRECT, INCIDENTAL,
 * SPECIAL, EXEMPLARY, OR CONSEQUENTIAL DAMAGES (INCLUDING, BUT NOT
 * LIMITED TO, PROCUREMENT OF SUBSTITUTE GOODS OR SERVICES; LOSS OF USE,
 * DATA, OR PROFITS; OR BUSINESS INTERRUPTION) HOWEVER CAUSED AND ON ANY
 * THEORY OF LIABILITY, WHETHER IN CONTRACT, STRICT LIABILITY, OR TORT
 * (INCLUDING NEGLIGENCE OR OTHERWISE) ARISING IN ANY WAY OUT OF THE USE
 * OF THIS SOFTWARE, EVEN IF ADVISED OF THE POSSIBILITY OF SUCH DAMAGE.
 */

package io.spine.testing.server.blackbox;

import com.google.common.collect.ImmutableList;
import com.google.common.collect.ImmutableSet;
import com.google.common.truth.IterableSubject;
import io.spine.core.UserId;
import io.spine.server.BoundedContextBuilder;
import io.spine.server.DefaultRepository;
import io.spine.server.commandbus.CommandDispatcher;
import io.spine.server.entity.Repository;
import io.spine.server.event.EventDispatcher;
import io.spine.server.event.EventEnricher;
import io.spine.server.projection.ProjectionRepository;
import io.spine.server.type.CommandClass;
import io.spine.testing.server.blackbox.command.BbCreateProject;
import io.spine.testing.server.blackbox.command.BbRegisterCommandDispatcher;
import io.spine.testing.server.blackbox.event.BbAssigneeAdded;
import io.spine.testing.server.blackbox.event.BbAssigneeRemoved;
import io.spine.testing.server.blackbox.event.BbProjectCreated;
import io.spine.testing.server.blackbox.event.BbReportCreated;
import io.spine.testing.server.blackbox.event.BbTaskAdded;
import io.spine.testing.server.blackbox.event.BbTaskAddedToReport;
import io.spine.testing.server.blackbox.given.BbCommandDispatcher;
import io.spine.testing.server.blackbox.given.BbDuplicateCommandDispatcher;
import io.spine.testing.server.blackbox.given.BbEventDispatcher;
import io.spine.testing.server.blackbox.given.BbInitProcess;
import io.spine.testing.server.blackbox.given.BbProjectRepository;
import io.spine.testing.server.blackbox.given.BbProjectViewProjection;
import io.spine.testing.server.blackbox.given.BbReportRepository;
import io.spine.testing.server.blackbox.given.BbTaskViewProjection;
import io.spine.testing.server.blackbox.given.RepositoryThrowingExceptionOnClose;
import io.spine.testing.server.blackbox.rejection.Rejections;
import io.spine.testing.server.entity.EntitySubject;
import io.spine.type.TypeName;
import org.junit.jupiter.api.AfterEach;
import org.junit.jupiter.api.BeforeEach;
import org.junit.jupiter.api.DisplayName;
import org.junit.jupiter.api.Nested;
import org.junit.jupiter.api.Test;

import java.util.Set;

import static com.google.common.truth.Truth.assertThat;
import static com.google.common.truth.Truth8.assertThat;
import static io.spine.core.BoundedContextNames.newName;
import static io.spine.testing.client.blackbox.Count.count;
import static io.spine.testing.client.blackbox.Count.once;
import static io.spine.testing.client.blackbox.Count.thrice;
import static io.spine.testing.client.blackbox.Count.twice;
import static io.spine.testing.client.blackbox.VerifyAcknowledgements.acked;
import static io.spine.testing.core.given.GivenUserId.newUuid;
import static io.spine.testing.server.blackbox.VerifyEvents.emittedEvent;
import static io.spine.testing.server.blackbox.given.Given.addProjectAssignee;
import static io.spine.testing.server.blackbox.given.Given.addTask;
import static io.spine.testing.server.blackbox.given.Given.createProject;
import static io.spine.testing.server.blackbox.given.Given.createReport;
import static io.spine.testing.server.blackbox.given.Given.createdProjectState;
import static io.spine.testing.server.blackbox.given.Given.eventDispatcherRegistered;
import static io.spine.testing.server.blackbox.given.Given.initProject;
import static io.spine.testing.server.blackbox.given.Given.newProjectId;
import static io.spine.testing.server.blackbox.given.Given.registerCommandDispatcher;
import static io.spine.testing.server.blackbox.given.Given.startProject;
import static io.spine.testing.server.blackbox.given.Given.taskAdded;
import static io.spine.testing.server.blackbox.given.Given.userDeleted;
import static io.spine.testing.server.blackbox.verify.state.VerifyState.exactly;
import static io.spine.testing.server.blackbox.verify.state.VerifyState.exactlyOne;
import static org.junit.jupiter.api.Assertions.assertThrows;

/**
 * An abstract base for integration testing of Bounded Contexts with {@link BlackBoxBoundedContext}.
 *
 * @param <T>
 *         the type of the {@code BlackBoxBoundedContext}
 */
abstract class BlackBoxBoundedContextTest<T extends BlackBoxBoundedContext<T>> {

    private T context;

    @BeforeEach
    void setUp() {
        context = newInstance().with(new BbProjectRepository(),
                                     DefaultRepository.of(BbProjectViewProjection.class),
                                     DefaultRepository.of(BbInitProcess.class));
    }

    @AfterEach
    void tearDown() {
        context.close();
    }

    /**
     * Creates a new instance of a bounded context to be used in this test suite.
     */
    abstract BlackBoxBoundedContext<T> newInstance();

    T boundedContext() {
        return context;
    }

    @Test
    @DisplayName("register command dispatchers")
    void registerCommandDispatchers() {
        CommandClass commandTypeToDispatch = CommandClass.from(BbRegisterCommandDispatcher.class);
        BbCommandDispatcher dispatcher = new BbCommandDispatcher(commandTypeToDispatch);
        context.withHandlers(dispatcher);
        context.receivesCommand(registerCommandDispatcher(dispatcher.getClass()));
        assertThat(dispatcher.commandsDispatched()).isEqualTo(1);
    }

    @Test
    @DisplayName("throw on an attempt to register duplicate command dispatchers")
    void throwOnDuplicateCommandDispatchers() {
        CommandClass commandTypeToDispatch = CommandClass.from(BbRegisterCommandDispatcher.class);
        BbCommandDispatcher dispatcher = new BbCommandDispatcher(commandTypeToDispatch);
        context.withHandlers(dispatcher);
        BbDuplicateCommandDispatcher duplicateDispatcher =
                new BbDuplicateCommandDispatcher(commandTypeToDispatch);

        assertThrows(IllegalArgumentException.class,
                     () -> context.withHandlers(duplicateDispatcher));
    }

    @Test
    @DisplayName("throw on an attempt to register a null command dispatcher")
    void throwOnNullCommandDispatcher() {
        assertThrows(NullPointerException.class,
                     () -> context.withHandlers((CommandDispatcher<?>) null));
    }

    @Test
    @DisplayName("throw on an attempt to register several command dispatchers one of which is null")
    void throwOnOneOfNull() {
        CommandClass commandTypeToDispatch = CommandClass.from(BbRegisterCommandDispatcher.class);
        BbCommandDispatcher dispatcher = new BbCommandDispatcher(commandTypeToDispatch);
        assertThrows(NullPointerException.class, () -> context.withHandlers(dispatcher, null));
    }

    @Test
    @DisplayName("register a repository if it's passed as command dispatcher")
    void registerRepoAsCommandDispatcher() {
        BbReportRepository repository = new BbReportRepository();
        context.withHandlers(repository);
        assertThat(context.allStateTypes()).contains(TypeName.of(BbReport.class));
    }

    @Test
    @DisplayName("register event dispatcher")
    void registerEventDispatcher() {
        BbEventDispatcher dispatcher = new BbEventDispatcher();
        context.withEventDispatchers(dispatcher);
        context.receivesEvent(eventDispatcherRegistered(dispatcher.getClass()));
        assertThat(dispatcher.eventsReceived()).isEqualTo(1);
    }

    @Test
    @DisplayName("throw on an attempt to register a null event dispatcher")
    void throwOnNullEventDispatcher() {
        assertThrows(NullPointerException.class,
                     () -> context.withEventDispatchers((EventDispatcher<?>) null));
    }

    @Test
    @DisplayName("throw on an attempt to register several event dispatchers if one of them is null")
    void throwOnOneOfEventDispatchersIsNull() {
        BbEventDispatcher validDispatcher = new BbEventDispatcher();
        assertThrows(NullPointerException.class,
                     () -> context.withEventDispatchers(validDispatcher, null));
    }

    @Test
    @DisplayName("register a repository if it's passed as event dispatcher")
    void registerRepoAsEventDispatcher() {
        ProjectionRepository<?, ?, ?> repository =
                (ProjectionRepository<?, ?, ?>)
                        DefaultRepository.of(BbTaskViewProjection.class);
        context.withEventDispatchers(repository);
        assertThat(context.allStateTypes()).contains(TypeName.of(BbTaskView.class));
    }

    @Test
    @DisplayName("ignore sent events in emitted")
    void ignoreSentEvents() {
        BbProjectId id = newProjectId();
        context.receivesCommand(createProject(id))
               .receivesEvent(taskAdded(id))
               .assertThat(emittedEvent(once()))
               .assertThat(emittedEvent(BbProjectCreated.class, once()));
    }

    @Nested
    @DisplayName("verify state of")
    class VerifyStateOf {

        @Test
        @DisplayName("a single aggregate")
        void aggregate() {
            BbCreateProject createProject = createProject();
            BbProject expectedProject = createdProjectState(createProject);
            context.receivesCommand(createProject)
                   .assertThat(exactlyOne(expectedProject));
        }

        @Test
        @DisplayName("several aggregates")
        void aggregates() {
            BbCreateProject cmd1 = createProject();
            BbCreateProject cmd2 = createProject();
            BbProject expectedProject1 = createdProjectState(cmd1);
            BbProject expectedProject2 = createdProjectState(cmd2);
            context.receivesCommands(cmd1, cmd2)
                   .assertThat(exactly(BbProject.class,
                                       ImmutableSet.of(expectedProject1, expectedProject2)));
        }

        @Test
        @DisplayName("a single projection")
        void projection() {
            BbCreateProject createProject = createProject();
            BbProjectView expectedProject = createProjectView(createProject);
            context.receivesCommand(createProject)
                   .assertThat(exactlyOne(expectedProject));
        }

        @Test
        @DisplayName("several projections")
        void projections() {
            BbCreateProject cmd1 = createProject();
            BbCreateProject cmd2 = createProject();
            BbProjectView expectedProject1 = createProjectView(cmd1);
            BbProjectView expectedProject2 = createProjectView(cmd2);
            context.receivesCommands(cmd1, cmd2)
                   .assertThat(exactly(BbProjectView.class,
                                       ImmutableSet.of(expectedProject1, expectedProject2)));
        }

        private BbProjectView createProjectView(BbCreateProject createProject) {
            return BbProjectView.newBuilder()
                                        .setId(createProject.getProjectId())
                                        .build();
        }
    }

    @Test
    @DisplayName("receive and handle a single command")
    void receivesACommand() {
        context.receivesCommand(createProject())
               .assertThat(acked(once()).withoutErrorsOrRejections())
               .assertThat(emittedEvent(BbProjectCreated.class, once()));
    }

    @Test
    @DisplayName("verifiers emitting one event")
    void eventOnCommand() {
        context.receivesCommand(createProject())
               .assertEmitted(BbProjectCreated.class);
    }

    @Test
    @DisplayName("receive and handle multiple commands")
    void receivesCommands() {
        BbProjectId projectId = newProjectId();
        context.receivesCommand(createProject(projectId))
               .receivesCommands(addTask(projectId), addTask(projectId), addTask(projectId))
               .assertThat(acked(count(4)).withoutErrorsOrRejections())
               .assertThat(emittedEvent(count(4)))
               .assertThat(emittedEvent(BbProjectCreated.class, once()))
               .assertThat(emittedEvent(BbTaskAdded.class, thrice()));
    }

    @Test
    @DisplayName("reject a command")
    void rejectsCommand() {
        BbProjectId projectId = newProjectId();
        // Create and start the project.
        context.receivesCommands(createProject(projectId), startProject(projectId));

        // Attempt to start the project again.
        context.receivesCommand(startProject(projectId))
               .assertRejectedWith(Rejections.BbProjectAlreadyStarted.class);
    }

    @Test
    @DisplayName("receive and react on single event")
    void receivesEvent() {
        BbProjectId projectId = newProjectId();
        context.with(new BbReportRepository())
               .receivesCommand(createReport(projectId))
               .receivesEvent(taskAdded(projectId))
               .assertThat(acked(twice()).withoutErrorsOrRejections())
               .assertThat(emittedEvent(twice()))
               .assertThat(emittedEvent(BbReportCreated.class, once()))
               .assertThat(emittedEvent(BbTaskAddedToReport.class, once()));
    }

    @Test
    @DisplayName("receive and react on multiple events")
    void receivesEvents() {
        BbProjectId projectId = newProjectId();
        context.with(new BbReportRepository())
               .receivesCommand(createReport(projectId))
               .receivesEvents(taskAdded(projectId), taskAdded(projectId), taskAdded(projectId))
               .assertThat(acked(count(4)).withoutErrorsOrRejections())
               .assertThat(emittedEvent(count(4)))
               .assertThat(emittedEvent(BbReportCreated.class, once()))
               .assertThat(emittedEvent(BbTaskAddedToReport.class, thrice()));
    }

    @Nested
    class SendExternalEvents {

        @Test
        @DisplayName("sends an external event")
        void single() {
            BbProjectId projectId = newProjectId();
            UserId user = newUuid();

            context.receivesCommand(createProject(projectId))
                   .receivesCommand(addProjectAssignee(projectId, user))
                   .receivesExternalEvent(newName("Users"), userDeleted(user, projectId))
                   .assertThat(acked(count(3)).withoutErrorsOrRejections())
                   .assertThat(emittedEvent(count(3)))
                   .assertThat(emittedEvent(BbProjectCreated.class, once()))
                   .assertThat(emittedEvent(BbAssigneeAdded.class, once()))
                   .assertThat(emittedEvent(BbAssigneeRemoved.class, once()));
        }

        @Test
        @DisplayName("sends multiple external events")
        void multiple() {
            BbProjectId projectId = newProjectId();
            UserId user1 = newUuid();
            UserId user2 = newUuid();
            UserId user3 = newUuid();

            context.receivesCommand(createProject(projectId))
                   .receivesCommands(addProjectAssignee(projectId, user1),
                                     addProjectAssignee(projectId, user2),
                                     addProjectAssignee(projectId, user3))
                   .receivesExternalEvents(newName("Users"),
                                           userDeleted(user1, projectId),
                                           userDeleted(user2, projectId),
                                           userDeleted(user3, projectId))
                   .assertThat(acked(count(7)).withoutErrorsOrRejections())
                   .assertThat(emittedEvent(count(7)))
                   .assertThat(emittedEvent(BbProjectCreated.class, once()))
                   .assertThat(emittedEvent(BbAssigneeAdded.class, thrice()))
                   .assertThat(emittedEvent(BbAssigneeRemoved.class, thrice()));
        }
    }

    @Test
    @DisplayName("throw Illegal State Exception on Bounded Context close error")
    void throwIllegalStateExceptionOnClose() {
        assertThrows(IllegalStateException.class, () ->
                newInstance()
                        .with(new RepositoryThrowingExceptionOnClose() {
                            @Override
                            protected void throwException() {
                                throw new RuntimeException("Expected error");
                            }
                        })
                        .close());
    }

    @Nested
    @DisplayName("create an instance by BoundedContextBuilder")
    class CreateByBuilder {

        private final ImmutableList<Repository<?, ?>> repositories = ImmutableList.of(
                new BbProjectRepository(),
                DefaultRepository.of(BbProjectViewProjection.class)
        );

        private final CommandClass commandClass =
                CommandClass.from(BbRegisterCommandDispatcher.class);
        private CommandDispatcher<?> commandDispatcher;
        private EventDispatcher<?> eventDispatcher;

        private final Set<TypeName> types = toTypes(repositories);

        private BlackBoxBoundedContext<?> blackBox;
        private EventEnricher enricher;

        @BeforeEach
        void setUp() {
            enricher = EventEnricher
                    .newBuilder()
                    .build();
<<<<<<< HEAD
            eventBus = EventBus
                    .newBuilder()
                    .setEnricher(enricher);

            EventBus someEventBus = mock(EventBus.class);
=======
>>>>>>> b3018b36
            commandDispatcher = new BbCommandDispatcher(commandClass);
            eventDispatcher = new BbEventDispatcher();
        }

        @Test
        void singleTenant() {
            BoundedContextBuilder builder = BoundedContextBuilder
                    .assumingTests(false)
                    .enrichEventsUsing(enricher);
            repositories.forEach(builder::add);
            builder.addCommandDispatcher(commandDispatcher);
            builder.addEventDispatcher(eventDispatcher);
            blackBox = BlackBoxBoundedContext.from(builder);

            assertThat(blackBox).isInstanceOf(SingleTenantBlackBoxContext.class);
            assertEntityTypes();
            assertDispatchers();
            assertEnricher();
        }

        private void assertEntityTypes() {
            assertThat(blackBox.allStateTypes()).containsAtLeastElementsIn(types);
        }

        private void assertDispatchers() {
            assertThat(blackBox.commandBus().registeredCommandClasses()).contains(commandClass);
            assertThat(blackBox.eventBus().registeredEventClasses())
                    .containsAtLeastElementsIn(eventDispatcher.eventClasses());
        }

        private void assertEnricher() {
            assertThat(blackBox.eventBus().enricher()).hasValue(enricher);
        }

        @Test
        void multiTenant() {
            BoundedContextBuilder builder = BoundedContextBuilder
                    .assumingTests(true)
                    .enrichEventsUsing(enricher);
            repositories.forEach(builder::add);
            builder.addCommandDispatcher(commandDispatcher);
            builder.addEventDispatcher(eventDispatcher);
            blackBox = BlackBoxBoundedContext.from(builder);

            assertThat(blackBox).isInstanceOf(MultitenantBlackBoxContext.class);
            assertEntityTypes();
            assertDispatchers();
            assertEnricher();
        }

        /**
         * Obtains the set of entity state types from the passed repositories.
         */
        private Set<TypeName> toTypes(Iterable<Repository<?, ?>> repos) {
            ImmutableSet.Builder<TypeName> builder = ImmutableSet.builder();
            repos.forEach(repository -> builder.add(repository.entityStateType()
                                                              .toTypeName()));
            return builder.build();
        }
    }

    @Nested
    @DisplayName("obtain `EntitySubject`")
    class ObtainEntitySubject {

        private BbProjectId id;

        @BeforeEach
        void getSubject() {
            id = newProjectId();
            context.receivesCommand(initProject(id, false));
        }

        @Test
        @DisplayName("via entity class")
        void entityClass() {
            EntitySubject subject = context.assertEntity(BbInitProcess.class, id);
            assertThat(subject)
                    .isNotNull();
            subject.isInstanceOf(BbInitProcess.class);
        }

        @Test
        @DisplayName("via entity state class")
        void entityStateClass() {
            EntitySubject subject = context.assertEntityWithState(BbInit.class, id);
            assertThat(subject)
                    .isNotNull();
            subject.hasStateThat()
                   .isInstanceOf(BbInit.class);
        }

        @Nested
        @DisplayName("with")
        class NestedSubjects {

            private EntitySubject assertProcessManager;

            @BeforeEach
            void getSubj() {
                assertProcessManager = context.assertEntity(BbInitProcess.class, id);
            }

            @Test
            @DisplayName("archived flag subject")
            void archivedFlag() {
                assertProcessManager.archivedFlag()
                                    .isFalse();
            }

            @Test
            @DisplayName("deleted flag subject")
            void deletedFlag() {
                assertProcessManager.deletedFlag()
                                    .isTrue();
            }

            @Test
            @DisplayName("state subject")
            void stateSubject() {
                BbInit expectedState = BbInit
                        .newBuilder()
                        .setId(id)
                        .setInitialized(true)
                        .build();
                assertProcessManager.hasStateThat()
                                    .isEqualTo(expectedState);
            }
        }
    }

    @Nested
    @DisplayName("Provide `Subject` for generated messages")
    class MessageSubjects {

        @BeforeEach
        void sendCommand() {
            BbProjectId id = newProjectId();
            context.receivesCommand(createProject(id));
        }

        @Test
        @DisplayName("`CommandSubject`")
        void commandSubject() {
            assertThat(context.assertCommands())
                    .isNotNull();
        }

        @Test
        @DisplayName("`EventSubject`")
        void eventSubject() {
            assertThat(context.assertEvents())
                    .isNotNull();
        }
    }

    @Nested
    @DisplayName("Provide generated")
    class Generated {

        @BeforeEach
        void postCommands() {
            BbProjectId id = newProjectId();
            context.receivesCommand(createProject(id))
                   .receivesCommand(initProject(id, true)) ;
        }

        @Test
        @DisplayName("event messages")
        void eventMessages() {
            IterableSubject assertEventMessages = assertThat(context.eventMessages());
            assertEventMessages.isNotEmpty();
            assertEventMessages.hasSize(context.events()
                                               .size());
        }

        @Test
        @DisplayName("command messages")
        void commandMessages() {
            IterableSubject assertCommandMessages = assertThat(context.commandMessages());
            assertCommandMessages.isNotEmpty();
            assertCommandMessages.hasSize(context.commands()
                                                 .size());
        }
    }
}<|MERGE_RESOLUTION|>--- conflicted
+++ resolved
@@ -406,14 +406,6 @@
             enricher = EventEnricher
                     .newBuilder()
                     .build();
-<<<<<<< HEAD
-            eventBus = EventBus
-                    .newBuilder()
-                    .setEnricher(enricher);
-
-            EventBus someEventBus = mock(EventBus.class);
-=======
->>>>>>> b3018b36
             commandDispatcher = new BbCommandDispatcher(commandClass);
             eventDispatcher = new BbEventDispatcher();
         }
