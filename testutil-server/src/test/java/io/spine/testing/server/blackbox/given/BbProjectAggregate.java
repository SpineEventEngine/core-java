--- conflicted
+++ resolved
@@ -99,7 +99,6 @@
                 .build();
     }
 
-<<<<<<< HEAD
     @Assign
     BbUserAssigned handle(BbAddProjectAssignee command) {
         return BbUserAssignedVBuilder
@@ -127,9 +126,6 @@
                 .build();
     }
 
-    @SuppressWarnings("ReturnValueIgnored")
-=======
->>>>>>> 5df31d8b
     @Apply
     void on(BbProjectCreated event) {
         getBuilder().setId(event.getProjectId())
