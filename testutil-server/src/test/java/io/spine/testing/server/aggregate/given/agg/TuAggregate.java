/*
 * Copyright 2019, TeamDev. All rights reserved.
 *
 * Redistribution and use in source and/or binary forms, with or without
 * modification, must retain the above copyright notice and the following
 * disclaimer.
 *
 * THIS SOFTWARE IS PROVIDED BY THE COPYRIGHT HOLDERS AND CONTRIBUTORS
 * "AS IS" AND ANY EXPRESS OR IMPLIED WARRANTIES, INCLUDING, BUT NOT
 * LIMITED TO, THE IMPLIED WARRANTIES OF MERCHANTABILITY AND FITNESS FOR
 * A PARTICULAR PURPOSE ARE DISCLAIMED. IN NO EVENT SHALL THE COPYRIGHT
 * OWNER OR CONTRIBUTORS BE LIABLE FOR ANY DIRECT, INDIRECT, INCIDENTAL,
 * SPECIAL, EXEMPLARY, OR CONSEQUENTIAL DAMAGES (INCLUDING, BUT NOT
 * LIMITED TO, PROCUREMENT OF SUBSTITUTE GOODS OR SERVICES; LOSS OF USE,
 * DATA, OR PROFITS; OR BUSINESS INTERRUPTION) HOWEVER CAUSED AND ON ANY
 * THEORY OF LIABILITY, WHETHER IN CONTRACT, STRICT LIABILITY, OR TORT
 * (INCLUDING NEGLIGENCE OR OTHERWISE) ARISING IN ANY WAY OUT OF THE USE
 * OF THIS SOFTWARE, EVEN IF ADVISED OF THE POSSIBILITY OF SUCH DAMAGE.
 */

package io.spine.testing.server.aggregate.given.agg;

import io.spine.server.aggregate.Aggregate;
import io.spine.server.aggregate.Apply;
import io.spine.server.command.Assign;
import io.spine.testing.server.entity.given.Given;
import io.spine.testing.server.given.entity.TuProject;
import io.spine.testing.server.given.entity.TuProjectId;
import io.spine.testing.server.given.entity.TuProjectVBuilder;
import io.spine.testing.server.given.entity.command.TuAssignProject;
import io.spine.testing.server.given.entity.command.TuCreateProject;
import io.spine.testing.server.given.entity.event.TuProjectAssigned;
import io.spine.testing.server.given.entity.event.TuProjectCreated;
import io.spine.testing.server.given.entity.event.TuTrelloProjectCreated;
import io.spine.testing.server.given.entity.rejection.TuFailedToAssignProject;

import static com.google.protobuf.util.Timestamps.fromMillis;

/**
 * A sample aggregate that handles two command messages.
 */
public final class TuAggregate
        extends Aggregate<TuProjectId, TuProject, TuProjectVBuilder> {

    public static final TuProjectId ID =
            TuProjectId.newBuilder()
                       .setValue("handling-aggregate-id")
                       .build();

    TuAggregate(TuProjectId id) {
        super(id);
    }

    public static TuAggregate newInstance() {
        TuAggregate result =
                Given.aggregateOfClass(TuAggregate.class)
                     .withId(ID)
                     .withVersion(64)
                     .build();
        return result;
    }

    @Assign
    TuProjectCreated handle(TuCreateProject command) {
        return TuProjectCreated.getDefaultInstance();
    }

    @Assign
    TuProjectAssigned handle(TuAssignProject command) throws TuFailedToAssignProject {
        throw TuFailedToAssignProject
                .newBuilder()
                .setId(getId())
                .build();
    }

    @Apply
<<<<<<< HEAD
    private void on(TuProjectCreated event) {
=======
    void on(@SuppressWarnings("unused") TuProjectCreated event) {
>>>>>>> 12180939
        getBuilder().setTimestamp(fromMillis(1234567));
    }

    @Apply(allowImport = true)
<<<<<<< HEAD
    private void on(TuTrelloProjectCreated event) {
=======
    void on(@SuppressWarnings("unused") TuTrelloProjectCreated event) {
>>>>>>> 12180939
        getBuilder().setTimestamp(fromMillis(1234567));
    }
}<|MERGE_RESOLUTION|>--- conflicted
+++ resolved
@@ -74,20 +74,12 @@
     }
 
     @Apply
-<<<<<<< HEAD
-    private void on(TuProjectCreated event) {
-=======
-    void on(@SuppressWarnings("unused") TuProjectCreated event) {
->>>>>>> 12180939
+    private void on(@SuppressWarnings("unused") TuProjectCreated event) {
         getBuilder().setTimestamp(fromMillis(1234567));
     }
 
     @Apply(allowImport = true)
-<<<<<<< HEAD
-    private void on(TuTrelloProjectCreated event) {
-=======
-    void on(@SuppressWarnings("unused") TuTrelloProjectCreated event) {
->>>>>>> 12180939
+    private void on(@SuppressWarnings("unused") TuTrelloProjectCreated event) {
         getBuilder().setTimestamp(fromMillis(1234567));
     }
 }