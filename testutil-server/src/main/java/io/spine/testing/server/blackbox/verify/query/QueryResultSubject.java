/*
 * Copyright 2019, TeamDev. All rights reserved.
 *
 * Redistribution and use in source and/or binary forms, with or without
 * modification, must retain the above copyright notice and the following
 * disclaimer.
 *
 * THIS SOFTWARE IS PROVIDED BY THE COPYRIGHT HOLDERS AND CONTRIBUTORS
 * "AS IS" AND ANY EXPRESS OR IMPLIED WARRANTIES, INCLUDING, BUT NOT
 * LIMITED TO, THE IMPLIED WARRANTIES OF MERCHANTABILITY AND FITNESS FOR
 * A PARTICULAR PURPOSE ARE DISCLAIMED. IN NO EVENT SHALL THE COPYRIGHT
 * OWNER OR CONTRIBUTORS BE LIABLE FOR ANY DIRECT, INDIRECT, INCIDENTAL,
 * SPECIAL, EXEMPLARY, OR CONSEQUENTIAL DAMAGES (INCLUDING, BUT NOT
 * LIMITED TO, PROCUREMENT OF SUBSTITUTE GOODS OR SERVICES; LOSS OF USE,
 * DATA, OR PROFITS; OR BUSINESS INTERRUPTION) HOWEVER CAUSED AND ON ANY
 * THEORY OF LIABILITY, WHETHER IN CONTRACT, STRICT LIABILITY, OR TORT
 * (INCLUDING NEGLIGENCE OR OTHERWISE) ARISING IN ANY WAY OUT OF THE USE
 * OF THIS SOFTWARE, EVEN IF ADVISED OF THE POSSIBILITY OF SUCH DAMAGE.
 */

package io.spine.testing.server.blackbox.verify.query;

import com.google.common.annotations.VisibleForTesting;
import com.google.common.collect.ImmutableList;
import com.google.common.truth.FailureMetadata;
import com.google.common.truth.Subject;
import com.google.common.truth.extensions.proto.IterableOfProtosSubject;
import com.google.common.truth.extensions.proto.ProtoSubject;
import io.spine.base.EntityState;
import io.spine.client.QueryResponse;
import io.spine.core.Status;
import io.spine.core.Status.StatusCase;
import io.spine.core.Version;
import io.spine.testing.server.entity.EntityVersionSubject;
import io.spine.testing.server.entity.IterableEntityVersionSubject;

import java.util.Collection;

import static com.google.common.base.Preconditions.checkNotNull;
import static com.google.common.truth.Truth.assertAbout;
import static com.google.common.truth.extensions.proto.ProtoTruth.protos;
import static io.spine.testing.server.blackbox.verify.query.ResponseStatusSubject.responseStatus;
import static io.spine.testing.server.entity.IterableEntityVersionSubject.entityVersions;

/**
 * A set of assertions for a {@link io.spine.client.Query Query} execution result.
 *
 * <p>The class base methods check a set of {@linkplain EntityState entity states} received in the
 * {@link QueryResponse}. The subject can be used as follows:
 * <pre>
 * context.assertQueryResult(query)
 *        .containsExactly(state1, state2);
 * </pre>
 *
 * <p>There are also convenience methods for checking response {@link Status} and received entity
 * {@linkplain Version versions}, as well as some others.
 *
 * <p>This class is not a "typical" {@link Subject} in a sense that it's not accessible to the
 * outer world through it's {@linkplain #queryResult() factory}, but is rather created with a
 * custom {@code static} {@linkplain #assertQueryResult(QueryResponse) method}.
 */
@VisibleForTesting
public final class QueryResultSubject
        extends IterableOfProtosSubject<EntityState> {

    /**
     * A helper {@code Subject} which allows to check the {@link QueryResponse} status.
     *
     * <p>Is effectively {@code final}, as the only way to create an instance of
     * {@code QueryResultSubject} is to use the {@link #assertQueryResult(QueryResponse)} method.
     */
    private ResponseStatusSubject statusSubject;

    /**
     * A helper {@code Subject} which allows to verify the {@linkplain Version versions} of
     * entities in {@link QueryResponse}.
     *
     * <p>Is effectively {@code final}, as the only way to create an instance of
     * {@code QueryResultSubject} is to use the {@link #assertQueryResult(QueryResponse)} method.
     */
    private IterableEntityVersionSubject versionsSubject;

    private final Iterable<EntityState> actual;

    private QueryResultSubject(FailureMetadata failureMetadata,
                               Iterable<EntityState> entityStates) {
        super(failureMetadata, entityStates);
        this.actual = entityStates;
    }

    private void initChildSubjects(QueryResponse queryResponse) {
        Status status = extractStatus(queryResponse);
        statusSubject = check("getResponse().getStatus()").about(responseStatus())
                                                          .that(status);

        Iterable<Version> versions = extractEntityVersions(queryResponse);
        versionsSubject = check("getEntityVersions()").about(entityVersions())
                                                      .that(versions);
    }

    /**
     * Creates a new instance of the subject.
     *
     * <p>Unlike other {@code Subject}s, the {@code QueryResultSubject} does not accept
     * {@code null} arguments, as {@code null} {@code QueryResponse} always indicates an error.
     */
    public static
    QueryResultSubject assertQueryResult(QueryResponse queryResponse) {
        checkNotNull(queryResponse, "`QueryResponse` must never be `null`.");

        Iterable<EntityState> entityStates = extractEntityStates(queryResponse);
        QueryResultSubject subject = assertAbout(queryResult()).that(entityStates);
        subject.initChildSubjects(queryResponse);
        return subject;
    }

    /**
     * Verifies the status of the received {@link QueryResponse}.
     */
    public void hasStatus(StatusCase status) {
        checkNotNull(status);
        statusSubject.hasStatusCase(status);
    }

    /**
     * Obtains a {@code ResponseStatusSubject} for more detailed status checks.
     */
    public ResponseStatusSubject hasStatusThat() {
        return statusSubject;
    }

    /**
     * Verifies that the {@link QueryResponse} yields a single entity and returns a
     * {@code ProtoSubject} for its {@link EntityState state}.
     */
    public ProtoSubject containsSingleEntityStateThat() {
        assertContainsSingleItem();
<<<<<<< HEAD
        EntityState entityState = actual.iterator().next();
        ProtoSubject subject = check("singleEntityState()").about(protos()).that(entityState);
=======
        EntityState state = actual.iterator().next();
        ProtoSubject subject = check("singleEntityState()").about(protos()).that(state);
>>>>>>> 0d691e2c
        return subject;
    }

    /**
     * Verifies that the {@link QueryResponse} yields a single entity and returns a {@code Subject}
     * for its {@link Version}.
     */
    public EntityVersionSubject containsSingleEntityVersionThat() {
        return versionsSubject.containsSingleEntityVersionThat();
    }

    /**
     * Returns a {@code Subject} to assess the versions of entities yielded in the
     * {@link QueryResponse}.
     */
    public IterableEntityVersionSubject containsEntityVersionListThat() {
        return versionsSubject;
    }

    private void assertContainsSingleItem() {
        hasSize(1);
    }

    private static Iterable<EntityState> extractEntityStates(QueryResponse queryResponse) {
        ImmutableList<EntityState> result = ImmutableList.copyOf(queryResponse.states());
        return result;
    }

    private static Collection<Version> extractEntityVersions(QueryResponse queryResponse) {
        return queryResponse.versions();
    }

    private static Status extractStatus(QueryResponse queryResponse) {
        return queryResponse.getResponse()
                            .getStatus();
    }

    static Subject.Factory<QueryResultSubject, Iterable<EntityState>> queryResult() {
        return QueryResultSubject::new;
    }
}<|MERGE_RESOLUTION|>--- conflicted
+++ resolved
@@ -135,13 +135,8 @@
      */
     public ProtoSubject containsSingleEntityStateThat() {
         assertContainsSingleItem();
-<<<<<<< HEAD
-        EntityState entityState = actual.iterator().next();
-        ProtoSubject subject = check("singleEntityState()").about(protos()).that(entityState);
-=======
         EntityState state = actual.iterator().next();
         ProtoSubject subject = check("singleEntityState()").about(protos()).that(state);
->>>>>>> 0d691e2c
         return subject;
     }
 
