/*
 * Copyright 2018, TeamDev. All rights reserved.
 *
 * Redistribution and use in source and/or binary forms, with or without
 * modification, must retain the above copyright notice and the following
 * disclaimer.
 *
 * THIS SOFTWARE IS PROVIDED BY THE COPYRIGHT HOLDERS AND CONTRIBUTORS
 * "AS IS" AND ANY EXPRESS OR IMPLIED WARRANTIES, INCLUDING, BUT NOT
 * LIMITED TO, THE IMPLIED WARRANTIES OF MERCHANTABILITY AND FITNESS FOR
 * A PARTICULAR PURPOSE ARE DISCLAIMED. IN NO EVENT SHALL THE COPYRIGHT
 * OWNER OR CONTRIBUTORS BE LIABLE FOR ANY DIRECT, INDIRECT, INCIDENTAL,
 * SPECIAL, EXEMPLARY, OR CONSEQUENTIAL DAMAGES (INCLUDING, BUT NOT
 * LIMITED TO, PROCUREMENT OF SUBSTITUTE GOODS OR SERVICES; LOSS OF USE,
 * DATA, OR PROFITS; OR BUSINESS INTERRUPTION) HOWEVER CAUSED AND ON ANY
 * THEORY OF LIABILITY, WHETHER IN CONTRACT, STRICT LIABILITY, OR TORT
 * (INCLUDING NEGLIGENCE OR OTHERWISE) ARISING IN ANY WAY OUT OF THE USE
 * OF THIS SOFTWARE, EVEN IF ADVISED OF THE POSSIBILITY OF SUCH DAMAGE.
 */

package io.spine.testing.server;

import com.google.errorprone.annotations.CheckReturnValue;
import com.google.protobuf.Message;
import io.spine.client.ActorRequestFactory;
import io.spine.core.Command;
import io.spine.core.CommandEnvelope;
<<<<<<< HEAD
import io.spine.server.command.CaughtError;
import io.spine.server.command.CommandErrorHandler;
=======
import io.spine.core.Rejection;
>>>>>>> 8eed8974
import io.spine.server.command.CommandHandlingEntity;
import io.spine.server.event.RejectionEnvelope;
import io.spine.system.server.NoOpSystemGateway;
import io.spine.testing.client.TestActorRequestFactory;
import io.spine.testing.server.expected.CommandHandlerExpected;

import java.util.List;
import java.util.Optional;

<<<<<<< HEAD
=======
import static com.google.common.base.Preconditions.checkNotNull;
import static com.google.common.base.Throwables.getRootCause;
import static io.spine.core.Rejections.causedByRejection;
import static io.spine.core.Rejections.toRejection;
>>>>>>> 8eed8974
import static java.util.Collections.emptyList;

/**
 * The implementation base for testing a single command handler.
 *
 * <p>It is expected that a test suite derived from this class ensures that:
 * <ol>
 * <li>correct events are emitted by the command handler;
 * <li>correct rejections (if applicable) are generated;
 * <li>the state of an entity is correctly changed after the events are emitted.
 * </ol>
 *
 * @param <I> ID message of the command and the handling entity
 * @param <C> the type of the command message to test
 * @param <S> state message of the handling entity
 * @param <E> the type of the {@link CommandHandlingEntity} being tested
 * @author Vladyslav Lubenskyi
 */
@CheckReturnValue
public abstract class CommandHandlerTest<I,
                                         C extends Message,
                                         S extends Message,
                                         E extends CommandHandlingEntity<I, S, ?>>
        extends MessageHandlerTest<I, C, S, E, CommandHandlerExpected<S>> {

    private final ActorRequestFactory requestFactory;

    /**
     * Creates a new instance of the test suite.
     *
     * @param entityId       the ID of an aggregate under the tests
     * @param commandMessage the command message to be dispatched to the aggregate
     */
<<<<<<< HEAD
    @SuppressWarnings("TestOnlyProblems") // OK for a test-util.
    protected CommandHandlerTest() {
        super();
        this.requestFactory = TestActorRequestFactory.newInstance(getClass());
=======
    protected CommandHandlerTest(I entityId, C commandMessage) {
        super(entityId, commandMessage);
        requestFactory = TestActorRequestFactory.newInstance(getClass());
>>>>>>> 8eed8974
    }

    /**
     * Creates a {@link Command} instance from the command message.
     *
     * @param commandMessage command message
     * @return {@link Command} ready to be dispatched
     */
    private Command createCommand(C commandMessage) {
        Command command = requestFactory.command()
                                        .create(commandMessage);
        return command;
    }

    /**
     * Creates new command for the command message associated with this test.
     */
    protected final CommandEnvelope createCommand() {
        C message = message();
        checkNotNull(message);
        return CommandEnvelope.of(createCommand(message));
    }

    @Override
    protected CommandHandlerExpected<S> expectThat(E entity) {
        S initialState = entity.getState();
        Message rejection = null;
        List<? extends Message> events = emptyList();
        try {
            events = dispatchTo(entity);
<<<<<<< HEAD
        } catch (RuntimeException e) {
            rejection = rejection(e).getMessage();
=======
        } catch (HandlerMethodFailedException e) {
            Throwable cause = getRootCause(e);
            if (causedByRejection(cause)) {
                ThrowableMessage throwableMessage = (ThrowableMessage) cause;
                rejection = toRejection(throwableMessage, createCommand().getCommand());
            } else {
                throw e;
            }
>>>>>>> 8eed8974
        }
        return new CommandHandlerExpected<>(events, rejection, initialState,
                                            entity.getState(), interceptedCommands());
    }

    private RejectionEnvelope rejection(RuntimeException wrapped) {
        Command command = createCommand(createMessage());
        CommandEnvelope envelope = CommandEnvelope.of(command);
        CaughtError error = CommandErrorHandler.with(NoOpSystemGateway.INSTANCE)
                                               .handleError(envelope, wrapped);
        Optional<RejectionEnvelope> rejectionEnvelope = error.asRejection();
        if (rejectionEnvelope.isPresent()) {
            return rejectionEnvelope.get();
        } else {
            throw wrapped;
        }
    }
}<|MERGE_RESOLUTION|>--- conflicted
+++ resolved
@@ -25,12 +25,8 @@
 import io.spine.client.ActorRequestFactory;
 import io.spine.core.Command;
 import io.spine.core.CommandEnvelope;
-<<<<<<< HEAD
 import io.spine.server.command.CaughtError;
 import io.spine.server.command.CommandErrorHandler;
-=======
-import io.spine.core.Rejection;
->>>>>>> 8eed8974
 import io.spine.server.command.CommandHandlingEntity;
 import io.spine.server.event.RejectionEnvelope;
 import io.spine.system.server.NoOpSystemGateway;
@@ -40,13 +36,6 @@
 import java.util.List;
 import java.util.Optional;
 
-<<<<<<< HEAD
-=======
-import static com.google.common.base.Preconditions.checkNotNull;
-import static com.google.common.base.Throwables.getRootCause;
-import static io.spine.core.Rejections.causedByRejection;
-import static io.spine.core.Rejections.toRejection;
->>>>>>> 8eed8974
 import static java.util.Collections.emptyList;
 
 /**
@@ -80,16 +69,10 @@
      * @param entityId       the ID of an aggregate under the tests
      * @param commandMessage the command message to be dispatched to the aggregate
      */
-<<<<<<< HEAD
     @SuppressWarnings("TestOnlyProblems") // OK for a test-util.
     protected CommandHandlerTest() {
         super();
         this.requestFactory = TestActorRequestFactory.newInstance(getClass());
-=======
-    protected CommandHandlerTest(I entityId, C commandMessage) {
-        super(entityId, commandMessage);
-        requestFactory = TestActorRequestFactory.newInstance(getClass());
->>>>>>> 8eed8974
     }
 
     /**
@@ -120,19 +103,8 @@
         List<? extends Message> events = emptyList();
         try {
             events = dispatchTo(entity);
-<<<<<<< HEAD
         } catch (RuntimeException e) {
             rejection = rejection(e).getMessage();
-=======
-        } catch (HandlerMethodFailedException e) {
-            Throwable cause = getRootCause(e);
-            if (causedByRejection(cause)) {
-                ThrowableMessage throwableMessage = (ThrowableMessage) cause;
-                rejection = toRejection(throwableMessage, createCommand().getCommand());
-            } else {
-                throw e;
-            }
->>>>>>> 8eed8974
         }
         return new CommandHandlerExpected<>(events, rejection, initialState,
                                             entity.getState(), interceptedCommands());
