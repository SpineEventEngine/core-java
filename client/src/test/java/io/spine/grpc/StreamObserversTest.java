--- conflicted
+++ resolved
@@ -60,7 +60,7 @@
 /**
  * @author Alex Tymchenko
  */
-@SuppressWarnings("InnerClassMayBeStatic") // JUnit 5 Nested classes cannot to be static.
+@SuppressWarnings({"InnerClassMayBeStatic", "ClassCanBeStatic"}) // JUnit 5 Nested classes cannot to be static.
 @DisplayName("StreamObservers utility should")
 class StreamObserversTest {
 
@@ -150,29 +150,16 @@
         assertTrue(observer.isCompleted());
     }
 
-<<<<<<< HEAD
-    @SuppressWarnings({"InnerClassMayBeStatic", "ClassCanBeStatic"})
-        // JUnit 5 Nested classes cannot to be static.
-=======
->>>>>>> de47e772
     @Nested
     @DisplayName("return Error extracted")
     class ExtractError {
 
         @Test
-<<<<<<< HEAD
-        @DisplayName("return Error extracted from StatusRuntimeException metadata")
-        void processStatusRuntimeException() {
+        @DisplayName("from StatusRuntimeException metadata")
+        void fromStatusRuntimeException() {
             Error expectedError = Error.getDefaultInstance();
             Metadata metadata = MetadataConverter.toMetadata(expectedError);
             StatusRuntimeException statusRuntimeException =
-=======
-        @DisplayName("from StatusRuntimeException metadata")
-        void fromStatusRuntimeException() {
-            final Error expectedError = Error.getDefaultInstance();
-            final Metadata metadata = MetadataConverter.toMetadata(expectedError);
-            final StatusRuntimeException statusRuntimeException =
->>>>>>> de47e772
                     INVALID_ARGUMENT.asRuntimeException(metadata);
 
             Optional<Error> optional = fromStreamError(statusRuntimeException);
@@ -181,19 +168,11 @@
         }
 
         @Test
-<<<<<<< HEAD
-        @DisplayName("return Error extracted from StatusException metadata")
-        void processStatusException() {
+        @DisplayName("from StatusException metadata")
+        void fromStatusException() {
             Error expectedError = Error.getDefaultInstance();
             Metadata metadata = MetadataConverter.toMetadata(expectedError);
             StatusException statusException = INVALID_ARGUMENT.asException(metadata);
-=======
-        @DisplayName("from StatusException metadata")
-        void fromStatusException() {
-            final Error expectedError = Error.getDefaultInstance();
-            final Metadata metadata = MetadataConverter.toMetadata(expectedError);
-            final StatusException statusException = INVALID_ARGUMENT.asException(metadata);
->>>>>>> de47e772
 
             Optional<Error> optional = fromStreamError(statusException);
             assertTrue(optional.isPresent());
@@ -215,17 +194,10 @@
         }
 
         @Test
-<<<<<<< HEAD
-        @DisplayName("return absent if there is no error in metadata")
-        void processMetadataWithoutError() {
+        @DisplayName("from metadata without error")
+        void fromMetadataWithoutError() {
             Metadata emptyMetadata = new Metadata();
             Throwable statusRuntimeEx = INVALID_ARGUMENT.asRuntimeException(emptyMetadata);
-=======
-        @DisplayName("from metadata without error")
-        void fromMetadataWithoutError() {
-            final Metadata emptyMetadata = new Metadata();
-            final Throwable statusRuntimeEx = INVALID_ARGUMENT.asRuntimeException(emptyMetadata);
->>>>>>> de47e772
 
             assertFalse(fromStreamError(statusRuntimeEx).isPresent());
         }
