/*
 * Copyright 2018, TeamDev. All rights reserved.
 *
 * Redistribution and use in source and/or binary forms, with or without
 * modification, must retain the above copyright notice and the following
 * disclaimer.
 *
 * THIS SOFTWARE IS PROVIDED BY THE COPYRIGHT HOLDERS AND CONTRIBUTORS
 * "AS IS" AND ANY EXPRESS OR IMPLIED WARRANTIES, INCLUDING, BUT NOT
 * LIMITED TO, THE IMPLIED WARRANTIES OF MERCHANTABILITY AND FITNESS FOR
 * A PARTICULAR PURPOSE ARE DISCLAIMED. IN NO EVENT SHALL THE COPYRIGHT
 * OWNER OR CONTRIBUTORS BE LIABLE FOR ANY DIRECT, INDIRECT, INCIDENTAL,
 * SPECIAL, EXEMPLARY, OR CONSEQUENTIAL DAMAGES (INCLUDING, BUT NOT
 * LIMITED TO, PROCUREMENT OF SUBSTITUTE GOODS OR SERVICES; LOSS OF USE,
 * DATA, OR PROFITS; OR BUSINESS INTERRUPTION) HOWEVER CAUSED AND ON ANY
 * THEORY OF LIABILITY, WHETHER IN CONTRACT, STRICT LIABILITY, OR TORT
 * (INCLUDING NEGLIGENCE OR OTHERWISE) ARISING IN ANY WAY OUT OF THE USE
 * OF THIS SOFTWARE, EVEN IF ADVISED OF THE POSSIBILITY OF SUCH DAMAGE.
 */

package io.spine.client;

import com.google.common.testing.NullPointerTester;
import com.google.common.truth.IterableSubject;
import com.google.common.truth.Truth;
import com.google.protobuf.Any;
import com.google.protobuf.FieldMask;
import com.google.protobuf.Int32Value;
import com.google.protobuf.Message;
import com.google.protobuf.Timestamp;
import io.spine.test.client.TestEntityId;
import io.spine.test.queries.ProjectId;
import org.junit.jupiter.api.BeforeEach;
import org.junit.jupiter.api.DisplayName;
import org.junit.jupiter.api.Nested;
import org.junit.jupiter.api.Test;

import java.util.Collection;
import java.util.List;
import java.util.function.Function;
import java.util.stream.Collectors;

import static com.google.protobuf.util.Timestamps.subtract;
import static io.spine.base.Identifier.newUuid;
import static io.spine.base.Time.getCurrentTime;
import static io.spine.client.ColumnFilter.Operator.EQUAL;
import static io.spine.client.ColumnFilter.Operator.GREATER_OR_EQUAL;
import static io.spine.client.ColumnFilter.Operator.GREATER_THAN;
import static io.spine.client.ColumnFilter.Operator.LESS_OR_EQUAL;
import static io.spine.client.ColumnFilters.all;
import static io.spine.client.ColumnFilters.either;
import static io.spine.client.ColumnFilters.eq;
import static io.spine.client.ColumnFilters.ge;
import static io.spine.client.ColumnFilters.gt;
import static io.spine.client.ColumnFilters.le;
import static io.spine.client.CompositeColumnFilter.CompositeOperator.ALL;
import static io.spine.client.CompositeColumnFilter.CompositeOperator.EITHER;
import static io.spine.client.given.ActorRequestFactoryTestEnv.requestFactory;
import static io.spine.client.given.EntityIdUnpacker.unpacker;
import static io.spine.client.given.TopicBuilderTestEnv.TEST_ENTITY_TYPE;
import static io.spine.client.given.TopicBuilderTestEnv.TEST_ENTITY_TYPE_URL;
import static io.spine.client.given.TopicBuilderTestEnv.findByName;
import static io.spine.client.given.TopicBuilderTestEnv.newMessageId;
import static io.spine.protobuf.AnyPacker.unpack;
import static io.spine.protobuf.Durations2.fromHours;
import static io.spine.protobuf.TypeConverter.toObject;
import static io.spine.testing.DisplayNames.NOT_ACCEPT_NULLS;
import static java.lang.String.valueOf;
import static java.util.Arrays.asList;
import static java.util.Collections.singleton;
import static org.hamcrest.MatcherAssert.assertThat;
import static org.hamcrest.Matchers.contains;
import static org.hamcrest.Matchers.containsInAnyOrder;
import static org.hamcrest.Matchers.containsString;
import static org.junit.jupiter.api.Assertions.assertEquals;
import static org.junit.jupiter.api.Assertions.assertFalse;
import static org.junit.jupiter.api.Assertions.assertNotNull;
import static org.junit.jupiter.api.Assertions.assertTrue;

/**
 * {@link io.spine.client.TopicBuilder TopicBuilder} tests.
 *
 * @author Mykhailo Drachuk
 */
@DisplayName("Topic builder should")
@SuppressWarnings("DuplicateStringLiteralInspection")
class TopicBuilderTest {

    private TopicFactory factory;

    @BeforeEach
    void createFactory() {
        factory = requestFactory().topic();
    }

    @Test
    @DisplayName(NOT_ACCEPT_NULLS)
    void notAcceptNulls() {
        new NullPointerTester().testAllPublicStaticMethods(TopicBuilder.class);
    }

    @Nested
    @DisplayName("create a topic")
    class CreateTopic {

        @Test
        @DisplayName("for an entity type")
        void byType() {
            Topic topic = factory.select(TEST_ENTITY_TYPE)
                                 .build();
            assertNotNull(topic);
            assertFalse(topic.hasFieldMask());

            Target target = topic.getTarget();
            assertTrue(target.getIncludeAll());

            assertEquals(TEST_ENTITY_TYPE_URL.value(), target.getType());
        }

        @Test
        @DisplayName("for IDs")
        void byId() {
            int id1 = 314;
            int id2 = 271;
            Topic topic = factory.select(TEST_ENTITY_TYPE)
                                 .byId(id1, id2)
                                 .build();
            assertNotNull(topic);
            assertFalse(topic.hasFieldMask());

            Target target = topic.getTarget();
            assertFalse(target.getIncludeAll());

            EntityFilters entityFilters = target.getFilters();
            EntityIdFilter idFilter = entityFilters.getIdFilter();
            Collection<EntityId> idValues = idFilter.getIdsList();
            Function<EntityId, Integer> transformer = unpacker(int.class);
            Collection<Integer> intIdValues = idValues.stream()
                                                      .map(transformer)
                                                      .collect(Collectors.toList());

            Truth.assertThat(idValues)
                 .hasSize(2);
            assertThat(intIdValues, containsInAnyOrder(id1, id2));
        }

        @Test
        @DisplayName("with a field mask")
        void byFieldMask() {
            String fieldName = "TestEntity.firstField";
            Topic topic = factory.select(TEST_ENTITY_TYPE)
                                 .withMask(fieldName)
                                 .build();
            assertNotNull(topic);
            assertTrue(topic.hasFieldMask());

            FieldMask mask = topic.getFieldMask();
            Collection<String> fieldNames = mask.getPathsList();

            IterableSubject assertFieldNames = Truth.assertThat(fieldNames);
            assertFieldNames.hasSize(1);
            assertFieldNames.containsExactly(fieldName);
        }

        @Test
        @DisplayName("matching a column predicate")
        void byFilter() {
            String columnName = "myImaginaryColumn";
            Object columnValue = 42;

            Topic topic = factory.select(TEST_ENTITY_TYPE)
                                 .where(eq(columnName, columnValue))
                                 .build();
            assertNotNull(topic);
            Target target = topic.getTarget();
            assertFalse(target.getIncludeAll());

            EntityFilters entityFilters = target.getFilters();
            List<CompositeColumnFilter> aggregatingColumnFilters = entityFilters.getFilterList();
            Truth.assertThat(aggregatingColumnFilters)
                 .hasSize(1);
            CompositeColumnFilter aggregatingColumnFilter = aggregatingColumnFilters.get(0);
            Collection<ColumnFilter> columnFilters = aggregatingColumnFilter.getFilterList();
            Truth.assertThat(columnFilters)
                 .hasSize(1);
            Any actualValue = findByName(columnFilters, columnName).getValue();
            assertNotNull(columnValue);
<<<<<<< HEAD
            Int32Value messageValue = AnyPacker.unpack(actualValue, Int32Value.class);
=======
            Int32Value messageValue = (Int32Value) unpack(actualValue);
>>>>>>> de7b5592
            int actualGenericValue = messageValue.getValue();
            assertEquals(columnValue, actualGenericValue);
        }

        @Test
        @DisplayName("matching multiple column predicate")
        void byMultipleFilters() {
            String columnName1 = "myColumn";
            Object columnValue1 = 42;
            String columnName2 = "oneMore";
            Object columnValue2 = newMessageId();

            Topic topic = factory.select(TEST_ENTITY_TYPE)
                                 .where(eq(columnName1, columnValue1),
                                        eq(columnName2, columnValue2))
                                 .build();
            assertNotNull(topic);
            Target target = topic.getTarget();
            assertFalse(target.getIncludeAll());

            EntityFilters entityFilters = target.getFilters();
            List<CompositeColumnFilter> aggregatingColumnFilters =
                    entityFilters.getFilterList();
            Truth.assertThat(aggregatingColumnFilters)
                 .hasSize(1);
            Collection<ColumnFilter> columnFilters = aggregatingColumnFilters.get(0)
                                                                             .getFilterList();
            Any actualValue1 = findByName(columnFilters, columnName1).getValue();
            assertNotNull(actualValue1);
            int actualGenericValue1 = toObject(actualValue1, int.class);
            assertEquals(columnValue1, actualGenericValue1);

            Any actualValue2 = findByName(columnFilters, columnName2).getValue();
            assertNotNull(actualValue2);
            Message actualGenericValue2 = toObject(actualValue2, ProjectId.class);
            assertEquals(columnValue2, actualGenericValue2);
        }

        @SuppressWarnings("OverlyLongMethod")
        // A big test for the grouping operators proper building.
        @Test
        @DisplayName("with columns")
        void byFilterGrouping() {
            String establishedTimeColumn = "establishedTime";
            String companySizeColumn = "companySize";
            String countryColumn = "country";
            String countryName = "Ukraine";

            Timestamp twoDaysAgo = subtract(getCurrentTime(), fromHours(-48));

            Topic topic = factory.select(TEST_ENTITY_TYPE)
                                 .where(all(ge(companySizeColumn, 50),
                                            le(companySizeColumn, 1000)),
                                        either(gt(establishedTimeColumn, twoDaysAgo),
                                               eq(countryColumn, countryName)))
                                 .build();
            Target target = topic.getTarget();
            List<CompositeColumnFilter> filters = target.getFilters()
                                                        .getFilterList();
            Truth.assertThat(filters)
                 .hasSize(2);

            CompositeColumnFilter firstFilter = filters.get(0);
            CompositeColumnFilter secondFilter = filters.get(1);

            List<ColumnFilter> allColumnFilters;
            List<ColumnFilter> eitherColumnFilters;
            if (firstFilter.getOperator() == ALL) {
                assertEquals(EITHER, secondFilter.getOperator());
                allColumnFilters = firstFilter.getFilterList();
                eitherColumnFilters = secondFilter.getFilterList();
            } else {
                assertEquals(ALL, secondFilter.getOperator());
                eitherColumnFilters = firstFilter.getFilterList();
                allColumnFilters = secondFilter.getFilterList();
            }
            Truth.assertThat(allColumnFilters)
                 .hasSize(2);
            Truth.assertThat(eitherColumnFilters)
                 .hasSize(2);

            ColumnFilter companySizeLowerBound = allColumnFilters.get(0);
            assertEquals(companySizeColumn, companySizeLowerBound.getColumnName());
            assertEquals(50L, (long) toObject(companySizeLowerBound.getValue(), int.class));
            assertEquals(GREATER_OR_EQUAL, companySizeLowerBound.getOperator());

            ColumnFilter companySizeHigherBound = allColumnFilters.get(1);
            assertEquals(companySizeColumn, companySizeHigherBound.getColumnName());
            assertEquals(1000L, (long) toObject(companySizeHigherBound.getValue(), int.class));
            assertEquals(LESS_OR_EQUAL, companySizeHigherBound.getOperator());

            ColumnFilter establishedTimeFilter = eitherColumnFilters.get(0);
            assertEquals(establishedTimeColumn, establishedTimeFilter.getColumnName());
            assertEquals(twoDaysAgo, toObject(establishedTimeFilter.getValue(), Timestamp.class));
            assertEquals(GREATER_THAN, establishedTimeFilter.getOperator());

            ColumnFilter countryFilter = eitherColumnFilters.get(1);
            assertEquals(countryColumn, countryFilter.getColumnName());
            assertEquals(countryName, toObject(countryFilter.getValue(), String.class));
            assertEquals(EQUAL, countryFilter.getOperator());
        }

        @SuppressWarnings("OverlyLongMethod")
        // A big test case covering the query arguments coexistence.
        @Test
        @DisplayName("with all parameters")
        void byAllArguments() {
            int id1 = 314;
            int id2 = 271;
            String columnName1 = "column1";
            Object columnValue1 = 42;
            String columnName2 = "column2";
            Object columnValue2 = newMessageId();
            String fieldName = "TestEntity.secondField";
            Topic query = factory.select(TEST_ENTITY_TYPE)
                                 .withMask(fieldName)
                                 .byId(id1, id2)
                                 .where(eq(columnName1, columnValue1),
                                        eq(columnName2, columnValue2))
                                 .build();
            assertNotNull(query);

            // Check FieldMask
            FieldMask mask = query.getFieldMask();
            Collection<String> fieldNames = mask.getPathsList();

            IterableSubject assertFieldNames = Truth.assertThat(fieldNames);
            assertFieldNames.hasSize(1);
            assertFieldNames.containsExactly(fieldName);

            Target target = query.getTarget();
            assertFalse(target.getIncludeAll());
            EntityFilters entityFilters = target.getFilters();

            // Check IDs
            EntityIdFilter idFilter = entityFilters.getIdFilter();
            Collection<EntityId> idValues = idFilter.getIdsList();
            Function<EntityId, Integer> transformer = unpacker(int.class);
            Collection<Integer> intIdValues = idValues.stream()
                                                      .map(transformer)
                                                      .collect(Collectors.toList());
            Truth.assertThat(idValues)
                 .hasSize(2);
            assertThat(intIdValues, containsInAnyOrder(id1, id2));

            // Check query params
            List<CompositeColumnFilter> aggregatingColumnFilters = entityFilters.getFilterList();
            Truth.assertThat(aggregatingColumnFilters)
                 .hasSize(1);
            Collection<ColumnFilter> columnFilters = aggregatingColumnFilters.get(0)
                                                                             .getFilterList();
            Truth.assertThat(columnFilters)
                 .hasSize(2);

            Any actualValue1 = findByName(columnFilters, columnName1).getValue();
            assertNotNull(actualValue1);
            int actualGenericValue1 = toObject(actualValue1, int.class);
            assertEquals(columnValue1, actualGenericValue1);

            Any actualValue2 = findByName(columnFilters, columnName2).getValue();
            assertNotNull(actualValue2);
            Message actualGenericValue2 = toObject(actualValue2, ProjectId.class);
            assertEquals(columnValue2, actualGenericValue2);
        }
    }

    @Nested
    @DisplayName("persist only last received")
    class Persist {

        @Test
        @DisplayName("entity IDs")
        void lastIds() {
            Iterable<?> genericIds = asList(newUuid(), -1, newMessageId());
            Long[] longIds = {1L, 2L, 3L};
            Message[] messageIds = {newMessageId(), newMessageId(), newMessageId()};
            String[] stringIds = {newUuid(), newUuid(), newUuid()};
            Integer[] intIds = {4, 5, 6};

            Topic topic = factory.select(TEST_ENTITY_TYPE)
                                 .byId(genericIds)
                                 .byId(longIds)
                                 .byId(stringIds)
                                 .byId(intIds)
                                 .byId(messageIds)
                                 .build();
            assertNotNull(topic);

            Target target = topic.getTarget();
            EntityFilters filters = target.getFilters();
            Collection<EntityId> entityIds = filters.getIdFilter()
                                                    .getIdsList();
            Truth.assertThat(entityIds)
                 .hasSize(messageIds.length);
            Function<EntityId, TestEntityId> transformer = unpacker(TestEntityId.class);
            Iterable<? extends Message> actualValues = entityIds.stream()
                                                                .map(transformer)
                                                                .collect(Collectors.toList());
            assertThat(actualValues, containsInAnyOrder(messageIds));
        }

        @Test
        @DisplayName("field names")
        void lastFieldMask() {
            Iterable<String> iterableFields = singleton("TestEntity.firstField");
            String[] arrayFields = {"TestEntity.secondField"};

            Topic topic = factory.select(TEST_ENTITY_TYPE)
                                 .withMask(iterableFields)
                                 .withMask(arrayFields)
                                 .build();
            assertNotNull(topic);
            FieldMask mask = topic.getFieldMask();

            Collection<String> maskFields = mask.getPathsList();
            Truth.assertThat(maskFields)
                 .hasSize(arrayFields.length);
            assertThat(maskFields, contains(arrayFields));
        }
    }

    @Test
    @DisplayName("be represented as a comprehensible string")
    void supportToString() {
        int id1 = 314;
        int id2 = 271;
        String columnName1 = "column1";
        Object columnValue1 = 42;
        String columnName2 = "column2";
        Message columnValue2 = newMessageId();
        String fieldName = "TestEntity.secondField";
        TopicBuilder builder = factory.select(TEST_ENTITY_TYPE)
                                      .withMask(fieldName)
                                      .byId(id1, id2)
                                      .where(eq(columnName1, columnValue1),
                                             eq(columnName2, columnValue2));
        String topicString = builder.toString();

        assertThat(topicString, containsString(TEST_ENTITY_TYPE.getSimpleName()));
        assertThat(topicString, containsString(valueOf(id1)));
        assertThat(topicString, containsString(valueOf(id2)));
        assertThat(topicString, containsString(columnName1));
        assertThat(topicString, containsString(columnName2));
    }
}<|MERGE_RESOLUTION|>--- conflicted
+++ resolved
@@ -185,11 +185,7 @@
                  .hasSize(1);
             Any actualValue = findByName(columnFilters, columnName).getValue();
             assertNotNull(columnValue);
-<<<<<<< HEAD
-            Int32Value messageValue = AnyPacker.unpack(actualValue, Int32Value.class);
-=======
-            Int32Value messageValue = (Int32Value) unpack(actualValue);
->>>>>>> de7b5592
+            Int32Value messageValue = unpack(actualValue, Int32Value.class);
             int actualGenericValue = messageValue.getValue();
             assertEquals(columnValue, actualGenericValue);
         }
