/*
 * Copyright 2018, TeamDev. All rights reserved.
 *
 * Redistribution and use in source and/or binary forms, with or without
 * modification, must retain the above copyright notice and the following
 * disclaimer.
 *
 * THIS SOFTWARE IS PROVIDED BY THE COPYRIGHT HOLDERS AND CONTRIBUTORS
 * "AS IS" AND ANY EXPRESS OR IMPLIED WARRANTIES, INCLUDING, BUT NOT
 * LIMITED TO, THE IMPLIED WARRANTIES OF MERCHANTABILITY AND FITNESS FOR
 * A PARTICULAR PURPOSE ARE DISCLAIMED. IN NO EVENT SHALL THE COPYRIGHT
 * OWNER OR CONTRIBUTORS BE LIABLE FOR ANY DIRECT, INDIRECT, INCIDENTAL,
 * SPECIAL, EXEMPLARY, OR CONSEQUENTIAL DAMAGES (INCLUDING, BUT NOT
 * LIMITED TO, PROCUREMENT OF SUBSTITUTE GOODS OR SERVICES; LOSS OF USE,
 * DATA, OR PROFITS; OR BUSINESS INTERRUPTION) HOWEVER CAUSED AND ON ANY
 * THEORY OF LIABILITY, WHETHER IN CONTRACT, STRICT LIABILITY, OR TORT
 * (INCLUDING NEGLIGENCE OR OTHERWISE) ARISING IN ANY WAY OUT OF THE USE
 * OF THIS SOFTWARE, EVEN IF ADVISED OF THE POSSIBILITY OF SUCH DAMAGE.
 */
package io.spine.client;

import com.google.common.reflect.TypeToken;
import com.google.common.testing.NullPointerTester;
import com.google.protobuf.Any;
import com.google.protobuf.Message;
import io.spine.core.ActorContext;
import io.spine.core.UserId;
import io.spine.test.client.TestEntity;
import io.spine.time.ZoneId;
import io.spine.time.ZoneIds;
import io.spine.time.ZoneOffset;
import io.spine.time.ZoneOffsets;
import org.junit.jupiter.api.BeforeEach;
import org.junit.jupiter.api.DisplayName;
import org.junit.jupiter.api.Nested;
import org.junit.jupiter.api.Test;

import java.util.Set;

import static com.google.common.collect.Sets.newHashSet;
import static io.spine.base.Identifier.newUuid;
import static io.spine.testing.DisplayNames.NOT_ACCEPT_NULLS;
import static io.spine.testing.core.given.GivenUserId.of;
import static io.spine.time.Timestamps2.isLaterThan;
import static org.junit.jupiter.api.Assertions.assertEquals;
import static org.junit.jupiter.api.Assertions.assertNotEquals;
import static org.junit.jupiter.api.Assertions.assertNull;
import static org.junit.jupiter.api.Assertions.assertThrows;
import static org.junit.jupiter.api.Assertions.assertTrue;

/**
 * Base tests for the {@linkplain ActorRequestFactory} descendants.
 *
 * @author Alex Tymchenko
 */
@SuppressWarnings("unused") /* We're suppressing this warning since IDEA does not recognize
    nested JUnit classes in an abstract test base class. They are used via reflection by JUnit. */
@DisplayName("Actor request factory should")
abstract class ActorRequestFactoryTest {

    private final UserId actor = of(newUuid());
    private final ZoneOffset zoneOffset = ZoneOffsets.getDefault();
    private final ZoneId zoneId = ZoneIds.systemDefault();

    private ActorRequestFactory factory;

    protected ActorRequestFactory.Builder builder() {
        return ActorRequestFactory.newBuilder();
    }

    protected UserId actor() {
        return actor;
    }

    ZoneOffset zoneOffset() {
        return zoneOffset;
    }

    protected ActorRequestFactory factory() {
        return factory;
    }

    private ActorContext actorContext() {
        return factory().actorContext();
    }

    @BeforeEach
    void createFactory() {
        factory = builder().setZoneOffset(zoneOffset)
                           .setZoneId(zoneId)
                           .setActor(actor)
                           .build();
    }

    @SuppressWarnings({"SerializableNonStaticInnerClassWithoutSerialVersionUID",
                       "SerializableInnerClassWithNonSerializableOuterClass"})
    @Test
    @DisplayName(NOT_ACCEPT_NULLS)
    void passNullToleranceCheck() {
        new NullPointerTester()
                .setDefault(Message.class, TestEntity.getDefaultInstance())
                .setDefault((new TypeToken<Class<? extends Message>>() {
                            }).getRawType(),
                            TestEntity.class)
                .setDefault((new TypeToken<Set<? extends Message>>() {
                            }).getRawType(),
                            newHashSet(Any.getDefaultInstance()))
                .setDefault(ZoneId.class, ZoneIds.systemDefault())
                .setDefault(ZoneOffset.class, ZoneOffsets.getDefault())
                .testInstanceMethods(factory(), NullPointerTester.Visibility.PUBLIC);
    }

    @Test
    @DisplayName("require actor in Builder")
    void requireActorInBuilder() {
        assertThrows(NullPointerException.class,
                     () -> builder().setZoneOffset(zoneOffset)
                                    .build()
        );
    }

    @Test
    @DisplayName("return values set in Builder")
    void returnValuesSetInBuilder() {
        ActorRequestFactory.Builder builder = builder()
                .setActor(actor)
                .setZoneOffset(zoneOffset)
                .setZoneId(zoneId);

        assertEquals(actor, builder.getActor());
        assertEquals(zoneOffset, builder.getZoneOffset());
        assertEquals(zoneId, builder.getZoneId());
    }

    @Test
    @DisplayName("be single tenant by default")
    void beSingleTenant() {
        assertNull(factory().getTenantId());
    }

    @Nested
    @DisplayName("when created, store")
    class Store {

        @Test
        @DisplayName("given user")
        void givenUser() {
            int currentOffset = ZoneOffsets.getDefault()
                                           .getAmountSeconds();
            ActorRequestFactory aFactory = builder()
                    .setActor(actor)
                    .build();

            assertEquals(actor, aFactory.getActor());
            assertEquals(currentOffset, aFactory.getZoneOffset()
                                                .getAmountSeconds());
        }

        @Test
        @DisplayName("given user and timezone")
        void givenUserAndTimezone() {
            ActorRequestFactory factory = factory();
            assertEquals(actor, factory.getActor());
            assertEquals(zoneOffset, factory.getZoneOffset());
            assertEquals(zoneId, factory.getZoneId());
        }
    }

<<<<<<< HEAD
    @Test
    @DisplayName("support moving between timezones")
    void moveBetweenTimezones() {
        ActorRequestFactory factoryInAnotherTimezone =
                factory().switchTimezone(ZoneOffsets.ofHours(-8));
        assertNotEquals(factory().getZoneOffset(), factoryInAnotherTimezone.getZoneOffset());
    }

    void verifyContext(ActorContext actualContext) {
        ActorContext expectedContext = actorContext();
=======

    @Nested
    @DisplayName("Support moving between timezones")
    class TimeZoneMove {

        @Test
        @DisplayName("by ZoneOffset and ZoneId")
        void byOffsetAndId() {
            java.time.ZoneId id = java.time.ZoneId.of("Australia/Darwin");
            java.time.ZoneOffset offset = java.time.OffsetTime.now(id)
                                                              .getOffset();

            ZoneOffset zoneOffset = ZoneOffsets.of(offset);
            ZoneId zoneId = ZoneIds.of(id);

            ActorRequestFactory movedFactory = factory().switchTimeZone(zoneOffset, zoneId);

            assertNotEquals(factory().getZoneOffset(), movedFactory.getZoneOffset());
            assertEquals(zoneOffset, movedFactory.getZoneOffset());

            assertNotEquals(factory().getZoneId(), movedFactory.getZoneId());
            assertEquals(zoneId, movedFactory.getZoneId());
        }

        @Test
        @DisplayName("by ZoneId")
        void byZoneId() {
            java.time.ZoneId id = java.time.ZoneId.of("Asia/Ho_Chi_Minh");

            ZoneId zoneId = ZoneIds.of(id);
            ActorRequestFactory movedFactory = factory().switchTimeZone(zoneId);

            assertNotEquals(factory().getZoneOffset(), movedFactory.getZoneOffset());
            assertNotEquals(factory().getZoneId(), movedFactory.getZoneId());
            assertEquals(zoneId, movedFactory.getZoneId());
        }
    }

    void verifyContext(ActorContext actual) {
        ActorContext expected = actorContext();
>>>>>>> 93dc823c

        assertEquals(expected.getTenantId(), actual.getTenantId());
        assertEquals(expected.getActor(), actual.getActor());
        assertEquals(expected.getLanguage(), actual.getLanguage());
        assertEquals(expected.getZoneOffset(), actual.getZoneOffset());
        assertEquals(expected.getZoneId(), actual.getZoneId());

        // It's impossible to get the same creation time for the `expected` value,
        //    so checking that the `actual` value is not later than `expected`.
        assertTrue(actual.getTimestamp()
                         .equals(expected.getTimestamp())
                           ||
                           isLaterThan(expected.getTimestamp(),
                                       actual.getTimestamp()));
    }
}<|MERGE_RESOLUTION|>--- conflicted
+++ resolved
@@ -166,19 +166,6 @@
         }
     }
 
-<<<<<<< HEAD
-    @Test
-    @DisplayName("support moving between timezones")
-    void moveBetweenTimezones() {
-        ActorRequestFactory factoryInAnotherTimezone =
-                factory().switchTimezone(ZoneOffsets.ofHours(-8));
-        assertNotEquals(factory().getZoneOffset(), factoryInAnotherTimezone.getZoneOffset());
-    }
-
-    void verifyContext(ActorContext actualContext) {
-        ActorContext expectedContext = actorContext();
-=======
-
     @Nested
     @DisplayName("Support moving between timezones")
     class TimeZoneMove {
@@ -218,7 +205,6 @@
 
     void verifyContext(ActorContext actual) {
         ActorContext expected = actorContext();
->>>>>>> 93dc823c
 
         assertEquals(expected.getTenantId(), actual.getTenantId());
         assertEquals(expected.getActor(), actual.getActor());
