--- conflicted
+++ resolved
@@ -26,21 +26,11 @@
 import com.google.protobuf.StringValue;
 import org.junit.Before;
 import org.junit.Test;
-<<<<<<< HEAD
-import org.spine3.client.CommandFactory;
-import org.spine3.protobuf.Timestamps2;
-import org.spine3.server.command.EventFactory;
-import org.spine3.test.TestCommandFactory;
-import org.spine3.test.TestEventFactory;
-import org.spine3.test.Tests;
-=======
-import org.spine3.protobuf.AnyPacker;
 import org.spine3.protobuf.Timestamps2;
 import org.spine3.server.command.EventFactory;
 import org.spine3.test.TestActorRequestFactory;
 import org.spine3.test.Tests;
-import org.spine3.type.TypeName;
->>>>>>> 6edc8e65
+import org.spine3.test.TestEventFactory;
 
 import java.util.Comparator;
 import java.util.List;
@@ -59,18 +49,11 @@
 import static org.spine3.protobuf.Values.newBoolValue;
 import static org.spine3.protobuf.Values.newDoubleValue;
 import static org.spine3.protobuf.Values.newStringValue;
-<<<<<<< HEAD
 import static org.spine3.protobuf.Values.pack;
 import static org.spine3.server.command.EventFactory.createEvent;
 import static org.spine3.test.Tests.assertHasPrivateParameterlessCtor;
 import static org.spine3.test.Tests.newUuidValue;
 import static org.spine3.test.TimeTests.Past.minutesAgo;
-=======
-import static org.spine3.server.command.EventFactory.createEvent;
-import static org.spine3.test.EventTests.createEventOccurredMinutesAgo;
-import static org.spine3.test.EventTests.newEventContext;
-import static org.spine3.test.Tests.assertHasPrivateParameterlessCtor;
->>>>>>> 6edc8e65
 
 /**
  * @author Alexander Litus
@@ -78,12 +61,9 @@
  */
 public class EventsShould {
 
-<<<<<<< HEAD
     private static final TestEventFactory eventFactory =
             TestEventFactory.newInstance(pack(EventsShould.class.getSimpleName()),
                                          EventsShould.class);
-=======
->>>>>>> 6edc8e65
     private EventContext context;
 
     private final StringValue stringValue = newStringValue(newUuid());
@@ -91,7 +71,6 @@
     @SuppressWarnings("MagicNumber")
     private final DoubleValue doubleValue = newDoubleValue(10.1);
 
-<<<<<<< HEAD
     public static EventContext newEventContext() {
         final Event event = eventFactory.createEvent(Timestamps2.getCurrentTime(),
                                                      Tests.<Version>nullRef());
@@ -107,20 +86,6 @@
 
     @Before
     public void setUp() {
-        final CommandFactory commandFactory = TestCommandFactory.newInstance(getClass());
-        final Command cmd = commandFactory.createCommand(Timestamps2.getCurrentTime());
-        final StringValue producerId = newStringValue(getClass().getSimpleName());
-        EventFactory eventFactory = EventFactory.newBuilder()
-                                                .setProducerId(producerId)
-                                                .setCommandContext(cmd.getContext())
-                                                .build();
-        context = eventFactory.createEvent(Timestamps2.getCurrentTime(), Tests.<Version>nullRef())
-                              .getContext();
-    }
-
-=======
-    @Before
-    public void setUp() {
         final TestActorRequestFactory requestFactory =
                 TestActorRequestFactory.newInstance(getClass());
         final Command cmd = requestFactory.command().create(Timestamps2.getCurrentTime());
@@ -133,7 +98,6 @@
                               .getContext();
     }
 
->>>>>>> 6edc8e65
     @Test
     public void have_private_ctor() {
         assertHasPrivateParameterlessCtor(Events.class);
