/*
 * Copyright 2016, TeamDev Ltd. All rights reserved.
 *
 * Redistribution and use in source and/or binary forms, with or without
 * modification, must retain the above copyright notice and the following
 * disclaimer.
 *
 * THIS SOFTWARE IS PROVIDED BY THE COPYRIGHT HOLDERS AND CONTRIBUTORS
 * "AS IS" AND ANY EXPRESS OR IMPLIED WARRANTIES, INCLUDING, BUT NOT
 * LIMITED TO, THE IMPLIED WARRANTIES OF MERCHANTABILITY AND FITNESS FOR
 * A PARTICULAR PURPOSE ARE DISCLAIMED. IN NO EVENT SHALL THE COPYRIGHT
 * OWNER OR CONTRIBUTORS BE LIABLE FOR ANY DIRECT, INDIRECT, INCIDENTAL,
 * SPECIAL, EXEMPLARY, OR CONSEQUENTIAL DAMAGES (INCLUDING, BUT NOT
 * LIMITED TO, PROCUREMENT OF SUBSTITUTE GOODS OR SERVICES; LOSS OF USE,
 * DATA, OR PROFITS; OR BUSINESS INTERRUPTION) HOWEVER CAUSED AND ON ANY
 * THEORY OF LIABILITY, WHETHER IN CONTRACT, STRICT LIABILITY, OR TORT
 * (INCLUDING NEGLIGENCE OR OTHERWISE) ARISING IN ANY WAY OUT OF THE USE
 * OF THIS SOFTWARE, EVEN IF ADVISED OF THE POSSIBILITY OF SUCH DAMAGE.
 */
package org.spine3.base;

import com.google.common.base.Optional;
import com.google.protobuf.Any;
import com.google.protobuf.BoolValue;
import com.google.protobuf.DoubleValue;
import com.google.protobuf.Message;
import com.google.protobuf.StringValue;
import com.google.protobuf.Timestamp;
import org.junit.Test;
import org.spine3.protobuf.AnyPacker;
import org.spine3.testdata.TestCommandContextFactory;
import org.spine3.protobuf.TypeUrl;

import java.util.List;

import static com.google.common.collect.Lists.newArrayList;
import static com.google.protobuf.util.TimeUtil.getCurrentTime;
import static org.junit.Assert.*;
import static org.spine3.base.Events.*;
import static org.spine3.base.Identifiers.newUuid;
import static org.spine3.protobuf.AnyPacker.unpack;
import static org.spine3.protobuf.Timestamps.minutesAgo;
import static org.spine3.protobuf.Timestamps.secondsAgo;
import static org.spine3.protobuf.Values.*;
import static org.spine3.test.Tests.hasPrivateUtilityConstructor;
import static org.spine3.validate.Validate.isNotDefault;

@SuppressWarnings("InstanceMethodNamingConvention")
public class EventsShould {

    private final EventContext context = newEventContext();

    private final StringValue stringValue = newStringValue(newUuid());
    private final BoolValue boolValue = newBoolValue(true);
    @SuppressWarnings("MagicNumber")
    private final DoubleValue doubleValue = newDoubleValue(10.1);

    @Test
    public void have_private_ctor() {
        assertTrue(hasPrivateUtilityConstructor(Events.class));
    }

    @Test
    public void generate_event_id() {
        final EventId result = generateId();

        assertFalse(result.getUuid()
                          .isEmpty());
    }

    @Test
    public void return_null_from_null_input_in_IsAfter_predicate() {
        assertFalse(new IsAfter(secondsAgo(5)).apply(null));
    }

    @Test
    public void return_null_from_null_input_in_IsBefore_predicate() {
        assertFalse(new IsBefore(secondsAgo(5)).apply(null));
    }

    @Test
    public void return_null_from_null_input_in_IsBetween_predicate() {
        assertFalse(new IsBetween(secondsAgo(5), secondsAgo(1)).apply(null));
    }

    @Test
    public void return_actor_from_EventContext() {
        assertEquals(context.getCommandContext()
                            .getActor(), getActor(context));
    }

    @Test
    public void sort_events_by_time() {
        final Event event1 = createEvent(stringValue, newEventContext(minutesAgo(30)));
        final Event event2 = createEvent(boolValue, newEventContext(minutesAgo(20)));
        final Event event3 = createEvent(doubleValue, newEventContext(secondsAgo(10)));
        final List<Event> sortedEvents = newArrayList(event1, event2, event3);
        final List<Event> eventsToSort = newArrayList(event2, event1, event3);

        sort(eventsToSort);

        assertEquals(sortedEvents, eventsToSort);
    }

    @Test
    public void create_event() {
        createEventTest(stringValue);
        createEventTest(boolValue);
        createEventTest(doubleValue);
    }

    private void createEventTest(Message msg) {
        final Event event = createEvent(msg, context);

        assertEquals(msg, unpack(event.getMessage()));
        assertEquals(context, event.getContext());
    }

    @Test
    public void create_event_with_Any() {
        final Any msg = AnyPacker.pack(stringValue);
        final Event event = createEvent(msg, context);

        assertEquals(msg, event.getMessage());
        assertEquals(context, event.getContext());
    }

    @Test
    public void create_import_event() {
        final Event event = Events.createImportEvent(stringValue, doubleValue);

        assertEquals(stringValue, unpack(event.getMessage()));
        assertEquals(doubleValue, unpack(event.getContext()
                                              .getProducerId()));
    }

    @Test
    public void create_import_event_context() {
        final EventContext context = Events.createImportEventContext(doubleValue);

        assertEquals(doubleValue, unpack(context.getProducerId()));
        assertTrue(isNotDefault(context.getEventId()));
        assertTrue(isNotDefault(context.getTimestamp()));
    }

    @Test
    public void get_message_from_event() {
        createEventAndAssertReturnedMessageFor(stringValue);
        createEventAndAssertReturnedMessageFor(boolValue);
        createEventAndAssertReturnedMessageFor(doubleValue);
    }

    private void createEventAndAssertReturnedMessageFor(Message msg) {
        final Event event = createEvent(msg, context);

        assertEquals(msg, getMessage(event));
    }

    @Test
    public void get_timestamp_from_event() {
        final Event event = createEvent(stringValue, context);

        assertEquals(context.getTimestamp(), getTimestamp(event));
    }

    @Test
    public void get_producer_from_event_context() {
        final StringValue msg = unpack(context.getProducerId());

        final String id = getProducer(context);

        assertEquals(msg.getValue(), id);
    }

    @Test
    public void return_true_if_event_enrichment_is_enabled() {
        final Event event = createEvent(stringValue, context);

        assertTrue(isEnrichmentEnabled(event));
    }

    @Test
    public void return_false_if_event_enrichment_is_disabled() {
        final EventContext withDisabledEnrichment = context.toBuilder()
                                                           .setDoNotEnrich(true)
                                                           .build();
        final Event event = createEvent(stringValue, withDisabledEnrichment);

        assertFalse(isEnrichmentEnabled(event));
    }

    @Test
    public void return_all_event_enrichments() {
        final EventContext context = newEventContextWithEnrichment(TypeUrl.of(stringValue)
                                                                          .getTypeName(), stringValue);

        final Optional<Enrichments> enrichments = Events.getEnrichments(context);

        assertTrue(enrichments.isPresent());
        assertEquals(context.getEnrichments(), enrichments.get());
    }

    @Test
    public void return_optional_absent_if_no_event_enrichments() {
        assertFalse(Events.getEnrichments(context)
                          .isPresent());
    }

    @Test
    public void return_specific_event_enrichment() {
        final EventContext context = newEventContextWithEnrichment(TypeUrl.of(stringValue).getTypeName(), stringValue);

        final Optional<? extends StringValue> enrichment = Events.getEnrichment(stringValue.getClass(), context);

        assertTrue(enrichment.isPresent());
        assertEquals(stringValue, enrichment.get());
    }

    @Test
    public void return_optional_absent_if_no_event_enrichments_when_getting_one() {
        assertFalse(Events.getEnrichment(StringValue.class, context)
                          .isPresent());
    }

    @Test
    public void return_optional_absent_if_no_needed_event_enrichment_when_getting_one() {
        final EventContext context = newEventContextWithEnrichment(TypeUrl.of(boolValue).getTypeName(), boolValue);
        assertFalse(Events.getEnrichment(StringValue.class, context)
                          .isPresent());
    }

    private static EventContext newEventContextWithEnrichment(String enrichmentKey, Message enrichment) {
        final Enrichments.Builder enrichments = Enrichments.newBuilder();
        enrichments.getMutableMap()
<<<<<<< HEAD
                   .put(key, AnyPacker.pack(enrichment));
=======
                   .put(enrichmentKey, AnyPacker.pack(enrichment));
>>>>>>> 80cca98a
        final EventContext context = newEventContext().toBuilder()
                                                      .setEnrichments(enrichments.build())
                                                      .build();
        return context;
    }

    private static EventContext newEventContext() {
        return newEventContext(getCurrentTime());
    }

    private static EventContext newEventContext(Timestamp time) {
        final EventId eventId = generateId();
        final StringValue producerId = newStringValue(newUuid());
        final CommandContext cmdContext = TestCommandContextFactory.createCommandContext();
        final EventContext.Builder builder = EventContext.newBuilder()
                                                         .setEventId(eventId)
                                                         .setProducerId(AnyPacker.pack(producerId))
                                                         .setTimestamp(time)
                                                         .setCommandContext(cmdContext);
        return builder.build();
    }
}<|MERGE_RESOLUTION|>--- conflicted
+++ resolved
@@ -232,11 +232,7 @@
     private static EventContext newEventContextWithEnrichment(String enrichmentKey, Message enrichment) {
         final Enrichments.Builder enrichments = Enrichments.newBuilder();
         enrichments.getMutableMap()
-<<<<<<< HEAD
-                   .put(key, AnyPacker.pack(enrichment));
-=======
                    .put(enrichmentKey, AnyPacker.pack(enrichment));
->>>>>>> 80cca98a
         final EventContext context = newEventContext().toBuilder()
                                                       .setEnrichments(enrichments.build())
                                                       .build();
