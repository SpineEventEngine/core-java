--- conflicted
+++ resolved
@@ -59,14 +59,4 @@
         checkArgument(className.length() > 0, "Class name cannot me empty");
         return new ClassName(className);
     }
-<<<<<<< HEAD
-
-    /** {@inheritDoc} */
-    @Override
-    public String value() {
-        // Open access to other packages.
-        return super.value();
-    }
-=======
->>>>>>> 80cca98a
 }