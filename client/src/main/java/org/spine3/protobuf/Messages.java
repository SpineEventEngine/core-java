/*
 * Copyright 2017, TeamDev Ltd. All rights reserved.
 *
 * Redistribution and use in source and/or binary forms, with or without
 * modification, must retain the above copyright notice and the following
 * disclaimer.
 *
 * THIS SOFTWARE IS PROVIDED BY THE COPYRIGHT HOLDERS AND CONTRIBUTORS
 * "AS IS" AND ANY EXPRESS OR IMPLIED WARRANTIES, INCLUDING, BUT NOT
 * LIMITED TO, THE IMPLIED WARRANTIES OF MERCHANTABILITY AND FITNESS FOR
 * A PARTICULAR PURPOSE ARE DISCLAIMED. IN NO EVENT SHALL THE COPYRIGHT
 * OWNER OR CONTRIBUTORS BE LIABLE FOR ANY DIRECT, INDIRECT, INCIDENTAL,
 * SPECIAL, EXEMPLARY, OR CONSEQUENTIAL DAMAGES (INCLUDING, BUT NOT
 * LIMITED TO, PROCUREMENT OF SUBSTITUTE GOODS OR SERVICES; LOSS OF USE,
 * DATA, OR PROFITS; OR BUSINESS INTERRUPTION) HOWEVER CAUSED AND ON ANY
 * THEORY OF LIABILITY, WHETHER IN CONTRACT, STRICT LIABILITY, OR TORT
 * (INCLUDING NEGLIGENCE OR OTHERWISE) ARISING IN ANY WAY OUT OF THE USE
 * OF THIS SOFTWARE, EVEN IF ADVISED OF THE POSSIBILITY OF SUCH DAMAGE.
 */
package org.spine3.protobuf;

import com.google.protobuf.Message;
import com.google.protobuf.TextFormat;

import java.lang.reflect.Constructor;
import java.lang.reflect.InvocationTargetException;

import static com.google.common.base.Preconditions.checkNotNull;
<<<<<<< HEAD
import static com.google.common.base.Preconditions.checkState;
import static com.google.protobuf.Descriptors.Descriptor;
import static com.google.protobuf.Descriptors.GenericDescriptor;
import static org.spine3.protobuf.AnyPacker.pack;
=======
>>>>>>> 5e32a51c

/**
 * Utility class for working with {@link Message} objects.
 *
 * @author Mikhail Melnik
 * @author Mikhail Mikhaylov
 * @author Alexander Yevsyukov
 */
public class Messages {

    private Messages() {
        // Prevent instantiation of this utility class.
    }

    /**
     * Prints the passed message into well formatted text.
     *
     * @param message the message object
     * @return text representation of the passed message
     */
    public static String toText(Message message) {
        checkNotNull(message);
        final String result = TextFormat.printToString(message);
        return result;
    }

    /**
<<<<<<< HEAD
     * Converts passed message into Json representation.
     *
     * @param message the message object
     * @return Json string
     */
    public static String toJson(Message message) {
        checkNotNull(message);
        String result;
        try {
            result = JsonPrinter.instance().print(message);
        } catch (InvalidProtocolBufferException e) {
            throw new UnknownTypeException(e);
        }
        checkState(result != null);
        return result;
    }

    /**
     * Safely packs the given {@link Message} object as {@link Any}.
     *
     * <p>If the passed message object is already packed as {@code Any}, just
     * casts it to {@code Any} and returns the result.
     *
     * @param messageOrAny the message object
     * @return {@code Any}
     */
    public static Any toAny(Message messageOrAny) {
        return (messageOrAny instanceof Any)
                    ? (Any) messageOrAny
                    : pack(messageOrAny);
    }

    /**
     * Builds and returns the registry of types known in the application.
     *
     * @return {@code JsonFormat.TypeRegistry} instance
     */
    public static JsonFormat.TypeRegistry forKnownTypes() {
        final JsonFormat.TypeRegistry.Builder builder = JsonFormat.TypeRegistry.newBuilder();
        for (TypeUrl typeUrl : KnownTypes.getTypeUrls()) {
            final Class<? extends Message> clazz = toMessageClass(typeUrl);
            final GenericDescriptor descriptor = getClassDescriptor(clazz);
            // Skip outer class descriptors.
            if (descriptor instanceof Descriptor) {
                final Descriptor typeDescriptor = (Descriptor) descriptor;
                builder.add(typeDescriptor);
            }
        }
        return builder.build();
    }

    /**
=======
>>>>>>> 5e32a51c
     * Creates a new instance of a {@code Message} by its class.
     *
     * <p>This factory method obtains parameterless constructor {@code Message} via
     * Reflection and then invokes it.
     *
     * @return new instance
     */
    public static <M extends Message> M newInstance(Class<M> messageClass) {
        checkNotNull(messageClass);
        try {
            final Constructor<M> constructor = messageClass.getDeclaredConstructor();
            constructor.setAccessible(true);
            final M state = constructor.newInstance();
            return state;
        } catch (NoSuchMethodException
                 | InstantiationException
                 | IllegalAccessException
                 | InvocationTargetException e) {
            throw new IllegalStateException(e);
        }
    }
}<|MERGE_RESOLUTION|>--- conflicted
+++ resolved
@@ -26,13 +26,10 @@
 import java.lang.reflect.InvocationTargetException;
 
 import static com.google.common.base.Preconditions.checkNotNull;
-<<<<<<< HEAD
 import static com.google.common.base.Preconditions.checkState;
 import static com.google.protobuf.Descriptors.Descriptor;
 import static com.google.protobuf.Descriptors.GenericDescriptor;
 import static org.spine3.protobuf.AnyPacker.pack;
-=======
->>>>>>> 5e32a51c
 
 /**
  * Utility class for working with {@link Message} objects.
@@ -60,7 +57,6 @@
     }
 
     /**
-<<<<<<< HEAD
      * Converts passed message into Json representation.
      *
      * @param message the message object
@@ -113,8 +109,6 @@
     }
 
     /**
-=======
->>>>>>> 5e32a51c
      * Creates a new instance of a {@code Message} by its class.
      *
      * <p>This factory method obtains parameterless constructor {@code Message} via
