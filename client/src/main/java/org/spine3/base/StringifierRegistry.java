--- conflicted
+++ resolved
@@ -40,21 +40,6 @@
  */
 public class StringifierRegistry {
 
-<<<<<<< HEAD
-    private final Map<RegistryKey, Stringifier<?>> entries = synchronizedMap(
-            newHashMap(
-                    ImmutableMap.<RegistryKey, Stringifier<?>>builder()
-                            .put(new SingularKey<>(Timestamp.class),
-                                 new Stringifiers.TimestampIdStringifer())
-                            .put(new SingularKey<>(EventId.class),
-                                 new Stringifiers.EventIdStringifier())
-                            .put(new SingularKey<>(CommandId.class),
-                                 new Stringifiers.CommandIdStringifier())
-                            .put(new SingularKey<>(Integer.class),
-                                 new Stringifiers.IntegerStringifier())
-                            .put(new PluralKey<>(List.class, Integer.class),
-                                 new Stringifiers.ListStringifier<>(Integer.class))
-=======
     private final Map<TypeToken<?>, Stringifier<?>> entries = synchronizedMap(
             newHashMap(
                     ImmutableMap.<TypeToken<?>, Stringifier<?>>builder()
@@ -68,7 +53,6 @@
                                  new Stringifiers.MapStringifier<>(String.class, Integer.class))
                             .put(new TypeToken<Map<String, Long>>() {},
                                  new Stringifiers.MapStringifier<>(String.class, Long.class))
->>>>>>> c63bb217
                             .build()
             )
     );
@@ -77,15 +61,10 @@
         // Prevent external instantiation of this singleton class.
     }
 
-<<<<<<< HEAD
-    public <I extends Message> void register(RegistryKey registryKey, Stringifier<I> converter) {
-        checkNotNull(registryKey);
-=======
     public <I> void register(TypeToken<I> valueClass, Stringifier<I> converter) {
         checkNotNull(valueClass);
->>>>>>> c63bb217
         checkNotNull(converter);
-        entries.put(registryKey, converter);
+        entries.put(valueClass, converter);
     }
 
     /**
@@ -94,17 +73,10 @@
      * @param <I> the type of the values to convert
      * @return the found {@code Stringifer} or empty {@code Optional}
      */
-<<<<<<< HEAD
-    public <I> Optional<Stringifier<I>> get(RegistryKey registryKey) {
-        checkNotNull(registryKey);
-
-        final Stringifier<?> func = entries.get(registryKey);
-=======
     public <I> Optional<Stringifier<I>> get(TypeToken<I> valueToken) {
         checkNotNull(valueToken);
 
         final Stringifier<?> func = entries.get(valueToken);
->>>>>>> c63bb217
 
         @SuppressWarnings("unchecked") /** The cast is safe as we check the first type when adding.
          @see #register(Class, Stringifier) */
@@ -112,13 +84,8 @@
         return Optional.fromNullable(result);
     }
 
-<<<<<<< HEAD
-    public synchronized <I> boolean hasStringifierFor(RegistryKey registryKey) {
-        final boolean contains = entries.containsKey(registryKey);
-=======
     public synchronized <I> boolean hasStringifierFor(TypeToken<I> valueToken) {
         final boolean contains = entries.containsKey(valueToken);
->>>>>>> c63bb217
         return contains;
     }
 
