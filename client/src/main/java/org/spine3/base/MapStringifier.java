--- conflicted
+++ resolved
@@ -129,18 +129,11 @@
         final String value = keyValue[1];
 
         try {
-<<<<<<< HEAD
-            final K convertedKey = Stringifiers.convert(key, keyClass);
-            final V convertedValue = Stringifiers.convert(value, valueClass);
-            resultMap.put(convertedKey, convertedValue);
-            return resultMap;
-=======
-            final K convertedKey = convert(keyClass, key);
-            final V convertedValue = convert(valueClass, value);
+            final K convertedKey = convert(key, keyClass);
+            final V convertedValue = convert(value, valueClass);
             final Map.Entry<K, V> convertedBucket =
                     new AbstractMap.SimpleEntry<K, V>(convertedKey, convertedValue);
             return convertedBucket;
->>>>>>> 21e68a3a
         } catch (Throwable e) {
             throw newIllegalArgumentException("The exception is occurred during the conversion", e);
         }
