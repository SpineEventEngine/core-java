//
// Copyright 2017, TeamDev Ltd. All rights reserved.
//
// Redistribution and use in source and/or binary forms, with or without
// modification, must retain the above copyright notice and the following
// disclaimer.
//
// THIS SOFTWARE IS PROVIDED BY THE COPYRIGHT HOLDERS AND CONTRIBUTORS
// "AS IS" AND ANY EXPRESS OR IMPLIED WARRANTIES, INCLUDING, BUT NOT
// LIMITED TO, THE IMPLIED WARRANTIES OF MERCHANTABILITY AND FITNESS FOR
// A PARTICULAR PURPOSE ARE DISCLAIMED. IN NO EVENT SHALL THE COPYRIGHT
// OWNER OR CONTRIBUTORS BE LIABLE FOR ANY DIRECT, INDIRECT, INCIDENTAL,
// SPECIAL, EXEMPLARY, OR CONSEQUENTIAL DAMAGES (INCLUDING, BUT NOT
// LIMITED TO, PROCUREMENT OF SUBSTITUTE GOODS OR SERVICES; LOSS OF USE,
// DATA, OR PROFITS; OR BUSINESS INTERRUPTION) HOWEVER CAUSED AND ON ANY
// THEORY OF LIABILITY, WHETHER IN CONTRACT, STRICT LIABILITY, OR TORT
// (INCLUDING NEGLIGENCE OR OTHERWISE) ARISING IN ANY WAY OUT OF THE USE
// OF THIS SOFTWARE, EVEN IF ADVISED OF THE POSSIBILITY OF SUCH DAMAGE.
//
syntax = "proto3";

package spine.base;

option (type_url_prefix) = "type.spine3.org";
option java_package = "org.spine3.base";
option java_outer_classname = "CommandProto";
option java_multiple_files = true;
option java_generate_equals_and_hash = true;

import "google/protobuf/timestamp.proto";
import "google/protobuf/duration.proto";
import "google/protobuf/any.proto";

import "spine/annotations.proto";
import "spine/validate.proto";
import "spine/users/user_id.proto";
import "spine/users/tenant_id.proto";
import "spine/time/zone_offset.proto";

// Command identifier.
message CommandId {
    string uuid = 1;
}

// `Command` is an instruction to do something.
//
// A command consists of two parts: command message and command context.
//
// The `message` is the domain model part of command. The type of the command is defined by
// the type of its message. When we speak about a 'command' as a typed thing, we refer to
// the message of the command.
//
// The context contains attributes common for all commands.
//
// A command can hold any valid Protobuf message, but in most cases, it would be a type
// defined in `commands.proto` file of the corresponding aggregate or process manager.
//
// There should be one and only one command handler associated with the type of the command.
//
message Command {

    // The message of the command wrapped into `Any`.
    google.protobuf.Any message = 1 [(required) = true];

    // Service information about the environment in which the command was created.
    CommandContext context = 2 [(required) = true];
}

// Meta-information about the command and the environment, which generated the command.
message CommandContext {

    // The id of the command.
    CommandId command_id = 1 [(required) = true];

    // The user who created the command.
    users.UserId actor = 2 [(required) = true];

    // The time when the command was created.
    google.protobuf.Timestamp timestamp = 3 [(required) = true];

    // The zone offset from which the command is made.
    time.ZoneOffset zone_offset = 4 [(required) = true];

    // The ID of a tenant in a multi-tenant application.
    //
    // This field is not populated in single-tenant applications.
    //
    users.TenantId tenant_id = 5;

    // A command may be scheduled. This type defines scheduling options.
    message Schedule {

        // The delay between the moment of receiving a command at the server
        // and its delivery to the target.
        google.protobuf.Duration delay = 1;

        // The time when the command was scheduled.
        // Is set automatically and used only by Spine when re-scheduling a command.
        google.protobuf.Timestamp scheduling_time = 2 [(internal) = true];

        //TODO:2016-05-27:alexander.yevsyukov: Have an option for defining schedule at a specific OffsetDateTime.
        // Name the field `at`;

        //TODO:2016-05-27:alexander.yevsyukov: Have an option for recurrence. Name the attribute `every`.
        // The recurrence pattern should be a separate type somewhere under `time` package.
    }

    // The schedule to execute the command.
    Schedule schedule = 6;

    // The version of the entity for which this command is intended.
    //
    // A client app may not fill in this attribute if the command applies to
    // any version of the entity.
    //
    int32 target_version = 7;
}

// Enumeration of possible failures when validating a command.
enum CommandValidationError {

    // Reserved value.
    UNKNOWN = 0;

    // The command type is not supported by the server.
    UNSUPPORTED_COMMAND = 1;

    // The command message is invalid according to custom Protobuf options set.
    INVALID_COMMAND = 2;

<<<<<<< HEAD
    // The command context does not have `tenant_id` attribute defined in a multi-tenant application.
=======
    // The command context does not have `tenant_id` attribute defined
    // in a multitenant application.
>>>>>>> 06696961
    TENANT_UNKNOWN = 3;

    // The command context has non-default value of `tenant_id` in the command sent to a single-tenant application.
    TENANT_INAPPLICABLE = 4;
}

// This enumeration defines possible statuses of command processing.
enum CommandStatus {

    // Reserved value.
    UNDEFINED = 0;

    // The command has been received by backend and stored.
    RECEIVED = 1;

    // The command has been received by backend and stored,
    // but will be delivered to the target later.
    SCHEDULED = 2;

    // The command has been successfully handled.
    // Expect one or more events produced in as the result of handling this command.
    OK = 3;

    // There was an exception or another kind of technical error during command processing.
    ERROR = 4;

    // A business failure encountered during command processing.
    FAILURE = 5;
}<|MERGE_RESOLUTION|>--- conflicted
+++ resolved
@@ -128,12 +128,8 @@
     // The command message is invalid according to custom Protobuf options set.
     INVALID_COMMAND = 2;
 
-<<<<<<< HEAD
-    // The command context does not have `tenant_id` attribute defined in a multi-tenant application.
-=======
     // The command context does not have `tenant_id` attribute defined
-    // in a multitenant application.
->>>>>>> 06696961
+    // in a multi-tenant application.
     TENANT_UNKNOWN = 3;
 
     // The command context has non-default value of `tenant_id` in the command sent to a single-tenant application.
