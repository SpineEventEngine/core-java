
    
<<<<<<< HEAD
# Dependencies of `io.spine:spine-client:2.0.0-alfa-001`
=======
# Dependencies of `io.spine:spine-client:1.5.20`
>>>>>>> 18a190a5

## Runtime
1. **Group:** com.google.android **Name:** annotations **Version:** 4.1.1.4
     * **POM Project URL:** [http://source.android.com/](http://source.android.com/)
     * **POM License: Apache 2.0** - [http://www.apache.org/licenses/LICENSE-2.0](http://www.apache.org/licenses/LICENSE-2.0)

1. **Group:** com.google.api.grpc **Name:** proto-google-common-protos **Version:** 1.17.0
     * **POM Project URL:** [https://github.com/googleapis/api-client-staging](https://github.com/googleapis/api-client-staging)
     * **POM License: Apache-2.0** - [https://www.apache.org/licenses/LICENSE-2.0.txt](https://www.apache.org/licenses/LICENSE-2.0.txt)

1. **Group:** com.google.code.findbugs **Name:** jsr305 **Version:** 3.0.2
     * **POM Project URL:** [http://findbugs.sourceforge.net/](http://findbugs.sourceforge.net/)
     * **POM License: The Apache Software License, Version 2.0** - [http://www.apache.org/licenses/LICENSE-2.0.txt](http://www.apache.org/licenses/LICENSE-2.0.txt)

1. **Group:** com.google.code.gson **Name:** gson **Version:** 2.8.6
     * **POM License: Apache 2.0** - [http://www.apache.org/licenses/LICENSE-2.0.txt](http://www.apache.org/licenses/LICENSE-2.0.txt)

1. **Group:** com.google.errorprone **Name:** error_prone_annotations **Version:** 2.3.4
     * **POM License: Apache 2.0** - [http://www.apache.org/licenses/LICENSE-2.0.txt](http://www.apache.org/licenses/LICENSE-2.0.txt)

1. **Group:** com.google.errorprone **Name:** error_prone_type_annotations **Version:** 2.3.4
     * **POM License: Apache 2.0** - [http://www.apache.org/licenses/LICENSE-2.0.txt](http://www.apache.org/licenses/LICENSE-2.0.txt)

1. **Group:** com.google.flogger **Name:** flogger **Version:** 0.5.1
     * **POM Project URL:** [https://github.com/google/flogger](https://github.com/google/flogger)
     * **POM License: Apache 2.0** - [https://www.apache.org/licenses/LICENSE-2.0.txt](https://www.apache.org/licenses/LICENSE-2.0.txt)

1. **Group:** com.google.flogger **Name:** flogger-system-backend **Version:** 0.5.1
     * **POM Project URL:** [https://github.com/google/flogger](https://github.com/google/flogger)
     * **POM License: Apache 2.0** - [https://www.apache.org/licenses/LICENSE-2.0.txt](https://www.apache.org/licenses/LICENSE-2.0.txt)

1. **Group:** com.google.guava **Name:** failureaccess **Version:** 1.0.1
     * **Manifest Project URL:** [https://github.com/google/guava/](https://github.com/google/guava/)
     * **POM License: The Apache Software License, Version 2.0** - [http://www.apache.org/licenses/LICENSE-2.0.txt](http://www.apache.org/licenses/LICENSE-2.0.txt)

1. **Group:** com.google.guava **Name:** guava **Version:** 29.0-jre
     * **Manifest Project URL:** [https://github.com/google/guava/](https://github.com/google/guava/)
     * **POM License: Apache License, Version 2.0** - [http://www.apache.org/licenses/LICENSE-2.0.txt](http://www.apache.org/licenses/LICENSE-2.0.txt)

1. **Group:** com.google.guava **Name:** listenablefuture **Version:** 9999.0-empty-to-avoid-conflict-with-guava
     * **POM License: The Apache Software License, Version 2.0** - [http://www.apache.org/licenses/LICENSE-2.0.txt](http://www.apache.org/licenses/LICENSE-2.0.txt)

1. **Group:** com.google.j2objc **Name:** j2objc-annotations **Version:** 1.3
     * **POM Project URL:** [https://github.com/google/j2objc/](https://github.com/google/j2objc/)
     * **POM License: The Apache Software License, Version 2.0** - [http://www.apache.org/licenses/LICENSE-2.0.txt](http://www.apache.org/licenses/LICENSE-2.0.txt)

1. **Group:** com.google.protobuf **Name:** protobuf-java **Version:** 3.11.4
     * **Manifest Project URL:** [https://developers.google.com/protocol-buffers/](https://developers.google.com/protocol-buffers/)
     * **POM License: 3-Clause BSD License** - [https://opensource.org/licenses/BSD-3-Clause](https://opensource.org/licenses/BSD-3-Clause)

1. **Group:** com.google.protobuf **Name:** protobuf-java-util **Version:** 3.11.4
     * **Manifest Project URL:** [https://developers.google.com/protocol-buffers/](https://developers.google.com/protocol-buffers/)
     * **POM License: 3-Clause BSD License** - [https://opensource.org/licenses/BSD-3-Clause](https://opensource.org/licenses/BSD-3-Clause)

1. **Group:** io.grpc **Name:** grpc-api **Version:** 1.28.1
     * **POM Project URL:** [https://github.com/grpc/grpc-java](https://github.com/grpc/grpc-java)
     * **POM License: Apache 2.0** - [https://opensource.org/licenses/Apache-2.0](https://opensource.org/licenses/Apache-2.0)

1. **Group:** io.grpc **Name:** grpc-context **Version:** 1.28.1
     * **POM Project URL:** [https://github.com/grpc/grpc-java](https://github.com/grpc/grpc-java)
     * **POM License: Apache 2.0** - [https://opensource.org/licenses/Apache-2.0](https://opensource.org/licenses/Apache-2.0)

1. **Group:** io.grpc **Name:** grpc-core **Version:** 1.28.1
     * **POM Project URL:** [https://github.com/grpc/grpc-java](https://github.com/grpc/grpc-java)
     * **POM License: Apache 2.0** - [https://opensource.org/licenses/Apache-2.0](https://opensource.org/licenses/Apache-2.0)

1. **Group:** io.grpc **Name:** grpc-protobuf **Version:** 1.28.1
     * **POM Project URL:** [https://github.com/grpc/grpc-java](https://github.com/grpc/grpc-java)
     * **POM License: Apache 2.0** - [https://opensource.org/licenses/Apache-2.0](https://opensource.org/licenses/Apache-2.0)

1. **Group:** io.grpc **Name:** grpc-protobuf-lite **Version:** 1.28.1
     * **POM Project URL:** [https://github.com/grpc/grpc-java](https://github.com/grpc/grpc-java)
     * **POM License: Apache 2.0** - [https://opensource.org/licenses/Apache-2.0](https://opensource.org/licenses/Apache-2.0)

1. **Group:** io.grpc **Name:** grpc-stub **Version:** 1.28.1
     * **POM Project URL:** [https://github.com/grpc/grpc-java](https://github.com/grpc/grpc-java)
     * **POM License: Apache 2.0** - [https://opensource.org/licenses/Apache-2.0](https://opensource.org/licenses/Apache-2.0)

1. **Group:** io.perfmark **Name:** perfmark-api **Version:** 0.19.0
     * **POM Project URL:** [https://github.com/perfmark/perfmark](https://github.com/perfmark/perfmark)
     * **POM License: Apache 2.0** - [https://opensource.org/licenses/Apache-2.0](https://opensource.org/licenses/Apache-2.0)

1. **Group:** org.checkerframework **Name:** checker-compat-qual **Version:** 2.5.5
     * **POM Project URL:** [https://checkerframework.org](https://checkerframework.org)
     * **POM License: GNU General Public License, version 2 (GPL2), with the classpath exception** - [http://www.gnu.org/software/classpath/license.html](http://www.gnu.org/software/classpath/license.html)
     * **POM License: The MIT License** - [http://opensource.org/licenses/MIT](http://opensource.org/licenses/MIT)

1. **Group:** org.checkerframework **Name:** checker-qual **Version:** 3.3.0
     * **Manifest License:** MIT (Not packaged)
     * **POM Project URL:** [https://checkerframework.org](https://checkerframework.org)
     * **POM License: The MIT License** - [http://opensource.org/licenses/MIT](http://opensource.org/licenses/MIT)

1. **Group:** org.codehaus.mojo **Name:** animal-sniffer-annotations **Version:** 1.18
     * **POM License: MIT license** - [http://www.opensource.org/licenses/mit-license.php](http://www.opensource.org/licenses/mit-license.php)
     * **POM License: The Apache Software License, Version 2.0** - [http://www.apache.org/licenses/LICENSE-2.0.txt](http://www.apache.org/licenses/LICENSE-2.0.txt)

## Compile, tests and tooling
1. **Group:** com.beust **Name:** jcommander **Version:** 1.72
     * **POM Project URL:** [http://jcommander.org](http://jcommander.org)
     * **POM License: Apache 2.0** - [http://www.apache.org/licenses/LICENSE-2.0](http://www.apache.org/licenses/LICENSE-2.0)

1. **Group:** com.github.ben-manes.caffeine **Name:** caffeine **Version:** 2.7.0
     * **POM Project URL:** [https://github.com/ben-manes/caffeine](https://github.com/ben-manes/caffeine)
     * **POM License: Apache License, Version 2.0** - [https://www.apache.org/licenses/LICENSE-2.0.txt](https://www.apache.org/licenses/LICENSE-2.0.txt)

1. **Group:** com.github.kevinstern **Name:** software-and-algorithms **Version:** 1.0
     * **POM Project URL:** [https://www.github.com/KevinStern/software-and-algorithms](https://www.github.com/KevinStern/software-and-algorithms)
     * **POM License: MIT License** - [http://www.opensource.org/licenses/mit-license.php](http://www.opensource.org/licenses/mit-license.php)

1. **Group:** com.google.android **Name:** annotations **Version:** 4.1.1.4
     * **POM Project URL:** [http://source.android.com/](http://source.android.com/)
     * **POM License: Apache 2.0** - [http://www.apache.org/licenses/LICENSE-2.0](http://www.apache.org/licenses/LICENSE-2.0)

1. **Group:** com.google.api.grpc **Name:** proto-google-common-protos **Version:** 1.17.0
     * **POM Project URL:** [https://github.com/googleapis/api-client-staging](https://github.com/googleapis/api-client-staging)
     * **POM License: Apache-2.0** - [https://www.apache.org/licenses/LICENSE-2.0.txt](https://www.apache.org/licenses/LICENSE-2.0.txt)

1. **Group:** com.google.auto **Name:** auto-common **Version:** 0.10
     * **POM License: Apache 2.0** - [http://www.apache.org/licenses/LICENSE-2.0.txt](http://www.apache.org/licenses/LICENSE-2.0.txt)

1. **Group:** com.google.auto.value **Name:** auto-value-annotations **Version:** 1.6.3
     * **POM License: Apache 2.0** - [http://www.apache.org/licenses/LICENSE-2.0.txt](http://www.apache.org/licenses/LICENSE-2.0.txt)

1. **Group:** com.google.code.findbugs **Name:** jFormatString **Version:** 3.0.0
     * **POM Project URL:** [http://findbugs.sourceforge.net/](http://findbugs.sourceforge.net/)
     * **POM License: GNU Lesser Public License** - [http://www.gnu.org/licenses/lgpl.html](http://www.gnu.org/licenses/lgpl.html)

1. **Group:** com.google.code.findbugs **Name:** jsr305 **Version:** 3.0.2
     * **POM Project URL:** [http://findbugs.sourceforge.net/](http://findbugs.sourceforge.net/)
     * **POM License: The Apache Software License, Version 2.0** - [http://www.apache.org/licenses/LICENSE-2.0.txt](http://www.apache.org/licenses/LICENSE-2.0.txt)

1. **Group:** com.google.code.gson **Name:** gson **Version:** 2.8.6
     * **POM License: Apache 2.0** - [http://www.apache.org/licenses/LICENSE-2.0.txt](http://www.apache.org/licenses/LICENSE-2.0.txt)

1. **Group:** com.google.errorprone **Name:** error_prone_annotation **Version:** 2.3.4
     * **POM License: Apache 2.0** - [http://www.apache.org/licenses/LICENSE-2.0.txt](http://www.apache.org/licenses/LICENSE-2.0.txt)

1. **Group:** com.google.errorprone **Name:** error_prone_annotations **Version:** 2.3.4
     * **POM License: Apache 2.0** - [http://www.apache.org/licenses/LICENSE-2.0.txt](http://www.apache.org/licenses/LICENSE-2.0.txt)

1. **Group:** com.google.errorprone **Name:** error_prone_check_api **Version:** 2.3.4
     * **POM License: Apache 2.0** - [http://www.apache.org/licenses/LICENSE-2.0.txt](http://www.apache.org/licenses/LICENSE-2.0.txt)

1. **Group:** com.google.errorprone **Name:** error_prone_core **Version:** 2.3.4
     * **POM License: Apache 2.0** - [http://www.apache.org/licenses/LICENSE-2.0.txt](http://www.apache.org/licenses/LICENSE-2.0.txt)

1. **Group:** com.google.errorprone **Name:** error_prone_type_annotations **Version:** 2.3.4
     * **POM License: Apache 2.0** - [http://www.apache.org/licenses/LICENSE-2.0.txt](http://www.apache.org/licenses/LICENSE-2.0.txt)

1. **Group:** com.google.errorprone **Name:** javac **Version:** 9+181-r4173-1
     * **POM Project URL:** [https://github.com/google/error-prone-javac](https://github.com/google/error-prone-javac)
     * **POM License: GNU General Public License, version 2, with the Classpath Exception** - [http://openjdk.java.net/legal/gplv2+ce.html](http://openjdk.java.net/legal/gplv2+ce.html)

1. **Group:** com.google.flogger **Name:** flogger **Version:** 0.5.1
     * **POM Project URL:** [https://github.com/google/flogger](https://github.com/google/flogger)
     * **POM License: Apache 2.0** - [https://www.apache.org/licenses/LICENSE-2.0.txt](https://www.apache.org/licenses/LICENSE-2.0.txt)

1. **Group:** com.google.flogger **Name:** flogger-system-backend **Version:** 0.5.1
     * **POM Project URL:** [https://github.com/google/flogger](https://github.com/google/flogger)
     * **POM License: Apache 2.0** - [https://www.apache.org/licenses/LICENSE-2.0.txt](https://www.apache.org/licenses/LICENSE-2.0.txt)

1. **Group:** com.google.guava **Name:** failureaccess **Version:** 1.0.1
     * **Manifest Project URL:** [https://github.com/google/guava/](https://github.com/google/guava/)
     * **POM License: The Apache Software License, Version 2.0** - [http://www.apache.org/licenses/LICENSE-2.0.txt](http://www.apache.org/licenses/LICENSE-2.0.txt)

1. **Group:** com.google.guava **Name:** guava **Version:** 29.0-jre
     * **Manifest Project URL:** [https://github.com/google/guava/](https://github.com/google/guava/)
     * **POM License: Apache License, Version 2.0** - [http://www.apache.org/licenses/LICENSE-2.0.txt](http://www.apache.org/licenses/LICENSE-2.0.txt)

1. **Group:** com.google.guava **Name:** guava-testlib **Version:** 29.0-jre
     * **POM License: Apache License, Version 2.0** - [http://www.apache.org/licenses/LICENSE-2.0.txt](http://www.apache.org/licenses/LICENSE-2.0.txt)

1. **Group:** com.google.guava **Name:** listenablefuture **Version:** 9999.0-empty-to-avoid-conflict-with-guava
     * **POM License: The Apache Software License, Version 2.0** - [http://www.apache.org/licenses/LICENSE-2.0.txt](http://www.apache.org/licenses/LICENSE-2.0.txt)

1. **Group:** com.google.j2objc **Name:** j2objc-annotations **Version:** 1.3
     * **POM Project URL:** [https://github.com/google/j2objc/](https://github.com/google/j2objc/)
     * **POM License: The Apache Software License, Version 2.0** - [http://www.apache.org/licenses/LICENSE-2.0.txt](http://www.apache.org/licenses/LICENSE-2.0.txt)

1. **Group:** com.google.protobuf **Name:** protobuf-java **Version:** 3.11.4
     * **Manifest Project URL:** [https://developers.google.com/protocol-buffers/](https://developers.google.com/protocol-buffers/)
     * **POM License: 3-Clause BSD License** - [https://opensource.org/licenses/BSD-3-Clause](https://opensource.org/licenses/BSD-3-Clause)

1. **Group:** com.google.protobuf **Name:** protobuf-java-util **Version:** 3.11.4
     * **Manifest Project URL:** [https://developers.google.com/protocol-buffers/](https://developers.google.com/protocol-buffers/)
     * **POM License: 3-Clause BSD License** - [https://opensource.org/licenses/BSD-3-Clause](https://opensource.org/licenses/BSD-3-Clause)

1. **Group:** com.google.protobuf **Name:** protoc **Version:** 3.11.4
     * **POM Project URL:** [https://developers.google.com/protocol-buffers/](https://developers.google.com/protocol-buffers/)
     * **POM License: 3-Clause BSD License** - [https://opensource.org/licenses/BSD-3-Clause](https://opensource.org/licenses/BSD-3-Clause)
     * **POM License: The Apache Software License, Version 2.0** - [http://www.apache.org/licenses/LICENSE-2.0.txt](http://www.apache.org/licenses/LICENSE-2.0.txt)

1. **Group:** com.google.truth **Name:** truth **Version:** 1.0.1
     * **POM License: The Apache Software License, Version 2.0** - [http://www.apache.org/licenses/LICENSE-2.0.txt](http://www.apache.org/licenses/LICENSE-2.0.txt)

1. **Group:** com.google.truth.extensions **Name:** truth-java8-extension **Version:** 1.0.1
     * **POM License: The Apache Software License, Version 2.0** - [http://www.apache.org/licenses/LICENSE-2.0.txt](http://www.apache.org/licenses/LICENSE-2.0.txt)

1. **Group:** com.google.truth.extensions **Name:** truth-liteproto-extension **Version:** 1.0.1
     * **POM License: The Apache Software License, Version 2.0** - [http://www.apache.org/licenses/LICENSE-2.0.txt](http://www.apache.org/licenses/LICENSE-2.0.txt)

1. **Group:** com.google.truth.extensions **Name:** truth-proto-extension **Version:** 1.0.1
     * **POM License: The Apache Software License, Version 2.0** - [http://www.apache.org/licenses/LICENSE-2.0.txt](http://www.apache.org/licenses/LICENSE-2.0.txt)

1. **Group:** com.googlecode.java-diff-utils **Name:** diffutils **Version:** 1.3.0
     * **POM Project URL:** [http://code.google.com/p/java-diff-utils/](http://code.google.com/p/java-diff-utils/)
     * **POM License: The Apache Software License, Version 2.0** - [http://www.apache.org/licenses/LICENSE-2.0.txt](http://www.apache.org/licenses/LICENSE-2.0.txt)

1. **Group:** commons-io **Name:** commons-io **Version:** 2.6
     * **Project URL:** [http://commons.apache.org/proper/commons-io/](http://commons.apache.org/proper/commons-io/)
     * **POM License: Apache License, Version 2.0** - [https://www.apache.org/licenses/LICENSE-2.0.txt](https://www.apache.org/licenses/LICENSE-2.0.txt)

1. **Group:** io.grpc **Name:** grpc-api **Version:** 1.28.1
     * **POM Project URL:** [https://github.com/grpc/grpc-java](https://github.com/grpc/grpc-java)
     * **POM License: Apache 2.0** - [https://opensource.org/licenses/Apache-2.0](https://opensource.org/licenses/Apache-2.0)

1. **Group:** io.grpc **Name:** grpc-context **Version:** 1.28.1
     * **POM Project URL:** [https://github.com/grpc/grpc-java](https://github.com/grpc/grpc-java)
     * **POM License: Apache 2.0** - [https://opensource.org/licenses/Apache-2.0](https://opensource.org/licenses/Apache-2.0)

1. **Group:** io.grpc **Name:** grpc-core **Version:** 1.28.1
     * **POM Project URL:** [https://github.com/grpc/grpc-java](https://github.com/grpc/grpc-java)
     * **POM License: Apache 2.0** - [https://opensource.org/licenses/Apache-2.0](https://opensource.org/licenses/Apache-2.0)

1. **Group:** io.grpc **Name:** grpc-protobuf **Version:** 1.28.1
     * **POM Project URL:** [https://github.com/grpc/grpc-java](https://github.com/grpc/grpc-java)
     * **POM License: Apache 2.0** - [https://opensource.org/licenses/Apache-2.0](https://opensource.org/licenses/Apache-2.0)

1. **Group:** io.grpc **Name:** grpc-protobuf-lite **Version:** 1.28.1
     * **POM Project URL:** [https://github.com/grpc/grpc-java](https://github.com/grpc/grpc-java)
     * **POM License: Apache 2.0** - [https://opensource.org/licenses/Apache-2.0](https://opensource.org/licenses/Apache-2.0)

1. **Group:** io.grpc **Name:** grpc-stub **Version:** 1.28.1
     * **POM Project URL:** [https://github.com/grpc/grpc-java](https://github.com/grpc/grpc-java)
     * **POM License: Apache 2.0** - [https://opensource.org/licenses/Apache-2.0](https://opensource.org/licenses/Apache-2.0)

1. **Group:** io.grpc **Name:** protoc-gen-grpc-java **Version:** 1.28.1
     * **POM Project URL:** [https://github.com/grpc/grpc-java](https://github.com/grpc/grpc-java)
     * **POM License: Apache 2.0** - [https://opensource.org/licenses/Apache-2.0](https://opensource.org/licenses/Apache-2.0)

1. **Group:** io.perfmark **Name:** perfmark-api **Version:** 0.19.0
     * **POM Project URL:** [https://github.com/perfmark/perfmark](https://github.com/perfmark/perfmark)
     * **POM License: Apache 2.0** - [https://opensource.org/licenses/Apache-2.0](https://opensource.org/licenses/Apache-2.0)

1. **Group:** javax.annotation **Name:** javax.annotation-api **Version:** 1.3.1
     * **Manifest Project URL:** [https://javaee.github.io/glassfish](https://javaee.github.io/glassfish)
     * **POM Project URL:** [http://jcp.org/en/jsr/detail?id=250](http://jcp.org/en/jsr/detail?id=250)
     * **POM License: CDDL + GPLv2 with classpath exception** - [https://github.com/javaee/javax.annotation/blob/master/LICENSE](https://github.com/javaee/javax.annotation/blob/master/LICENSE)

1. **Group:** junit **Name:** junit **Version:** 4.12
     * **POM Project URL:** [http://junit.org](http://junit.org)
     * **POM License: Eclipse Public License 1.0** - [http://www.eclipse.org/legal/epl-v10.html](http://www.eclipse.org/legal/epl-v10.html)

1. **Group:** net.java.dev.javacc **Name:** javacc **Version:** 5.0
     * **POM Project URL:** [https://javacc.dev.java.net/](https://javacc.dev.java.net/)
     * **POM License: Berkeley Software Distribution (BSD) License** - [http://www.opensource.org/licenses/bsd-license.html](http://www.opensource.org/licenses/bsd-license.html)

1. **Group:** net.sourceforge.pmd **Name:** pmd-core **Version:** 6.24.0
     * **POM License: BSD-style** - [http://pmd.sourceforge.net/license.html](http://pmd.sourceforge.net/license.html)

1. **Group:** net.sourceforge.pmd **Name:** pmd-java **Version:** 6.24.0
     * **POM License: BSD-style** - [http://pmd.sourceforge.net/license.html](http://pmd.sourceforge.net/license.html)

1. **Group:** net.sourceforge.saxon **Name:** saxon **Version:** 9.1.0.8
     * **POM Project URL:** [http://saxon.sourceforge.net/](http://saxon.sourceforge.net/)
     * **POM License: Mozilla Public License Version 1.0** - [http://www.mozilla.org/MPL/MPL-1.0.txt](http://www.mozilla.org/MPL/MPL-1.0.txt)

1. **Group:** org.antlr **Name:** antlr4-runtime **Version:** 4.7
     * **Manifest Project URL:** [http://www.antlr.org](http://www.antlr.org)
     * **POM License: The BSD License** - [http://www.antlr.org/license.html](http://www.antlr.org/license.html)

1. **Group:** org.apache.commons **Name:** commons-lang3 **Version:** 3.8.1
     * **Project URL:** [http://commons.apache.org/proper/commons-lang/](http://commons.apache.org/proper/commons-lang/)
     * **POM License: Apache License, Version 2.0** - [https://www.apache.org/licenses/LICENSE-2.0.txt](https://www.apache.org/licenses/LICENSE-2.0.txt)

1. **Group:** org.apiguardian **Name:** apiguardian-api **Version:** 1.1.0
     * **POM Project URL:** [https://github.com/apiguardian-team/apiguardian](https://github.com/apiguardian-team/apiguardian)
     * **POM License: The Apache License, Version 2.0** - [http://www.apache.org/licenses/LICENSE-2.0.txt](http://www.apache.org/licenses/LICENSE-2.0.txt)

1. **Group:** org.checkerframework **Name:** checker-compat-qual **Version:** 2.5.5
     * **POM Project URL:** [https://checkerframework.org](https://checkerframework.org)
     * **POM License: GNU General Public License, version 2 (GPL2), with the classpath exception** - [http://www.gnu.org/software/classpath/license.html](http://www.gnu.org/software/classpath/license.html)
     * **POM License: The MIT License** - [http://opensource.org/licenses/MIT](http://opensource.org/licenses/MIT)

1. **Group:** org.checkerframework **Name:** checker-qual **Version:** 3.3.0
     * **Manifest License:** MIT (Not packaged)
     * **POM Project URL:** [https://checkerframework.org](https://checkerframework.org)
     * **POM License: The MIT License** - [http://opensource.org/licenses/MIT](http://opensource.org/licenses/MIT)

1. **Group:** org.checkerframework **Name:** dataflow **Version:** 3.0.0
     * **Manifest License:** (GPL-2.0-only WITH Classpath-exception-2.0) (Not packaged)
     * **POM Project URL:** [https://checkerframework.org](https://checkerframework.org)
     * **POM License: GNU General Public License, version 2 (GPL2), with the classpath exception** - [http://www.gnu.org/software/classpath/license.html](http://www.gnu.org/software/classpath/license.html)
     * **POM License: The MIT License** - [http://opensource.org/licenses/MIT](http://opensource.org/licenses/MIT)

1. **Group:** org.checkerframework **Name:** javacutil **Version:** 3.0.0
     * **Manifest License:** (GPL-2.0-only WITH Classpath-exception-2.0) (Not packaged)
     * **POM Project URL:** [https://checkerframework.org](https://checkerframework.org)
     * **POM License: GNU General Public License, version 2 (GPL2), with the classpath exception** - [http://www.gnu.org/software/classpath/license.html](http://www.gnu.org/software/classpath/license.html)
     * **POM License: The MIT License** - [http://opensource.org/licenses/MIT](http://opensource.org/licenses/MIT)

1. **Group:** org.codehaus.mojo **Name:** animal-sniffer-annotations **Version:** 1.18
     * **POM License: MIT license** - [http://www.opensource.org/licenses/mit-license.php](http://www.opensource.org/licenses/mit-license.php)
     * **POM License: The Apache Software License, Version 2.0** - [http://www.apache.org/licenses/LICENSE-2.0.txt](http://www.apache.org/licenses/LICENSE-2.0.txt)

1. **Group:** org.hamcrest **Name:** hamcrest-all **Version:** 1.3
     * **POM License: New BSD License** - [http://www.opensource.org/licenses/bsd-license.php](http://www.opensource.org/licenses/bsd-license.php)

1. **Group:** org.hamcrest **Name:** hamcrest-core **Version:** 1.3
     * **POM License: New BSD License** - [http://www.opensource.org/licenses/bsd-license.php](http://www.opensource.org/licenses/bsd-license.php)

1. **Group:** org.jacoco **Name:** org.jacoco.agent **Version:** 0.8.5
     * **POM License: Eclipse Public License 2.0** - [https://www.eclipse.org/legal/epl-2.0/](https://www.eclipse.org/legal/epl-2.0/)

1. **Group:** org.jacoco **Name:** org.jacoco.ant **Version:** 0.8.5
     * **POM License: Eclipse Public License 2.0** - [https://www.eclipse.org/legal/epl-2.0/](https://www.eclipse.org/legal/epl-2.0/)

1. **Group:** org.jacoco **Name:** org.jacoco.core **Version:** 0.8.5
     * **POM License: Eclipse Public License 2.0** - [https://www.eclipse.org/legal/epl-2.0/](https://www.eclipse.org/legal/epl-2.0/)

1. **Group:** org.jacoco **Name:** org.jacoco.report **Version:** 0.8.5
     * **POM License: Eclipse Public License 2.0** - [https://www.eclipse.org/legal/epl-2.0/](https://www.eclipse.org/legal/epl-2.0/)

1. **Group:** org.junit.jupiter **Name:** junit-jupiter-api **Version:** 5.6.2
     * **POM Project URL:** [https://junit.org/junit5/](https://junit.org/junit5/)
     * **POM License: Eclipse Public License v2.0** - [https://www.eclipse.org/legal/epl-v20.html](https://www.eclipse.org/legal/epl-v20.html)

1. **Group:** org.junit.jupiter **Name:** junit-jupiter-engine **Version:** 5.6.2
     * **POM Project URL:** [https://junit.org/junit5/](https://junit.org/junit5/)
     * **POM License: Eclipse Public License v2.0** - [https://www.eclipse.org/legal/epl-v20.html](https://www.eclipse.org/legal/epl-v20.html)

1. **Group:** org.junit.jupiter **Name:** junit-jupiter-params **Version:** 5.6.2
     * **POM Project URL:** [https://junit.org/junit5/](https://junit.org/junit5/)
     * **POM License: Eclipse Public License v2.0** - [https://www.eclipse.org/legal/epl-v20.html](https://www.eclipse.org/legal/epl-v20.html)

1. **Group:** org.junit.platform **Name:** junit-platform-commons **Version:** 1.6.2
     * **POM Project URL:** [https://junit.org/junit5/](https://junit.org/junit5/)
     * **POM License: Eclipse Public License v2.0** - [https://www.eclipse.org/legal/epl-v20.html](https://www.eclipse.org/legal/epl-v20.html)

1. **Group:** org.junit.platform **Name:** junit-platform-engine **Version:** 1.6.2
     * **POM Project URL:** [https://junit.org/junit5/](https://junit.org/junit5/)
     * **POM License: Eclipse Public License v2.0** - [https://www.eclipse.org/legal/epl-v20.html](https://www.eclipse.org/legal/epl-v20.html)

1. **Group:** org.opentest4j **Name:** opentest4j **Version:** 1.2.0
     * **Manifest License:** The Apache License, Version 2.0 (Not packaged)
     * **POM Project URL:** [https://github.com/ota4j-team/opentest4j](https://github.com/ota4j-team/opentest4j)
     * **POM License: The Apache License, Version 2.0** - [http://www.apache.org/licenses/LICENSE-2.0.txt](http://www.apache.org/licenses/LICENSE-2.0.txt)

1. **Group:** org.ow2.asm **Name:** asm **Version:** 7.2
     * **Manifest Project URL:** [http://asm.ow2.org](http://asm.ow2.org)
     * **Manifest License:** BSD-3-Clause;link=https://asm.ow2.io/LICENSE.txt (Not packaged)
     * **POM Project URL:** [http://asm.ow2.io/](http://asm.ow2.io/)
     * **POM License: BSD-3-Clause** - [https://asm.ow2.io/license.html](https://asm.ow2.io/license.html)
     * **POM License: The Apache Software License, Version 2.0** - [http://www.apache.org/licenses/LICENSE-2.0.txt](http://www.apache.org/licenses/LICENSE-2.0.txt)

1. **Group:** org.ow2.asm **Name:** asm **Version:** 7.3.1
     * **Manifest Project URL:** [http://asm.ow2.org](http://asm.ow2.org)
     * **Manifest License:** BSD-3-Clause;link=https://asm.ow2.io/LICENSE.txt (Not packaged)
     * **POM Project URL:** [http://asm.ow2.io/](http://asm.ow2.io/)
     * **POM License: BSD-3-Clause** - [https://asm.ow2.io/license.html](https://asm.ow2.io/license.html)
     * **POM License: The Apache Software License, Version 2.0** - [http://www.apache.org/licenses/LICENSE-2.0.txt](http://www.apache.org/licenses/LICENSE-2.0.txt)

1. **Group:** org.ow2.asm **Name:** asm-analysis **Version:** 7.2
     * **Manifest Project URL:** [http://asm.ow2.org](http://asm.ow2.org)
     * **Manifest License:** BSD-3-Clause;link=https://asm.ow2.io/LICENSE.txt (Not packaged)
     * **POM Project URL:** [http://asm.ow2.io/](http://asm.ow2.io/)
     * **POM License: BSD-3-Clause** - [https://asm.ow2.io/license.html](https://asm.ow2.io/license.html)
     * **POM License: The Apache Software License, Version 2.0** - [http://www.apache.org/licenses/LICENSE-2.0.txt](http://www.apache.org/licenses/LICENSE-2.0.txt)

1. **Group:** org.ow2.asm **Name:** asm-commons **Version:** 7.2
     * **Manifest Project URL:** [http://asm.ow2.org](http://asm.ow2.org)
     * **Manifest License:** BSD-3-Clause;link=https://asm.ow2.io/LICENSE.txt (Not packaged)
     * **POM Project URL:** [http://asm.ow2.io/](http://asm.ow2.io/)
     * **POM License: BSD-3-Clause** - [https://asm.ow2.io/license.html](https://asm.ow2.io/license.html)
     * **POM License: The Apache Software License, Version 2.0** - [http://www.apache.org/licenses/LICENSE-2.0.txt](http://www.apache.org/licenses/LICENSE-2.0.txt)

1. **Group:** org.ow2.asm **Name:** asm-tree **Version:** 7.2
     * **Manifest Project URL:** [http://asm.ow2.org](http://asm.ow2.org)
     * **Manifest License:** BSD-3-Clause;link=https://asm.ow2.io/LICENSE.txt (Not packaged)
     * **POM Project URL:** [http://asm.ow2.io/](http://asm.ow2.io/)
     * **POM License: BSD-3-Clause** - [https://asm.ow2.io/license.html](https://asm.ow2.io/license.html)
     * **POM License: The Apache Software License, Version 2.0** - [http://www.apache.org/licenses/LICENSE-2.0.txt](http://www.apache.org/licenses/LICENSE-2.0.txt)

1. **Group:** org.pcollections **Name:** pcollections **Version:** 2.1.2
     * **POM Project URL:** [http://pcollections.org](http://pcollections.org)
     * **POM License: The MIT License** - [http://www.opensource.org/licenses/mit-license.php](http://www.opensource.org/licenses/mit-license.php)

1. **Group:** org.plumelib **Name:** plume-util **Version:** 1.0.6
     * **POM Project URL:** [https://github.com/plume-lib/plume-util](https://github.com/plume-lib/plume-util)
     * **POM License: MIT License** - [https://opensource.org/licenses/MIT](https://opensource.org/licenses/MIT)

1. **Group:** org.plumelib **Name:** reflection-util **Version:** 0.0.2
     * **POM Project URL:** [https://github.com/plume-lib/reflection-util](https://github.com/plume-lib/reflection-util)
     * **POM License: MIT License** - [https://opensource.org/licenses/MIT](https://opensource.org/licenses/MIT)

1. **Group:** org.plumelib **Name:** require-javadoc **Version:** 0.1.0
     * **POM Project URL:** [https://github.com/plume-lib/require-javadoc](https://github.com/plume-lib/require-javadoc)
     * **POM License: MIT License** - [https://opensource.org/licenses/MIT](https://opensource.org/licenses/MIT)

    
        
 The dependencies distributed under several licenses, are used according their commercial-use-friendly license.


<<<<<<< HEAD
This report was generated on **Tue Jun 23 18:45:31 EEST 2020** using [Gradle-License-Report plugin](https://github.com/jk1/Gradle-License-Report) by Evgeny Naumenko, licensed under [Apache 2.0 License](https://github.com/jk1/Gradle-License-Report/blob/master/LICENSE).



    
# Dependencies of `io.spine:spine-core:2.0.0-alfa-001`
=======
This report was generated on **Fri Jun 19 14:07:39 EEST 2020** using [Gradle-License-Report plugin](https://github.com/jk1/Gradle-License-Report) by Evgeny Naumenko, licensed under [Apache 2.0 License](https://github.com/jk1/Gradle-License-Report/blob/master/LICENSE).



    
# Dependencies of `io.spine:spine-core:1.5.20`
>>>>>>> 18a190a5

## Runtime
1. **Group:** com.google.code.findbugs **Name:** jsr305 **Version:** 3.0.2
     * **POM Project URL:** [http://findbugs.sourceforge.net/](http://findbugs.sourceforge.net/)
     * **POM License: The Apache Software License, Version 2.0** - [http://www.apache.org/licenses/LICENSE-2.0.txt](http://www.apache.org/licenses/LICENSE-2.0.txt)

1. **Group:** com.google.code.gson **Name:** gson **Version:** 2.8.6
     * **POM License: Apache 2.0** - [http://www.apache.org/licenses/LICENSE-2.0.txt](http://www.apache.org/licenses/LICENSE-2.0.txt)

1. **Group:** com.google.errorprone **Name:** error_prone_annotations **Version:** 2.3.4
     * **POM License: Apache 2.0** - [http://www.apache.org/licenses/LICENSE-2.0.txt](http://www.apache.org/licenses/LICENSE-2.0.txt)

1. **Group:** com.google.errorprone **Name:** error_prone_type_annotations **Version:** 2.3.4
     * **POM License: Apache 2.0** - [http://www.apache.org/licenses/LICENSE-2.0.txt](http://www.apache.org/licenses/LICENSE-2.0.txt)

1. **Group:** com.google.flogger **Name:** flogger **Version:** 0.5.1
     * **POM Project URL:** [https://github.com/google/flogger](https://github.com/google/flogger)
     * **POM License: Apache 2.0** - [https://www.apache.org/licenses/LICENSE-2.0.txt](https://www.apache.org/licenses/LICENSE-2.0.txt)

1. **Group:** com.google.flogger **Name:** flogger-system-backend **Version:** 0.5.1
     * **POM Project URL:** [https://github.com/google/flogger](https://github.com/google/flogger)
     * **POM License: Apache 2.0** - [https://www.apache.org/licenses/LICENSE-2.0.txt](https://www.apache.org/licenses/LICENSE-2.0.txt)

1. **Group:** com.google.guava **Name:** failureaccess **Version:** 1.0.1
     * **Manifest Project URL:** [https://github.com/google/guava/](https://github.com/google/guava/)
     * **POM License: The Apache Software License, Version 2.0** - [http://www.apache.org/licenses/LICENSE-2.0.txt](http://www.apache.org/licenses/LICENSE-2.0.txt)

1. **Group:** com.google.guava **Name:** guava **Version:** 29.0-jre
     * **Manifest Project URL:** [https://github.com/google/guava/](https://github.com/google/guava/)
     * **POM License: Apache License, Version 2.0** - [http://www.apache.org/licenses/LICENSE-2.0.txt](http://www.apache.org/licenses/LICENSE-2.0.txt)

1. **Group:** com.google.guava **Name:** listenablefuture **Version:** 9999.0-empty-to-avoid-conflict-with-guava
     * **POM License: The Apache Software License, Version 2.0** - [http://www.apache.org/licenses/LICENSE-2.0.txt](http://www.apache.org/licenses/LICENSE-2.0.txt)

1. **Group:** com.google.j2objc **Name:** j2objc-annotations **Version:** 1.3
     * **POM Project URL:** [https://github.com/google/j2objc/](https://github.com/google/j2objc/)
     * **POM License: The Apache Software License, Version 2.0** - [http://www.apache.org/licenses/LICENSE-2.0.txt](http://www.apache.org/licenses/LICENSE-2.0.txt)

1. **Group:** com.google.protobuf **Name:** protobuf-java **Version:** 3.11.4
     * **Manifest Project URL:** [https://developers.google.com/protocol-buffers/](https://developers.google.com/protocol-buffers/)
     * **POM License: 3-Clause BSD License** - [https://opensource.org/licenses/BSD-3-Clause](https://opensource.org/licenses/BSD-3-Clause)

1. **Group:** com.google.protobuf **Name:** protobuf-java-util **Version:** 3.11.4
     * **Manifest Project URL:** [https://developers.google.com/protocol-buffers/](https://developers.google.com/protocol-buffers/)
     * **POM License: 3-Clause BSD License** - [https://opensource.org/licenses/BSD-3-Clause](https://opensource.org/licenses/BSD-3-Clause)

1. **Group:** org.checkerframework **Name:** checker-compat-qual **Version:** 2.5.5
     * **POM Project URL:** [https://checkerframework.org](https://checkerframework.org)
     * **POM License: GNU General Public License, version 2 (GPL2), with the classpath exception** - [http://www.gnu.org/software/classpath/license.html](http://www.gnu.org/software/classpath/license.html)
     * **POM License: The MIT License** - [http://opensource.org/licenses/MIT](http://opensource.org/licenses/MIT)

1. **Group:** org.checkerframework **Name:** checker-qual **Version:** 3.3.0
     * **Manifest License:** MIT (Not packaged)
     * **POM Project URL:** [https://checkerframework.org](https://checkerframework.org)
     * **POM License: The MIT License** - [http://opensource.org/licenses/MIT](http://opensource.org/licenses/MIT)

## Compile, tests and tooling
1. **Group:** com.beust **Name:** jcommander **Version:** 1.72
     * **POM Project URL:** [http://jcommander.org](http://jcommander.org)
     * **POM License: Apache 2.0** - [http://www.apache.org/licenses/LICENSE-2.0](http://www.apache.org/licenses/LICENSE-2.0)

1. **Group:** com.github.ben-manes.caffeine **Name:** caffeine **Version:** 2.7.0
     * **POM Project URL:** [https://github.com/ben-manes/caffeine](https://github.com/ben-manes/caffeine)
     * **POM License: Apache License, Version 2.0** - [https://www.apache.org/licenses/LICENSE-2.0.txt](https://www.apache.org/licenses/LICENSE-2.0.txt)

1. **Group:** com.github.kevinstern **Name:** software-and-algorithms **Version:** 1.0
     * **POM Project URL:** [https://www.github.com/KevinStern/software-and-algorithms](https://www.github.com/KevinStern/software-and-algorithms)
     * **POM License: MIT License** - [http://www.opensource.org/licenses/mit-license.php](http://www.opensource.org/licenses/mit-license.php)

1. **Group:** com.google.android **Name:** annotations **Version:** 4.1.1.4
     * **POM Project URL:** [http://source.android.com/](http://source.android.com/)
     * **POM License: Apache 2.0** - [http://www.apache.org/licenses/LICENSE-2.0](http://www.apache.org/licenses/LICENSE-2.0)

1. **Group:** com.google.api.grpc **Name:** proto-google-common-protos **Version:** 1.17.0
     * **POM Project URL:** [https://github.com/googleapis/api-client-staging](https://github.com/googleapis/api-client-staging)
     * **POM License: Apache-2.0** - [https://www.apache.org/licenses/LICENSE-2.0.txt](https://www.apache.org/licenses/LICENSE-2.0.txt)

1. **Group:** com.google.auto **Name:** auto-common **Version:** 0.10
     * **POM License: Apache 2.0** - [http://www.apache.org/licenses/LICENSE-2.0.txt](http://www.apache.org/licenses/LICENSE-2.0.txt)

1. **Group:** com.google.auto.value **Name:** auto-value-annotations **Version:** 1.6.3
     * **POM License: Apache 2.0** - [http://www.apache.org/licenses/LICENSE-2.0.txt](http://www.apache.org/licenses/LICENSE-2.0.txt)

1. **Group:** com.google.code.findbugs **Name:** jFormatString **Version:** 3.0.0
     * **POM Project URL:** [http://findbugs.sourceforge.net/](http://findbugs.sourceforge.net/)
     * **POM License: GNU Lesser Public License** - [http://www.gnu.org/licenses/lgpl.html](http://www.gnu.org/licenses/lgpl.html)

1. **Group:** com.google.code.findbugs **Name:** jsr305 **Version:** 3.0.2
     * **POM Project URL:** [http://findbugs.sourceforge.net/](http://findbugs.sourceforge.net/)
     * **POM License: The Apache Software License, Version 2.0** - [http://www.apache.org/licenses/LICENSE-2.0.txt](http://www.apache.org/licenses/LICENSE-2.0.txt)

1. **Group:** com.google.code.gson **Name:** gson **Version:** 2.8.6
     * **POM License: Apache 2.0** - [http://www.apache.org/licenses/LICENSE-2.0.txt](http://www.apache.org/licenses/LICENSE-2.0.txt)

1. **Group:** com.google.errorprone **Name:** error_prone_annotation **Version:** 2.3.4
     * **POM License: Apache 2.0** - [http://www.apache.org/licenses/LICENSE-2.0.txt](http://www.apache.org/licenses/LICENSE-2.0.txt)

1. **Group:** com.google.errorprone **Name:** error_prone_annotations **Version:** 2.3.4
     * **POM License: Apache 2.0** - [http://www.apache.org/licenses/LICENSE-2.0.txt](http://www.apache.org/licenses/LICENSE-2.0.txt)

1. **Group:** com.google.errorprone **Name:** error_prone_check_api **Version:** 2.3.4
     * **POM License: Apache 2.0** - [http://www.apache.org/licenses/LICENSE-2.0.txt](http://www.apache.org/licenses/LICENSE-2.0.txt)

1. **Group:** com.google.errorprone **Name:** error_prone_core **Version:** 2.3.4
     * **POM License: Apache 2.0** - [http://www.apache.org/licenses/LICENSE-2.0.txt](http://www.apache.org/licenses/LICENSE-2.0.txt)

1. **Group:** com.google.errorprone **Name:** error_prone_type_annotations **Version:** 2.3.4
     * **POM License: Apache 2.0** - [http://www.apache.org/licenses/LICENSE-2.0.txt](http://www.apache.org/licenses/LICENSE-2.0.txt)

1. **Group:** com.google.errorprone **Name:** javac **Version:** 9+181-r4173-1
     * **POM Project URL:** [https://github.com/google/error-prone-javac](https://github.com/google/error-prone-javac)
     * **POM License: GNU General Public License, version 2, with the Classpath Exception** - [http://openjdk.java.net/legal/gplv2+ce.html](http://openjdk.java.net/legal/gplv2+ce.html)

1. **Group:** com.google.flogger **Name:** flogger **Version:** 0.5.1
     * **POM Project URL:** [https://github.com/google/flogger](https://github.com/google/flogger)
     * **POM License: Apache 2.0** - [https://www.apache.org/licenses/LICENSE-2.0.txt](https://www.apache.org/licenses/LICENSE-2.0.txt)

1. **Group:** com.google.flogger **Name:** flogger-system-backend **Version:** 0.5.1
     * **POM Project URL:** [https://github.com/google/flogger](https://github.com/google/flogger)
     * **POM License: Apache 2.0** - [https://www.apache.org/licenses/LICENSE-2.0.txt](https://www.apache.org/licenses/LICENSE-2.0.txt)

1. **Group:** com.google.guava **Name:** failureaccess **Version:** 1.0.1
     * **Manifest Project URL:** [https://github.com/google/guava/](https://github.com/google/guava/)
     * **POM License: The Apache Software License, Version 2.0** - [http://www.apache.org/licenses/LICENSE-2.0.txt](http://www.apache.org/licenses/LICENSE-2.0.txt)

1. **Group:** com.google.guava **Name:** guava **Version:** 29.0-jre
     * **Manifest Project URL:** [https://github.com/google/guava/](https://github.com/google/guava/)
     * **POM License: Apache License, Version 2.0** - [http://www.apache.org/licenses/LICENSE-2.0.txt](http://www.apache.org/licenses/LICENSE-2.0.txt)

1. **Group:** com.google.guava **Name:** guava-testlib **Version:** 29.0-jre
     * **POM License: Apache License, Version 2.0** - [http://www.apache.org/licenses/LICENSE-2.0.txt](http://www.apache.org/licenses/LICENSE-2.0.txt)

1. **Group:** com.google.guava **Name:** listenablefuture **Version:** 9999.0-empty-to-avoid-conflict-with-guava
     * **POM License: The Apache Software License, Version 2.0** - [http://www.apache.org/licenses/LICENSE-2.0.txt](http://www.apache.org/licenses/LICENSE-2.0.txt)

1. **Group:** com.google.j2objc **Name:** j2objc-annotations **Version:** 1.3
     * **POM Project URL:** [https://github.com/google/j2objc/](https://github.com/google/j2objc/)
     * **POM License: The Apache Software License, Version 2.0** - [http://www.apache.org/licenses/LICENSE-2.0.txt](http://www.apache.org/licenses/LICENSE-2.0.txt)

1. **Group:** com.google.protobuf **Name:** protobuf-java **Version:** 3.11.4
     * **Manifest Project URL:** [https://developers.google.com/protocol-buffers/](https://developers.google.com/protocol-buffers/)
     * **POM License: 3-Clause BSD License** - [https://opensource.org/licenses/BSD-3-Clause](https://opensource.org/licenses/BSD-3-Clause)

1. **Group:** com.google.protobuf **Name:** protobuf-java-util **Version:** 3.11.4
     * **Manifest Project URL:** [https://developers.google.com/protocol-buffers/](https://developers.google.com/protocol-buffers/)
     * **POM License: 3-Clause BSD License** - [https://opensource.org/licenses/BSD-3-Clause](https://opensource.org/licenses/BSD-3-Clause)

1. **Group:** com.google.protobuf **Name:** protoc **Version:** 3.11.4
     * **POM Project URL:** [https://developers.google.com/protocol-buffers/](https://developers.google.com/protocol-buffers/)
     * **POM License: 3-Clause BSD License** - [https://opensource.org/licenses/BSD-3-Clause](https://opensource.org/licenses/BSD-3-Clause)
     * **POM License: The Apache Software License, Version 2.0** - [http://www.apache.org/licenses/LICENSE-2.0.txt](http://www.apache.org/licenses/LICENSE-2.0.txt)

1. **Group:** com.google.truth **Name:** truth **Version:** 1.0.1
     * **POM License: The Apache Software License, Version 2.0** - [http://www.apache.org/licenses/LICENSE-2.0.txt](http://www.apache.org/licenses/LICENSE-2.0.txt)

1. **Group:** com.google.truth.extensions **Name:** truth-java8-extension **Version:** 1.0.1
     * **POM License: The Apache Software License, Version 2.0** - [http://www.apache.org/licenses/LICENSE-2.0.txt](http://www.apache.org/licenses/LICENSE-2.0.txt)

1. **Group:** com.google.truth.extensions **Name:** truth-liteproto-extension **Version:** 1.0.1
     * **POM License: The Apache Software License, Version 2.0** - [http://www.apache.org/licenses/LICENSE-2.0.txt](http://www.apache.org/licenses/LICENSE-2.0.txt)

1. **Group:** com.google.truth.extensions **Name:** truth-proto-extension **Version:** 1.0.1
     * **POM License: The Apache Software License, Version 2.0** - [http://www.apache.org/licenses/LICENSE-2.0.txt](http://www.apache.org/licenses/LICENSE-2.0.txt)

1. **Group:** com.googlecode.java-diff-utils **Name:** diffutils **Version:** 1.3.0
     * **POM Project URL:** [http://code.google.com/p/java-diff-utils/](http://code.google.com/p/java-diff-utils/)
     * **POM License: The Apache Software License, Version 2.0** - [http://www.apache.org/licenses/LICENSE-2.0.txt](http://www.apache.org/licenses/LICENSE-2.0.txt)

1. **Group:** commons-io **Name:** commons-io **Version:** 2.6
     * **Project URL:** [http://commons.apache.org/proper/commons-io/](http://commons.apache.org/proper/commons-io/)
     * **POM License: Apache License, Version 2.0** - [https://www.apache.org/licenses/LICENSE-2.0.txt](https://www.apache.org/licenses/LICENSE-2.0.txt)

1. **Group:** io.grpc **Name:** grpc-api **Version:** 1.28.1
     * **POM Project URL:** [https://github.com/grpc/grpc-java](https://github.com/grpc/grpc-java)
     * **POM License: Apache 2.0** - [https://opensource.org/licenses/Apache-2.0](https://opensource.org/licenses/Apache-2.0)

1. **Group:** io.grpc **Name:** grpc-context **Version:** 1.28.1
     * **POM Project URL:** [https://github.com/grpc/grpc-java](https://github.com/grpc/grpc-java)
     * **POM License: Apache 2.0** - [https://opensource.org/licenses/Apache-2.0](https://opensource.org/licenses/Apache-2.0)

1. **Group:** io.grpc **Name:** grpc-core **Version:** 1.28.1
     * **POM Project URL:** [https://github.com/grpc/grpc-java](https://github.com/grpc/grpc-java)
     * **POM License: Apache 2.0** - [https://opensource.org/licenses/Apache-2.0](https://opensource.org/licenses/Apache-2.0)

1. **Group:** io.grpc **Name:** grpc-protobuf **Version:** 1.28.1
     * **POM Project URL:** [https://github.com/grpc/grpc-java](https://github.com/grpc/grpc-java)
     * **POM License: Apache 2.0** - [https://opensource.org/licenses/Apache-2.0](https://opensource.org/licenses/Apache-2.0)

1. **Group:** io.grpc **Name:** grpc-protobuf-lite **Version:** 1.28.1
     * **POM Project URL:** [https://github.com/grpc/grpc-java](https://github.com/grpc/grpc-java)
     * **POM License: Apache 2.0** - [https://opensource.org/licenses/Apache-2.0](https://opensource.org/licenses/Apache-2.0)

1. **Group:** io.grpc **Name:** grpc-stub **Version:** 1.28.1
     * **POM Project URL:** [https://github.com/grpc/grpc-java](https://github.com/grpc/grpc-java)
     * **POM License: Apache 2.0** - [https://opensource.org/licenses/Apache-2.0](https://opensource.org/licenses/Apache-2.0)

1. **Group:** io.grpc **Name:** protoc-gen-grpc-java **Version:** 1.28.1
     * **POM Project URL:** [https://github.com/grpc/grpc-java](https://github.com/grpc/grpc-java)
     * **POM License: Apache 2.0** - [https://opensource.org/licenses/Apache-2.0](https://opensource.org/licenses/Apache-2.0)

1. **Group:** io.perfmark **Name:** perfmark-api **Version:** 0.19.0
     * **POM Project URL:** [https://github.com/perfmark/perfmark](https://github.com/perfmark/perfmark)
     * **POM License: Apache 2.0** - [https://opensource.org/licenses/Apache-2.0](https://opensource.org/licenses/Apache-2.0)

1. **Group:** javax.annotation **Name:** javax.annotation-api **Version:** 1.3.1
     * **Manifest Project URL:** [https://javaee.github.io/glassfish](https://javaee.github.io/glassfish)
     * **POM Project URL:** [http://jcp.org/en/jsr/detail?id=250](http://jcp.org/en/jsr/detail?id=250)
     * **POM License: CDDL + GPLv2 with classpath exception** - [https://github.com/javaee/javax.annotation/blob/master/LICENSE](https://github.com/javaee/javax.annotation/blob/master/LICENSE)

1. **Group:** junit **Name:** junit **Version:** 4.12
     * **POM Project URL:** [http://junit.org](http://junit.org)
     * **POM License: Eclipse Public License 1.0** - [http://www.eclipse.org/legal/epl-v10.html](http://www.eclipse.org/legal/epl-v10.html)

1. **Group:** net.java.dev.javacc **Name:** javacc **Version:** 5.0
     * **POM Project URL:** [https://javacc.dev.java.net/](https://javacc.dev.java.net/)
     * **POM License: Berkeley Software Distribution (BSD) License** - [http://www.opensource.org/licenses/bsd-license.html](http://www.opensource.org/licenses/bsd-license.html)

1. **Group:** net.sourceforge.pmd **Name:** pmd-core **Version:** 6.24.0
     * **POM License: BSD-style** - [http://pmd.sourceforge.net/license.html](http://pmd.sourceforge.net/license.html)

1. **Group:** net.sourceforge.pmd **Name:** pmd-java **Version:** 6.24.0
     * **POM License: BSD-style** - [http://pmd.sourceforge.net/license.html](http://pmd.sourceforge.net/license.html)

1. **Group:** net.sourceforge.saxon **Name:** saxon **Version:** 9.1.0.8
     * **POM Project URL:** [http://saxon.sourceforge.net/](http://saxon.sourceforge.net/)
     * **POM License: Mozilla Public License Version 1.0** - [http://www.mozilla.org/MPL/MPL-1.0.txt](http://www.mozilla.org/MPL/MPL-1.0.txt)

1. **Group:** org.antlr **Name:** antlr4-runtime **Version:** 4.7
     * **Manifest Project URL:** [http://www.antlr.org](http://www.antlr.org)
     * **POM License: The BSD License** - [http://www.antlr.org/license.html](http://www.antlr.org/license.html)

1. **Group:** org.apache.commons **Name:** commons-lang3 **Version:** 3.8.1
     * **Project URL:** [http://commons.apache.org/proper/commons-lang/](http://commons.apache.org/proper/commons-lang/)
     * **POM License: Apache License, Version 2.0** - [https://www.apache.org/licenses/LICENSE-2.0.txt](https://www.apache.org/licenses/LICENSE-2.0.txt)

1. **Group:** org.apiguardian **Name:** apiguardian-api **Version:** 1.1.0
     * **POM Project URL:** [https://github.com/apiguardian-team/apiguardian](https://github.com/apiguardian-team/apiguardian)
     * **POM License: The Apache License, Version 2.0** - [http://www.apache.org/licenses/LICENSE-2.0.txt](http://www.apache.org/licenses/LICENSE-2.0.txt)

1. **Group:** org.checkerframework **Name:** checker-compat-qual **Version:** 2.5.5
     * **POM Project URL:** [https://checkerframework.org](https://checkerframework.org)
     * **POM License: GNU General Public License, version 2 (GPL2), with the classpath exception** - [http://www.gnu.org/software/classpath/license.html](http://www.gnu.org/software/classpath/license.html)
     * **POM License: The MIT License** - [http://opensource.org/licenses/MIT](http://opensource.org/licenses/MIT)

1. **Group:** org.checkerframework **Name:** checker-qual **Version:** 3.3.0
     * **Manifest License:** MIT (Not packaged)
     * **POM Project URL:** [https://checkerframework.org](https://checkerframework.org)
     * **POM License: The MIT License** - [http://opensource.org/licenses/MIT](http://opensource.org/licenses/MIT)

1. **Group:** org.checkerframework **Name:** dataflow **Version:** 3.0.0
     * **Manifest License:** (GPL-2.0-only WITH Classpath-exception-2.0) (Not packaged)
     * **POM Project URL:** [https://checkerframework.org](https://checkerframework.org)
     * **POM License: GNU General Public License, version 2 (GPL2), with the classpath exception** - [http://www.gnu.org/software/classpath/license.html](http://www.gnu.org/software/classpath/license.html)
     * **POM License: The MIT License** - [http://opensource.org/licenses/MIT](http://opensource.org/licenses/MIT)

1. **Group:** org.checkerframework **Name:** javacutil **Version:** 3.0.0
     * **Manifest License:** (GPL-2.0-only WITH Classpath-exception-2.0) (Not packaged)
     * **POM Project URL:** [https://checkerframework.org](https://checkerframework.org)
     * **POM License: GNU General Public License, version 2 (GPL2), with the classpath exception** - [http://www.gnu.org/software/classpath/license.html](http://www.gnu.org/software/classpath/license.html)
     * **POM License: The MIT License** - [http://opensource.org/licenses/MIT](http://opensource.org/licenses/MIT)

1. **Group:** org.codehaus.mojo **Name:** animal-sniffer-annotations **Version:** 1.18
     * **POM License: MIT license** - [http://www.opensource.org/licenses/mit-license.php](http://www.opensource.org/licenses/mit-license.php)
     * **POM License: The Apache Software License, Version 2.0** - [http://www.apache.org/licenses/LICENSE-2.0.txt](http://www.apache.org/licenses/LICENSE-2.0.txt)

1. **Group:** org.hamcrest **Name:** hamcrest-all **Version:** 1.3
     * **POM License: New BSD License** - [http://www.opensource.org/licenses/bsd-license.php](http://www.opensource.org/licenses/bsd-license.php)

1. **Group:** org.hamcrest **Name:** hamcrest-core **Version:** 1.3
     * **POM License: New BSD License** - [http://www.opensource.org/licenses/bsd-license.php](http://www.opensource.org/licenses/bsd-license.php)

1. **Group:** org.jacoco **Name:** org.jacoco.agent **Version:** 0.8.5
     * **POM License: Eclipse Public License 2.0** - [https://www.eclipse.org/legal/epl-2.0/](https://www.eclipse.org/legal/epl-2.0/)

1. **Group:** org.jacoco **Name:** org.jacoco.ant **Version:** 0.8.5
     * **POM License: Eclipse Public License 2.0** - [https://www.eclipse.org/legal/epl-2.0/](https://www.eclipse.org/legal/epl-2.0/)

1. **Group:** org.jacoco **Name:** org.jacoco.core **Version:** 0.8.5
     * **POM License: Eclipse Public License 2.0** - [https://www.eclipse.org/legal/epl-2.0/](https://www.eclipse.org/legal/epl-2.0/)

1. **Group:** org.jacoco **Name:** org.jacoco.report **Version:** 0.8.5
     * **POM License: Eclipse Public License 2.0** - [https://www.eclipse.org/legal/epl-2.0/](https://www.eclipse.org/legal/epl-2.0/)

1. **Group:** org.junit.jupiter **Name:** junit-jupiter-api **Version:** 5.6.2
     * **POM Project URL:** [https://junit.org/junit5/](https://junit.org/junit5/)
     * **POM License: Eclipse Public License v2.0** - [https://www.eclipse.org/legal/epl-v20.html](https://www.eclipse.org/legal/epl-v20.html)

1. **Group:** org.junit.jupiter **Name:** junit-jupiter-engine **Version:** 5.6.2
     * **POM Project URL:** [https://junit.org/junit5/](https://junit.org/junit5/)
     * **POM License: Eclipse Public License v2.0** - [https://www.eclipse.org/legal/epl-v20.html](https://www.eclipse.org/legal/epl-v20.html)

1. **Group:** org.junit.jupiter **Name:** junit-jupiter-params **Version:** 5.6.2
     * **POM Project URL:** [https://junit.org/junit5/](https://junit.org/junit5/)
     * **POM License: Eclipse Public License v2.0** - [https://www.eclipse.org/legal/epl-v20.html](https://www.eclipse.org/legal/epl-v20.html)

1. **Group:** org.junit.platform **Name:** junit-platform-commons **Version:** 1.6.2
     * **POM Project URL:** [https://junit.org/junit5/](https://junit.org/junit5/)
     * **POM License: Eclipse Public License v2.0** - [https://www.eclipse.org/legal/epl-v20.html](https://www.eclipse.org/legal/epl-v20.html)

1. **Group:** org.junit.platform **Name:** junit-platform-engine **Version:** 1.6.2
     * **POM Project URL:** [https://junit.org/junit5/](https://junit.org/junit5/)
     * **POM License: Eclipse Public License v2.0** - [https://www.eclipse.org/legal/epl-v20.html](https://www.eclipse.org/legal/epl-v20.html)

1. **Group:** org.opentest4j **Name:** opentest4j **Version:** 1.2.0
     * **Manifest License:** The Apache License, Version 2.0 (Not packaged)
     * **POM Project URL:** [https://github.com/ota4j-team/opentest4j](https://github.com/ota4j-team/opentest4j)
     * **POM License: The Apache License, Version 2.0** - [http://www.apache.org/licenses/LICENSE-2.0.txt](http://www.apache.org/licenses/LICENSE-2.0.txt)

1. **Group:** org.ow2.asm **Name:** asm **Version:** 7.2
     * **Manifest Project URL:** [http://asm.ow2.org](http://asm.ow2.org)
     * **Manifest License:** BSD-3-Clause;link=https://asm.ow2.io/LICENSE.txt (Not packaged)
     * **POM Project URL:** [http://asm.ow2.io/](http://asm.ow2.io/)
     * **POM License: BSD-3-Clause** - [https://asm.ow2.io/license.html](https://asm.ow2.io/license.html)
     * **POM License: The Apache Software License, Version 2.0** - [http://www.apache.org/licenses/LICENSE-2.0.txt](http://www.apache.org/licenses/LICENSE-2.0.txt)

1. **Group:** org.ow2.asm **Name:** asm **Version:** 7.3.1
     * **Manifest Project URL:** [http://asm.ow2.org](http://asm.ow2.org)
     * **Manifest License:** BSD-3-Clause;link=https://asm.ow2.io/LICENSE.txt (Not packaged)
     * **POM Project URL:** [http://asm.ow2.io/](http://asm.ow2.io/)
     * **POM License: BSD-3-Clause** - [https://asm.ow2.io/license.html](https://asm.ow2.io/license.html)
     * **POM License: The Apache Software License, Version 2.0** - [http://www.apache.org/licenses/LICENSE-2.0.txt](http://www.apache.org/licenses/LICENSE-2.0.txt)

1. **Group:** org.ow2.asm **Name:** asm-analysis **Version:** 7.2
     * **Manifest Project URL:** [http://asm.ow2.org](http://asm.ow2.org)
     * **Manifest License:** BSD-3-Clause;link=https://asm.ow2.io/LICENSE.txt (Not packaged)
     * **POM Project URL:** [http://asm.ow2.io/](http://asm.ow2.io/)
     * **POM License: BSD-3-Clause** - [https://asm.ow2.io/license.html](https://asm.ow2.io/license.html)
     * **POM License: The Apache Software License, Version 2.0** - [http://www.apache.org/licenses/LICENSE-2.0.txt](http://www.apache.org/licenses/LICENSE-2.0.txt)

1. **Group:** org.ow2.asm **Name:** asm-commons **Version:** 7.2
     * **Manifest Project URL:** [http://asm.ow2.org](http://asm.ow2.org)
     * **Manifest License:** BSD-3-Clause;link=https://asm.ow2.io/LICENSE.txt (Not packaged)
     * **POM Project URL:** [http://asm.ow2.io/](http://asm.ow2.io/)
     * **POM License: BSD-3-Clause** - [https://asm.ow2.io/license.html](https://asm.ow2.io/license.html)
     * **POM License: The Apache Software License, Version 2.0** - [http://www.apache.org/licenses/LICENSE-2.0.txt](http://www.apache.org/licenses/LICENSE-2.0.txt)

1. **Group:** org.ow2.asm **Name:** asm-tree **Version:** 7.2
     * **Manifest Project URL:** [http://asm.ow2.org](http://asm.ow2.org)
     * **Manifest License:** BSD-3-Clause;link=https://asm.ow2.io/LICENSE.txt (Not packaged)
     * **POM Project URL:** [http://asm.ow2.io/](http://asm.ow2.io/)
     * **POM License: BSD-3-Clause** - [https://asm.ow2.io/license.html](https://asm.ow2.io/license.html)
     * **POM License: The Apache Software License, Version 2.0** - [http://www.apache.org/licenses/LICENSE-2.0.txt](http://www.apache.org/licenses/LICENSE-2.0.txt)

1. **Group:** org.pcollections **Name:** pcollections **Version:** 2.1.2
     * **POM Project URL:** [http://pcollections.org](http://pcollections.org)
     * **POM License: The MIT License** - [http://www.opensource.org/licenses/mit-license.php](http://www.opensource.org/licenses/mit-license.php)

1. **Group:** org.plumelib **Name:** plume-util **Version:** 1.0.6
     * **POM Project URL:** [https://github.com/plume-lib/plume-util](https://github.com/plume-lib/plume-util)
     * **POM License: MIT License** - [https://opensource.org/licenses/MIT](https://opensource.org/licenses/MIT)

1. **Group:** org.plumelib **Name:** reflection-util **Version:** 0.0.2
     * **POM Project URL:** [https://github.com/plume-lib/reflection-util](https://github.com/plume-lib/reflection-util)
     * **POM License: MIT License** - [https://opensource.org/licenses/MIT](https://opensource.org/licenses/MIT)

1. **Group:** org.plumelib **Name:** require-javadoc **Version:** 0.1.0
     * **POM Project URL:** [https://github.com/plume-lib/require-javadoc](https://github.com/plume-lib/require-javadoc)
     * **POM License: MIT License** - [https://opensource.org/licenses/MIT](https://opensource.org/licenses/MIT)

    
        
 The dependencies distributed under several licenses, are used according their commercial-use-friendly license.


<<<<<<< HEAD
This report was generated on **Tue Jun 23 18:45:31 EEST 2020** using [Gradle-License-Report plugin](https://github.com/jk1/Gradle-License-Report) by Evgeny Naumenko, licensed under [Apache 2.0 License](https://github.com/jk1/Gradle-License-Report/blob/master/LICENSE).



    
# Dependencies of `io.spine.tools:spine-model-assembler:2.0.0-alfa-001`
=======
This report was generated on **Fri Jun 19 14:07:40 EEST 2020** using [Gradle-License-Report plugin](https://github.com/jk1/Gradle-License-Report) by Evgeny Naumenko, licensed under [Apache 2.0 License](https://github.com/jk1/Gradle-License-Report/blob/master/LICENSE).



    
# Dependencies of `io.spine.tools:spine-model-assembler:1.5.20`
>>>>>>> 18a190a5

## Runtime
1. **Group:** com.google.android **Name:** annotations **Version:** 4.1.1.4
     * **POM Project URL:** [http://source.android.com/](http://source.android.com/)
     * **POM License: Apache 2.0** - [http://www.apache.org/licenses/LICENSE-2.0](http://www.apache.org/licenses/LICENSE-2.0)

1. **Group:** com.google.api.grpc **Name:** proto-google-common-protos **Version:** 1.17.0
     * **POM Project URL:** [https://github.com/googleapis/api-client-staging](https://github.com/googleapis/api-client-staging)
     * **POM License: Apache-2.0** - [https://www.apache.org/licenses/LICENSE-2.0.txt](https://www.apache.org/licenses/LICENSE-2.0.txt)

1. **Group:** com.google.code.findbugs **Name:** jsr305 **Version:** 3.0.2
     * **POM Project URL:** [http://findbugs.sourceforge.net/](http://findbugs.sourceforge.net/)
     * **POM License: The Apache Software License, Version 2.0** - [http://www.apache.org/licenses/LICENSE-2.0.txt](http://www.apache.org/licenses/LICENSE-2.0.txt)

1. **Group:** com.google.code.gson **Name:** gson **Version:** 2.8.6
     * **POM License: Apache 2.0** - [http://www.apache.org/licenses/LICENSE-2.0.txt](http://www.apache.org/licenses/LICENSE-2.0.txt)

1. **Group:** com.google.errorprone **Name:** error_prone_annotations **Version:** 2.3.4
     * **POM License: Apache 2.0** - [http://www.apache.org/licenses/LICENSE-2.0.txt](http://www.apache.org/licenses/LICENSE-2.0.txt)

1. **Group:** com.google.errorprone **Name:** error_prone_type_annotations **Version:** 2.3.4
     * **POM License: Apache 2.0** - [http://www.apache.org/licenses/LICENSE-2.0.txt](http://www.apache.org/licenses/LICENSE-2.0.txt)

1. **Group:** com.google.flogger **Name:** flogger **Version:** 0.5.1
     * **POM Project URL:** [https://github.com/google/flogger](https://github.com/google/flogger)
     * **POM License: Apache 2.0** - [https://www.apache.org/licenses/LICENSE-2.0.txt](https://www.apache.org/licenses/LICENSE-2.0.txt)

1. **Group:** com.google.flogger **Name:** flogger-system-backend **Version:** 0.5.1
     * **POM Project URL:** [https://github.com/google/flogger](https://github.com/google/flogger)
     * **POM License: Apache 2.0** - [https://www.apache.org/licenses/LICENSE-2.0.txt](https://www.apache.org/licenses/LICENSE-2.0.txt)

1. **Group:** com.google.guava **Name:** failureaccess **Version:** 1.0.1
     * **Manifest Project URL:** [https://github.com/google/guava/](https://github.com/google/guava/)
     * **POM License: The Apache Software License, Version 2.0** - [http://www.apache.org/licenses/LICENSE-2.0.txt](http://www.apache.org/licenses/LICENSE-2.0.txt)

1. **Group:** com.google.guava **Name:** guava **Version:** 29.0-jre
     * **Manifest Project URL:** [https://github.com/google/guava/](https://github.com/google/guava/)
     * **POM License: Apache License, Version 2.0** - [http://www.apache.org/licenses/LICENSE-2.0.txt](http://www.apache.org/licenses/LICENSE-2.0.txt)

1. **Group:** com.google.guava **Name:** listenablefuture **Version:** 9999.0-empty-to-avoid-conflict-with-guava
     * **POM License: The Apache Software License, Version 2.0** - [http://www.apache.org/licenses/LICENSE-2.0.txt](http://www.apache.org/licenses/LICENSE-2.0.txt)

1. **Group:** com.google.j2objc **Name:** j2objc-annotations **Version:** 1.3
     * **POM Project URL:** [https://github.com/google/j2objc/](https://github.com/google/j2objc/)
     * **POM License: The Apache Software License, Version 2.0** - [http://www.apache.org/licenses/LICENSE-2.0.txt](http://www.apache.org/licenses/LICENSE-2.0.txt)

1. **Group:** com.google.protobuf **Name:** protobuf-java **Version:** 3.11.4
     * **Manifest Project URL:** [https://developers.google.com/protocol-buffers/](https://developers.google.com/protocol-buffers/)
     * **POM License: 3-Clause BSD License** - [https://opensource.org/licenses/BSD-3-Clause](https://opensource.org/licenses/BSD-3-Clause)

1. **Group:** com.google.protobuf **Name:** protobuf-java-util **Version:** 3.11.4
     * **Manifest Project URL:** [https://developers.google.com/protocol-buffers/](https://developers.google.com/protocol-buffers/)
     * **POM License: 3-Clause BSD License** - [https://opensource.org/licenses/BSD-3-Clause](https://opensource.org/licenses/BSD-3-Clause)

1. **Group:** io.grpc **Name:** grpc-api **Version:** 1.28.1
     * **POM Project URL:** [https://github.com/grpc/grpc-java](https://github.com/grpc/grpc-java)
     * **POM License: Apache 2.0** - [https://opensource.org/licenses/Apache-2.0](https://opensource.org/licenses/Apache-2.0)

1. **Group:** io.grpc **Name:** grpc-context **Version:** 1.28.1
     * **POM Project URL:** [https://github.com/grpc/grpc-java](https://github.com/grpc/grpc-java)
     * **POM License: Apache 2.0** - [https://opensource.org/licenses/Apache-2.0](https://opensource.org/licenses/Apache-2.0)

1. **Group:** io.grpc **Name:** grpc-core **Version:** 1.28.1
     * **POM Project URL:** [https://github.com/grpc/grpc-java](https://github.com/grpc/grpc-java)
     * **POM License: Apache 2.0** - [https://opensource.org/licenses/Apache-2.0](https://opensource.org/licenses/Apache-2.0)

1. **Group:** io.grpc **Name:** grpc-protobuf **Version:** 1.28.1
     * **POM Project URL:** [https://github.com/grpc/grpc-java](https://github.com/grpc/grpc-java)
     * **POM License: Apache 2.0** - [https://opensource.org/licenses/Apache-2.0](https://opensource.org/licenses/Apache-2.0)

1. **Group:** io.grpc **Name:** grpc-protobuf-lite **Version:** 1.28.1
     * **POM Project URL:** [https://github.com/grpc/grpc-java](https://github.com/grpc/grpc-java)
     * **POM License: Apache 2.0** - [https://opensource.org/licenses/Apache-2.0](https://opensource.org/licenses/Apache-2.0)

1. **Group:** io.grpc **Name:** grpc-stub **Version:** 1.28.1
     * **POM Project URL:** [https://github.com/grpc/grpc-java](https://github.com/grpc/grpc-java)
     * **POM License: Apache 2.0** - [https://opensource.org/licenses/Apache-2.0](https://opensource.org/licenses/Apache-2.0)

1. **Group:** io.perfmark **Name:** perfmark-api **Version:** 0.19.0
     * **POM Project URL:** [https://github.com/perfmark/perfmark](https://github.com/perfmark/perfmark)
     * **POM License: Apache 2.0** - [https://opensource.org/licenses/Apache-2.0](https://opensource.org/licenses/Apache-2.0)

1. **Group:** org.checkerframework **Name:** checker-compat-qual **Version:** 2.5.5
     * **POM Project URL:** [https://checkerframework.org](https://checkerframework.org)
     * **POM License: GNU General Public License, version 2 (GPL2), with the classpath exception** - [http://www.gnu.org/software/classpath/license.html](http://www.gnu.org/software/classpath/license.html)
     * **POM License: The MIT License** - [http://opensource.org/licenses/MIT](http://opensource.org/licenses/MIT)

1. **Group:** org.checkerframework **Name:** checker-qual **Version:** 3.3.0
     * **Manifest License:** MIT (Not packaged)
     * **POM Project URL:** [https://checkerframework.org](https://checkerframework.org)
     * **POM License: The MIT License** - [http://opensource.org/licenses/MIT](http://opensource.org/licenses/MIT)

1. **Group:** org.codehaus.mojo **Name:** animal-sniffer-annotations **Version:** 1.18
     * **POM License: MIT license** - [http://www.opensource.org/licenses/mit-license.php](http://www.opensource.org/licenses/mit-license.php)
     * **POM License: The Apache Software License, Version 2.0** - [http://www.apache.org/licenses/LICENSE-2.0.txt](http://www.apache.org/licenses/LICENSE-2.0.txt)

## Compile, tests and tooling
1. **Group:** com.beust **Name:** jcommander **Version:** 1.72
     * **POM Project URL:** [http://jcommander.org](http://jcommander.org)
     * **POM License: Apache 2.0** - [http://www.apache.org/licenses/LICENSE-2.0](http://www.apache.org/licenses/LICENSE-2.0)

1. **Group:** com.github.ben-manes.caffeine **Name:** caffeine **Version:** 2.7.0
     * **POM Project URL:** [https://github.com/ben-manes/caffeine](https://github.com/ben-manes/caffeine)
     * **POM License: Apache License, Version 2.0** - [https://www.apache.org/licenses/LICENSE-2.0.txt](https://www.apache.org/licenses/LICENSE-2.0.txt)

1. **Group:** com.github.kevinstern **Name:** software-and-algorithms **Version:** 1.0
     * **POM Project URL:** [https://www.github.com/KevinStern/software-and-algorithms](https://www.github.com/KevinStern/software-and-algorithms)
     * **POM License: MIT License** - [http://www.opensource.org/licenses/mit-license.php](http://www.opensource.org/licenses/mit-license.php)

1. **Group:** com.google.android **Name:** annotations **Version:** 4.1.1.4
     * **POM Project URL:** [http://source.android.com/](http://source.android.com/)
     * **POM License: Apache 2.0** - [http://www.apache.org/licenses/LICENSE-2.0](http://www.apache.org/licenses/LICENSE-2.0)

1. **Group:** com.google.api.grpc **Name:** proto-google-common-protos **Version:** 1.17.0
     * **POM Project URL:** [https://github.com/googleapis/api-client-staging](https://github.com/googleapis/api-client-staging)
     * **POM License: Apache-2.0** - [https://www.apache.org/licenses/LICENSE-2.0.txt](https://www.apache.org/licenses/LICENSE-2.0.txt)

1. **Group:** com.google.auto **Name:** auto-common **Version:** 0.10
     * **POM License: Apache 2.0** - [http://www.apache.org/licenses/LICENSE-2.0.txt](http://www.apache.org/licenses/LICENSE-2.0.txt)

1. **Group:** com.google.auto.value **Name:** auto-value-annotations **Version:** 1.6.3
     * **POM License: Apache 2.0** - [http://www.apache.org/licenses/LICENSE-2.0.txt](http://www.apache.org/licenses/LICENSE-2.0.txt)

1. **Group:** com.google.code.findbugs **Name:** jFormatString **Version:** 3.0.0
     * **POM Project URL:** [http://findbugs.sourceforge.net/](http://findbugs.sourceforge.net/)
     * **POM License: GNU Lesser Public License** - [http://www.gnu.org/licenses/lgpl.html](http://www.gnu.org/licenses/lgpl.html)

1. **Group:** com.google.code.findbugs **Name:** jsr305 **Version:** 3.0.2
     * **POM Project URL:** [http://findbugs.sourceforge.net/](http://findbugs.sourceforge.net/)
     * **POM License: The Apache Software License, Version 2.0** - [http://www.apache.org/licenses/LICENSE-2.0.txt](http://www.apache.org/licenses/LICENSE-2.0.txt)

1. **Group:** com.google.code.gson **Name:** gson **Version:** 2.8.6
     * **POM License: Apache 2.0** - [http://www.apache.org/licenses/LICENSE-2.0.txt](http://www.apache.org/licenses/LICENSE-2.0.txt)

1. **Group:** com.google.errorprone **Name:** error_prone_annotation **Version:** 2.3.4
     * **POM License: Apache 2.0** - [http://www.apache.org/licenses/LICENSE-2.0.txt](http://www.apache.org/licenses/LICENSE-2.0.txt)

1. **Group:** com.google.errorprone **Name:** error_prone_annotations **Version:** 2.3.4
     * **POM License: Apache 2.0** - [http://www.apache.org/licenses/LICENSE-2.0.txt](http://www.apache.org/licenses/LICENSE-2.0.txt)

1. **Group:** com.google.errorprone **Name:** error_prone_check_api **Version:** 2.3.4
     * **POM License: Apache 2.0** - [http://www.apache.org/licenses/LICENSE-2.0.txt](http://www.apache.org/licenses/LICENSE-2.0.txt)

1. **Group:** com.google.errorprone **Name:** error_prone_core **Version:** 2.3.4
     * **POM License: Apache 2.0** - [http://www.apache.org/licenses/LICENSE-2.0.txt](http://www.apache.org/licenses/LICENSE-2.0.txt)

1. **Group:** com.google.errorprone **Name:** error_prone_type_annotations **Version:** 2.3.4
     * **POM License: Apache 2.0** - [http://www.apache.org/licenses/LICENSE-2.0.txt](http://www.apache.org/licenses/LICENSE-2.0.txt)

1. **Group:** com.google.errorprone **Name:** javac **Version:** 9+181-r4173-1
     * **POM Project URL:** [https://github.com/google/error-prone-javac](https://github.com/google/error-prone-javac)
     * **POM License: GNU General Public License, version 2, with the Classpath Exception** - [http://openjdk.java.net/legal/gplv2+ce.html](http://openjdk.java.net/legal/gplv2+ce.html)

1. **Group:** com.google.flogger **Name:** flogger **Version:** 0.5.1
     * **POM Project URL:** [https://github.com/google/flogger](https://github.com/google/flogger)
     * **POM License: Apache 2.0** - [https://www.apache.org/licenses/LICENSE-2.0.txt](https://www.apache.org/licenses/LICENSE-2.0.txt)

1. **Group:** com.google.flogger **Name:** flogger-system-backend **Version:** 0.5.1
     * **POM Project URL:** [https://github.com/google/flogger](https://github.com/google/flogger)
     * **POM License: Apache 2.0** - [https://www.apache.org/licenses/LICENSE-2.0.txt](https://www.apache.org/licenses/LICENSE-2.0.txt)

1. **Group:** com.google.guava **Name:** failureaccess **Version:** 1.0.1
     * **Manifest Project URL:** [https://github.com/google/guava/](https://github.com/google/guava/)
     * **POM License: The Apache Software License, Version 2.0** - [http://www.apache.org/licenses/LICENSE-2.0.txt](http://www.apache.org/licenses/LICENSE-2.0.txt)

1. **Group:** com.google.guava **Name:** guava **Version:** 29.0-jre
     * **Manifest Project URL:** [https://github.com/google/guava/](https://github.com/google/guava/)
     * **POM License: Apache License, Version 2.0** - [http://www.apache.org/licenses/LICENSE-2.0.txt](http://www.apache.org/licenses/LICENSE-2.0.txt)

1. **Group:** com.google.guava **Name:** guava-testlib **Version:** 29.0-jre
     * **POM License: Apache License, Version 2.0** - [http://www.apache.org/licenses/LICENSE-2.0.txt](http://www.apache.org/licenses/LICENSE-2.0.txt)

1. **Group:** com.google.guava **Name:** listenablefuture **Version:** 9999.0-empty-to-avoid-conflict-with-guava
     * **POM License: The Apache Software License, Version 2.0** - [http://www.apache.org/licenses/LICENSE-2.0.txt](http://www.apache.org/licenses/LICENSE-2.0.txt)

1. **Group:** com.google.j2objc **Name:** j2objc-annotations **Version:** 1.3
     * **POM Project URL:** [https://github.com/google/j2objc/](https://github.com/google/j2objc/)
     * **POM License: The Apache Software License, Version 2.0** - [http://www.apache.org/licenses/LICENSE-2.0.txt](http://www.apache.org/licenses/LICENSE-2.0.txt)

1. **Group:** com.google.protobuf **Name:** protobuf-java **Version:** 3.11.4
     * **Manifest Project URL:** [https://developers.google.com/protocol-buffers/](https://developers.google.com/protocol-buffers/)
     * **POM License: 3-Clause BSD License** - [https://opensource.org/licenses/BSD-3-Clause](https://opensource.org/licenses/BSD-3-Clause)

1. **Group:** com.google.protobuf **Name:** protobuf-java-util **Version:** 3.11.4
     * **Manifest Project URL:** [https://developers.google.com/protocol-buffers/](https://developers.google.com/protocol-buffers/)
     * **POM License: 3-Clause BSD License** - [https://opensource.org/licenses/BSD-3-Clause](https://opensource.org/licenses/BSD-3-Clause)

1. **Group:** com.google.protobuf **Name:** protoc **Version:** 3.11.4
     * **POM Project URL:** [https://developers.google.com/protocol-buffers/](https://developers.google.com/protocol-buffers/)
     * **POM License: 3-Clause BSD License** - [https://opensource.org/licenses/BSD-3-Clause](https://opensource.org/licenses/BSD-3-Clause)
     * **POM License: The Apache Software License, Version 2.0** - [http://www.apache.org/licenses/LICENSE-2.0.txt](http://www.apache.org/licenses/LICENSE-2.0.txt)

1. **Group:** com.google.truth **Name:** truth **Version:** 1.0.1
     * **POM License: The Apache Software License, Version 2.0** - [http://www.apache.org/licenses/LICENSE-2.0.txt](http://www.apache.org/licenses/LICENSE-2.0.txt)

1. **Group:** com.google.truth.extensions **Name:** truth-java8-extension **Version:** 1.0.1
     * **POM License: The Apache Software License, Version 2.0** - [http://www.apache.org/licenses/LICENSE-2.0.txt](http://www.apache.org/licenses/LICENSE-2.0.txt)

1. **Group:** com.google.truth.extensions **Name:** truth-liteproto-extension **Version:** 1.0.1
     * **POM License: The Apache Software License, Version 2.0** - [http://www.apache.org/licenses/LICENSE-2.0.txt](http://www.apache.org/licenses/LICENSE-2.0.txt)

1. **Group:** com.google.truth.extensions **Name:** truth-proto-extension **Version:** 1.0.1
     * **POM License: The Apache Software License, Version 2.0** - [http://www.apache.org/licenses/LICENSE-2.0.txt](http://www.apache.org/licenses/LICENSE-2.0.txt)

1. **Group:** com.googlecode.java-diff-utils **Name:** diffutils **Version:** 1.3.0
     * **POM Project URL:** [http://code.google.com/p/java-diff-utils/](http://code.google.com/p/java-diff-utils/)
     * **POM License: The Apache Software License, Version 2.0** - [http://www.apache.org/licenses/LICENSE-2.0.txt](http://www.apache.org/licenses/LICENSE-2.0.txt)

1. **Group:** commons-io **Name:** commons-io **Version:** 2.6
     * **Project URL:** [http://commons.apache.org/proper/commons-io/](http://commons.apache.org/proper/commons-io/)
     * **POM License: Apache License, Version 2.0** - [https://www.apache.org/licenses/LICENSE-2.0.txt](https://www.apache.org/licenses/LICENSE-2.0.txt)

1. **Group:** io.grpc **Name:** grpc-api **Version:** 1.28.1
     * **POM Project URL:** [https://github.com/grpc/grpc-java](https://github.com/grpc/grpc-java)
     * **POM License: Apache 2.0** - [https://opensource.org/licenses/Apache-2.0](https://opensource.org/licenses/Apache-2.0)

1. **Group:** io.grpc **Name:** grpc-context **Version:** 1.28.1
     * **POM Project URL:** [https://github.com/grpc/grpc-java](https://github.com/grpc/grpc-java)
     * **POM License: Apache 2.0** - [https://opensource.org/licenses/Apache-2.0](https://opensource.org/licenses/Apache-2.0)

1. **Group:** io.grpc **Name:** grpc-core **Version:** 1.28.1
     * **POM Project URL:** [https://github.com/grpc/grpc-java](https://github.com/grpc/grpc-java)
     * **POM License: Apache 2.0** - [https://opensource.org/licenses/Apache-2.0](https://opensource.org/licenses/Apache-2.0)

1. **Group:** io.grpc **Name:** grpc-protobuf **Version:** 1.28.1
     * **POM Project URL:** [https://github.com/grpc/grpc-java](https://github.com/grpc/grpc-java)
     * **POM License: Apache 2.0** - [https://opensource.org/licenses/Apache-2.0](https://opensource.org/licenses/Apache-2.0)

1. **Group:** io.grpc **Name:** grpc-protobuf-lite **Version:** 1.28.1
     * **POM Project URL:** [https://github.com/grpc/grpc-java](https://github.com/grpc/grpc-java)
     * **POM License: Apache 2.0** - [https://opensource.org/licenses/Apache-2.0](https://opensource.org/licenses/Apache-2.0)

1. **Group:** io.grpc **Name:** grpc-stub **Version:** 1.28.1
     * **POM Project URL:** [https://github.com/grpc/grpc-java](https://github.com/grpc/grpc-java)
     * **POM License: Apache 2.0** - [https://opensource.org/licenses/Apache-2.0](https://opensource.org/licenses/Apache-2.0)

1. **Group:** io.grpc **Name:** protoc-gen-grpc-java **Version:** 1.28.1
     * **POM Project URL:** [https://github.com/grpc/grpc-java](https://github.com/grpc/grpc-java)
     * **POM License: Apache 2.0** - [https://opensource.org/licenses/Apache-2.0](https://opensource.org/licenses/Apache-2.0)

1. **Group:** io.perfmark **Name:** perfmark-api **Version:** 0.19.0
     * **POM Project URL:** [https://github.com/perfmark/perfmark](https://github.com/perfmark/perfmark)
     * **POM License: Apache 2.0** - [https://opensource.org/licenses/Apache-2.0](https://opensource.org/licenses/Apache-2.0)

1. **Group:** junit **Name:** junit **Version:** 4.12
     * **POM Project URL:** [http://junit.org](http://junit.org)
     * **POM License: Eclipse Public License 1.0** - [http://www.eclipse.org/legal/epl-v10.html](http://www.eclipse.org/legal/epl-v10.html)

1. **Group:** net.java.dev.javacc **Name:** javacc **Version:** 5.0
     * **POM Project URL:** [https://javacc.dev.java.net/](https://javacc.dev.java.net/)
     * **POM License: Berkeley Software Distribution (BSD) License** - [http://www.opensource.org/licenses/bsd-license.html](http://www.opensource.org/licenses/bsd-license.html)

1. **Group:** net.sourceforge.pmd **Name:** pmd-core **Version:** 6.24.0
     * **POM License: BSD-style** - [http://pmd.sourceforge.net/license.html](http://pmd.sourceforge.net/license.html)

1. **Group:** net.sourceforge.pmd **Name:** pmd-java **Version:** 6.24.0
     * **POM License: BSD-style** - [http://pmd.sourceforge.net/license.html](http://pmd.sourceforge.net/license.html)

1. **Group:** net.sourceforge.saxon **Name:** saxon **Version:** 9.1.0.8
     * **POM Project URL:** [http://saxon.sourceforge.net/](http://saxon.sourceforge.net/)
     * **POM License: Mozilla Public License Version 1.0** - [http://www.mozilla.org/MPL/MPL-1.0.txt](http://www.mozilla.org/MPL/MPL-1.0.txt)

1. **Group:** org.antlr **Name:** antlr4-runtime **Version:** 4.7
     * **Manifest Project URL:** [http://www.antlr.org](http://www.antlr.org)
     * **POM License: The BSD License** - [http://www.antlr.org/license.html](http://www.antlr.org/license.html)

1. **Group:** org.apache.commons **Name:** commons-lang3 **Version:** 3.8.1
     * **Project URL:** [http://commons.apache.org/proper/commons-lang/](http://commons.apache.org/proper/commons-lang/)
     * **POM License: Apache License, Version 2.0** - [https://www.apache.org/licenses/LICENSE-2.0.txt](https://www.apache.org/licenses/LICENSE-2.0.txt)

1. **Group:** org.apiguardian **Name:** apiguardian-api **Version:** 1.1.0
     * **POM Project URL:** [https://github.com/apiguardian-team/apiguardian](https://github.com/apiguardian-team/apiguardian)
     * **POM License: The Apache License, Version 2.0** - [http://www.apache.org/licenses/LICENSE-2.0.txt](http://www.apache.org/licenses/LICENSE-2.0.txt)

1. **Group:** org.checkerframework **Name:** checker-compat-qual **Version:** 2.5.5
     * **POM Project URL:** [https://checkerframework.org](https://checkerframework.org)
     * **POM License: GNU General Public License, version 2 (GPL2), with the classpath exception** - [http://www.gnu.org/software/classpath/license.html](http://www.gnu.org/software/classpath/license.html)
     * **POM License: The MIT License** - [http://opensource.org/licenses/MIT](http://opensource.org/licenses/MIT)

1. **Group:** org.checkerframework **Name:** checker-qual **Version:** 3.3.0
     * **Manifest License:** MIT (Not packaged)
     * **POM Project URL:** [https://checkerframework.org](https://checkerframework.org)
     * **POM License: The MIT License** - [http://opensource.org/licenses/MIT](http://opensource.org/licenses/MIT)

1. **Group:** org.checkerframework **Name:** dataflow **Version:** 3.0.0
     * **Manifest License:** (GPL-2.0-only WITH Classpath-exception-2.0) (Not packaged)
     * **POM Project URL:** [https://checkerframework.org](https://checkerframework.org)
     * **POM License: GNU General Public License, version 2 (GPL2), with the classpath exception** - [http://www.gnu.org/software/classpath/license.html](http://www.gnu.org/software/classpath/license.html)
     * **POM License: The MIT License** - [http://opensource.org/licenses/MIT](http://opensource.org/licenses/MIT)

1. **Group:** org.checkerframework **Name:** javacutil **Version:** 3.0.0
     * **Manifest License:** (GPL-2.0-only WITH Classpath-exception-2.0) (Not packaged)
     * **POM Project URL:** [https://checkerframework.org](https://checkerframework.org)
     * **POM License: GNU General Public License, version 2 (GPL2), with the classpath exception** - [http://www.gnu.org/software/classpath/license.html](http://www.gnu.org/software/classpath/license.html)
     * **POM License: The MIT License** - [http://opensource.org/licenses/MIT](http://opensource.org/licenses/MIT)

1. **Group:** org.codehaus.mojo **Name:** animal-sniffer-annotations **Version:** 1.18
     * **POM License: MIT license** - [http://www.opensource.org/licenses/mit-license.php](http://www.opensource.org/licenses/mit-license.php)
     * **POM License: The Apache Software License, Version 2.0** - [http://www.apache.org/licenses/LICENSE-2.0.txt](http://www.apache.org/licenses/LICENSE-2.0.txt)

1. **Group:** org.hamcrest **Name:** hamcrest-all **Version:** 1.3
     * **POM License: New BSD License** - [http://www.opensource.org/licenses/bsd-license.php](http://www.opensource.org/licenses/bsd-license.php)

1. **Group:** org.hamcrest **Name:** hamcrest-core **Version:** 1.3
     * **POM License: New BSD License** - [http://www.opensource.org/licenses/bsd-license.php](http://www.opensource.org/licenses/bsd-license.php)

1. **Group:** org.jacoco **Name:** org.jacoco.agent **Version:** 0.8.5
     * **POM License: Eclipse Public License 2.0** - [https://www.eclipse.org/legal/epl-2.0/](https://www.eclipse.org/legal/epl-2.0/)

1. **Group:** org.jacoco **Name:** org.jacoco.ant **Version:** 0.8.5
     * **POM License: Eclipse Public License 2.0** - [https://www.eclipse.org/legal/epl-2.0/](https://www.eclipse.org/legal/epl-2.0/)

1. **Group:** org.jacoco **Name:** org.jacoco.core **Version:** 0.8.5
     * **POM License: Eclipse Public License 2.0** - [https://www.eclipse.org/legal/epl-2.0/](https://www.eclipse.org/legal/epl-2.0/)

1. **Group:** org.jacoco **Name:** org.jacoco.report **Version:** 0.8.5
     * **POM License: Eclipse Public License 2.0** - [https://www.eclipse.org/legal/epl-2.0/](https://www.eclipse.org/legal/epl-2.0/)

1. **Group:** org.junit.jupiter **Name:** junit-jupiter-api **Version:** 5.6.2
     * **POM Project URL:** [https://junit.org/junit5/](https://junit.org/junit5/)
     * **POM License: Eclipse Public License v2.0** - [https://www.eclipse.org/legal/epl-v20.html](https://www.eclipse.org/legal/epl-v20.html)

1. **Group:** org.junit.jupiter **Name:** junit-jupiter-engine **Version:** 5.6.2
     * **POM Project URL:** [https://junit.org/junit5/](https://junit.org/junit5/)
     * **POM License: Eclipse Public License v2.0** - [https://www.eclipse.org/legal/epl-v20.html](https://www.eclipse.org/legal/epl-v20.html)

1. **Group:** org.junit.jupiter **Name:** junit-jupiter-params **Version:** 5.6.2
     * **POM Project URL:** [https://junit.org/junit5/](https://junit.org/junit5/)
     * **POM License: Eclipse Public License v2.0** - [https://www.eclipse.org/legal/epl-v20.html](https://www.eclipse.org/legal/epl-v20.html)

1. **Group:** org.junit.platform **Name:** junit-platform-commons **Version:** 1.6.2
     * **POM Project URL:** [https://junit.org/junit5/](https://junit.org/junit5/)
     * **POM License: Eclipse Public License v2.0** - [https://www.eclipse.org/legal/epl-v20.html](https://www.eclipse.org/legal/epl-v20.html)

1. **Group:** org.junit.platform **Name:** junit-platform-engine **Version:** 1.6.2
     * **POM Project URL:** [https://junit.org/junit5/](https://junit.org/junit5/)
     * **POM License: Eclipse Public License v2.0** - [https://www.eclipse.org/legal/epl-v20.html](https://www.eclipse.org/legal/epl-v20.html)

1. **Group:** org.opentest4j **Name:** opentest4j **Version:** 1.2.0
     * **Manifest License:** The Apache License, Version 2.0 (Not packaged)
     * **POM Project URL:** [https://github.com/ota4j-team/opentest4j](https://github.com/ota4j-team/opentest4j)
     * **POM License: The Apache License, Version 2.0** - [http://www.apache.org/licenses/LICENSE-2.0.txt](http://www.apache.org/licenses/LICENSE-2.0.txt)

1. **Group:** org.ow2.asm **Name:** asm **Version:** 7.2
     * **Manifest Project URL:** [http://asm.ow2.org](http://asm.ow2.org)
     * **Manifest License:** BSD-3-Clause;link=https://asm.ow2.io/LICENSE.txt (Not packaged)
     * **POM Project URL:** [http://asm.ow2.io/](http://asm.ow2.io/)
     * **POM License: BSD-3-Clause** - [https://asm.ow2.io/license.html](https://asm.ow2.io/license.html)
     * **POM License: The Apache Software License, Version 2.0** - [http://www.apache.org/licenses/LICENSE-2.0.txt](http://www.apache.org/licenses/LICENSE-2.0.txt)

1. **Group:** org.ow2.asm **Name:** asm **Version:** 7.3.1
     * **Manifest Project URL:** [http://asm.ow2.org](http://asm.ow2.org)
     * **Manifest License:** BSD-3-Clause;link=https://asm.ow2.io/LICENSE.txt (Not packaged)
     * **POM Project URL:** [http://asm.ow2.io/](http://asm.ow2.io/)
     * **POM License: BSD-3-Clause** - [https://asm.ow2.io/license.html](https://asm.ow2.io/license.html)
     * **POM License: The Apache Software License, Version 2.0** - [http://www.apache.org/licenses/LICENSE-2.0.txt](http://www.apache.org/licenses/LICENSE-2.0.txt)

1. **Group:** org.ow2.asm **Name:** asm-analysis **Version:** 7.2
     * **Manifest Project URL:** [http://asm.ow2.org](http://asm.ow2.org)
     * **Manifest License:** BSD-3-Clause;link=https://asm.ow2.io/LICENSE.txt (Not packaged)
     * **POM Project URL:** [http://asm.ow2.io/](http://asm.ow2.io/)
     * **POM License: BSD-3-Clause** - [https://asm.ow2.io/license.html](https://asm.ow2.io/license.html)
     * **POM License: The Apache Software License, Version 2.0** - [http://www.apache.org/licenses/LICENSE-2.0.txt](http://www.apache.org/licenses/LICENSE-2.0.txt)

1. **Group:** org.ow2.asm **Name:** asm-commons **Version:** 7.2
     * **Manifest Project URL:** [http://asm.ow2.org](http://asm.ow2.org)
     * **Manifest License:** BSD-3-Clause;link=https://asm.ow2.io/LICENSE.txt (Not packaged)
     * **POM Project URL:** [http://asm.ow2.io/](http://asm.ow2.io/)
     * **POM License: BSD-3-Clause** - [https://asm.ow2.io/license.html](https://asm.ow2.io/license.html)
     * **POM License: The Apache Software License, Version 2.0** - [http://www.apache.org/licenses/LICENSE-2.0.txt](http://www.apache.org/licenses/LICENSE-2.0.txt)

1. **Group:** org.ow2.asm **Name:** asm-tree **Version:** 7.2
     * **Manifest Project URL:** [http://asm.ow2.org](http://asm.ow2.org)
     * **Manifest License:** BSD-3-Clause;link=https://asm.ow2.io/LICENSE.txt (Not packaged)
     * **POM Project URL:** [http://asm.ow2.io/](http://asm.ow2.io/)
     * **POM License: BSD-3-Clause** - [https://asm.ow2.io/license.html](https://asm.ow2.io/license.html)
     * **POM License: The Apache Software License, Version 2.0** - [http://www.apache.org/licenses/LICENSE-2.0.txt](http://www.apache.org/licenses/LICENSE-2.0.txt)

1. **Group:** org.pcollections **Name:** pcollections **Version:** 2.1.2
     * **POM Project URL:** [http://pcollections.org](http://pcollections.org)
     * **POM License: The MIT License** - [http://www.opensource.org/licenses/mit-license.php](http://www.opensource.org/licenses/mit-license.php)

1. **Group:** org.plumelib **Name:** plume-util **Version:** 1.0.6
     * **POM Project URL:** [https://github.com/plume-lib/plume-util](https://github.com/plume-lib/plume-util)
     * **POM License: MIT License** - [https://opensource.org/licenses/MIT](https://opensource.org/licenses/MIT)

1. **Group:** org.plumelib **Name:** reflection-util **Version:** 0.0.2
     * **POM Project URL:** [https://github.com/plume-lib/reflection-util](https://github.com/plume-lib/reflection-util)
     * **POM License: MIT License** - [https://opensource.org/licenses/MIT](https://opensource.org/licenses/MIT)

1. **Group:** org.plumelib **Name:** require-javadoc **Version:** 0.1.0
     * **POM Project URL:** [https://github.com/plume-lib/require-javadoc](https://github.com/plume-lib/require-javadoc)
     * **POM License: MIT License** - [https://opensource.org/licenses/MIT](https://opensource.org/licenses/MIT)

    
        
 The dependencies distributed under several licenses, are used according their commercial-use-friendly license.


<<<<<<< HEAD
This report was generated on **Tue Jun 23 18:45:31 EEST 2020** using [Gradle-License-Report plugin](https://github.com/jk1/Gradle-License-Report) by Evgeny Naumenko, licensed under [Apache 2.0 License](https://github.com/jk1/Gradle-License-Report/blob/master/LICENSE).



    
# Dependencies of `io.spine.tools:spine-model-verifier:2.0.0-alfa-001`
=======
This report was generated on **Fri Jun 19 14:07:40 EEST 2020** using [Gradle-License-Report plugin](https://github.com/jk1/Gradle-License-Report) by Evgeny Naumenko, licensed under [Apache 2.0 License](https://github.com/jk1/Gradle-License-Report/blob/master/LICENSE).



    
# Dependencies of `io.spine.tools:spine-model-verifier:1.5.20`
>>>>>>> 18a190a5

## Runtime
1. **Group:** com.google.android **Name:** annotations **Version:** 4.1.1.4
     * **POM Project URL:** [http://source.android.com/](http://source.android.com/)
     * **POM License: Apache 2.0** - [http://www.apache.org/licenses/LICENSE-2.0](http://www.apache.org/licenses/LICENSE-2.0)

1. **Group:** com.google.api.grpc **Name:** proto-google-common-protos **Version:** 1.17.0
     * **POM Project URL:** [https://github.com/googleapis/api-client-staging](https://github.com/googleapis/api-client-staging)
     * **POM License: Apache-2.0** - [https://www.apache.org/licenses/LICENSE-2.0.txt](https://www.apache.org/licenses/LICENSE-2.0.txt)

1. **Group:** com.google.code.findbugs **Name:** jsr305 **Version:** 3.0.2
     * **POM Project URL:** [http://findbugs.sourceforge.net/](http://findbugs.sourceforge.net/)
     * **POM License: The Apache Software License, Version 2.0** - [http://www.apache.org/licenses/LICENSE-2.0.txt](http://www.apache.org/licenses/LICENSE-2.0.txt)

1. **Group:** com.google.code.gson **Name:** gson **Version:** 2.8.6
     * **POM License: Apache 2.0** - [http://www.apache.org/licenses/LICENSE-2.0.txt](http://www.apache.org/licenses/LICENSE-2.0.txt)

1. **Group:** com.google.errorprone **Name:** error_prone_annotations **Version:** 2.3.4
     * **POM License: Apache 2.0** - [http://www.apache.org/licenses/LICENSE-2.0.txt](http://www.apache.org/licenses/LICENSE-2.0.txt)

1. **Group:** com.google.errorprone **Name:** error_prone_type_annotations **Version:** 2.3.4
     * **POM License: Apache 2.0** - [http://www.apache.org/licenses/LICENSE-2.0.txt](http://www.apache.org/licenses/LICENSE-2.0.txt)

1. **Group:** com.google.flogger **Name:** flogger **Version:** 0.5.1
     * **POM Project URL:** [https://github.com/google/flogger](https://github.com/google/flogger)
     * **POM License: Apache 2.0** - [https://www.apache.org/licenses/LICENSE-2.0.txt](https://www.apache.org/licenses/LICENSE-2.0.txt)

1. **Group:** com.google.flogger **Name:** flogger-system-backend **Version:** 0.5.1
     * **POM Project URL:** [https://github.com/google/flogger](https://github.com/google/flogger)
     * **POM License: Apache 2.0** - [https://www.apache.org/licenses/LICENSE-2.0.txt](https://www.apache.org/licenses/LICENSE-2.0.txt)

1. **Group:** com.google.gradle **Name:** osdetector-gradle-plugin **Version:** 1.6.2
     * **POM Project URL:** [https://github.com/google/osdetector-gradle-plugin](https://github.com/google/osdetector-gradle-plugin)
     * **POM License: Apache License 2.0** - [http://opensource.org/licenses/Apache-2.0](http://opensource.org/licenses/Apache-2.0)

1. **Group:** com.google.guava **Name:** failureaccess **Version:** 1.0.1
     * **Manifest Project URL:** [https://github.com/google/guava/](https://github.com/google/guava/)
     * **POM License: The Apache Software License, Version 2.0** - [http://www.apache.org/licenses/LICENSE-2.0.txt](http://www.apache.org/licenses/LICENSE-2.0.txt)

1. **Group:** com.google.guava **Name:** guava **Version:** 29.0-jre
     * **Manifest Project URL:** [https://github.com/google/guava/](https://github.com/google/guava/)
     * **POM License: Apache License, Version 2.0** - [http://www.apache.org/licenses/LICENSE-2.0.txt](http://www.apache.org/licenses/LICENSE-2.0.txt)

1. **Group:** com.google.guava **Name:** listenablefuture **Version:** 9999.0-empty-to-avoid-conflict-with-guava
     * **POM License: The Apache Software License, Version 2.0** - [http://www.apache.org/licenses/LICENSE-2.0.txt](http://www.apache.org/licenses/LICENSE-2.0.txt)

1. **Group:** com.google.j2objc **Name:** j2objc-annotations **Version:** 1.3
     * **POM Project URL:** [https://github.com/google/j2objc/](https://github.com/google/j2objc/)
     * **POM License: The Apache Software License, Version 2.0** - [http://www.apache.org/licenses/LICENSE-2.0.txt](http://www.apache.org/licenses/LICENSE-2.0.txt)

1. **Group:** com.google.protobuf **Name:** protobuf-gradle-plugin **Version:** 0.8.12
     * **POM Project URL:** [https://github.com/google/protobuf-gradle-plugin](https://github.com/google/protobuf-gradle-plugin)
     * **POM License: BSD 3-Clause** - [http://opensource.org/licenses/BSD-3-Clause](http://opensource.org/licenses/BSD-3-Clause)

1. **Group:** com.google.protobuf **Name:** protobuf-java **Version:** 3.11.4
     * **Manifest Project URL:** [https://developers.google.com/protocol-buffers/](https://developers.google.com/protocol-buffers/)
     * **POM License: 3-Clause BSD License** - [https://opensource.org/licenses/BSD-3-Clause](https://opensource.org/licenses/BSD-3-Clause)

1. **Group:** com.google.protobuf **Name:** protobuf-java-util **Version:** 3.11.4
     * **Manifest Project URL:** [https://developers.google.com/protocol-buffers/](https://developers.google.com/protocol-buffers/)
     * **POM License: 3-Clause BSD License** - [https://opensource.org/licenses/BSD-3-Clause](https://opensource.org/licenses/BSD-3-Clause)

1. **Group:** com.squareup **Name:** javapoet **Version:** 1.12.1
     * **POM Project URL:** [http://github.com/square/javapoet/](http://github.com/square/javapoet/)
     * **POM License: Apache 2.0** - [http://www.apache.org/licenses/LICENSE-2.0.txt](http://www.apache.org/licenses/LICENSE-2.0.txt)

1. **Group:** commons-lang **Name:** commons-lang **Version:** 2.6
     * **Project URL:** [http://commons.apache.org/lang/](http://commons.apache.org/lang/)
     * **POM License: The Apache Software License, Version 2.0** - [http://www.apache.org/licenses/LICENSE-2.0.txt](http://www.apache.org/licenses/LICENSE-2.0.txt)

1. **Group:** io.grpc **Name:** grpc-api **Version:** 1.28.1
     * **POM Project URL:** [https://github.com/grpc/grpc-java](https://github.com/grpc/grpc-java)
     * **POM License: Apache 2.0** - [https://opensource.org/licenses/Apache-2.0](https://opensource.org/licenses/Apache-2.0)

1. **Group:** io.grpc **Name:** grpc-context **Version:** 1.28.1
     * **POM Project URL:** [https://github.com/grpc/grpc-java](https://github.com/grpc/grpc-java)
     * **POM License: Apache 2.0** - [https://opensource.org/licenses/Apache-2.0](https://opensource.org/licenses/Apache-2.0)

1. **Group:** io.grpc **Name:** grpc-core **Version:** 1.28.1
     * **POM Project URL:** [https://github.com/grpc/grpc-java](https://github.com/grpc/grpc-java)
     * **POM License: Apache 2.0** - [https://opensource.org/licenses/Apache-2.0](https://opensource.org/licenses/Apache-2.0)

1. **Group:** io.grpc **Name:** grpc-protobuf **Version:** 1.28.1
     * **POM Project URL:** [https://github.com/grpc/grpc-java](https://github.com/grpc/grpc-java)
     * **POM License: Apache 2.0** - [https://opensource.org/licenses/Apache-2.0](https://opensource.org/licenses/Apache-2.0)

1. **Group:** io.grpc **Name:** grpc-protobuf-lite **Version:** 1.28.1
     * **POM Project URL:** [https://github.com/grpc/grpc-java](https://github.com/grpc/grpc-java)
     * **POM License: Apache 2.0** - [https://opensource.org/licenses/Apache-2.0](https://opensource.org/licenses/Apache-2.0)

1. **Group:** io.grpc **Name:** grpc-stub **Version:** 1.28.1
     * **POM Project URL:** [https://github.com/grpc/grpc-java](https://github.com/grpc/grpc-java)
     * **POM License: Apache 2.0** - [https://opensource.org/licenses/Apache-2.0](https://opensource.org/licenses/Apache-2.0)

1. **Group:** io.perfmark **Name:** perfmark-api **Version:** 0.19.0
     * **POM Project URL:** [https://github.com/perfmark/perfmark](https://github.com/perfmark/perfmark)
     * **POM License: Apache 2.0** - [https://opensource.org/licenses/Apache-2.0](https://opensource.org/licenses/Apache-2.0)

1. **Group:** javax.annotation **Name:** javax.annotation-api **Version:** 1.3.2
     * **Manifest Project URL:** [https://javaee.github.io/glassfish](https://javaee.github.io/glassfish)
     * **POM Project URL:** [http://jcp.org/en/jsr/detail?id=250](http://jcp.org/en/jsr/detail?id=250)
     * **POM License: CDDL + GPLv2 with classpath exception** - [https://github.com/javaee/javax.annotation/blob/master/LICENSE](https://github.com/javaee/javax.annotation/blob/master/LICENSE)

1. **Group:** kr.motd.maven **Name:** os-maven-plugin **Version:** 1.6.2
     * **POM Project URL:** [https://github.com/trustin/os-maven-plugin/](https://github.com/trustin/os-maven-plugin/)
     * **POM License: Apache License, Version 2.0** - [http://www.apache.org/licenses/LICENSE-2.0](http://www.apache.org/licenses/LICENSE-2.0)

1. **Group:** org.checkerframework **Name:** checker-compat-qual **Version:** 2.5.5
     * **POM Project URL:** [https://checkerframework.org](https://checkerframework.org)
     * **POM License: GNU General Public License, version 2 (GPL2), with the classpath exception** - [http://www.gnu.org/software/classpath/license.html](http://www.gnu.org/software/classpath/license.html)
     * **POM License: The MIT License** - [http://opensource.org/licenses/MIT](http://opensource.org/licenses/MIT)

1. **Group:** org.checkerframework **Name:** checker-qual **Version:** 3.3.0
     * **Manifest License:** MIT (Not packaged)
     * **POM Project URL:** [https://checkerframework.org](https://checkerframework.org)
     * **POM License: The MIT License** - [http://opensource.org/licenses/MIT](http://opensource.org/licenses/MIT)

1. **Group:** org.codehaus.mojo **Name:** animal-sniffer-annotations **Version:** 1.18
     * **POM License: MIT license** - [http://www.opensource.org/licenses/mit-license.php](http://www.opensource.org/licenses/mit-license.php)
     * **POM License: The Apache Software License, Version 2.0** - [http://www.apache.org/licenses/LICENSE-2.0.txt](http://www.apache.org/licenses/LICENSE-2.0.txt)

1. **Group:** org.jboss.forge.roaster **Name:** roaster-api **Version:** 2.21.2.Final
     * **POM License: Eclipse Public License version 1.0** - [http://www.eclipse.org/legal/epl-v10.html](http://www.eclipse.org/legal/epl-v10.html)
     * **POM License: Public Domain** - [http://repository.jboss.org/licenses/cc0-1.0.txt](http://repository.jboss.org/licenses/cc0-1.0.txt)

1. **Group:** org.jboss.forge.roaster **Name:** roaster-jdt **Version:** 2.21.2.Final
     * **POM License: Eclipse Public License version 1.0** - [http://www.eclipse.org/legal/epl-v10.html](http://www.eclipse.org/legal/epl-v10.html)
     * **POM License: Public Domain** - [http://repository.jboss.org/licenses/cc0-1.0.txt](http://repository.jboss.org/licenses/cc0-1.0.txt)

## Compile, tests and tooling
1. **Group:** com.beust **Name:** jcommander **Version:** 1.72
     * **POM Project URL:** [http://jcommander.org](http://jcommander.org)
     * **POM License: Apache 2.0** - [http://www.apache.org/licenses/LICENSE-2.0](http://www.apache.org/licenses/LICENSE-2.0)

1. **Group:** com.github.ben-manes.caffeine **Name:** caffeine **Version:** 2.7.0
     * **POM Project URL:** [https://github.com/ben-manes/caffeine](https://github.com/ben-manes/caffeine)
     * **POM License: Apache License, Version 2.0** - [https://www.apache.org/licenses/LICENSE-2.0.txt](https://www.apache.org/licenses/LICENSE-2.0.txt)

1. **Group:** com.github.kevinstern **Name:** software-and-algorithms **Version:** 1.0
     * **POM Project URL:** [https://www.github.com/KevinStern/software-and-algorithms](https://www.github.com/KevinStern/software-and-algorithms)
     * **POM License: MIT License** - [http://www.opensource.org/licenses/mit-license.php](http://www.opensource.org/licenses/mit-license.php)

1. **Group:** com.google.android **Name:** annotations **Version:** 4.1.1.4
     * **POM Project URL:** [http://source.android.com/](http://source.android.com/)
     * **POM License: Apache 2.0** - [http://www.apache.org/licenses/LICENSE-2.0](http://www.apache.org/licenses/LICENSE-2.0)

1. **Group:** com.google.api.grpc **Name:** proto-google-common-protos **Version:** 1.17.0
     * **POM Project URL:** [https://github.com/googleapis/api-client-staging](https://github.com/googleapis/api-client-staging)
     * **POM License: Apache-2.0** - [https://www.apache.org/licenses/LICENSE-2.0.txt](https://www.apache.org/licenses/LICENSE-2.0.txt)

1. **Group:** com.google.auto **Name:** auto-common **Version:** 0.10
     * **POM License: Apache 2.0** - [http://www.apache.org/licenses/LICENSE-2.0.txt](http://www.apache.org/licenses/LICENSE-2.0.txt)

1. **Group:** com.google.auto.value **Name:** auto-value-annotations **Version:** 1.6.3
     * **POM License: Apache 2.0** - [http://www.apache.org/licenses/LICENSE-2.0.txt](http://www.apache.org/licenses/LICENSE-2.0.txt)

1. **Group:** com.google.code.findbugs **Name:** jFormatString **Version:** 3.0.0
     * **POM Project URL:** [http://findbugs.sourceforge.net/](http://findbugs.sourceforge.net/)
     * **POM License: GNU Lesser Public License** - [http://www.gnu.org/licenses/lgpl.html](http://www.gnu.org/licenses/lgpl.html)

1. **Group:** com.google.code.findbugs **Name:** jsr305 **Version:** 3.0.2
     * **POM Project URL:** [http://findbugs.sourceforge.net/](http://findbugs.sourceforge.net/)
     * **POM License: The Apache Software License, Version 2.0** - [http://www.apache.org/licenses/LICENSE-2.0.txt](http://www.apache.org/licenses/LICENSE-2.0.txt)

1. **Group:** com.google.code.gson **Name:** gson **Version:** 2.8.6
     * **POM License: Apache 2.0** - [http://www.apache.org/licenses/LICENSE-2.0.txt](http://www.apache.org/licenses/LICENSE-2.0.txt)

1. **Group:** com.google.errorprone **Name:** error_prone_annotation **Version:** 2.3.4
     * **POM License: Apache 2.0** - [http://www.apache.org/licenses/LICENSE-2.0.txt](http://www.apache.org/licenses/LICENSE-2.0.txt)

1. **Group:** com.google.errorprone **Name:** error_prone_annotations **Version:** 2.3.4
     * **POM License: Apache 2.0** - [http://www.apache.org/licenses/LICENSE-2.0.txt](http://www.apache.org/licenses/LICENSE-2.0.txt)

1. **Group:** com.google.errorprone **Name:** error_prone_check_api **Version:** 2.3.4
     * **POM License: Apache 2.0** - [http://www.apache.org/licenses/LICENSE-2.0.txt](http://www.apache.org/licenses/LICENSE-2.0.txt)

1. **Group:** com.google.errorprone **Name:** error_prone_core **Version:** 2.3.4
     * **POM License: Apache 2.0** - [http://www.apache.org/licenses/LICENSE-2.0.txt](http://www.apache.org/licenses/LICENSE-2.0.txt)

1. **Group:** com.google.errorprone **Name:** error_prone_type_annotations **Version:** 2.3.4
     * **POM License: Apache 2.0** - [http://www.apache.org/licenses/LICENSE-2.0.txt](http://www.apache.org/licenses/LICENSE-2.0.txt)

1. **Group:** com.google.errorprone **Name:** javac **Version:** 9+181-r4173-1
     * **POM Project URL:** [https://github.com/google/error-prone-javac](https://github.com/google/error-prone-javac)
     * **POM License: GNU General Public License, version 2, with the Classpath Exception** - [http://openjdk.java.net/legal/gplv2+ce.html](http://openjdk.java.net/legal/gplv2+ce.html)

1. **Group:** com.google.flogger **Name:** flogger **Version:** 0.5.1
     * **POM Project URL:** [https://github.com/google/flogger](https://github.com/google/flogger)
     * **POM License: Apache 2.0** - [https://www.apache.org/licenses/LICENSE-2.0.txt](https://www.apache.org/licenses/LICENSE-2.0.txt)

1. **Group:** com.google.flogger **Name:** flogger-system-backend **Version:** 0.5.1
     * **POM Project URL:** [https://github.com/google/flogger](https://github.com/google/flogger)
     * **POM License: Apache 2.0** - [https://www.apache.org/licenses/LICENSE-2.0.txt](https://www.apache.org/licenses/LICENSE-2.0.txt)

1. **Group:** com.google.gradle **Name:** osdetector-gradle-plugin **Version:** 1.6.2
     * **POM Project URL:** [https://github.com/google/osdetector-gradle-plugin](https://github.com/google/osdetector-gradle-plugin)
     * **POM License: Apache License 2.0** - [http://opensource.org/licenses/Apache-2.0](http://opensource.org/licenses/Apache-2.0)

1. **Group:** com.google.guava **Name:** failureaccess **Version:** 1.0.1
     * **Manifest Project URL:** [https://github.com/google/guava/](https://github.com/google/guava/)
     * **POM License: The Apache Software License, Version 2.0** - [http://www.apache.org/licenses/LICENSE-2.0.txt](http://www.apache.org/licenses/LICENSE-2.0.txt)

1. **Group:** com.google.guava **Name:** guava **Version:** 29.0-jre
     * **Manifest Project URL:** [https://github.com/google/guava/](https://github.com/google/guava/)
     * **POM License: Apache License, Version 2.0** - [http://www.apache.org/licenses/LICENSE-2.0.txt](http://www.apache.org/licenses/LICENSE-2.0.txt)

1. **Group:** com.google.guava **Name:** guava-testlib **Version:** 29.0-jre
     * **POM License: Apache License, Version 2.0** - [http://www.apache.org/licenses/LICENSE-2.0.txt](http://www.apache.org/licenses/LICENSE-2.0.txt)

1. **Group:** com.google.guava **Name:** listenablefuture **Version:** 9999.0-empty-to-avoid-conflict-with-guava
     * **POM License: The Apache Software License, Version 2.0** - [http://www.apache.org/licenses/LICENSE-2.0.txt](http://www.apache.org/licenses/LICENSE-2.0.txt)

1. **Group:** com.google.j2objc **Name:** j2objc-annotations **Version:** 1.3
     * **POM Project URL:** [https://github.com/google/j2objc/](https://github.com/google/j2objc/)
     * **POM License: The Apache Software License, Version 2.0** - [http://www.apache.org/licenses/LICENSE-2.0.txt](http://www.apache.org/licenses/LICENSE-2.0.txt)

1. **Group:** com.google.protobuf **Name:** protobuf-gradle-plugin **Version:** 0.8.12
     * **POM Project URL:** [https://github.com/google/protobuf-gradle-plugin](https://github.com/google/protobuf-gradle-plugin)
     * **POM License: BSD 3-Clause** - [http://opensource.org/licenses/BSD-3-Clause](http://opensource.org/licenses/BSD-3-Clause)

1. **Group:** com.google.protobuf **Name:** protobuf-java **Version:** 3.11.4
     * **Manifest Project URL:** [https://developers.google.com/protocol-buffers/](https://developers.google.com/protocol-buffers/)
     * **POM License: 3-Clause BSD License** - [https://opensource.org/licenses/BSD-3-Clause](https://opensource.org/licenses/BSD-3-Clause)

1. **Group:** com.google.protobuf **Name:** protobuf-java-util **Version:** 3.11.4
     * **Manifest Project URL:** [https://developers.google.com/protocol-buffers/](https://developers.google.com/protocol-buffers/)
     * **POM License: 3-Clause BSD License** - [https://opensource.org/licenses/BSD-3-Clause](https://opensource.org/licenses/BSD-3-Clause)

1. **Group:** com.google.protobuf **Name:** protoc **Version:** 3.11.4
     * **POM Project URL:** [https://developers.google.com/protocol-buffers/](https://developers.google.com/protocol-buffers/)
     * **POM License: 3-Clause BSD License** - [https://opensource.org/licenses/BSD-3-Clause](https://opensource.org/licenses/BSD-3-Clause)
     * **POM License: The Apache Software License, Version 2.0** - [http://www.apache.org/licenses/LICENSE-2.0.txt](http://www.apache.org/licenses/LICENSE-2.0.txt)

1. **Group:** com.google.truth **Name:** truth **Version:** 1.0.1
     * **POM License: The Apache Software License, Version 2.0** - [http://www.apache.org/licenses/LICENSE-2.0.txt](http://www.apache.org/licenses/LICENSE-2.0.txt)

1. **Group:** com.google.truth.extensions **Name:** truth-java8-extension **Version:** 1.0.1
     * **POM License: The Apache Software License, Version 2.0** - [http://www.apache.org/licenses/LICENSE-2.0.txt](http://www.apache.org/licenses/LICENSE-2.0.txt)

1. **Group:** com.google.truth.extensions **Name:** truth-liteproto-extension **Version:** 1.0.1
     * **POM License: The Apache Software License, Version 2.0** - [http://www.apache.org/licenses/LICENSE-2.0.txt](http://www.apache.org/licenses/LICENSE-2.0.txt)

1. **Group:** com.google.truth.extensions **Name:** truth-proto-extension **Version:** 1.0.1
     * **POM License: The Apache Software License, Version 2.0** - [http://www.apache.org/licenses/LICENSE-2.0.txt](http://www.apache.org/licenses/LICENSE-2.0.txt)

1. **Group:** com.googlecode.java-diff-utils **Name:** diffutils **Version:** 1.3.0
     * **POM Project URL:** [http://code.google.com/p/java-diff-utils/](http://code.google.com/p/java-diff-utils/)
     * **POM License: The Apache Software License, Version 2.0** - [http://www.apache.org/licenses/LICENSE-2.0.txt](http://www.apache.org/licenses/LICENSE-2.0.txt)

1. **Group:** com.squareup **Name:** javapoet **Version:** 1.12.1
     * **POM Project URL:** [http://github.com/square/javapoet/](http://github.com/square/javapoet/)
     * **POM License: Apache 2.0** - [http://www.apache.org/licenses/LICENSE-2.0.txt](http://www.apache.org/licenses/LICENSE-2.0.txt)

1. **Group:** commons-io **Name:** commons-io **Version:** 2.6
     * **Project URL:** [http://commons.apache.org/proper/commons-io/](http://commons.apache.org/proper/commons-io/)
     * **POM License: Apache License, Version 2.0** - [https://www.apache.org/licenses/LICENSE-2.0.txt](https://www.apache.org/licenses/LICENSE-2.0.txt)

1. **Group:** commons-lang **Name:** commons-lang **Version:** 2.6
     * **Project URL:** [http://commons.apache.org/lang/](http://commons.apache.org/lang/)
     * **POM License: The Apache Software License, Version 2.0** - [http://www.apache.org/licenses/LICENSE-2.0.txt](http://www.apache.org/licenses/LICENSE-2.0.txt)

1. **Group:** io.grpc **Name:** grpc-api **Version:** 1.28.1
     * **POM Project URL:** [https://github.com/grpc/grpc-java](https://github.com/grpc/grpc-java)
     * **POM License: Apache 2.0** - [https://opensource.org/licenses/Apache-2.0](https://opensource.org/licenses/Apache-2.0)

1. **Group:** io.grpc **Name:** grpc-context **Version:** 1.28.1
     * **POM Project URL:** [https://github.com/grpc/grpc-java](https://github.com/grpc/grpc-java)
     * **POM License: Apache 2.0** - [https://opensource.org/licenses/Apache-2.0](https://opensource.org/licenses/Apache-2.0)

1. **Group:** io.grpc **Name:** grpc-core **Version:** 1.28.1
     * **POM Project URL:** [https://github.com/grpc/grpc-java](https://github.com/grpc/grpc-java)
     * **POM License: Apache 2.0** - [https://opensource.org/licenses/Apache-2.0](https://opensource.org/licenses/Apache-2.0)

1. **Group:** io.grpc **Name:** grpc-protobuf **Version:** 1.28.1
     * **POM Project URL:** [https://github.com/grpc/grpc-java](https://github.com/grpc/grpc-java)
     * **POM License: Apache 2.0** - [https://opensource.org/licenses/Apache-2.0](https://opensource.org/licenses/Apache-2.0)

1. **Group:** io.grpc **Name:** grpc-protobuf-lite **Version:** 1.28.1
     * **POM Project URL:** [https://github.com/grpc/grpc-java](https://github.com/grpc/grpc-java)
     * **POM License: Apache 2.0** - [https://opensource.org/licenses/Apache-2.0](https://opensource.org/licenses/Apache-2.0)

1. **Group:** io.grpc **Name:** grpc-stub **Version:** 1.28.1
     * **POM Project URL:** [https://github.com/grpc/grpc-java](https://github.com/grpc/grpc-java)
     * **POM License: Apache 2.0** - [https://opensource.org/licenses/Apache-2.0](https://opensource.org/licenses/Apache-2.0)

1. **Group:** io.grpc **Name:** protoc-gen-grpc-java **Version:** 1.28.1
     * **POM Project URL:** [https://github.com/grpc/grpc-java](https://github.com/grpc/grpc-java)
     * **POM License: Apache 2.0** - [https://opensource.org/licenses/Apache-2.0](https://opensource.org/licenses/Apache-2.0)

1. **Group:** io.perfmark **Name:** perfmark-api **Version:** 0.19.0
     * **POM Project URL:** [https://github.com/perfmark/perfmark](https://github.com/perfmark/perfmark)
     * **POM License: Apache 2.0** - [https://opensource.org/licenses/Apache-2.0](https://opensource.org/licenses/Apache-2.0)

1. **Group:** javax.annotation **Name:** javax.annotation-api **Version:** 1.3.2
     * **Manifest Project URL:** [https://javaee.github.io/glassfish](https://javaee.github.io/glassfish)
     * **POM Project URL:** [http://jcp.org/en/jsr/detail?id=250](http://jcp.org/en/jsr/detail?id=250)
     * **POM License: CDDL + GPLv2 with classpath exception** - [https://github.com/javaee/javax.annotation/blob/master/LICENSE](https://github.com/javaee/javax.annotation/blob/master/LICENSE)

1. **Group:** junit **Name:** junit **Version:** 4.12
     * **POM Project URL:** [http://junit.org](http://junit.org)
     * **POM License: Eclipse Public License 1.0** - [http://www.eclipse.org/legal/epl-v10.html](http://www.eclipse.org/legal/epl-v10.html)

1. **Group:** kr.motd.maven **Name:** os-maven-plugin **Version:** 1.6.2
     * **POM Project URL:** [https://github.com/trustin/os-maven-plugin/](https://github.com/trustin/os-maven-plugin/)
     * **POM License: Apache License, Version 2.0** - [http://www.apache.org/licenses/LICENSE-2.0](http://www.apache.org/licenses/LICENSE-2.0)

1. **Group:** net.java.dev.javacc **Name:** javacc **Version:** 5.0
     * **POM Project URL:** [https://javacc.dev.java.net/](https://javacc.dev.java.net/)
     * **POM License: Berkeley Software Distribution (BSD) License** - [http://www.opensource.org/licenses/bsd-license.html](http://www.opensource.org/licenses/bsd-license.html)

1. **Group:** net.sourceforge.pmd **Name:** pmd-core **Version:** 6.24.0
     * **POM License: BSD-style** - [http://pmd.sourceforge.net/license.html](http://pmd.sourceforge.net/license.html)

1. **Group:** net.sourceforge.pmd **Name:** pmd-java **Version:** 6.24.0
     * **POM License: BSD-style** - [http://pmd.sourceforge.net/license.html](http://pmd.sourceforge.net/license.html)

1. **Group:** net.sourceforge.saxon **Name:** saxon **Version:** 9.1.0.8
     * **POM Project URL:** [http://saxon.sourceforge.net/](http://saxon.sourceforge.net/)
     * **POM License: Mozilla Public License Version 1.0** - [http://www.mozilla.org/MPL/MPL-1.0.txt](http://www.mozilla.org/MPL/MPL-1.0.txt)

1. **Group:** org.antlr **Name:** antlr4-runtime **Version:** 4.7
     * **Manifest Project URL:** [http://www.antlr.org](http://www.antlr.org)
     * **POM License: The BSD License** - [http://www.antlr.org/license.html](http://www.antlr.org/license.html)

1. **Group:** org.apache.commons **Name:** commons-lang3 **Version:** 3.8.1
     * **Project URL:** [http://commons.apache.org/proper/commons-lang/](http://commons.apache.org/proper/commons-lang/)
     * **POM License: Apache License, Version 2.0** - [https://www.apache.org/licenses/LICENSE-2.0.txt](https://www.apache.org/licenses/LICENSE-2.0.txt)

1. **Group:** org.apiguardian **Name:** apiguardian-api **Version:** 1.1.0
     * **POM Project URL:** [https://github.com/apiguardian-team/apiguardian](https://github.com/apiguardian-team/apiguardian)
     * **POM License: The Apache License, Version 2.0** - [http://www.apache.org/licenses/LICENSE-2.0.txt](http://www.apache.org/licenses/LICENSE-2.0.txt)

1. **Group:** org.checkerframework **Name:** checker-compat-qual **Version:** 2.5.5
     * **POM Project URL:** [https://checkerframework.org](https://checkerframework.org)
     * **POM License: GNU General Public License, version 2 (GPL2), with the classpath exception** - [http://www.gnu.org/software/classpath/license.html](http://www.gnu.org/software/classpath/license.html)
     * **POM License: The MIT License** - [http://opensource.org/licenses/MIT](http://opensource.org/licenses/MIT)

1. **Group:** org.checkerframework **Name:** checker-qual **Version:** 3.3.0
     * **Manifest License:** MIT (Not packaged)
     * **POM Project URL:** [https://checkerframework.org](https://checkerframework.org)
     * **POM License: The MIT License** - [http://opensource.org/licenses/MIT](http://opensource.org/licenses/MIT)

1. **Group:** org.checkerframework **Name:** dataflow **Version:** 3.0.0
     * **Manifest License:** (GPL-2.0-only WITH Classpath-exception-2.0) (Not packaged)
     * **POM Project URL:** [https://checkerframework.org](https://checkerframework.org)
     * **POM License: GNU General Public License, version 2 (GPL2), with the classpath exception** - [http://www.gnu.org/software/classpath/license.html](http://www.gnu.org/software/classpath/license.html)
     * **POM License: The MIT License** - [http://opensource.org/licenses/MIT](http://opensource.org/licenses/MIT)

1. **Group:** org.checkerframework **Name:** javacutil **Version:** 3.0.0
     * **Manifest License:** (GPL-2.0-only WITH Classpath-exception-2.0) (Not packaged)
     * **POM Project URL:** [https://checkerframework.org](https://checkerframework.org)
     * **POM License: GNU General Public License, version 2 (GPL2), with the classpath exception** - [http://www.gnu.org/software/classpath/license.html](http://www.gnu.org/software/classpath/license.html)
     * **POM License: The MIT License** - [http://opensource.org/licenses/MIT](http://opensource.org/licenses/MIT)

1. **Group:** org.codehaus.mojo **Name:** animal-sniffer-annotations **Version:** 1.18
     * **POM License: MIT license** - [http://www.opensource.org/licenses/mit-license.php](http://www.opensource.org/licenses/mit-license.php)
     * **POM License: The Apache Software License, Version 2.0** - [http://www.apache.org/licenses/LICENSE-2.0.txt](http://www.apache.org/licenses/LICENSE-2.0.txt)

1. **Group:** org.hamcrest **Name:** hamcrest-all **Version:** 1.3
     * **POM License: New BSD License** - [http://www.opensource.org/licenses/bsd-license.php](http://www.opensource.org/licenses/bsd-license.php)

1. **Group:** org.hamcrest **Name:** hamcrest-core **Version:** 1.3
     * **POM License: New BSD License** - [http://www.opensource.org/licenses/bsd-license.php](http://www.opensource.org/licenses/bsd-license.php)

1. **Group:** org.jacoco **Name:** org.jacoco.agent **Version:** 0.8.5
     * **POM License: Eclipse Public License 2.0** - [https://www.eclipse.org/legal/epl-2.0/](https://www.eclipse.org/legal/epl-2.0/)

1. **Group:** org.jacoco **Name:** org.jacoco.ant **Version:** 0.8.5
     * **POM License: Eclipse Public License 2.0** - [https://www.eclipse.org/legal/epl-2.0/](https://www.eclipse.org/legal/epl-2.0/)

1. **Group:** org.jacoco **Name:** org.jacoco.core **Version:** 0.8.5
     * **POM License: Eclipse Public License 2.0** - [https://www.eclipse.org/legal/epl-2.0/](https://www.eclipse.org/legal/epl-2.0/)

1. **Group:** org.jacoco **Name:** org.jacoco.report **Version:** 0.8.5
     * **POM License: Eclipse Public License 2.0** - [https://www.eclipse.org/legal/epl-2.0/](https://www.eclipse.org/legal/epl-2.0/)

1. **Group:** org.jboss.forge.roaster **Name:** roaster-api **Version:** 2.21.2.Final
     * **POM License: Eclipse Public License version 1.0** - [http://www.eclipse.org/legal/epl-v10.html](http://www.eclipse.org/legal/epl-v10.html)
     * **POM License: Public Domain** - [http://repository.jboss.org/licenses/cc0-1.0.txt](http://repository.jboss.org/licenses/cc0-1.0.txt)

1. **Group:** org.jboss.forge.roaster **Name:** roaster-jdt **Version:** 2.21.2.Final
     * **POM License: Eclipse Public License version 1.0** - [http://www.eclipse.org/legal/epl-v10.html](http://www.eclipse.org/legal/epl-v10.html)
     * **POM License: Public Domain** - [http://repository.jboss.org/licenses/cc0-1.0.txt](http://repository.jboss.org/licenses/cc0-1.0.txt)

1. **Group:** org.junit-pioneer **Name:** junit-pioneer **Version:** 0.4.2
     * **POM Project URL:** [https://github.com/junit-pioneer/junit-pioneer](https://github.com/junit-pioneer/junit-pioneer)
     * **POM License: The MIT License** - [https://github.com/junit-pioneer/junit-pioneer/blob/master/LICENSE](https://github.com/junit-pioneer/junit-pioneer/blob/master/LICENSE)

1. **Group:** org.junit.jupiter **Name:** junit-jupiter-api **Version:** 5.6.2
     * **POM Project URL:** [https://junit.org/junit5/](https://junit.org/junit5/)
     * **POM License: Eclipse Public License v2.0** - [https://www.eclipse.org/legal/epl-v20.html](https://www.eclipse.org/legal/epl-v20.html)

1. **Group:** org.junit.jupiter **Name:** junit-jupiter-engine **Version:** 5.6.2
     * **POM Project URL:** [https://junit.org/junit5/](https://junit.org/junit5/)
     * **POM License: Eclipse Public License v2.0** - [https://www.eclipse.org/legal/epl-v20.html](https://www.eclipse.org/legal/epl-v20.html)

1. **Group:** org.junit.jupiter **Name:** junit-jupiter-params **Version:** 5.6.2
     * **POM Project URL:** [https://junit.org/junit5/](https://junit.org/junit5/)
     * **POM License: Eclipse Public License v2.0** - [https://www.eclipse.org/legal/epl-v20.html](https://www.eclipse.org/legal/epl-v20.html)

1. **Group:** org.junit.platform **Name:** junit-platform-commons **Version:** 1.6.2
     * **POM Project URL:** [https://junit.org/junit5/](https://junit.org/junit5/)
     * **POM License: Eclipse Public License v2.0** - [https://www.eclipse.org/legal/epl-v20.html](https://www.eclipse.org/legal/epl-v20.html)

1. **Group:** org.junit.platform **Name:** junit-platform-engine **Version:** 1.6.2
     * **POM Project URL:** [https://junit.org/junit5/](https://junit.org/junit5/)
     * **POM License: Eclipse Public License v2.0** - [https://www.eclipse.org/legal/epl-v20.html](https://www.eclipse.org/legal/epl-v20.html)

1. **Group:** org.opentest4j **Name:** opentest4j **Version:** 1.2.0
     * **Manifest License:** The Apache License, Version 2.0 (Not packaged)
     * **POM Project URL:** [https://github.com/ota4j-team/opentest4j](https://github.com/ota4j-team/opentest4j)
     * **POM License: The Apache License, Version 2.0** - [http://www.apache.org/licenses/LICENSE-2.0.txt](http://www.apache.org/licenses/LICENSE-2.0.txt)

1. **Group:** org.ow2.asm **Name:** asm **Version:** 7.2
     * **Manifest Project URL:** [http://asm.ow2.org](http://asm.ow2.org)
     * **Manifest License:** BSD-3-Clause;link=https://asm.ow2.io/LICENSE.txt (Not packaged)
     * **POM Project URL:** [http://asm.ow2.io/](http://asm.ow2.io/)
     * **POM License: BSD-3-Clause** - [https://asm.ow2.io/license.html](https://asm.ow2.io/license.html)
     * **POM License: The Apache Software License, Version 2.0** - [http://www.apache.org/licenses/LICENSE-2.0.txt](http://www.apache.org/licenses/LICENSE-2.0.txt)

1. **Group:** org.ow2.asm **Name:** asm **Version:** 7.3.1
     * **Manifest Project URL:** [http://asm.ow2.org](http://asm.ow2.org)
     * **Manifest License:** BSD-3-Clause;link=https://asm.ow2.io/LICENSE.txt (Not packaged)
     * **POM Project URL:** [http://asm.ow2.io/](http://asm.ow2.io/)
     * **POM License: BSD-3-Clause** - [https://asm.ow2.io/license.html](https://asm.ow2.io/license.html)
     * **POM License: The Apache Software License, Version 2.0** - [http://www.apache.org/licenses/LICENSE-2.0.txt](http://www.apache.org/licenses/LICENSE-2.0.txt)

1. **Group:** org.ow2.asm **Name:** asm-analysis **Version:** 7.2
     * **Manifest Project URL:** [http://asm.ow2.org](http://asm.ow2.org)
     * **Manifest License:** BSD-3-Clause;link=https://asm.ow2.io/LICENSE.txt (Not packaged)
     * **POM Project URL:** [http://asm.ow2.io/](http://asm.ow2.io/)
     * **POM License: BSD-3-Clause** - [https://asm.ow2.io/license.html](https://asm.ow2.io/license.html)
     * **POM License: The Apache Software License, Version 2.0** - [http://www.apache.org/licenses/LICENSE-2.0.txt](http://www.apache.org/licenses/LICENSE-2.0.txt)

1. **Group:** org.ow2.asm **Name:** asm-commons **Version:** 7.2
     * **Manifest Project URL:** [http://asm.ow2.org](http://asm.ow2.org)
     * **Manifest License:** BSD-3-Clause;link=https://asm.ow2.io/LICENSE.txt (Not packaged)
     * **POM Project URL:** [http://asm.ow2.io/](http://asm.ow2.io/)
     * **POM License: BSD-3-Clause** - [https://asm.ow2.io/license.html](https://asm.ow2.io/license.html)
     * **POM License: The Apache Software License, Version 2.0** - [http://www.apache.org/licenses/LICENSE-2.0.txt](http://www.apache.org/licenses/LICENSE-2.0.txt)

1. **Group:** org.ow2.asm **Name:** asm-tree **Version:** 7.2
     * **Manifest Project URL:** [http://asm.ow2.org](http://asm.ow2.org)
     * **Manifest License:** BSD-3-Clause;link=https://asm.ow2.io/LICENSE.txt (Not packaged)
     * **POM Project URL:** [http://asm.ow2.io/](http://asm.ow2.io/)
     * **POM License: BSD-3-Clause** - [https://asm.ow2.io/license.html](https://asm.ow2.io/license.html)
     * **POM License: The Apache Software License, Version 2.0** - [http://www.apache.org/licenses/LICENSE-2.0.txt](http://www.apache.org/licenses/LICENSE-2.0.txt)

1. **Group:** org.pcollections **Name:** pcollections **Version:** 2.1.2
     * **POM Project URL:** [http://pcollections.org](http://pcollections.org)
     * **POM License: The MIT License** - [http://www.opensource.org/licenses/mit-license.php](http://www.opensource.org/licenses/mit-license.php)

1. **Group:** org.plumelib **Name:** plume-util **Version:** 1.0.6
     * **POM Project URL:** [https://github.com/plume-lib/plume-util](https://github.com/plume-lib/plume-util)
     * **POM License: MIT License** - [https://opensource.org/licenses/MIT](https://opensource.org/licenses/MIT)

1. **Group:** org.plumelib **Name:** reflection-util **Version:** 0.0.2
     * **POM Project URL:** [https://github.com/plume-lib/reflection-util](https://github.com/plume-lib/reflection-util)
     * **POM License: MIT License** - [https://opensource.org/licenses/MIT](https://opensource.org/licenses/MIT)

1. **Group:** org.plumelib **Name:** require-javadoc **Version:** 0.1.0
     * **POM Project URL:** [https://github.com/plume-lib/require-javadoc](https://github.com/plume-lib/require-javadoc)
     * **POM License: MIT License** - [https://opensource.org/licenses/MIT](https://opensource.org/licenses/MIT)

    
        
 The dependencies distributed under several licenses, are used according their commercial-use-friendly license.


<<<<<<< HEAD
This report was generated on **Tue Jun 23 18:45:32 EEST 2020** using [Gradle-License-Report plugin](https://github.com/jk1/Gradle-License-Report) by Evgeny Naumenko, licensed under [Apache 2.0 License](https://github.com/jk1/Gradle-License-Report/blob/master/LICENSE).



    
# Dependencies of `io.spine:spine-server:2.0.0-alfa-001`
=======
This report was generated on **Fri Jun 19 14:07:41 EEST 2020** using [Gradle-License-Report plugin](https://github.com/jk1/Gradle-License-Report) by Evgeny Naumenko, licensed under [Apache 2.0 License](https://github.com/jk1/Gradle-License-Report/blob/master/LICENSE).



    
# Dependencies of `io.spine:spine-server:1.5.20`
>>>>>>> 18a190a5

## Runtime
1. **Group:** com.google.android **Name:** annotations **Version:** 4.1.1.4
     * **POM Project URL:** [http://source.android.com/](http://source.android.com/)
     * **POM License: Apache 2.0** - [http://www.apache.org/licenses/LICENSE-2.0](http://www.apache.org/licenses/LICENSE-2.0)

1. **Group:** com.google.api.grpc **Name:** proto-google-common-protos **Version:** 1.17.0
     * **POM Project URL:** [https://github.com/googleapis/api-client-staging](https://github.com/googleapis/api-client-staging)
     * **POM License: Apache-2.0** - [https://www.apache.org/licenses/LICENSE-2.0.txt](https://www.apache.org/licenses/LICENSE-2.0.txt)

1. **Group:** com.google.code.findbugs **Name:** jsr305 **Version:** 3.0.2
     * **POM Project URL:** [http://findbugs.sourceforge.net/](http://findbugs.sourceforge.net/)
     * **POM License: The Apache Software License, Version 2.0** - [http://www.apache.org/licenses/LICENSE-2.0.txt](http://www.apache.org/licenses/LICENSE-2.0.txt)

1. **Group:** com.google.code.gson **Name:** gson **Version:** 2.8.6
     * **POM License: Apache 2.0** - [http://www.apache.org/licenses/LICENSE-2.0.txt](http://www.apache.org/licenses/LICENSE-2.0.txt)

1. **Group:** com.google.errorprone **Name:** error_prone_annotations **Version:** 2.3.4
     * **POM License: Apache 2.0** - [http://www.apache.org/licenses/LICENSE-2.0.txt](http://www.apache.org/licenses/LICENSE-2.0.txt)

1. **Group:** com.google.errorprone **Name:** error_prone_type_annotations **Version:** 2.3.4
     * **POM License: Apache 2.0** - [http://www.apache.org/licenses/LICENSE-2.0.txt](http://www.apache.org/licenses/LICENSE-2.0.txt)

1. **Group:** com.google.flogger **Name:** flogger **Version:** 0.5.1
     * **POM Project URL:** [https://github.com/google/flogger](https://github.com/google/flogger)
     * **POM License: Apache 2.0** - [https://www.apache.org/licenses/LICENSE-2.0.txt](https://www.apache.org/licenses/LICENSE-2.0.txt)

1. **Group:** com.google.flogger **Name:** flogger-system-backend **Version:** 0.5.1
     * **POM Project URL:** [https://github.com/google/flogger](https://github.com/google/flogger)
     * **POM License: Apache 2.0** - [https://www.apache.org/licenses/LICENSE-2.0.txt](https://www.apache.org/licenses/LICENSE-2.0.txt)

1. **Group:** com.google.guava **Name:** failureaccess **Version:** 1.0.1
     * **Manifest Project URL:** [https://github.com/google/guava/](https://github.com/google/guava/)
     * **POM License: The Apache Software License, Version 2.0** - [http://www.apache.org/licenses/LICENSE-2.0.txt](http://www.apache.org/licenses/LICENSE-2.0.txt)

1. **Group:** com.google.guava **Name:** guava **Version:** 29.0-jre
     * **Manifest Project URL:** [https://github.com/google/guava/](https://github.com/google/guava/)
     * **POM License: Apache License, Version 2.0** - [http://www.apache.org/licenses/LICENSE-2.0.txt](http://www.apache.org/licenses/LICENSE-2.0.txt)

1. **Group:** com.google.guava **Name:** listenablefuture **Version:** 9999.0-empty-to-avoid-conflict-with-guava
     * **POM License: The Apache Software License, Version 2.0** - [http://www.apache.org/licenses/LICENSE-2.0.txt](http://www.apache.org/licenses/LICENSE-2.0.txt)

1. **Group:** com.google.j2objc **Name:** j2objc-annotations **Version:** 1.3
     * **POM Project URL:** [https://github.com/google/j2objc/](https://github.com/google/j2objc/)
     * **POM License: The Apache Software License, Version 2.0** - [http://www.apache.org/licenses/LICENSE-2.0.txt](http://www.apache.org/licenses/LICENSE-2.0.txt)

1. **Group:** com.google.protobuf **Name:** protobuf-java **Version:** 3.11.4
     * **Manifest Project URL:** [https://developers.google.com/protocol-buffers/](https://developers.google.com/protocol-buffers/)
     * **POM License: 3-Clause BSD License** - [https://opensource.org/licenses/BSD-3-Clause](https://opensource.org/licenses/BSD-3-Clause)

1. **Group:** com.google.protobuf **Name:** protobuf-java-util **Version:** 3.11.4
     * **Manifest Project URL:** [https://developers.google.com/protocol-buffers/](https://developers.google.com/protocol-buffers/)
     * **POM License: 3-Clause BSD License** - [https://opensource.org/licenses/BSD-3-Clause](https://opensource.org/licenses/BSD-3-Clause)

1. **Group:** io.grpc **Name:** grpc-api **Version:** 1.28.1
     * **POM Project URL:** [https://github.com/grpc/grpc-java](https://github.com/grpc/grpc-java)
     * **POM License: Apache 2.0** - [https://opensource.org/licenses/Apache-2.0](https://opensource.org/licenses/Apache-2.0)

1. **Group:** io.grpc **Name:** grpc-context **Version:** 1.28.1
     * **POM Project URL:** [https://github.com/grpc/grpc-java](https://github.com/grpc/grpc-java)
     * **POM License: Apache 2.0** - [https://opensource.org/licenses/Apache-2.0](https://opensource.org/licenses/Apache-2.0)

1. **Group:** io.grpc **Name:** grpc-core **Version:** 1.28.1
     * **POM Project URL:** [https://github.com/grpc/grpc-java](https://github.com/grpc/grpc-java)
     * **POM License: Apache 2.0** - [https://opensource.org/licenses/Apache-2.0](https://opensource.org/licenses/Apache-2.0)

1. **Group:** io.grpc **Name:** grpc-protobuf **Version:** 1.28.1
     * **POM Project URL:** [https://github.com/grpc/grpc-java](https://github.com/grpc/grpc-java)
     * **POM License: Apache 2.0** - [https://opensource.org/licenses/Apache-2.0](https://opensource.org/licenses/Apache-2.0)

1. **Group:** io.grpc **Name:** grpc-protobuf-lite **Version:** 1.28.1
     * **POM Project URL:** [https://github.com/grpc/grpc-java](https://github.com/grpc/grpc-java)
     * **POM License: Apache 2.0** - [https://opensource.org/licenses/Apache-2.0](https://opensource.org/licenses/Apache-2.0)

1. **Group:** io.grpc **Name:** grpc-stub **Version:** 1.28.1
     * **POM Project URL:** [https://github.com/grpc/grpc-java](https://github.com/grpc/grpc-java)
     * **POM License: Apache 2.0** - [https://opensource.org/licenses/Apache-2.0](https://opensource.org/licenses/Apache-2.0)

1. **Group:** io.perfmark **Name:** perfmark-api **Version:** 0.19.0
     * **POM Project URL:** [https://github.com/perfmark/perfmark](https://github.com/perfmark/perfmark)
     * **POM License: Apache 2.0** - [https://opensource.org/licenses/Apache-2.0](https://opensource.org/licenses/Apache-2.0)

1. **Group:** org.checkerframework **Name:** checker-compat-qual **Version:** 2.5.5
     * **POM Project URL:** [https://checkerframework.org](https://checkerframework.org)
     * **POM License: GNU General Public License, version 2 (GPL2), with the classpath exception** - [http://www.gnu.org/software/classpath/license.html](http://www.gnu.org/software/classpath/license.html)
     * **POM License: The MIT License** - [http://opensource.org/licenses/MIT](http://opensource.org/licenses/MIT)

1. **Group:** org.checkerframework **Name:** checker-qual **Version:** 3.3.0
     * **Manifest License:** MIT (Not packaged)
     * **POM Project URL:** [https://checkerframework.org](https://checkerframework.org)
     * **POM License: The MIT License** - [http://opensource.org/licenses/MIT](http://opensource.org/licenses/MIT)

1. **Group:** org.codehaus.mojo **Name:** animal-sniffer-annotations **Version:** 1.18
     * **POM License: MIT license** - [http://www.opensource.org/licenses/mit-license.php](http://www.opensource.org/licenses/mit-license.php)
     * **POM License: The Apache Software License, Version 2.0** - [http://www.apache.org/licenses/LICENSE-2.0.txt](http://www.apache.org/licenses/LICENSE-2.0.txt)

## Compile, tests and tooling
1. **Group:** com.beust **Name:** jcommander **Version:** 1.72
     * **POM Project URL:** [http://jcommander.org](http://jcommander.org)
     * **POM License: Apache 2.0** - [http://www.apache.org/licenses/LICENSE-2.0](http://www.apache.org/licenses/LICENSE-2.0)

1. **Group:** com.github.ben-manes.caffeine **Name:** caffeine **Version:** 2.7.0
     * **POM Project URL:** [https://github.com/ben-manes/caffeine](https://github.com/ben-manes/caffeine)
     * **POM License: Apache License, Version 2.0** - [https://www.apache.org/licenses/LICENSE-2.0.txt](https://www.apache.org/licenses/LICENSE-2.0.txt)

1. **Group:** com.github.kevinstern **Name:** software-and-algorithms **Version:** 1.0
     * **POM Project URL:** [https://www.github.com/KevinStern/software-and-algorithms](https://www.github.com/KevinStern/software-and-algorithms)
     * **POM License: MIT License** - [http://www.opensource.org/licenses/mit-license.php](http://www.opensource.org/licenses/mit-license.php)

1. **Group:** com.google.android **Name:** annotations **Version:** 4.1.1.4
     * **POM Project URL:** [http://source.android.com/](http://source.android.com/)
     * **POM License: Apache 2.0** - [http://www.apache.org/licenses/LICENSE-2.0](http://www.apache.org/licenses/LICENSE-2.0)

1. **Group:** com.google.api.grpc **Name:** proto-google-common-protos **Version:** 1.17.0
     * **POM Project URL:** [https://github.com/googleapis/api-client-staging](https://github.com/googleapis/api-client-staging)
     * **POM License: Apache-2.0** - [https://www.apache.org/licenses/LICENSE-2.0.txt](https://www.apache.org/licenses/LICENSE-2.0.txt)

1. **Group:** com.google.auto **Name:** auto-common **Version:** 0.10
     * **POM License: Apache 2.0** - [http://www.apache.org/licenses/LICENSE-2.0.txt](http://www.apache.org/licenses/LICENSE-2.0.txt)

1. **Group:** com.google.auto.service **Name:** auto-service **Version:** 1.0-rc6
     * **POM Project URL:** [https://github.com/google/auto/tree/master/service](https://github.com/google/auto/tree/master/service)
     * **POM License: Apache 2.0** - [http://www.apache.org/licenses/LICENSE-2.0.txt](http://www.apache.org/licenses/LICENSE-2.0.txt)

1. **Group:** com.google.auto.service **Name:** auto-service-annotations **Version:** 1.0-rc6
     * **POM Project URL:** [https://github.com/google/auto/tree/master/service](https://github.com/google/auto/tree/master/service)
     * **POM License: Apache 2.0** - [http://www.apache.org/licenses/LICENSE-2.0.txt](http://www.apache.org/licenses/LICENSE-2.0.txt)

1. **Group:** com.google.auto.value **Name:** auto-value-annotations **Version:** 1.6.3
     * **POM License: Apache 2.0** - [http://www.apache.org/licenses/LICENSE-2.0.txt](http://www.apache.org/licenses/LICENSE-2.0.txt)

1. **Group:** com.google.code.findbugs **Name:** jFormatString **Version:** 3.0.0
     * **POM Project URL:** [http://findbugs.sourceforge.net/](http://findbugs.sourceforge.net/)
     * **POM License: GNU Lesser Public License** - [http://www.gnu.org/licenses/lgpl.html](http://www.gnu.org/licenses/lgpl.html)

1. **Group:** com.google.code.findbugs **Name:** jsr305 **Version:** 3.0.2
     * **POM Project URL:** [http://findbugs.sourceforge.net/](http://findbugs.sourceforge.net/)
     * **POM License: The Apache Software License, Version 2.0** - [http://www.apache.org/licenses/LICENSE-2.0.txt](http://www.apache.org/licenses/LICENSE-2.0.txt)

1. **Group:** com.google.code.gson **Name:** gson **Version:** 2.8.6
     * **POM License: Apache 2.0** - [http://www.apache.org/licenses/LICENSE-2.0.txt](http://www.apache.org/licenses/LICENSE-2.0.txt)

1. **Group:** com.google.errorprone **Name:** error_prone_annotation **Version:** 2.3.4
     * **POM License: Apache 2.0** - [http://www.apache.org/licenses/LICENSE-2.0.txt](http://www.apache.org/licenses/LICENSE-2.0.txt)

1. **Group:** com.google.errorprone **Name:** error_prone_annotations **Version:** 2.3.4
     * **POM License: Apache 2.0** - [http://www.apache.org/licenses/LICENSE-2.0.txt](http://www.apache.org/licenses/LICENSE-2.0.txt)

1. **Group:** com.google.errorprone **Name:** error_prone_check_api **Version:** 2.3.4
     * **POM License: Apache 2.0** - [http://www.apache.org/licenses/LICENSE-2.0.txt](http://www.apache.org/licenses/LICENSE-2.0.txt)

1. **Group:** com.google.errorprone **Name:** error_prone_core **Version:** 2.3.4
     * **POM License: Apache 2.0** - [http://www.apache.org/licenses/LICENSE-2.0.txt](http://www.apache.org/licenses/LICENSE-2.0.txt)

1. **Group:** com.google.errorprone **Name:** error_prone_type_annotations **Version:** 2.3.4
     * **POM License: Apache 2.0** - [http://www.apache.org/licenses/LICENSE-2.0.txt](http://www.apache.org/licenses/LICENSE-2.0.txt)

1. **Group:** com.google.errorprone **Name:** javac **Version:** 9+181-r4173-1
     * **POM Project URL:** [https://github.com/google/error-prone-javac](https://github.com/google/error-prone-javac)
     * **POM License: GNU General Public License, version 2, with the Classpath Exception** - [http://openjdk.java.net/legal/gplv2+ce.html](http://openjdk.java.net/legal/gplv2+ce.html)

1. **Group:** com.google.flogger **Name:** flogger **Version:** 0.5.1
     * **POM Project URL:** [https://github.com/google/flogger](https://github.com/google/flogger)
     * **POM License: Apache 2.0** - [https://www.apache.org/licenses/LICENSE-2.0.txt](https://www.apache.org/licenses/LICENSE-2.0.txt)

1. **Group:** com.google.flogger **Name:** flogger-system-backend **Version:** 0.5.1
     * **POM Project URL:** [https://github.com/google/flogger](https://github.com/google/flogger)
     * **POM License: Apache 2.0** - [https://www.apache.org/licenses/LICENSE-2.0.txt](https://www.apache.org/licenses/LICENSE-2.0.txt)

1. **Group:** com.google.guava **Name:** failureaccess **Version:** 1.0.1
     * **Manifest Project URL:** [https://github.com/google/guava/](https://github.com/google/guava/)
     * **POM License: The Apache Software License, Version 2.0** - [http://www.apache.org/licenses/LICENSE-2.0.txt](http://www.apache.org/licenses/LICENSE-2.0.txt)

1. **Group:** com.google.guava **Name:** guava **Version:** 29.0-jre
     * **Manifest Project URL:** [https://github.com/google/guava/](https://github.com/google/guava/)
     * **POM License: Apache License, Version 2.0** - [http://www.apache.org/licenses/LICENSE-2.0.txt](http://www.apache.org/licenses/LICENSE-2.0.txt)

1. **Group:** com.google.guava **Name:** guava-testlib **Version:** 29.0-jre
     * **POM License: Apache License, Version 2.0** - [http://www.apache.org/licenses/LICENSE-2.0.txt](http://www.apache.org/licenses/LICENSE-2.0.txt)

1. **Group:** com.google.guava **Name:** listenablefuture **Version:** 9999.0-empty-to-avoid-conflict-with-guava
     * **POM License: The Apache Software License, Version 2.0** - [http://www.apache.org/licenses/LICENSE-2.0.txt](http://www.apache.org/licenses/LICENSE-2.0.txt)

1. **Group:** com.google.j2objc **Name:** j2objc-annotations **Version:** 1.3
     * **POM Project URL:** [https://github.com/google/j2objc/](https://github.com/google/j2objc/)
     * **POM License: The Apache Software License, Version 2.0** - [http://www.apache.org/licenses/LICENSE-2.0.txt](http://www.apache.org/licenses/LICENSE-2.0.txt)

1. **Group:** com.google.protobuf **Name:** protobuf-java **Version:** 3.11.4
     * **Manifest Project URL:** [https://developers.google.com/protocol-buffers/](https://developers.google.com/protocol-buffers/)
     * **POM License: 3-Clause BSD License** - [https://opensource.org/licenses/BSD-3-Clause](https://opensource.org/licenses/BSD-3-Clause)

1. **Group:** com.google.protobuf **Name:** protobuf-java-util **Version:** 3.11.4
     * **Manifest Project URL:** [https://developers.google.com/protocol-buffers/](https://developers.google.com/protocol-buffers/)
     * **POM License: 3-Clause BSD License** - [https://opensource.org/licenses/BSD-3-Clause](https://opensource.org/licenses/BSD-3-Clause)

1. **Group:** com.google.protobuf **Name:** protoc **Version:** 3.11.4
     * **POM Project URL:** [https://developers.google.com/protocol-buffers/](https://developers.google.com/protocol-buffers/)
     * **POM License: 3-Clause BSD License** - [https://opensource.org/licenses/BSD-3-Clause](https://opensource.org/licenses/BSD-3-Clause)
     * **POM License: The Apache Software License, Version 2.0** - [http://www.apache.org/licenses/LICENSE-2.0.txt](http://www.apache.org/licenses/LICENSE-2.0.txt)

1. **Group:** com.google.truth **Name:** truth **Version:** 1.0.1
     * **POM License: The Apache Software License, Version 2.0** - [http://www.apache.org/licenses/LICENSE-2.0.txt](http://www.apache.org/licenses/LICENSE-2.0.txt)

1. **Group:** com.google.truth.extensions **Name:** truth-java8-extension **Version:** 1.0.1
     * **POM License: The Apache Software License, Version 2.0** - [http://www.apache.org/licenses/LICENSE-2.0.txt](http://www.apache.org/licenses/LICENSE-2.0.txt)

1. **Group:** com.google.truth.extensions **Name:** truth-liteproto-extension **Version:** 1.0.1
     * **POM License: The Apache Software License, Version 2.0** - [http://www.apache.org/licenses/LICENSE-2.0.txt](http://www.apache.org/licenses/LICENSE-2.0.txt)

1. **Group:** com.google.truth.extensions **Name:** truth-proto-extension **Version:** 1.0.1
     * **POM License: The Apache Software License, Version 2.0** - [http://www.apache.org/licenses/LICENSE-2.0.txt](http://www.apache.org/licenses/LICENSE-2.0.txt)

1. **Group:** com.googlecode.java-diff-utils **Name:** diffutils **Version:** 1.3.0
     * **POM Project URL:** [http://code.google.com/p/java-diff-utils/](http://code.google.com/p/java-diff-utils/)
     * **POM License: The Apache Software License, Version 2.0** - [http://www.apache.org/licenses/LICENSE-2.0.txt](http://www.apache.org/licenses/LICENSE-2.0.txt)

1. **Group:** commons-io **Name:** commons-io **Version:** 2.6
     * **Project URL:** [http://commons.apache.org/proper/commons-io/](http://commons.apache.org/proper/commons-io/)
     * **POM License: Apache License, Version 2.0** - [https://www.apache.org/licenses/LICENSE-2.0.txt](https://www.apache.org/licenses/LICENSE-2.0.txt)

1. **Group:** io.grpc **Name:** grpc-api **Version:** 1.28.1
     * **POM Project URL:** [https://github.com/grpc/grpc-java](https://github.com/grpc/grpc-java)
     * **POM License: Apache 2.0** - [https://opensource.org/licenses/Apache-2.0](https://opensource.org/licenses/Apache-2.0)

1. **Group:** io.grpc **Name:** grpc-context **Version:** 1.28.1
     * **POM Project URL:** [https://github.com/grpc/grpc-java](https://github.com/grpc/grpc-java)
     * **POM License: Apache 2.0** - [https://opensource.org/licenses/Apache-2.0](https://opensource.org/licenses/Apache-2.0)

1. **Group:** io.grpc **Name:** grpc-core **Version:** 1.28.1
     * **POM Project URL:** [https://github.com/grpc/grpc-java](https://github.com/grpc/grpc-java)
     * **POM License: Apache 2.0** - [https://opensource.org/licenses/Apache-2.0](https://opensource.org/licenses/Apache-2.0)

1. **Group:** io.grpc **Name:** grpc-netty-shaded **Version:** 1.28.1
     * **POM Project URL:** [https://github.com/grpc/grpc-java](https://github.com/grpc/grpc-java)
     * **POM License: Apache 2.0** - [https://opensource.org/licenses/Apache-2.0](https://opensource.org/licenses/Apache-2.0)

1. **Group:** io.grpc **Name:** grpc-protobuf **Version:** 1.28.1
     * **POM Project URL:** [https://github.com/grpc/grpc-java](https://github.com/grpc/grpc-java)
     * **POM License: Apache 2.0** - [https://opensource.org/licenses/Apache-2.0](https://opensource.org/licenses/Apache-2.0)

1. **Group:** io.grpc **Name:** grpc-protobuf-lite **Version:** 1.28.1
     * **POM Project URL:** [https://github.com/grpc/grpc-java](https://github.com/grpc/grpc-java)
     * **POM License: Apache 2.0** - [https://opensource.org/licenses/Apache-2.0](https://opensource.org/licenses/Apache-2.0)

1. **Group:** io.grpc **Name:** grpc-stub **Version:** 1.28.1
     * **POM Project URL:** [https://github.com/grpc/grpc-java](https://github.com/grpc/grpc-java)
     * **POM License: Apache 2.0** - [https://opensource.org/licenses/Apache-2.0](https://opensource.org/licenses/Apache-2.0)

1. **Group:** io.grpc **Name:** protoc-gen-grpc-java **Version:** 1.28.1
     * **POM Project URL:** [https://github.com/grpc/grpc-java](https://github.com/grpc/grpc-java)
     * **POM License: Apache 2.0** - [https://opensource.org/licenses/Apache-2.0](https://opensource.org/licenses/Apache-2.0)

1. **Group:** io.perfmark **Name:** perfmark-api **Version:** 0.19.0
     * **POM Project URL:** [https://github.com/perfmark/perfmark](https://github.com/perfmark/perfmark)
     * **POM License: Apache 2.0** - [https://opensource.org/licenses/Apache-2.0](https://opensource.org/licenses/Apache-2.0)

1. **Group:** javax.annotation **Name:** javax.annotation-api **Version:** 1.3.1
     * **Manifest Project URL:** [https://javaee.github.io/glassfish](https://javaee.github.io/glassfish)
     * **POM Project URL:** [http://jcp.org/en/jsr/detail?id=250](http://jcp.org/en/jsr/detail?id=250)
     * **POM License: CDDL + GPLv2 with classpath exception** - [https://github.com/javaee/javax.annotation/blob/master/LICENSE](https://github.com/javaee/javax.annotation/blob/master/LICENSE)

1. **Group:** junit **Name:** junit **Version:** 4.12
     * **POM Project URL:** [http://junit.org](http://junit.org)
     * **POM License: Eclipse Public License 1.0** - [http://www.eclipse.org/legal/epl-v10.html](http://www.eclipse.org/legal/epl-v10.html)

1. **Group:** net.java.dev.javacc **Name:** javacc **Version:** 5.0
     * **POM Project URL:** [https://javacc.dev.java.net/](https://javacc.dev.java.net/)
     * **POM License: Berkeley Software Distribution (BSD) License** - [http://www.opensource.org/licenses/bsd-license.html](http://www.opensource.org/licenses/bsd-license.html)

1. **Group:** net.sourceforge.pmd **Name:** pmd-core **Version:** 6.24.0
     * **POM License: BSD-style** - [http://pmd.sourceforge.net/license.html](http://pmd.sourceforge.net/license.html)

1. **Group:** net.sourceforge.pmd **Name:** pmd-java **Version:** 6.24.0
     * **POM License: BSD-style** - [http://pmd.sourceforge.net/license.html](http://pmd.sourceforge.net/license.html)

1. **Group:** net.sourceforge.saxon **Name:** saxon **Version:** 9.1.0.8
     * **POM Project URL:** [http://saxon.sourceforge.net/](http://saxon.sourceforge.net/)
     * **POM License: Mozilla Public License Version 1.0** - [http://www.mozilla.org/MPL/MPL-1.0.txt](http://www.mozilla.org/MPL/MPL-1.0.txt)

1. **Group:** org.antlr **Name:** antlr4-runtime **Version:** 4.7
     * **Manifest Project URL:** [http://www.antlr.org](http://www.antlr.org)
     * **POM License: The BSD License** - [http://www.antlr.org/license.html](http://www.antlr.org/license.html)

1. **Group:** org.apache.commons **Name:** commons-lang3 **Version:** 3.8.1
     * **Project URL:** [http://commons.apache.org/proper/commons-lang/](http://commons.apache.org/proper/commons-lang/)
     * **POM License: Apache License, Version 2.0** - [https://www.apache.org/licenses/LICENSE-2.0.txt](https://www.apache.org/licenses/LICENSE-2.0.txt)

1. **Group:** org.apiguardian **Name:** apiguardian-api **Version:** 1.1.0
     * **POM Project URL:** [https://github.com/apiguardian-team/apiguardian](https://github.com/apiguardian-team/apiguardian)
     * **POM License: The Apache License, Version 2.0** - [http://www.apache.org/licenses/LICENSE-2.0.txt](http://www.apache.org/licenses/LICENSE-2.0.txt)

1. **Group:** org.checkerframework **Name:** checker-compat-qual **Version:** 2.5.5
     * **POM Project URL:** [https://checkerframework.org](https://checkerframework.org)
     * **POM License: GNU General Public License, version 2 (GPL2), with the classpath exception** - [http://www.gnu.org/software/classpath/license.html](http://www.gnu.org/software/classpath/license.html)
     * **POM License: The MIT License** - [http://opensource.org/licenses/MIT](http://opensource.org/licenses/MIT)

1. **Group:** org.checkerframework **Name:** checker-qual **Version:** 3.3.0
     * **Manifest License:** MIT (Not packaged)
     * **POM Project URL:** [https://checkerframework.org](https://checkerframework.org)
     * **POM License: The MIT License** - [http://opensource.org/licenses/MIT](http://opensource.org/licenses/MIT)

1. **Group:** org.checkerframework **Name:** dataflow **Version:** 3.0.0
     * **Manifest License:** (GPL-2.0-only WITH Classpath-exception-2.0) (Not packaged)
     * **POM Project URL:** [https://checkerframework.org](https://checkerframework.org)
     * **POM License: GNU General Public License, version 2 (GPL2), with the classpath exception** - [http://www.gnu.org/software/classpath/license.html](http://www.gnu.org/software/classpath/license.html)
     * **POM License: The MIT License** - [http://opensource.org/licenses/MIT](http://opensource.org/licenses/MIT)

1. **Group:** org.checkerframework **Name:** javacutil **Version:** 3.0.0
     * **Manifest License:** (GPL-2.0-only WITH Classpath-exception-2.0) (Not packaged)
     * **POM Project URL:** [https://checkerframework.org](https://checkerframework.org)
     * **POM License: GNU General Public License, version 2 (GPL2), with the classpath exception** - [http://www.gnu.org/software/classpath/license.html](http://www.gnu.org/software/classpath/license.html)
     * **POM License: The MIT License** - [http://opensource.org/licenses/MIT](http://opensource.org/licenses/MIT)

1. **Group:** org.codehaus.mojo **Name:** animal-sniffer-annotations **Version:** 1.18
     * **POM License: MIT license** - [http://www.opensource.org/licenses/mit-license.php](http://www.opensource.org/licenses/mit-license.php)
     * **POM License: The Apache Software License, Version 2.0** - [http://www.apache.org/licenses/LICENSE-2.0.txt](http://www.apache.org/licenses/LICENSE-2.0.txt)

1. **Group:** org.hamcrest **Name:** hamcrest-all **Version:** 1.3
     * **POM License: New BSD License** - [http://www.opensource.org/licenses/bsd-license.php](http://www.opensource.org/licenses/bsd-license.php)

1. **Group:** org.hamcrest **Name:** hamcrest-core **Version:** 1.3
     * **POM License: New BSD License** - [http://www.opensource.org/licenses/bsd-license.php](http://www.opensource.org/licenses/bsd-license.php)

1. **Group:** org.jacoco **Name:** org.jacoco.agent **Version:** 0.8.5
     * **POM License: Eclipse Public License 2.0** - [https://www.eclipse.org/legal/epl-2.0/](https://www.eclipse.org/legal/epl-2.0/)

1. **Group:** org.jacoco **Name:** org.jacoco.ant **Version:** 0.8.5
     * **POM License: Eclipse Public License 2.0** - [https://www.eclipse.org/legal/epl-2.0/](https://www.eclipse.org/legal/epl-2.0/)

1. **Group:** org.jacoco **Name:** org.jacoco.core **Version:** 0.8.5
     * **POM License: Eclipse Public License 2.0** - [https://www.eclipse.org/legal/epl-2.0/](https://www.eclipse.org/legal/epl-2.0/)

1. **Group:** org.jacoco **Name:** org.jacoco.report **Version:** 0.8.5
     * **POM License: Eclipse Public License 2.0** - [https://www.eclipse.org/legal/epl-2.0/](https://www.eclipse.org/legal/epl-2.0/)

1. **Group:** org.junit.jupiter **Name:** junit-jupiter-api **Version:** 5.6.2
     * **POM Project URL:** [https://junit.org/junit5/](https://junit.org/junit5/)
     * **POM License: Eclipse Public License v2.0** - [https://www.eclipse.org/legal/epl-v20.html](https://www.eclipse.org/legal/epl-v20.html)

1. **Group:** org.junit.jupiter **Name:** junit-jupiter-engine **Version:** 5.6.2
     * **POM Project URL:** [https://junit.org/junit5/](https://junit.org/junit5/)
     * **POM License: Eclipse Public License v2.0** - [https://www.eclipse.org/legal/epl-v20.html](https://www.eclipse.org/legal/epl-v20.html)

1. **Group:** org.junit.jupiter **Name:** junit-jupiter-params **Version:** 5.6.2
     * **POM Project URL:** [https://junit.org/junit5/](https://junit.org/junit5/)
     * **POM License: Eclipse Public License v2.0** - [https://www.eclipse.org/legal/epl-v20.html](https://www.eclipse.org/legal/epl-v20.html)

1. **Group:** org.junit.platform **Name:** junit-platform-commons **Version:** 1.6.2
     * **POM Project URL:** [https://junit.org/junit5/](https://junit.org/junit5/)
     * **POM License: Eclipse Public License v2.0** - [https://www.eclipse.org/legal/epl-v20.html](https://www.eclipse.org/legal/epl-v20.html)

1. **Group:** org.junit.platform **Name:** junit-platform-engine **Version:** 1.6.2
     * **POM Project URL:** [https://junit.org/junit5/](https://junit.org/junit5/)
     * **POM License: Eclipse Public License v2.0** - [https://www.eclipse.org/legal/epl-v20.html](https://www.eclipse.org/legal/epl-v20.html)

1. **Group:** org.opentest4j **Name:** opentest4j **Version:** 1.2.0
     * **Manifest License:** The Apache License, Version 2.0 (Not packaged)
     * **POM Project URL:** [https://github.com/ota4j-team/opentest4j](https://github.com/ota4j-team/opentest4j)
     * **POM License: The Apache License, Version 2.0** - [http://www.apache.org/licenses/LICENSE-2.0.txt](http://www.apache.org/licenses/LICENSE-2.0.txt)

1. **Group:** org.ow2.asm **Name:** asm **Version:** 7.2
     * **Manifest Project URL:** [http://asm.ow2.org](http://asm.ow2.org)
     * **Manifest License:** BSD-3-Clause;link=https://asm.ow2.io/LICENSE.txt (Not packaged)
     * **POM Project URL:** [http://asm.ow2.io/](http://asm.ow2.io/)
     * **POM License: BSD-3-Clause** - [https://asm.ow2.io/license.html](https://asm.ow2.io/license.html)
     * **POM License: The Apache Software License, Version 2.0** - [http://www.apache.org/licenses/LICENSE-2.0.txt](http://www.apache.org/licenses/LICENSE-2.0.txt)

1. **Group:** org.ow2.asm **Name:** asm **Version:** 7.3.1
     * **Manifest Project URL:** [http://asm.ow2.org](http://asm.ow2.org)
     * **Manifest License:** BSD-3-Clause;link=https://asm.ow2.io/LICENSE.txt (Not packaged)
     * **POM Project URL:** [http://asm.ow2.io/](http://asm.ow2.io/)
     * **POM License: BSD-3-Clause** - [https://asm.ow2.io/license.html](https://asm.ow2.io/license.html)
     * **POM License: The Apache Software License, Version 2.0** - [http://www.apache.org/licenses/LICENSE-2.0.txt](http://www.apache.org/licenses/LICENSE-2.0.txt)

1. **Group:** org.ow2.asm **Name:** asm-analysis **Version:** 7.2
     * **Manifest Project URL:** [http://asm.ow2.org](http://asm.ow2.org)
     * **Manifest License:** BSD-3-Clause;link=https://asm.ow2.io/LICENSE.txt (Not packaged)
     * **POM Project URL:** [http://asm.ow2.io/](http://asm.ow2.io/)
     * **POM License: BSD-3-Clause** - [https://asm.ow2.io/license.html](https://asm.ow2.io/license.html)
     * **POM License: The Apache Software License, Version 2.0** - [http://www.apache.org/licenses/LICENSE-2.0.txt](http://www.apache.org/licenses/LICENSE-2.0.txt)

1. **Group:** org.ow2.asm **Name:** asm-commons **Version:** 7.2
     * **Manifest Project URL:** [http://asm.ow2.org](http://asm.ow2.org)
     * **Manifest License:** BSD-3-Clause;link=https://asm.ow2.io/LICENSE.txt (Not packaged)
     * **POM Project URL:** [http://asm.ow2.io/](http://asm.ow2.io/)
     * **POM License: BSD-3-Clause** - [https://asm.ow2.io/license.html](https://asm.ow2.io/license.html)
     * **POM License: The Apache Software License, Version 2.0** - [http://www.apache.org/licenses/LICENSE-2.0.txt](http://www.apache.org/licenses/LICENSE-2.0.txt)

1. **Group:** org.ow2.asm **Name:** asm-tree **Version:** 7.2
     * **Manifest Project URL:** [http://asm.ow2.org](http://asm.ow2.org)
     * **Manifest License:** BSD-3-Clause;link=https://asm.ow2.io/LICENSE.txt (Not packaged)
     * **POM Project URL:** [http://asm.ow2.io/](http://asm.ow2.io/)
     * **POM License: BSD-3-Clause** - [https://asm.ow2.io/license.html](https://asm.ow2.io/license.html)
     * **POM License: The Apache Software License, Version 2.0** - [http://www.apache.org/licenses/LICENSE-2.0.txt](http://www.apache.org/licenses/LICENSE-2.0.txt)

1. **Group:** org.pcollections **Name:** pcollections **Version:** 2.1.2
     * **POM Project URL:** [http://pcollections.org](http://pcollections.org)
     * **POM License: The MIT License** - [http://www.opensource.org/licenses/mit-license.php](http://www.opensource.org/licenses/mit-license.php)

1. **Group:** org.plumelib **Name:** plume-util **Version:** 1.0.6
     * **POM Project URL:** [https://github.com/plume-lib/plume-util](https://github.com/plume-lib/plume-util)
     * **POM License: MIT License** - [https://opensource.org/licenses/MIT](https://opensource.org/licenses/MIT)

1. **Group:** org.plumelib **Name:** reflection-util **Version:** 0.0.2
     * **POM Project URL:** [https://github.com/plume-lib/reflection-util](https://github.com/plume-lib/reflection-util)
     * **POM License: MIT License** - [https://opensource.org/licenses/MIT](https://opensource.org/licenses/MIT)

1. **Group:** org.plumelib **Name:** require-javadoc **Version:** 0.1.0
     * **POM Project URL:** [https://github.com/plume-lib/require-javadoc](https://github.com/plume-lib/require-javadoc)
     * **POM License: MIT License** - [https://opensource.org/licenses/MIT](https://opensource.org/licenses/MIT)

    
        
 The dependencies distributed under several licenses, are used according their commercial-use-friendly license.


<<<<<<< HEAD
This report was generated on **Tue Jun 23 18:45:32 EEST 2020** using [Gradle-License-Report plugin](https://github.com/jk1/Gradle-License-Report) by Evgeny Naumenko, licensed under [Apache 2.0 License](https://github.com/jk1/Gradle-License-Report/blob/master/LICENSE).



    
# Dependencies of `io.spine:spine-testutil-client:2.0.0-alfa-001`
=======
This report was generated on **Fri Jun 19 14:07:42 EEST 2020** using [Gradle-License-Report plugin](https://github.com/jk1/Gradle-License-Report) by Evgeny Naumenko, licensed under [Apache 2.0 License](https://github.com/jk1/Gradle-License-Report/blob/master/LICENSE).



    
# Dependencies of `io.spine:spine-testutil-client:1.5.20`
>>>>>>> 18a190a5

## Runtime
1. **Group:** com.google.android **Name:** annotations **Version:** 4.1.1.4
     * **POM Project URL:** [http://source.android.com/](http://source.android.com/)
     * **POM License: Apache 2.0** - [http://www.apache.org/licenses/LICENSE-2.0](http://www.apache.org/licenses/LICENSE-2.0)

1. **Group:** com.google.api.grpc **Name:** proto-google-common-protos **Version:** 1.17.0
     * **POM Project URL:** [https://github.com/googleapis/api-client-staging](https://github.com/googleapis/api-client-staging)
     * **POM License: Apache-2.0** - [https://www.apache.org/licenses/LICENSE-2.0.txt](https://www.apache.org/licenses/LICENSE-2.0.txt)

1. **Group:** com.google.auto.value **Name:** auto-value-annotations **Version:** 1.6.3
     * **POM License: Apache 2.0** - [http://www.apache.org/licenses/LICENSE-2.0.txt](http://www.apache.org/licenses/LICENSE-2.0.txt)

1. **Group:** com.google.code.findbugs **Name:** jsr305 **Version:** 3.0.2
     * **POM Project URL:** [http://findbugs.sourceforge.net/](http://findbugs.sourceforge.net/)
     * **POM License: The Apache Software License, Version 2.0** - [http://www.apache.org/licenses/LICENSE-2.0.txt](http://www.apache.org/licenses/LICENSE-2.0.txt)

1. **Group:** com.google.code.gson **Name:** gson **Version:** 2.8.6
     * **POM License: Apache 2.0** - [http://www.apache.org/licenses/LICENSE-2.0.txt](http://www.apache.org/licenses/LICENSE-2.0.txt)

1. **Group:** com.google.errorprone **Name:** error_prone_annotations **Version:** 2.3.4
     * **POM License: Apache 2.0** - [http://www.apache.org/licenses/LICENSE-2.0.txt](http://www.apache.org/licenses/LICENSE-2.0.txt)

1. **Group:** com.google.errorprone **Name:** error_prone_type_annotations **Version:** 2.3.4
     * **POM License: Apache 2.0** - [http://www.apache.org/licenses/LICENSE-2.0.txt](http://www.apache.org/licenses/LICENSE-2.0.txt)

1. **Group:** com.google.flogger **Name:** flogger **Version:** 0.5.1
     * **POM Project URL:** [https://github.com/google/flogger](https://github.com/google/flogger)
     * **POM License: Apache 2.0** - [https://www.apache.org/licenses/LICENSE-2.0.txt](https://www.apache.org/licenses/LICENSE-2.0.txt)

1. **Group:** com.google.flogger **Name:** flogger-system-backend **Version:** 0.5.1
     * **POM Project URL:** [https://github.com/google/flogger](https://github.com/google/flogger)
     * **POM License: Apache 2.0** - [https://www.apache.org/licenses/LICENSE-2.0.txt](https://www.apache.org/licenses/LICENSE-2.0.txt)

1. **Group:** com.google.guava **Name:** failureaccess **Version:** 1.0.1
     * **Manifest Project URL:** [https://github.com/google/guava/](https://github.com/google/guava/)
     * **POM License: The Apache Software License, Version 2.0** - [http://www.apache.org/licenses/LICENSE-2.0.txt](http://www.apache.org/licenses/LICENSE-2.0.txt)

1. **Group:** com.google.guava **Name:** guava **Version:** 29.0-jre
     * **Manifest Project URL:** [https://github.com/google/guava/](https://github.com/google/guava/)
     * **POM License: Apache License, Version 2.0** - [http://www.apache.org/licenses/LICENSE-2.0.txt](http://www.apache.org/licenses/LICENSE-2.0.txt)

1. **Group:** com.google.guava **Name:** guava-testlib **Version:** 29.0-jre
     * **POM License: Apache License, Version 2.0** - [http://www.apache.org/licenses/LICENSE-2.0.txt](http://www.apache.org/licenses/LICENSE-2.0.txt)

1. **Group:** com.google.guava **Name:** listenablefuture **Version:** 9999.0-empty-to-avoid-conflict-with-guava
     * **POM License: The Apache Software License, Version 2.0** - [http://www.apache.org/licenses/LICENSE-2.0.txt](http://www.apache.org/licenses/LICENSE-2.0.txt)

1. **Group:** com.google.j2objc **Name:** j2objc-annotations **Version:** 1.3
     * **POM Project URL:** [https://github.com/google/j2objc/](https://github.com/google/j2objc/)
     * **POM License: The Apache Software License, Version 2.0** - [http://www.apache.org/licenses/LICENSE-2.0.txt](http://www.apache.org/licenses/LICENSE-2.0.txt)

1. **Group:** com.google.protobuf **Name:** protobuf-java **Version:** 3.11.4
     * **Manifest Project URL:** [https://developers.google.com/protocol-buffers/](https://developers.google.com/protocol-buffers/)
     * **POM License: 3-Clause BSD License** - [https://opensource.org/licenses/BSD-3-Clause](https://opensource.org/licenses/BSD-3-Clause)

1. **Group:** com.google.protobuf **Name:** protobuf-java-util **Version:** 3.11.4
     * **Manifest Project URL:** [https://developers.google.com/protocol-buffers/](https://developers.google.com/protocol-buffers/)
     * **POM License: 3-Clause BSD License** - [https://opensource.org/licenses/BSD-3-Clause](https://opensource.org/licenses/BSD-3-Clause)

1. **Group:** com.google.truth **Name:** truth **Version:** 1.0.1
     * **POM License: The Apache Software License, Version 2.0** - [http://www.apache.org/licenses/LICENSE-2.0.txt](http://www.apache.org/licenses/LICENSE-2.0.txt)

1. **Group:** com.google.truth.extensions **Name:** truth-java8-extension **Version:** 1.0.1
     * **POM License: The Apache Software License, Version 2.0** - [http://www.apache.org/licenses/LICENSE-2.0.txt](http://www.apache.org/licenses/LICENSE-2.0.txt)

1. **Group:** com.google.truth.extensions **Name:** truth-liteproto-extension **Version:** 1.0.1
     * **POM License: The Apache Software License, Version 2.0** - [http://www.apache.org/licenses/LICENSE-2.0.txt](http://www.apache.org/licenses/LICENSE-2.0.txt)

1. **Group:** com.google.truth.extensions **Name:** truth-proto-extension **Version:** 1.0.1
     * **POM License: The Apache Software License, Version 2.0** - [http://www.apache.org/licenses/LICENSE-2.0.txt](http://www.apache.org/licenses/LICENSE-2.0.txt)

1. **Group:** com.googlecode.java-diff-utils **Name:** diffutils **Version:** 1.3.0
     * **POM Project URL:** [http://code.google.com/p/java-diff-utils/](http://code.google.com/p/java-diff-utils/)
     * **POM License: The Apache Software License, Version 2.0** - [http://www.apache.org/licenses/LICENSE-2.0.txt](http://www.apache.org/licenses/LICENSE-2.0.txt)

1. **Group:** io.grpc **Name:** grpc-api **Version:** 1.28.1
     * **POM Project URL:** [https://github.com/grpc/grpc-java](https://github.com/grpc/grpc-java)
     * **POM License: Apache 2.0** - [https://opensource.org/licenses/Apache-2.0](https://opensource.org/licenses/Apache-2.0)

1. **Group:** io.grpc **Name:** grpc-context **Version:** 1.28.1
     * **POM Project URL:** [https://github.com/grpc/grpc-java](https://github.com/grpc/grpc-java)
     * **POM License: Apache 2.0** - [https://opensource.org/licenses/Apache-2.0](https://opensource.org/licenses/Apache-2.0)

1. **Group:** io.grpc **Name:** grpc-core **Version:** 1.28.1
     * **POM Project URL:** [https://github.com/grpc/grpc-java](https://github.com/grpc/grpc-java)
     * **POM License: Apache 2.0** - [https://opensource.org/licenses/Apache-2.0](https://opensource.org/licenses/Apache-2.0)

1. **Group:** io.grpc **Name:** grpc-protobuf **Version:** 1.28.1
     * **POM Project URL:** [https://github.com/grpc/grpc-java](https://github.com/grpc/grpc-java)
     * **POM License: Apache 2.0** - [https://opensource.org/licenses/Apache-2.0](https://opensource.org/licenses/Apache-2.0)

1. **Group:** io.grpc **Name:** grpc-protobuf-lite **Version:** 1.28.1
     * **POM Project URL:** [https://github.com/grpc/grpc-java](https://github.com/grpc/grpc-java)
     * **POM License: Apache 2.0** - [https://opensource.org/licenses/Apache-2.0](https://opensource.org/licenses/Apache-2.0)

1. **Group:** io.grpc **Name:** grpc-stub **Version:** 1.28.1
     * **POM Project URL:** [https://github.com/grpc/grpc-java](https://github.com/grpc/grpc-java)
     * **POM License: Apache 2.0** - [https://opensource.org/licenses/Apache-2.0](https://opensource.org/licenses/Apache-2.0)

1. **Group:** io.perfmark **Name:** perfmark-api **Version:** 0.19.0
     * **POM Project URL:** [https://github.com/perfmark/perfmark](https://github.com/perfmark/perfmark)
     * **POM License: Apache 2.0** - [https://opensource.org/licenses/Apache-2.0](https://opensource.org/licenses/Apache-2.0)

1. **Group:** junit **Name:** junit **Version:** 4.12
     * **POM Project URL:** [http://junit.org](http://junit.org)
     * **POM License: Eclipse Public License 1.0** - [http://www.eclipse.org/legal/epl-v10.html](http://www.eclipse.org/legal/epl-v10.html)

1. **Group:** org.apiguardian **Name:** apiguardian-api **Version:** 1.1.0
     * **POM Project URL:** [https://github.com/apiguardian-team/apiguardian](https://github.com/apiguardian-team/apiguardian)
     * **POM License: The Apache License, Version 2.0** - [http://www.apache.org/licenses/LICENSE-2.0.txt](http://www.apache.org/licenses/LICENSE-2.0.txt)

1. **Group:** org.checkerframework **Name:** checker-compat-qual **Version:** 2.5.5
     * **POM Project URL:** [https://checkerframework.org](https://checkerframework.org)
     * **POM License: GNU General Public License, version 2 (GPL2), with the classpath exception** - [http://www.gnu.org/software/classpath/license.html](http://www.gnu.org/software/classpath/license.html)
     * **POM License: The MIT License** - [http://opensource.org/licenses/MIT](http://opensource.org/licenses/MIT)

1. **Group:** org.checkerframework **Name:** checker-qual **Version:** 3.3.0
     * **Manifest License:** MIT (Not packaged)
     * **POM Project URL:** [https://checkerframework.org](https://checkerframework.org)
     * **POM License: The MIT License** - [http://opensource.org/licenses/MIT](http://opensource.org/licenses/MIT)

1. **Group:** org.codehaus.mojo **Name:** animal-sniffer-annotations **Version:** 1.18
     * **POM License: MIT license** - [http://www.opensource.org/licenses/mit-license.php](http://www.opensource.org/licenses/mit-license.php)
     * **POM License: The Apache Software License, Version 2.0** - [http://www.apache.org/licenses/LICENSE-2.0.txt](http://www.apache.org/licenses/LICENSE-2.0.txt)

1. **Group:** org.hamcrest **Name:** hamcrest-all **Version:** 1.3
     * **POM License: New BSD License** - [http://www.opensource.org/licenses/bsd-license.php](http://www.opensource.org/licenses/bsd-license.php)

1. **Group:** org.hamcrest **Name:** hamcrest-core **Version:** 1.3
     * **POM License: New BSD License** - [http://www.opensource.org/licenses/bsd-license.php](http://www.opensource.org/licenses/bsd-license.php)

1. **Group:** org.junit.jupiter **Name:** junit-jupiter-api **Version:** 5.6.2
     * **POM Project URL:** [https://junit.org/junit5/](https://junit.org/junit5/)
     * **POM License: Eclipse Public License v2.0** - [https://www.eclipse.org/legal/epl-v20.html](https://www.eclipse.org/legal/epl-v20.html)

1. **Group:** org.junit.jupiter **Name:** junit-jupiter-params **Version:** 5.6.2
     * **POM Project URL:** [https://junit.org/junit5/](https://junit.org/junit5/)
     * **POM License: Eclipse Public License v2.0** - [https://www.eclipse.org/legal/epl-v20.html](https://www.eclipse.org/legal/epl-v20.html)

1. **Group:** org.junit.platform **Name:** junit-platform-commons **Version:** 1.6.2
     * **POM Project URL:** [https://junit.org/junit5/](https://junit.org/junit5/)
     * **POM License: Eclipse Public License v2.0** - [https://www.eclipse.org/legal/epl-v20.html](https://www.eclipse.org/legal/epl-v20.html)

1. **Group:** org.opentest4j **Name:** opentest4j **Version:** 1.2.0
     * **Manifest License:** The Apache License, Version 2.0 (Not packaged)
     * **POM Project URL:** [https://github.com/ota4j-team/opentest4j](https://github.com/ota4j-team/opentest4j)
     * **POM License: The Apache License, Version 2.0** - [http://www.apache.org/licenses/LICENSE-2.0.txt](http://www.apache.org/licenses/LICENSE-2.0.txt)

## Compile, tests and tooling
1. **Group:** com.beust **Name:** jcommander **Version:** 1.72
     * **POM Project URL:** [http://jcommander.org](http://jcommander.org)
     * **POM License: Apache 2.0** - [http://www.apache.org/licenses/LICENSE-2.0](http://www.apache.org/licenses/LICENSE-2.0)

1. **Group:** com.github.ben-manes.caffeine **Name:** caffeine **Version:** 2.7.0
     * **POM Project URL:** [https://github.com/ben-manes/caffeine](https://github.com/ben-manes/caffeine)
     * **POM License: Apache License, Version 2.0** - [https://www.apache.org/licenses/LICENSE-2.0.txt](https://www.apache.org/licenses/LICENSE-2.0.txt)

1. **Group:** com.github.kevinstern **Name:** software-and-algorithms **Version:** 1.0
     * **POM Project URL:** [https://www.github.com/KevinStern/software-and-algorithms](https://www.github.com/KevinStern/software-and-algorithms)
     * **POM License: MIT License** - [http://www.opensource.org/licenses/mit-license.php](http://www.opensource.org/licenses/mit-license.php)

1. **Group:** com.google.android **Name:** annotations **Version:** 4.1.1.4
     * **POM Project URL:** [http://source.android.com/](http://source.android.com/)
     * **POM License: Apache 2.0** - [http://www.apache.org/licenses/LICENSE-2.0](http://www.apache.org/licenses/LICENSE-2.0)

1. **Group:** com.google.api.grpc **Name:** proto-google-common-protos **Version:** 1.17.0
     * **POM Project URL:** [https://github.com/googleapis/api-client-staging](https://github.com/googleapis/api-client-staging)
     * **POM License: Apache-2.0** - [https://www.apache.org/licenses/LICENSE-2.0.txt](https://www.apache.org/licenses/LICENSE-2.0.txt)

1. **Group:** com.google.auto **Name:** auto-common **Version:** 0.10
     * **POM License: Apache 2.0** - [http://www.apache.org/licenses/LICENSE-2.0.txt](http://www.apache.org/licenses/LICENSE-2.0.txt)

1. **Group:** com.google.auto.value **Name:** auto-value-annotations **Version:** 1.6.3
     * **POM License: Apache 2.0** - [http://www.apache.org/licenses/LICENSE-2.0.txt](http://www.apache.org/licenses/LICENSE-2.0.txt)

1. **Group:** com.google.code.findbugs **Name:** jFormatString **Version:** 3.0.0
     * **POM Project URL:** [http://findbugs.sourceforge.net/](http://findbugs.sourceforge.net/)
     * **POM License: GNU Lesser Public License** - [http://www.gnu.org/licenses/lgpl.html](http://www.gnu.org/licenses/lgpl.html)

1. **Group:** com.google.code.findbugs **Name:** jsr305 **Version:** 3.0.2
     * **POM Project URL:** [http://findbugs.sourceforge.net/](http://findbugs.sourceforge.net/)
     * **POM License: The Apache Software License, Version 2.0** - [http://www.apache.org/licenses/LICENSE-2.0.txt](http://www.apache.org/licenses/LICENSE-2.0.txt)

1. **Group:** com.google.code.gson **Name:** gson **Version:** 2.8.6
     * **POM License: Apache 2.0** - [http://www.apache.org/licenses/LICENSE-2.0.txt](http://www.apache.org/licenses/LICENSE-2.0.txt)

1. **Group:** com.google.errorprone **Name:** error_prone_annotation **Version:** 2.3.4
     * **POM License: Apache 2.0** - [http://www.apache.org/licenses/LICENSE-2.0.txt](http://www.apache.org/licenses/LICENSE-2.0.txt)

1. **Group:** com.google.errorprone **Name:** error_prone_annotations **Version:** 2.3.4
     * **POM License: Apache 2.0** - [http://www.apache.org/licenses/LICENSE-2.0.txt](http://www.apache.org/licenses/LICENSE-2.0.txt)

1. **Group:** com.google.errorprone **Name:** error_prone_check_api **Version:** 2.3.4
     * **POM License: Apache 2.0** - [http://www.apache.org/licenses/LICENSE-2.0.txt](http://www.apache.org/licenses/LICENSE-2.0.txt)

1. **Group:** com.google.errorprone **Name:** error_prone_core **Version:** 2.3.4
     * **POM License: Apache 2.0** - [http://www.apache.org/licenses/LICENSE-2.0.txt](http://www.apache.org/licenses/LICENSE-2.0.txt)

1. **Group:** com.google.errorprone **Name:** error_prone_type_annotations **Version:** 2.3.4
     * **POM License: Apache 2.0** - [http://www.apache.org/licenses/LICENSE-2.0.txt](http://www.apache.org/licenses/LICENSE-2.0.txt)

1. **Group:** com.google.errorprone **Name:** javac **Version:** 9+181-r4173-1
     * **POM Project URL:** [https://github.com/google/error-prone-javac](https://github.com/google/error-prone-javac)
     * **POM License: GNU General Public License, version 2, with the Classpath Exception** - [http://openjdk.java.net/legal/gplv2+ce.html](http://openjdk.java.net/legal/gplv2+ce.html)

1. **Group:** com.google.flogger **Name:** flogger **Version:** 0.5.1
     * **POM Project URL:** [https://github.com/google/flogger](https://github.com/google/flogger)
     * **POM License: Apache 2.0** - [https://www.apache.org/licenses/LICENSE-2.0.txt](https://www.apache.org/licenses/LICENSE-2.0.txt)

1. **Group:** com.google.flogger **Name:** flogger-system-backend **Version:** 0.5.1
     * **POM Project URL:** [https://github.com/google/flogger](https://github.com/google/flogger)
     * **POM License: Apache 2.0** - [https://www.apache.org/licenses/LICENSE-2.0.txt](https://www.apache.org/licenses/LICENSE-2.0.txt)

1. **Group:** com.google.guava **Name:** failureaccess **Version:** 1.0.1
     * **Manifest Project URL:** [https://github.com/google/guava/](https://github.com/google/guava/)
     * **POM License: The Apache Software License, Version 2.0** - [http://www.apache.org/licenses/LICENSE-2.0.txt](http://www.apache.org/licenses/LICENSE-2.0.txt)

1. **Group:** com.google.guava **Name:** guava **Version:** 29.0-jre
     * **Manifest Project URL:** [https://github.com/google/guava/](https://github.com/google/guava/)
     * **POM License: Apache License, Version 2.0** - [http://www.apache.org/licenses/LICENSE-2.0.txt](http://www.apache.org/licenses/LICENSE-2.0.txt)

1. **Group:** com.google.guava **Name:** guava-testlib **Version:** 29.0-jre
     * **POM License: Apache License, Version 2.0** - [http://www.apache.org/licenses/LICENSE-2.0.txt](http://www.apache.org/licenses/LICENSE-2.0.txt)

1. **Group:** com.google.guava **Name:** listenablefuture **Version:** 9999.0-empty-to-avoid-conflict-with-guava
     * **POM License: The Apache Software License, Version 2.0** - [http://www.apache.org/licenses/LICENSE-2.0.txt](http://www.apache.org/licenses/LICENSE-2.0.txt)

1. **Group:** com.google.j2objc **Name:** j2objc-annotations **Version:** 1.3
     * **POM Project URL:** [https://github.com/google/j2objc/](https://github.com/google/j2objc/)
     * **POM License: The Apache Software License, Version 2.0** - [http://www.apache.org/licenses/LICENSE-2.0.txt](http://www.apache.org/licenses/LICENSE-2.0.txt)

1. **Group:** com.google.protobuf **Name:** protobuf-java **Version:** 3.11.4
     * **Manifest Project URL:** [https://developers.google.com/protocol-buffers/](https://developers.google.com/protocol-buffers/)
     * **POM License: 3-Clause BSD License** - [https://opensource.org/licenses/BSD-3-Clause](https://opensource.org/licenses/BSD-3-Clause)

1. **Group:** com.google.protobuf **Name:** protobuf-java-util **Version:** 3.11.4
     * **Manifest Project URL:** [https://developers.google.com/protocol-buffers/](https://developers.google.com/protocol-buffers/)
     * **POM License: 3-Clause BSD License** - [https://opensource.org/licenses/BSD-3-Clause](https://opensource.org/licenses/BSD-3-Clause)

1. **Group:** com.google.protobuf **Name:** protoc **Version:** 3.11.4
     * **POM Project URL:** [https://developers.google.com/protocol-buffers/](https://developers.google.com/protocol-buffers/)
     * **POM License: 3-Clause BSD License** - [https://opensource.org/licenses/BSD-3-Clause](https://opensource.org/licenses/BSD-3-Clause)
     * **POM License: The Apache Software License, Version 2.0** - [http://www.apache.org/licenses/LICENSE-2.0.txt](http://www.apache.org/licenses/LICENSE-2.0.txt)

1. **Group:** com.google.truth **Name:** truth **Version:** 1.0.1
     * **POM License: The Apache Software License, Version 2.0** - [http://www.apache.org/licenses/LICENSE-2.0.txt](http://www.apache.org/licenses/LICENSE-2.0.txt)

1. **Group:** com.google.truth.extensions **Name:** truth-java8-extension **Version:** 1.0.1
     * **POM License: The Apache Software License, Version 2.0** - [http://www.apache.org/licenses/LICENSE-2.0.txt](http://www.apache.org/licenses/LICENSE-2.0.txt)

1. **Group:** com.google.truth.extensions **Name:** truth-liteproto-extension **Version:** 1.0.1
     * **POM License: The Apache Software License, Version 2.0** - [http://www.apache.org/licenses/LICENSE-2.0.txt](http://www.apache.org/licenses/LICENSE-2.0.txt)

1. **Group:** com.google.truth.extensions **Name:** truth-proto-extension **Version:** 1.0.1
     * **POM License: The Apache Software License, Version 2.0** - [http://www.apache.org/licenses/LICENSE-2.0.txt](http://www.apache.org/licenses/LICENSE-2.0.txt)

1. **Group:** com.googlecode.java-diff-utils **Name:** diffutils **Version:** 1.3.0
     * **POM Project URL:** [http://code.google.com/p/java-diff-utils/](http://code.google.com/p/java-diff-utils/)
     * **POM License: The Apache Software License, Version 2.0** - [http://www.apache.org/licenses/LICENSE-2.0.txt](http://www.apache.org/licenses/LICENSE-2.0.txt)

1. **Group:** commons-io **Name:** commons-io **Version:** 2.6
     * **Project URL:** [http://commons.apache.org/proper/commons-io/](http://commons.apache.org/proper/commons-io/)
     * **POM License: Apache License, Version 2.0** - [https://www.apache.org/licenses/LICENSE-2.0.txt](https://www.apache.org/licenses/LICENSE-2.0.txt)

1. **Group:** io.grpc **Name:** grpc-api **Version:** 1.28.1
     * **POM Project URL:** [https://github.com/grpc/grpc-java](https://github.com/grpc/grpc-java)
     * **POM License: Apache 2.0** - [https://opensource.org/licenses/Apache-2.0](https://opensource.org/licenses/Apache-2.0)

1. **Group:** io.grpc **Name:** grpc-context **Version:** 1.28.1
     * **POM Project URL:** [https://github.com/grpc/grpc-java](https://github.com/grpc/grpc-java)
     * **POM License: Apache 2.0** - [https://opensource.org/licenses/Apache-2.0](https://opensource.org/licenses/Apache-2.0)

1. **Group:** io.grpc **Name:** grpc-core **Version:** 1.28.1
     * **POM Project URL:** [https://github.com/grpc/grpc-java](https://github.com/grpc/grpc-java)
     * **POM License: Apache 2.0** - [https://opensource.org/licenses/Apache-2.0](https://opensource.org/licenses/Apache-2.0)

1. **Group:** io.grpc **Name:** grpc-protobuf **Version:** 1.28.1
     * **POM Project URL:** [https://github.com/grpc/grpc-java](https://github.com/grpc/grpc-java)
     * **POM License: Apache 2.0** - [https://opensource.org/licenses/Apache-2.0](https://opensource.org/licenses/Apache-2.0)

1. **Group:** io.grpc **Name:** grpc-protobuf-lite **Version:** 1.28.1
     * **POM Project URL:** [https://github.com/grpc/grpc-java](https://github.com/grpc/grpc-java)
     * **POM License: Apache 2.0** - [https://opensource.org/licenses/Apache-2.0](https://opensource.org/licenses/Apache-2.0)

1. **Group:** io.grpc **Name:** grpc-stub **Version:** 1.28.1
     * **POM Project URL:** [https://github.com/grpc/grpc-java](https://github.com/grpc/grpc-java)
     * **POM License: Apache 2.0** - [https://opensource.org/licenses/Apache-2.0](https://opensource.org/licenses/Apache-2.0)

1. **Group:** io.grpc **Name:** protoc-gen-grpc-java **Version:** 1.28.1
     * **POM Project URL:** [https://github.com/grpc/grpc-java](https://github.com/grpc/grpc-java)
     * **POM License: Apache 2.0** - [https://opensource.org/licenses/Apache-2.0](https://opensource.org/licenses/Apache-2.0)

1. **Group:** io.perfmark **Name:** perfmark-api **Version:** 0.19.0
     * **POM Project URL:** [https://github.com/perfmark/perfmark](https://github.com/perfmark/perfmark)
     * **POM License: Apache 2.0** - [https://opensource.org/licenses/Apache-2.0](https://opensource.org/licenses/Apache-2.0)

1. **Group:** junit **Name:** junit **Version:** 4.12
     * **POM Project URL:** [http://junit.org](http://junit.org)
     * **POM License: Eclipse Public License 1.0** - [http://www.eclipse.org/legal/epl-v10.html](http://www.eclipse.org/legal/epl-v10.html)

1. **Group:** net.java.dev.javacc **Name:** javacc **Version:** 5.0
     * **POM Project URL:** [https://javacc.dev.java.net/](https://javacc.dev.java.net/)
     * **POM License: Berkeley Software Distribution (BSD) License** - [http://www.opensource.org/licenses/bsd-license.html](http://www.opensource.org/licenses/bsd-license.html)

1. **Group:** net.sourceforge.pmd **Name:** pmd-core **Version:** 6.24.0
     * **POM License: BSD-style** - [http://pmd.sourceforge.net/license.html](http://pmd.sourceforge.net/license.html)

1. **Group:** net.sourceforge.pmd **Name:** pmd-java **Version:** 6.24.0
     * **POM License: BSD-style** - [http://pmd.sourceforge.net/license.html](http://pmd.sourceforge.net/license.html)

1. **Group:** net.sourceforge.saxon **Name:** saxon **Version:** 9.1.0.8
     * **POM Project URL:** [http://saxon.sourceforge.net/](http://saxon.sourceforge.net/)
     * **POM License: Mozilla Public License Version 1.0** - [http://www.mozilla.org/MPL/MPL-1.0.txt](http://www.mozilla.org/MPL/MPL-1.0.txt)

1. **Group:** org.antlr **Name:** antlr4-runtime **Version:** 4.7
     * **Manifest Project URL:** [http://www.antlr.org](http://www.antlr.org)
     * **POM License: The BSD License** - [http://www.antlr.org/license.html](http://www.antlr.org/license.html)

1. **Group:** org.apache.commons **Name:** commons-lang3 **Version:** 3.8.1
     * **Project URL:** [http://commons.apache.org/proper/commons-lang/](http://commons.apache.org/proper/commons-lang/)
     * **POM License: Apache License, Version 2.0** - [https://www.apache.org/licenses/LICENSE-2.0.txt](https://www.apache.org/licenses/LICENSE-2.0.txt)

1. **Group:** org.apiguardian **Name:** apiguardian-api **Version:** 1.1.0
     * **POM Project URL:** [https://github.com/apiguardian-team/apiguardian](https://github.com/apiguardian-team/apiguardian)
     * **POM License: The Apache License, Version 2.0** - [http://www.apache.org/licenses/LICENSE-2.0.txt](http://www.apache.org/licenses/LICENSE-2.0.txt)

1. **Group:** org.checkerframework **Name:** checker-compat-qual **Version:** 2.5.5
     * **POM Project URL:** [https://checkerframework.org](https://checkerframework.org)
     * **POM License: GNU General Public License, version 2 (GPL2), with the classpath exception** - [http://www.gnu.org/software/classpath/license.html](http://www.gnu.org/software/classpath/license.html)
     * **POM License: The MIT License** - [http://opensource.org/licenses/MIT](http://opensource.org/licenses/MIT)

1. **Group:** org.checkerframework **Name:** checker-qual **Version:** 3.3.0
     * **Manifest License:** MIT (Not packaged)
     * **POM Project URL:** [https://checkerframework.org](https://checkerframework.org)
     * **POM License: The MIT License** - [http://opensource.org/licenses/MIT](http://opensource.org/licenses/MIT)

1. **Group:** org.checkerframework **Name:** dataflow **Version:** 3.0.0
     * **Manifest License:** (GPL-2.0-only WITH Classpath-exception-2.0) (Not packaged)
     * **POM Project URL:** [https://checkerframework.org](https://checkerframework.org)
     * **POM License: GNU General Public License, version 2 (GPL2), with the classpath exception** - [http://www.gnu.org/software/classpath/license.html](http://www.gnu.org/software/classpath/license.html)
     * **POM License: The MIT License** - [http://opensource.org/licenses/MIT](http://opensource.org/licenses/MIT)

1. **Group:** org.checkerframework **Name:** javacutil **Version:** 3.0.0
     * **Manifest License:** (GPL-2.0-only WITH Classpath-exception-2.0) (Not packaged)
     * **POM Project URL:** [https://checkerframework.org](https://checkerframework.org)
     * **POM License: GNU General Public License, version 2 (GPL2), with the classpath exception** - [http://www.gnu.org/software/classpath/license.html](http://www.gnu.org/software/classpath/license.html)
     * **POM License: The MIT License** - [http://opensource.org/licenses/MIT](http://opensource.org/licenses/MIT)

1. **Group:** org.codehaus.mojo **Name:** animal-sniffer-annotations **Version:** 1.18
     * **POM License: MIT license** - [http://www.opensource.org/licenses/mit-license.php](http://www.opensource.org/licenses/mit-license.php)
     * **POM License: The Apache Software License, Version 2.0** - [http://www.apache.org/licenses/LICENSE-2.0.txt](http://www.apache.org/licenses/LICENSE-2.0.txt)

1. **Group:** org.hamcrest **Name:** hamcrest-all **Version:** 1.3
     * **POM License: New BSD License** - [http://www.opensource.org/licenses/bsd-license.php](http://www.opensource.org/licenses/bsd-license.php)

1. **Group:** org.hamcrest **Name:** hamcrest-core **Version:** 1.3
     * **POM License: New BSD License** - [http://www.opensource.org/licenses/bsd-license.php](http://www.opensource.org/licenses/bsd-license.php)

1. **Group:** org.jacoco **Name:** org.jacoco.agent **Version:** 0.8.5
     * **POM License: Eclipse Public License 2.0** - [https://www.eclipse.org/legal/epl-2.0/](https://www.eclipse.org/legal/epl-2.0/)

1. **Group:** org.jacoco **Name:** org.jacoco.ant **Version:** 0.8.5
     * **POM License: Eclipse Public License 2.0** - [https://www.eclipse.org/legal/epl-2.0/](https://www.eclipse.org/legal/epl-2.0/)

1. **Group:** org.jacoco **Name:** org.jacoco.core **Version:** 0.8.5
     * **POM License: Eclipse Public License 2.0** - [https://www.eclipse.org/legal/epl-2.0/](https://www.eclipse.org/legal/epl-2.0/)

1. **Group:** org.jacoco **Name:** org.jacoco.report **Version:** 0.8.5
     * **POM License: Eclipse Public License 2.0** - [https://www.eclipse.org/legal/epl-2.0/](https://www.eclipse.org/legal/epl-2.0/)

1. **Group:** org.junit.jupiter **Name:** junit-jupiter-api **Version:** 5.6.2
     * **POM Project URL:** [https://junit.org/junit5/](https://junit.org/junit5/)
     * **POM License: Eclipse Public License v2.0** - [https://www.eclipse.org/legal/epl-v20.html](https://www.eclipse.org/legal/epl-v20.html)

1. **Group:** org.junit.jupiter **Name:** junit-jupiter-engine **Version:** 5.6.2
     * **POM Project URL:** [https://junit.org/junit5/](https://junit.org/junit5/)
     * **POM License: Eclipse Public License v2.0** - [https://www.eclipse.org/legal/epl-v20.html](https://www.eclipse.org/legal/epl-v20.html)

1. **Group:** org.junit.jupiter **Name:** junit-jupiter-params **Version:** 5.6.2
     * **POM Project URL:** [https://junit.org/junit5/](https://junit.org/junit5/)
     * **POM License: Eclipse Public License v2.0** - [https://www.eclipse.org/legal/epl-v20.html](https://www.eclipse.org/legal/epl-v20.html)

1. **Group:** org.junit.platform **Name:** junit-platform-commons **Version:** 1.6.2
     * **POM Project URL:** [https://junit.org/junit5/](https://junit.org/junit5/)
     * **POM License: Eclipse Public License v2.0** - [https://www.eclipse.org/legal/epl-v20.html](https://www.eclipse.org/legal/epl-v20.html)

1. **Group:** org.junit.platform **Name:** junit-platform-engine **Version:** 1.6.2
     * **POM Project URL:** [https://junit.org/junit5/](https://junit.org/junit5/)
     * **POM License: Eclipse Public License v2.0** - [https://www.eclipse.org/legal/epl-v20.html](https://www.eclipse.org/legal/epl-v20.html)

1. **Group:** org.opentest4j **Name:** opentest4j **Version:** 1.2.0
     * **Manifest License:** The Apache License, Version 2.0 (Not packaged)
     * **POM Project URL:** [https://github.com/ota4j-team/opentest4j](https://github.com/ota4j-team/opentest4j)
     * **POM License: The Apache License, Version 2.0** - [http://www.apache.org/licenses/LICENSE-2.0.txt](http://www.apache.org/licenses/LICENSE-2.0.txt)

1. **Group:** org.ow2.asm **Name:** asm **Version:** 7.2
     * **Manifest Project URL:** [http://asm.ow2.org](http://asm.ow2.org)
     * **Manifest License:** BSD-3-Clause;link=https://asm.ow2.io/LICENSE.txt (Not packaged)
     * **POM Project URL:** [http://asm.ow2.io/](http://asm.ow2.io/)
     * **POM License: BSD-3-Clause** - [https://asm.ow2.io/license.html](https://asm.ow2.io/license.html)
     * **POM License: The Apache Software License, Version 2.0** - [http://www.apache.org/licenses/LICENSE-2.0.txt](http://www.apache.org/licenses/LICENSE-2.0.txt)

1. **Group:** org.ow2.asm **Name:** asm **Version:** 7.3.1
     * **Manifest Project URL:** [http://asm.ow2.org](http://asm.ow2.org)
     * **Manifest License:** BSD-3-Clause;link=https://asm.ow2.io/LICENSE.txt (Not packaged)
     * **POM Project URL:** [http://asm.ow2.io/](http://asm.ow2.io/)
     * **POM License: BSD-3-Clause** - [https://asm.ow2.io/license.html](https://asm.ow2.io/license.html)
     * **POM License: The Apache Software License, Version 2.0** - [http://www.apache.org/licenses/LICENSE-2.0.txt](http://www.apache.org/licenses/LICENSE-2.0.txt)

1. **Group:** org.ow2.asm **Name:** asm-analysis **Version:** 7.2
     * **Manifest Project URL:** [http://asm.ow2.org](http://asm.ow2.org)
     * **Manifest License:** BSD-3-Clause;link=https://asm.ow2.io/LICENSE.txt (Not packaged)
     * **POM Project URL:** [http://asm.ow2.io/](http://asm.ow2.io/)
     * **POM License: BSD-3-Clause** - [https://asm.ow2.io/license.html](https://asm.ow2.io/license.html)
     * **POM License: The Apache Software License, Version 2.0** - [http://www.apache.org/licenses/LICENSE-2.0.txt](http://www.apache.org/licenses/LICENSE-2.0.txt)

1. **Group:** org.ow2.asm **Name:** asm-commons **Version:** 7.2
     * **Manifest Project URL:** [http://asm.ow2.org](http://asm.ow2.org)
     * **Manifest License:** BSD-3-Clause;link=https://asm.ow2.io/LICENSE.txt (Not packaged)
     * **POM Project URL:** [http://asm.ow2.io/](http://asm.ow2.io/)
     * **POM License: BSD-3-Clause** - [https://asm.ow2.io/license.html](https://asm.ow2.io/license.html)
     * **POM License: The Apache Software License, Version 2.0** - [http://www.apache.org/licenses/LICENSE-2.0.txt](http://www.apache.org/licenses/LICENSE-2.0.txt)

1. **Group:** org.ow2.asm **Name:** asm-tree **Version:** 7.2
     * **Manifest Project URL:** [http://asm.ow2.org](http://asm.ow2.org)
     * **Manifest License:** BSD-3-Clause;link=https://asm.ow2.io/LICENSE.txt (Not packaged)
     * **POM Project URL:** [http://asm.ow2.io/](http://asm.ow2.io/)
     * **POM License: BSD-3-Clause** - [https://asm.ow2.io/license.html](https://asm.ow2.io/license.html)
     * **POM License: The Apache Software License, Version 2.0** - [http://www.apache.org/licenses/LICENSE-2.0.txt](http://www.apache.org/licenses/LICENSE-2.0.txt)

1. **Group:** org.pcollections **Name:** pcollections **Version:** 2.1.2
     * **POM Project URL:** [http://pcollections.org](http://pcollections.org)
     * **POM License: The MIT License** - [http://www.opensource.org/licenses/mit-license.php](http://www.opensource.org/licenses/mit-license.php)

1. **Group:** org.plumelib **Name:** plume-util **Version:** 1.0.6
     * **POM Project URL:** [https://github.com/plume-lib/plume-util](https://github.com/plume-lib/plume-util)
     * **POM License: MIT License** - [https://opensource.org/licenses/MIT](https://opensource.org/licenses/MIT)

1. **Group:** org.plumelib **Name:** reflection-util **Version:** 0.0.2
     * **POM Project URL:** [https://github.com/plume-lib/reflection-util](https://github.com/plume-lib/reflection-util)
     * **POM License: MIT License** - [https://opensource.org/licenses/MIT](https://opensource.org/licenses/MIT)

1. **Group:** org.plumelib **Name:** require-javadoc **Version:** 0.1.0
     * **POM Project URL:** [https://github.com/plume-lib/require-javadoc](https://github.com/plume-lib/require-javadoc)
     * **POM License: MIT License** - [https://opensource.org/licenses/MIT](https://opensource.org/licenses/MIT)

    
        
 The dependencies distributed under several licenses, are used according their commercial-use-friendly license.


<<<<<<< HEAD
This report was generated on **Tue Jun 23 18:45:33 EEST 2020** using [Gradle-License-Report plugin](https://github.com/jk1/Gradle-License-Report) by Evgeny Naumenko, licensed under [Apache 2.0 License](https://github.com/jk1/Gradle-License-Report/blob/master/LICENSE).



    
# Dependencies of `io.spine:spine-testutil-core:2.0.0-alfa-001`
=======
This report was generated on **Fri Jun 19 14:07:44 EEST 2020** using [Gradle-License-Report plugin](https://github.com/jk1/Gradle-License-Report) by Evgeny Naumenko, licensed under [Apache 2.0 License](https://github.com/jk1/Gradle-License-Report/blob/master/LICENSE).



    
# Dependencies of `io.spine:spine-testutil-core:1.5.20`
>>>>>>> 18a190a5

## Runtime
1. **Group:** com.google.android **Name:** annotations **Version:** 4.1.1.4
     * **POM Project URL:** [http://source.android.com/](http://source.android.com/)
     * **POM License: Apache 2.0** - [http://www.apache.org/licenses/LICENSE-2.0](http://www.apache.org/licenses/LICENSE-2.0)

1. **Group:** com.google.api.grpc **Name:** proto-google-common-protos **Version:** 1.17.0
     * **POM Project URL:** [https://github.com/googleapis/api-client-staging](https://github.com/googleapis/api-client-staging)
     * **POM License: Apache-2.0** - [https://www.apache.org/licenses/LICENSE-2.0.txt](https://www.apache.org/licenses/LICENSE-2.0.txt)

1. **Group:** com.google.auto.value **Name:** auto-value-annotations **Version:** 1.6.3
     * **POM License: Apache 2.0** - [http://www.apache.org/licenses/LICENSE-2.0.txt](http://www.apache.org/licenses/LICENSE-2.0.txt)

1. **Group:** com.google.code.findbugs **Name:** jsr305 **Version:** 3.0.2
     * **POM Project URL:** [http://findbugs.sourceforge.net/](http://findbugs.sourceforge.net/)
     * **POM License: The Apache Software License, Version 2.0** - [http://www.apache.org/licenses/LICENSE-2.0.txt](http://www.apache.org/licenses/LICENSE-2.0.txt)

1. **Group:** com.google.code.gson **Name:** gson **Version:** 2.8.6
     * **POM License: Apache 2.0** - [http://www.apache.org/licenses/LICENSE-2.0.txt](http://www.apache.org/licenses/LICENSE-2.0.txt)

1. **Group:** com.google.errorprone **Name:** error_prone_annotations **Version:** 2.3.4
     * **POM License: Apache 2.0** - [http://www.apache.org/licenses/LICENSE-2.0.txt](http://www.apache.org/licenses/LICENSE-2.0.txt)

1. **Group:** com.google.errorprone **Name:** error_prone_type_annotations **Version:** 2.3.4
     * **POM License: Apache 2.0** - [http://www.apache.org/licenses/LICENSE-2.0.txt](http://www.apache.org/licenses/LICENSE-2.0.txt)

1. **Group:** com.google.flogger **Name:** flogger **Version:** 0.5.1
     * **POM Project URL:** [https://github.com/google/flogger](https://github.com/google/flogger)
     * **POM License: Apache 2.0** - [https://www.apache.org/licenses/LICENSE-2.0.txt](https://www.apache.org/licenses/LICENSE-2.0.txt)

1. **Group:** com.google.flogger **Name:** flogger-system-backend **Version:** 0.5.1
     * **POM Project URL:** [https://github.com/google/flogger](https://github.com/google/flogger)
     * **POM License: Apache 2.0** - [https://www.apache.org/licenses/LICENSE-2.0.txt](https://www.apache.org/licenses/LICENSE-2.0.txt)

1. **Group:** com.google.guava **Name:** failureaccess **Version:** 1.0.1
     * **Manifest Project URL:** [https://github.com/google/guava/](https://github.com/google/guava/)
     * **POM License: The Apache Software License, Version 2.0** - [http://www.apache.org/licenses/LICENSE-2.0.txt](http://www.apache.org/licenses/LICENSE-2.0.txt)

1. **Group:** com.google.guava **Name:** guava **Version:** 29.0-jre
     * **Manifest Project URL:** [https://github.com/google/guava/](https://github.com/google/guava/)
     * **POM License: Apache License, Version 2.0** - [http://www.apache.org/licenses/LICENSE-2.0.txt](http://www.apache.org/licenses/LICENSE-2.0.txt)

1. **Group:** com.google.guava **Name:** guava-testlib **Version:** 29.0-jre
     * **POM License: Apache License, Version 2.0** - [http://www.apache.org/licenses/LICENSE-2.0.txt](http://www.apache.org/licenses/LICENSE-2.0.txt)

1. **Group:** com.google.guava **Name:** listenablefuture **Version:** 9999.0-empty-to-avoid-conflict-with-guava
     * **POM License: The Apache Software License, Version 2.0** - [http://www.apache.org/licenses/LICENSE-2.0.txt](http://www.apache.org/licenses/LICENSE-2.0.txt)

1. **Group:** com.google.j2objc **Name:** j2objc-annotations **Version:** 1.3
     * **POM Project URL:** [https://github.com/google/j2objc/](https://github.com/google/j2objc/)
     * **POM License: The Apache Software License, Version 2.0** - [http://www.apache.org/licenses/LICENSE-2.0.txt](http://www.apache.org/licenses/LICENSE-2.0.txt)

1. **Group:** com.google.protobuf **Name:** protobuf-java **Version:** 3.11.4
     * **Manifest Project URL:** [https://developers.google.com/protocol-buffers/](https://developers.google.com/protocol-buffers/)
     * **POM License: 3-Clause BSD License** - [https://opensource.org/licenses/BSD-3-Clause](https://opensource.org/licenses/BSD-3-Clause)

1. **Group:** com.google.protobuf **Name:** protobuf-java-util **Version:** 3.11.4
     * **Manifest Project URL:** [https://developers.google.com/protocol-buffers/](https://developers.google.com/protocol-buffers/)
     * **POM License: 3-Clause BSD License** - [https://opensource.org/licenses/BSD-3-Clause](https://opensource.org/licenses/BSD-3-Clause)

1. **Group:** com.google.truth **Name:** truth **Version:** 1.0.1
     * **POM License: The Apache Software License, Version 2.0** - [http://www.apache.org/licenses/LICENSE-2.0.txt](http://www.apache.org/licenses/LICENSE-2.0.txt)

1. **Group:** com.google.truth.extensions **Name:** truth-java8-extension **Version:** 1.0.1
     * **POM License: The Apache Software License, Version 2.0** - [http://www.apache.org/licenses/LICENSE-2.0.txt](http://www.apache.org/licenses/LICENSE-2.0.txt)

1. **Group:** com.google.truth.extensions **Name:** truth-liteproto-extension **Version:** 1.0.1
     * **POM License: The Apache Software License, Version 2.0** - [http://www.apache.org/licenses/LICENSE-2.0.txt](http://www.apache.org/licenses/LICENSE-2.0.txt)

1. **Group:** com.google.truth.extensions **Name:** truth-proto-extension **Version:** 1.0.1
     * **POM License: The Apache Software License, Version 2.0** - [http://www.apache.org/licenses/LICENSE-2.0.txt](http://www.apache.org/licenses/LICENSE-2.0.txt)

1. **Group:** com.googlecode.java-diff-utils **Name:** diffutils **Version:** 1.3.0
     * **POM Project URL:** [http://code.google.com/p/java-diff-utils/](http://code.google.com/p/java-diff-utils/)
     * **POM License: The Apache Software License, Version 2.0** - [http://www.apache.org/licenses/LICENSE-2.0.txt](http://www.apache.org/licenses/LICENSE-2.0.txt)

1. **Group:** io.grpc **Name:** grpc-api **Version:** 1.28.1
     * **POM Project URL:** [https://github.com/grpc/grpc-java](https://github.com/grpc/grpc-java)
     * **POM License: Apache 2.0** - [https://opensource.org/licenses/Apache-2.0](https://opensource.org/licenses/Apache-2.0)

1. **Group:** io.grpc **Name:** grpc-context **Version:** 1.28.1
     * **POM Project URL:** [https://github.com/grpc/grpc-java](https://github.com/grpc/grpc-java)
     * **POM License: Apache 2.0** - [https://opensource.org/licenses/Apache-2.0](https://opensource.org/licenses/Apache-2.0)

1. **Group:** io.grpc **Name:** grpc-core **Version:** 1.28.1
     * **POM Project URL:** [https://github.com/grpc/grpc-java](https://github.com/grpc/grpc-java)
     * **POM License: Apache 2.0** - [https://opensource.org/licenses/Apache-2.0](https://opensource.org/licenses/Apache-2.0)

1. **Group:** io.grpc **Name:** grpc-protobuf **Version:** 1.28.1
     * **POM Project URL:** [https://github.com/grpc/grpc-java](https://github.com/grpc/grpc-java)
     * **POM License: Apache 2.0** - [https://opensource.org/licenses/Apache-2.0](https://opensource.org/licenses/Apache-2.0)

1. **Group:** io.grpc **Name:** grpc-protobuf-lite **Version:** 1.28.1
     * **POM Project URL:** [https://github.com/grpc/grpc-java](https://github.com/grpc/grpc-java)
     * **POM License: Apache 2.0** - [https://opensource.org/licenses/Apache-2.0](https://opensource.org/licenses/Apache-2.0)

1. **Group:** io.grpc **Name:** grpc-stub **Version:** 1.28.1
     * **POM Project URL:** [https://github.com/grpc/grpc-java](https://github.com/grpc/grpc-java)
     * **POM License: Apache 2.0** - [https://opensource.org/licenses/Apache-2.0](https://opensource.org/licenses/Apache-2.0)

1. **Group:** io.perfmark **Name:** perfmark-api **Version:** 0.19.0
     * **POM Project URL:** [https://github.com/perfmark/perfmark](https://github.com/perfmark/perfmark)
     * **POM License: Apache 2.0** - [https://opensource.org/licenses/Apache-2.0](https://opensource.org/licenses/Apache-2.0)

1. **Group:** junit **Name:** junit **Version:** 4.12
     * **POM Project URL:** [http://junit.org](http://junit.org)
     * **POM License: Eclipse Public License 1.0** - [http://www.eclipse.org/legal/epl-v10.html](http://www.eclipse.org/legal/epl-v10.html)

1. **Group:** org.apiguardian **Name:** apiguardian-api **Version:** 1.1.0
     * **POM Project URL:** [https://github.com/apiguardian-team/apiguardian](https://github.com/apiguardian-team/apiguardian)
     * **POM License: The Apache License, Version 2.0** - [http://www.apache.org/licenses/LICENSE-2.0.txt](http://www.apache.org/licenses/LICENSE-2.0.txt)

1. **Group:** org.checkerframework **Name:** checker-compat-qual **Version:** 2.5.5
     * **POM Project URL:** [https://checkerframework.org](https://checkerframework.org)
     * **POM License: GNU General Public License, version 2 (GPL2), with the classpath exception** - [http://www.gnu.org/software/classpath/license.html](http://www.gnu.org/software/classpath/license.html)
     * **POM License: The MIT License** - [http://opensource.org/licenses/MIT](http://opensource.org/licenses/MIT)

1. **Group:** org.checkerframework **Name:** checker-qual **Version:** 3.3.0
     * **Manifest License:** MIT (Not packaged)
     * **POM Project URL:** [https://checkerframework.org](https://checkerframework.org)
     * **POM License: The MIT License** - [http://opensource.org/licenses/MIT](http://opensource.org/licenses/MIT)

1. **Group:** org.codehaus.mojo **Name:** animal-sniffer-annotations **Version:** 1.18
     * **POM License: MIT license** - [http://www.opensource.org/licenses/mit-license.php](http://www.opensource.org/licenses/mit-license.php)
     * **POM License: The Apache Software License, Version 2.0** - [http://www.apache.org/licenses/LICENSE-2.0.txt](http://www.apache.org/licenses/LICENSE-2.0.txt)

1. **Group:** org.hamcrest **Name:** hamcrest-all **Version:** 1.3
     * **POM License: New BSD License** - [http://www.opensource.org/licenses/bsd-license.php](http://www.opensource.org/licenses/bsd-license.php)

1. **Group:** org.hamcrest **Name:** hamcrest-core **Version:** 1.3
     * **POM License: New BSD License** - [http://www.opensource.org/licenses/bsd-license.php](http://www.opensource.org/licenses/bsd-license.php)

1. **Group:** org.junit.jupiter **Name:** junit-jupiter-api **Version:** 5.6.2
     * **POM Project URL:** [https://junit.org/junit5/](https://junit.org/junit5/)
     * **POM License: Eclipse Public License v2.0** - [https://www.eclipse.org/legal/epl-v20.html](https://www.eclipse.org/legal/epl-v20.html)

1. **Group:** org.junit.jupiter **Name:** junit-jupiter-engine **Version:** 5.6.2
     * **POM Project URL:** [https://junit.org/junit5/](https://junit.org/junit5/)
     * **POM License: Eclipse Public License v2.0** - [https://www.eclipse.org/legal/epl-v20.html](https://www.eclipse.org/legal/epl-v20.html)

1. **Group:** org.junit.jupiter **Name:** junit-jupiter-params **Version:** 5.6.2
     * **POM Project URL:** [https://junit.org/junit5/](https://junit.org/junit5/)
     * **POM License: Eclipse Public License v2.0** - [https://www.eclipse.org/legal/epl-v20.html](https://www.eclipse.org/legal/epl-v20.html)

1. **Group:** org.junit.platform **Name:** junit-platform-commons **Version:** 1.6.2
     * **POM Project URL:** [https://junit.org/junit5/](https://junit.org/junit5/)
     * **POM License: Eclipse Public License v2.0** - [https://www.eclipse.org/legal/epl-v20.html](https://www.eclipse.org/legal/epl-v20.html)

1. **Group:** org.junit.platform **Name:** junit-platform-engine **Version:** 1.6.2
     * **POM Project URL:** [https://junit.org/junit5/](https://junit.org/junit5/)
     * **POM License: Eclipse Public License v2.0** - [https://www.eclipse.org/legal/epl-v20.html](https://www.eclipse.org/legal/epl-v20.html)

1. **Group:** org.opentest4j **Name:** opentest4j **Version:** 1.2.0
     * **Manifest License:** The Apache License, Version 2.0 (Not packaged)
     * **POM Project URL:** [https://github.com/ota4j-team/opentest4j](https://github.com/ota4j-team/opentest4j)
     * **POM License: The Apache License, Version 2.0** - [http://www.apache.org/licenses/LICENSE-2.0.txt](http://www.apache.org/licenses/LICENSE-2.0.txt)

## Compile, tests and tooling
1. **Group:** com.beust **Name:** jcommander **Version:** 1.72
     * **POM Project URL:** [http://jcommander.org](http://jcommander.org)
     * **POM License: Apache 2.0** - [http://www.apache.org/licenses/LICENSE-2.0](http://www.apache.org/licenses/LICENSE-2.0)

1. **Group:** com.github.ben-manes.caffeine **Name:** caffeine **Version:** 2.7.0
     * **POM Project URL:** [https://github.com/ben-manes/caffeine](https://github.com/ben-manes/caffeine)
     * **POM License: Apache License, Version 2.0** - [https://www.apache.org/licenses/LICENSE-2.0.txt](https://www.apache.org/licenses/LICENSE-2.0.txt)

1. **Group:** com.github.kevinstern **Name:** software-and-algorithms **Version:** 1.0
     * **POM Project URL:** [https://www.github.com/KevinStern/software-and-algorithms](https://www.github.com/KevinStern/software-and-algorithms)
     * **POM License: MIT License** - [http://www.opensource.org/licenses/mit-license.php](http://www.opensource.org/licenses/mit-license.php)

1. **Group:** com.google.android **Name:** annotations **Version:** 4.1.1.4
     * **POM Project URL:** [http://source.android.com/](http://source.android.com/)
     * **POM License: Apache 2.0** - [http://www.apache.org/licenses/LICENSE-2.0](http://www.apache.org/licenses/LICENSE-2.0)

1. **Group:** com.google.api.grpc **Name:** proto-google-common-protos **Version:** 1.17.0
     * **POM Project URL:** [https://github.com/googleapis/api-client-staging](https://github.com/googleapis/api-client-staging)
     * **POM License: Apache-2.0** - [https://www.apache.org/licenses/LICENSE-2.0.txt](https://www.apache.org/licenses/LICENSE-2.0.txt)

1. **Group:** com.google.auto **Name:** auto-common **Version:** 0.10
     * **POM License: Apache 2.0** - [http://www.apache.org/licenses/LICENSE-2.0.txt](http://www.apache.org/licenses/LICENSE-2.0.txt)

1. **Group:** com.google.auto.value **Name:** auto-value-annotations **Version:** 1.6.3
     * **POM License: Apache 2.0** - [http://www.apache.org/licenses/LICENSE-2.0.txt](http://www.apache.org/licenses/LICENSE-2.0.txt)

1. **Group:** com.google.code.findbugs **Name:** jFormatString **Version:** 3.0.0
     * **POM Project URL:** [http://findbugs.sourceforge.net/](http://findbugs.sourceforge.net/)
     * **POM License: GNU Lesser Public License** - [http://www.gnu.org/licenses/lgpl.html](http://www.gnu.org/licenses/lgpl.html)

1. **Group:** com.google.code.findbugs **Name:** jsr305 **Version:** 3.0.2
     * **POM Project URL:** [http://findbugs.sourceforge.net/](http://findbugs.sourceforge.net/)
     * **POM License: The Apache Software License, Version 2.0** - [http://www.apache.org/licenses/LICENSE-2.0.txt](http://www.apache.org/licenses/LICENSE-2.0.txt)

1. **Group:** com.google.code.gson **Name:** gson **Version:** 2.8.6
     * **POM License: Apache 2.0** - [http://www.apache.org/licenses/LICENSE-2.0.txt](http://www.apache.org/licenses/LICENSE-2.0.txt)

1. **Group:** com.google.errorprone **Name:** error_prone_annotation **Version:** 2.3.4
     * **POM License: Apache 2.0** - [http://www.apache.org/licenses/LICENSE-2.0.txt](http://www.apache.org/licenses/LICENSE-2.0.txt)

1. **Group:** com.google.errorprone **Name:** error_prone_annotations **Version:** 2.3.4
     * **POM License: Apache 2.0** - [http://www.apache.org/licenses/LICENSE-2.0.txt](http://www.apache.org/licenses/LICENSE-2.0.txt)

1. **Group:** com.google.errorprone **Name:** error_prone_check_api **Version:** 2.3.4
     * **POM License: Apache 2.0** - [http://www.apache.org/licenses/LICENSE-2.0.txt](http://www.apache.org/licenses/LICENSE-2.0.txt)

1. **Group:** com.google.errorprone **Name:** error_prone_core **Version:** 2.3.4
     * **POM License: Apache 2.0** - [http://www.apache.org/licenses/LICENSE-2.0.txt](http://www.apache.org/licenses/LICENSE-2.0.txt)

1. **Group:** com.google.errorprone **Name:** error_prone_type_annotations **Version:** 2.3.4
     * **POM License: Apache 2.0** - [http://www.apache.org/licenses/LICENSE-2.0.txt](http://www.apache.org/licenses/LICENSE-2.0.txt)

1. **Group:** com.google.errorprone **Name:** javac **Version:** 9+181-r4173-1
     * **POM Project URL:** [https://github.com/google/error-prone-javac](https://github.com/google/error-prone-javac)
     * **POM License: GNU General Public License, version 2, with the Classpath Exception** - [http://openjdk.java.net/legal/gplv2+ce.html](http://openjdk.java.net/legal/gplv2+ce.html)

1. **Group:** com.google.flogger **Name:** flogger **Version:** 0.5.1
     * **POM Project URL:** [https://github.com/google/flogger](https://github.com/google/flogger)
     * **POM License: Apache 2.0** - [https://www.apache.org/licenses/LICENSE-2.0.txt](https://www.apache.org/licenses/LICENSE-2.0.txt)

1. **Group:** com.google.flogger **Name:** flogger-system-backend **Version:** 0.5.1
     * **POM Project URL:** [https://github.com/google/flogger](https://github.com/google/flogger)
     * **POM License: Apache 2.0** - [https://www.apache.org/licenses/LICENSE-2.0.txt](https://www.apache.org/licenses/LICENSE-2.0.txt)

1. **Group:** com.google.guava **Name:** failureaccess **Version:** 1.0.1
     * **Manifest Project URL:** [https://github.com/google/guava/](https://github.com/google/guava/)
     * **POM License: The Apache Software License, Version 2.0** - [http://www.apache.org/licenses/LICENSE-2.0.txt](http://www.apache.org/licenses/LICENSE-2.0.txt)

1. **Group:** com.google.guava **Name:** guava **Version:** 29.0-jre
     * **Manifest Project URL:** [https://github.com/google/guava/](https://github.com/google/guava/)
     * **POM License: Apache License, Version 2.0** - [http://www.apache.org/licenses/LICENSE-2.0.txt](http://www.apache.org/licenses/LICENSE-2.0.txt)

1. **Group:** com.google.guava **Name:** guava-testlib **Version:** 29.0-jre
     * **POM License: Apache License, Version 2.0** - [http://www.apache.org/licenses/LICENSE-2.0.txt](http://www.apache.org/licenses/LICENSE-2.0.txt)

1. **Group:** com.google.guava **Name:** listenablefuture **Version:** 9999.0-empty-to-avoid-conflict-with-guava
     * **POM License: The Apache Software License, Version 2.0** - [http://www.apache.org/licenses/LICENSE-2.0.txt](http://www.apache.org/licenses/LICENSE-2.0.txt)

1. **Group:** com.google.j2objc **Name:** j2objc-annotations **Version:** 1.3
     * **POM Project URL:** [https://github.com/google/j2objc/](https://github.com/google/j2objc/)
     * **POM License: The Apache Software License, Version 2.0** - [http://www.apache.org/licenses/LICENSE-2.0.txt](http://www.apache.org/licenses/LICENSE-2.0.txt)

1. **Group:** com.google.protobuf **Name:** protobuf-java **Version:** 3.11.4
     * **Manifest Project URL:** [https://developers.google.com/protocol-buffers/](https://developers.google.com/protocol-buffers/)
     * **POM License: 3-Clause BSD License** - [https://opensource.org/licenses/BSD-3-Clause](https://opensource.org/licenses/BSD-3-Clause)

1. **Group:** com.google.protobuf **Name:** protobuf-java-util **Version:** 3.11.4
     * **Manifest Project URL:** [https://developers.google.com/protocol-buffers/](https://developers.google.com/protocol-buffers/)
     * **POM License: 3-Clause BSD License** - [https://opensource.org/licenses/BSD-3-Clause](https://opensource.org/licenses/BSD-3-Clause)

1. **Group:** com.google.protobuf **Name:** protoc **Version:** 3.11.4
     * **POM Project URL:** [https://developers.google.com/protocol-buffers/](https://developers.google.com/protocol-buffers/)
     * **POM License: 3-Clause BSD License** - [https://opensource.org/licenses/BSD-3-Clause](https://opensource.org/licenses/BSD-3-Clause)
     * **POM License: The Apache Software License, Version 2.0** - [http://www.apache.org/licenses/LICENSE-2.0.txt](http://www.apache.org/licenses/LICENSE-2.0.txt)

1. **Group:** com.google.truth **Name:** truth **Version:** 1.0.1
     * **POM License: The Apache Software License, Version 2.0** - [http://www.apache.org/licenses/LICENSE-2.0.txt](http://www.apache.org/licenses/LICENSE-2.0.txt)

1. **Group:** com.google.truth.extensions **Name:** truth-java8-extension **Version:** 1.0.1
     * **POM License: The Apache Software License, Version 2.0** - [http://www.apache.org/licenses/LICENSE-2.0.txt](http://www.apache.org/licenses/LICENSE-2.0.txt)

1. **Group:** com.google.truth.extensions **Name:** truth-liteproto-extension **Version:** 1.0.1
     * **POM License: The Apache Software License, Version 2.0** - [http://www.apache.org/licenses/LICENSE-2.0.txt](http://www.apache.org/licenses/LICENSE-2.0.txt)

1. **Group:** com.google.truth.extensions **Name:** truth-proto-extension **Version:** 1.0.1
     * **POM License: The Apache Software License, Version 2.0** - [http://www.apache.org/licenses/LICENSE-2.0.txt](http://www.apache.org/licenses/LICENSE-2.0.txt)

1. **Group:** com.googlecode.java-diff-utils **Name:** diffutils **Version:** 1.3.0
     * **POM Project URL:** [http://code.google.com/p/java-diff-utils/](http://code.google.com/p/java-diff-utils/)
     * **POM License: The Apache Software License, Version 2.0** - [http://www.apache.org/licenses/LICENSE-2.0.txt](http://www.apache.org/licenses/LICENSE-2.0.txt)

1. **Group:** commons-io **Name:** commons-io **Version:** 2.6
     * **Project URL:** [http://commons.apache.org/proper/commons-io/](http://commons.apache.org/proper/commons-io/)
     * **POM License: Apache License, Version 2.0** - [https://www.apache.org/licenses/LICENSE-2.0.txt](https://www.apache.org/licenses/LICENSE-2.0.txt)

1. **Group:** io.grpc **Name:** grpc-api **Version:** 1.28.1
     * **POM Project URL:** [https://github.com/grpc/grpc-java](https://github.com/grpc/grpc-java)
     * **POM License: Apache 2.0** - [https://opensource.org/licenses/Apache-2.0](https://opensource.org/licenses/Apache-2.0)

1. **Group:** io.grpc **Name:** grpc-context **Version:** 1.28.1
     * **POM Project URL:** [https://github.com/grpc/grpc-java](https://github.com/grpc/grpc-java)
     * **POM License: Apache 2.0** - [https://opensource.org/licenses/Apache-2.0](https://opensource.org/licenses/Apache-2.0)

1. **Group:** io.grpc **Name:** grpc-core **Version:** 1.28.1
     * **POM Project URL:** [https://github.com/grpc/grpc-java](https://github.com/grpc/grpc-java)
     * **POM License: Apache 2.0** - [https://opensource.org/licenses/Apache-2.0](https://opensource.org/licenses/Apache-2.0)

1. **Group:** io.grpc **Name:** grpc-protobuf **Version:** 1.28.1
     * **POM Project URL:** [https://github.com/grpc/grpc-java](https://github.com/grpc/grpc-java)
     * **POM License: Apache 2.0** - [https://opensource.org/licenses/Apache-2.0](https://opensource.org/licenses/Apache-2.0)

1. **Group:** io.grpc **Name:** grpc-protobuf-lite **Version:** 1.28.1
     * **POM Project URL:** [https://github.com/grpc/grpc-java](https://github.com/grpc/grpc-java)
     * **POM License: Apache 2.0** - [https://opensource.org/licenses/Apache-2.0](https://opensource.org/licenses/Apache-2.0)

1. **Group:** io.grpc **Name:** grpc-stub **Version:** 1.28.1
     * **POM Project URL:** [https://github.com/grpc/grpc-java](https://github.com/grpc/grpc-java)
     * **POM License: Apache 2.0** - [https://opensource.org/licenses/Apache-2.0](https://opensource.org/licenses/Apache-2.0)

1. **Group:** io.grpc **Name:** protoc-gen-grpc-java **Version:** 1.28.1
     * **POM Project URL:** [https://github.com/grpc/grpc-java](https://github.com/grpc/grpc-java)
     * **POM License: Apache 2.0** - [https://opensource.org/licenses/Apache-2.0](https://opensource.org/licenses/Apache-2.0)

1. **Group:** io.perfmark **Name:** perfmark-api **Version:** 0.19.0
     * **POM Project URL:** [https://github.com/perfmark/perfmark](https://github.com/perfmark/perfmark)
     * **POM License: Apache 2.0** - [https://opensource.org/licenses/Apache-2.0](https://opensource.org/licenses/Apache-2.0)

1. **Group:** junit **Name:** junit **Version:** 4.12
     * **POM Project URL:** [http://junit.org](http://junit.org)
     * **POM License: Eclipse Public License 1.0** - [http://www.eclipse.org/legal/epl-v10.html](http://www.eclipse.org/legal/epl-v10.html)

1. **Group:** net.java.dev.javacc **Name:** javacc **Version:** 5.0
     * **POM Project URL:** [https://javacc.dev.java.net/](https://javacc.dev.java.net/)
     * **POM License: Berkeley Software Distribution (BSD) License** - [http://www.opensource.org/licenses/bsd-license.html](http://www.opensource.org/licenses/bsd-license.html)

1. **Group:** net.sourceforge.pmd **Name:** pmd-core **Version:** 6.24.0
     * **POM License: BSD-style** - [http://pmd.sourceforge.net/license.html](http://pmd.sourceforge.net/license.html)

1. **Group:** net.sourceforge.pmd **Name:** pmd-java **Version:** 6.24.0
     * **POM License: BSD-style** - [http://pmd.sourceforge.net/license.html](http://pmd.sourceforge.net/license.html)

1. **Group:** net.sourceforge.saxon **Name:** saxon **Version:** 9.1.0.8
     * **POM Project URL:** [http://saxon.sourceforge.net/](http://saxon.sourceforge.net/)
     * **POM License: Mozilla Public License Version 1.0** - [http://www.mozilla.org/MPL/MPL-1.0.txt](http://www.mozilla.org/MPL/MPL-1.0.txt)

1. **Group:** org.antlr **Name:** antlr4-runtime **Version:** 4.7
     * **Manifest Project URL:** [http://www.antlr.org](http://www.antlr.org)
     * **POM License: The BSD License** - [http://www.antlr.org/license.html](http://www.antlr.org/license.html)

1. **Group:** org.apache.commons **Name:** commons-lang3 **Version:** 3.8.1
     * **Project URL:** [http://commons.apache.org/proper/commons-lang/](http://commons.apache.org/proper/commons-lang/)
     * **POM License: Apache License, Version 2.0** - [https://www.apache.org/licenses/LICENSE-2.0.txt](https://www.apache.org/licenses/LICENSE-2.0.txt)

1. **Group:** org.apiguardian **Name:** apiguardian-api **Version:** 1.1.0
     * **POM Project URL:** [https://github.com/apiguardian-team/apiguardian](https://github.com/apiguardian-team/apiguardian)
     * **POM License: The Apache License, Version 2.0** - [http://www.apache.org/licenses/LICENSE-2.0.txt](http://www.apache.org/licenses/LICENSE-2.0.txt)

1. **Group:** org.checkerframework **Name:** checker-compat-qual **Version:** 2.5.5
     * **POM Project URL:** [https://checkerframework.org](https://checkerframework.org)
     * **POM License: GNU General Public License, version 2 (GPL2), with the classpath exception** - [http://www.gnu.org/software/classpath/license.html](http://www.gnu.org/software/classpath/license.html)
     * **POM License: The MIT License** - [http://opensource.org/licenses/MIT](http://opensource.org/licenses/MIT)

1. **Group:** org.checkerframework **Name:** checker-qual **Version:** 3.3.0
     * **Manifest License:** MIT (Not packaged)
     * **POM Project URL:** [https://checkerframework.org](https://checkerframework.org)
     * **POM License: The MIT License** - [http://opensource.org/licenses/MIT](http://opensource.org/licenses/MIT)

1. **Group:** org.checkerframework **Name:** dataflow **Version:** 3.0.0
     * **Manifest License:** (GPL-2.0-only WITH Classpath-exception-2.0) (Not packaged)
     * **POM Project URL:** [https://checkerframework.org](https://checkerframework.org)
     * **POM License: GNU General Public License, version 2 (GPL2), with the classpath exception** - [http://www.gnu.org/software/classpath/license.html](http://www.gnu.org/software/classpath/license.html)
     * **POM License: The MIT License** - [http://opensource.org/licenses/MIT](http://opensource.org/licenses/MIT)

1. **Group:** org.checkerframework **Name:** javacutil **Version:** 3.0.0
     * **Manifest License:** (GPL-2.0-only WITH Classpath-exception-2.0) (Not packaged)
     * **POM Project URL:** [https://checkerframework.org](https://checkerframework.org)
     * **POM License: GNU General Public License, version 2 (GPL2), with the classpath exception** - [http://www.gnu.org/software/classpath/license.html](http://www.gnu.org/software/classpath/license.html)
     * **POM License: The MIT License** - [http://opensource.org/licenses/MIT](http://opensource.org/licenses/MIT)

1. **Group:** org.codehaus.mojo **Name:** animal-sniffer-annotations **Version:** 1.18
     * **POM License: MIT license** - [http://www.opensource.org/licenses/mit-license.php](http://www.opensource.org/licenses/mit-license.php)
     * **POM License: The Apache Software License, Version 2.0** - [http://www.apache.org/licenses/LICENSE-2.0.txt](http://www.apache.org/licenses/LICENSE-2.0.txt)

1. **Group:** org.hamcrest **Name:** hamcrest-all **Version:** 1.3
     * **POM License: New BSD License** - [http://www.opensource.org/licenses/bsd-license.php](http://www.opensource.org/licenses/bsd-license.php)

1. **Group:** org.hamcrest **Name:** hamcrest-core **Version:** 1.3
     * **POM License: New BSD License** - [http://www.opensource.org/licenses/bsd-license.php](http://www.opensource.org/licenses/bsd-license.php)

1. **Group:** org.jacoco **Name:** org.jacoco.agent **Version:** 0.8.5
     * **POM License: Eclipse Public License 2.0** - [https://www.eclipse.org/legal/epl-2.0/](https://www.eclipse.org/legal/epl-2.0/)

1. **Group:** org.jacoco **Name:** org.jacoco.ant **Version:** 0.8.5
     * **POM License: Eclipse Public License 2.0** - [https://www.eclipse.org/legal/epl-2.0/](https://www.eclipse.org/legal/epl-2.0/)

1. **Group:** org.jacoco **Name:** org.jacoco.core **Version:** 0.8.5
     * **POM License: Eclipse Public License 2.0** - [https://www.eclipse.org/legal/epl-2.0/](https://www.eclipse.org/legal/epl-2.0/)

1. **Group:** org.jacoco **Name:** org.jacoco.report **Version:** 0.8.5
     * **POM License: Eclipse Public License 2.0** - [https://www.eclipse.org/legal/epl-2.0/](https://www.eclipse.org/legal/epl-2.0/)

1. **Group:** org.junit.jupiter **Name:** junit-jupiter-api **Version:** 5.6.2
     * **POM Project URL:** [https://junit.org/junit5/](https://junit.org/junit5/)
     * **POM License: Eclipse Public License v2.0** - [https://www.eclipse.org/legal/epl-v20.html](https://www.eclipse.org/legal/epl-v20.html)

1. **Group:** org.junit.jupiter **Name:** junit-jupiter-engine **Version:** 5.6.2
     * **POM Project URL:** [https://junit.org/junit5/](https://junit.org/junit5/)
     * **POM License: Eclipse Public License v2.0** - [https://www.eclipse.org/legal/epl-v20.html](https://www.eclipse.org/legal/epl-v20.html)

1. **Group:** org.junit.jupiter **Name:** junit-jupiter-params **Version:** 5.6.2
     * **POM Project URL:** [https://junit.org/junit5/](https://junit.org/junit5/)
     * **POM License: Eclipse Public License v2.0** - [https://www.eclipse.org/legal/epl-v20.html](https://www.eclipse.org/legal/epl-v20.html)

1. **Group:** org.junit.platform **Name:** junit-platform-commons **Version:** 1.6.2
     * **POM Project URL:** [https://junit.org/junit5/](https://junit.org/junit5/)
     * **POM License: Eclipse Public License v2.0** - [https://www.eclipse.org/legal/epl-v20.html](https://www.eclipse.org/legal/epl-v20.html)

1. **Group:** org.junit.platform **Name:** junit-platform-engine **Version:** 1.6.2
     * **POM Project URL:** [https://junit.org/junit5/](https://junit.org/junit5/)
     * **POM License: Eclipse Public License v2.0** - [https://www.eclipse.org/legal/epl-v20.html](https://www.eclipse.org/legal/epl-v20.html)

1. **Group:** org.opentest4j **Name:** opentest4j **Version:** 1.2.0
     * **Manifest License:** The Apache License, Version 2.0 (Not packaged)
     * **POM Project URL:** [https://github.com/ota4j-team/opentest4j](https://github.com/ota4j-team/opentest4j)
     * **POM License: The Apache License, Version 2.0** - [http://www.apache.org/licenses/LICENSE-2.0.txt](http://www.apache.org/licenses/LICENSE-2.0.txt)

1. **Group:** org.ow2.asm **Name:** asm **Version:** 7.2
     * **Manifest Project URL:** [http://asm.ow2.org](http://asm.ow2.org)
     * **Manifest License:** BSD-3-Clause;link=https://asm.ow2.io/LICENSE.txt (Not packaged)
     * **POM Project URL:** [http://asm.ow2.io/](http://asm.ow2.io/)
     * **POM License: BSD-3-Clause** - [https://asm.ow2.io/license.html](https://asm.ow2.io/license.html)
     * **POM License: The Apache Software License, Version 2.0** - [http://www.apache.org/licenses/LICENSE-2.0.txt](http://www.apache.org/licenses/LICENSE-2.0.txt)

1. **Group:** org.ow2.asm **Name:** asm **Version:** 7.3.1
     * **Manifest Project URL:** [http://asm.ow2.org](http://asm.ow2.org)
     * **Manifest License:** BSD-3-Clause;link=https://asm.ow2.io/LICENSE.txt (Not packaged)
     * **POM Project URL:** [http://asm.ow2.io/](http://asm.ow2.io/)
     * **POM License: BSD-3-Clause** - [https://asm.ow2.io/license.html](https://asm.ow2.io/license.html)
     * **POM License: The Apache Software License, Version 2.0** - [http://www.apache.org/licenses/LICENSE-2.0.txt](http://www.apache.org/licenses/LICENSE-2.0.txt)

1. **Group:** org.ow2.asm **Name:** asm-analysis **Version:** 7.2
     * **Manifest Project URL:** [http://asm.ow2.org](http://asm.ow2.org)
     * **Manifest License:** BSD-3-Clause;link=https://asm.ow2.io/LICENSE.txt (Not packaged)
     * **POM Project URL:** [http://asm.ow2.io/](http://asm.ow2.io/)
     * **POM License: BSD-3-Clause** - [https://asm.ow2.io/license.html](https://asm.ow2.io/license.html)
     * **POM License: The Apache Software License, Version 2.0** - [http://www.apache.org/licenses/LICENSE-2.0.txt](http://www.apache.org/licenses/LICENSE-2.0.txt)

1. **Group:** org.ow2.asm **Name:** asm-commons **Version:** 7.2
     * **Manifest Project URL:** [http://asm.ow2.org](http://asm.ow2.org)
     * **Manifest License:** BSD-3-Clause;link=https://asm.ow2.io/LICENSE.txt (Not packaged)
     * **POM Project URL:** [http://asm.ow2.io/](http://asm.ow2.io/)
     * **POM License: BSD-3-Clause** - [https://asm.ow2.io/license.html](https://asm.ow2.io/license.html)
     * **POM License: The Apache Software License, Version 2.0** - [http://www.apache.org/licenses/LICENSE-2.0.txt](http://www.apache.org/licenses/LICENSE-2.0.txt)

1. **Group:** org.ow2.asm **Name:** asm-tree **Version:** 7.2
     * **Manifest Project URL:** [http://asm.ow2.org](http://asm.ow2.org)
     * **Manifest License:** BSD-3-Clause;link=https://asm.ow2.io/LICENSE.txt (Not packaged)
     * **POM Project URL:** [http://asm.ow2.io/](http://asm.ow2.io/)
     * **POM License: BSD-3-Clause** - [https://asm.ow2.io/license.html](https://asm.ow2.io/license.html)
     * **POM License: The Apache Software License, Version 2.0** - [http://www.apache.org/licenses/LICENSE-2.0.txt](http://www.apache.org/licenses/LICENSE-2.0.txt)

1. **Group:** org.pcollections **Name:** pcollections **Version:** 2.1.2
     * **POM Project URL:** [http://pcollections.org](http://pcollections.org)
     * **POM License: The MIT License** - [http://www.opensource.org/licenses/mit-license.php](http://www.opensource.org/licenses/mit-license.php)

1. **Group:** org.plumelib **Name:** plume-util **Version:** 1.0.6
     * **POM Project URL:** [https://github.com/plume-lib/plume-util](https://github.com/plume-lib/plume-util)
     * **POM License: MIT License** - [https://opensource.org/licenses/MIT](https://opensource.org/licenses/MIT)

1. **Group:** org.plumelib **Name:** reflection-util **Version:** 0.0.2
     * **POM Project URL:** [https://github.com/plume-lib/reflection-util](https://github.com/plume-lib/reflection-util)
     * **POM License: MIT License** - [https://opensource.org/licenses/MIT](https://opensource.org/licenses/MIT)

1. **Group:** org.plumelib **Name:** require-javadoc **Version:** 0.1.0
     * **POM Project URL:** [https://github.com/plume-lib/require-javadoc](https://github.com/plume-lib/require-javadoc)
     * **POM License: MIT License** - [https://opensource.org/licenses/MIT](https://opensource.org/licenses/MIT)

    
        
 The dependencies distributed under several licenses, are used according their commercial-use-friendly license.


<<<<<<< HEAD
This report was generated on **Tue Jun 23 18:45:34 EEST 2020** using [Gradle-License-Report plugin](https://github.com/jk1/Gradle-License-Report) by Evgeny Naumenko, licensed under [Apache 2.0 License](https://github.com/jk1/Gradle-License-Report/blob/master/LICENSE).



    
# Dependencies of `io.spine:spine-testutil-server:2.0.0-alfa-001`
=======
This report was generated on **Fri Jun 19 14:07:45 EEST 2020** using [Gradle-License-Report plugin](https://github.com/jk1/Gradle-License-Report) by Evgeny Naumenko, licensed under [Apache 2.0 License](https://github.com/jk1/Gradle-License-Report/blob/master/LICENSE).



    
# Dependencies of `io.spine:spine-testutil-server:1.5.20`
>>>>>>> 18a190a5

## Runtime
1. **Group:** com.google.android **Name:** annotations **Version:** 4.1.1.4
     * **POM Project URL:** [http://source.android.com/](http://source.android.com/)
     * **POM License: Apache 2.0** - [http://www.apache.org/licenses/LICENSE-2.0](http://www.apache.org/licenses/LICENSE-2.0)

1. **Group:** com.google.api.grpc **Name:** proto-google-common-protos **Version:** 1.17.0
     * **POM Project URL:** [https://github.com/googleapis/api-client-staging](https://github.com/googleapis/api-client-staging)
     * **POM License: Apache-2.0** - [https://www.apache.org/licenses/LICENSE-2.0.txt](https://www.apache.org/licenses/LICENSE-2.0.txt)

1. **Group:** com.google.auto.value **Name:** auto-value-annotations **Version:** 1.6.3
     * **POM License: Apache 2.0** - [http://www.apache.org/licenses/LICENSE-2.0.txt](http://www.apache.org/licenses/LICENSE-2.0.txt)

1. **Group:** com.google.code.findbugs **Name:** jsr305 **Version:** 3.0.2
     * **POM Project URL:** [http://findbugs.sourceforge.net/](http://findbugs.sourceforge.net/)
     * **POM License: The Apache Software License, Version 2.0** - [http://www.apache.org/licenses/LICENSE-2.0.txt](http://www.apache.org/licenses/LICENSE-2.0.txt)

1. **Group:** com.google.code.gson **Name:** gson **Version:** 2.8.6
     * **POM License: Apache 2.0** - [http://www.apache.org/licenses/LICENSE-2.0.txt](http://www.apache.org/licenses/LICENSE-2.0.txt)

1. **Group:** com.google.errorprone **Name:** error_prone_annotations **Version:** 2.3.4
     * **POM License: Apache 2.0** - [http://www.apache.org/licenses/LICENSE-2.0.txt](http://www.apache.org/licenses/LICENSE-2.0.txt)

1. **Group:** com.google.errorprone **Name:** error_prone_type_annotations **Version:** 2.3.4
     * **POM License: Apache 2.0** - [http://www.apache.org/licenses/LICENSE-2.0.txt](http://www.apache.org/licenses/LICENSE-2.0.txt)

1. **Group:** com.google.flogger **Name:** flogger **Version:** 0.5.1
     * **POM Project URL:** [https://github.com/google/flogger](https://github.com/google/flogger)
     * **POM License: Apache 2.0** - [https://www.apache.org/licenses/LICENSE-2.0.txt](https://www.apache.org/licenses/LICENSE-2.0.txt)

1. **Group:** com.google.flogger **Name:** flogger-system-backend **Version:** 0.5.1
     * **POM Project URL:** [https://github.com/google/flogger](https://github.com/google/flogger)
     * **POM License: Apache 2.0** - [https://www.apache.org/licenses/LICENSE-2.0.txt](https://www.apache.org/licenses/LICENSE-2.0.txt)

1. **Group:** com.google.guava **Name:** failureaccess **Version:** 1.0.1
     * **Manifest Project URL:** [https://github.com/google/guava/](https://github.com/google/guava/)
     * **POM License: The Apache Software License, Version 2.0** - [http://www.apache.org/licenses/LICENSE-2.0.txt](http://www.apache.org/licenses/LICENSE-2.0.txt)

1. **Group:** com.google.guava **Name:** guava **Version:** 29.0-jre
     * **Manifest Project URL:** [https://github.com/google/guava/](https://github.com/google/guava/)
     * **POM License: Apache License, Version 2.0** - [http://www.apache.org/licenses/LICENSE-2.0.txt](http://www.apache.org/licenses/LICENSE-2.0.txt)

1. **Group:** com.google.guava **Name:** guava-testlib **Version:** 29.0-jre
     * **POM License: Apache License, Version 2.0** - [http://www.apache.org/licenses/LICENSE-2.0.txt](http://www.apache.org/licenses/LICENSE-2.0.txt)

1. **Group:** com.google.guava **Name:** listenablefuture **Version:** 9999.0-empty-to-avoid-conflict-with-guava
     * **POM License: The Apache Software License, Version 2.0** - [http://www.apache.org/licenses/LICENSE-2.0.txt](http://www.apache.org/licenses/LICENSE-2.0.txt)

1. **Group:** com.google.j2objc **Name:** j2objc-annotations **Version:** 1.3
     * **POM Project URL:** [https://github.com/google/j2objc/](https://github.com/google/j2objc/)
     * **POM License: The Apache Software License, Version 2.0** - [http://www.apache.org/licenses/LICENSE-2.0.txt](http://www.apache.org/licenses/LICENSE-2.0.txt)

1. **Group:** com.google.protobuf **Name:** protobuf-java **Version:** 3.11.4
     * **Manifest Project URL:** [https://developers.google.com/protocol-buffers/](https://developers.google.com/protocol-buffers/)
     * **POM License: 3-Clause BSD License** - [https://opensource.org/licenses/BSD-3-Clause](https://opensource.org/licenses/BSD-3-Clause)

1. **Group:** com.google.protobuf **Name:** protobuf-java-util **Version:** 3.11.4
     * **Manifest Project URL:** [https://developers.google.com/protocol-buffers/](https://developers.google.com/protocol-buffers/)
     * **POM License: 3-Clause BSD License** - [https://opensource.org/licenses/BSD-3-Clause](https://opensource.org/licenses/BSD-3-Clause)

1. **Group:** com.google.truth **Name:** truth **Version:** 1.0.1
     * **POM License: The Apache Software License, Version 2.0** - [http://www.apache.org/licenses/LICENSE-2.0.txt](http://www.apache.org/licenses/LICENSE-2.0.txt)

1. **Group:** com.google.truth.extensions **Name:** truth-java8-extension **Version:** 1.0.1
     * **POM License: The Apache Software License, Version 2.0** - [http://www.apache.org/licenses/LICENSE-2.0.txt](http://www.apache.org/licenses/LICENSE-2.0.txt)

1. **Group:** com.google.truth.extensions **Name:** truth-liteproto-extension **Version:** 1.0.1
     * **POM License: The Apache Software License, Version 2.0** - [http://www.apache.org/licenses/LICENSE-2.0.txt](http://www.apache.org/licenses/LICENSE-2.0.txt)

1. **Group:** com.google.truth.extensions **Name:** truth-proto-extension **Version:** 1.0.1
     * **POM License: The Apache Software License, Version 2.0** - [http://www.apache.org/licenses/LICENSE-2.0.txt](http://www.apache.org/licenses/LICENSE-2.0.txt)

1. **Group:** com.googlecode.java-diff-utils **Name:** diffutils **Version:** 1.3.0
     * **POM Project URL:** [http://code.google.com/p/java-diff-utils/](http://code.google.com/p/java-diff-utils/)
     * **POM License: The Apache Software License, Version 2.0** - [http://www.apache.org/licenses/LICENSE-2.0.txt](http://www.apache.org/licenses/LICENSE-2.0.txt)

1. **Group:** io.grpc **Name:** grpc-api **Version:** 1.28.1
     * **POM Project URL:** [https://github.com/grpc/grpc-java](https://github.com/grpc/grpc-java)
     * **POM License: Apache 2.0** - [https://opensource.org/licenses/Apache-2.0](https://opensource.org/licenses/Apache-2.0)

1. **Group:** io.grpc **Name:** grpc-context **Version:** 1.28.1
     * **POM Project URL:** [https://github.com/grpc/grpc-java](https://github.com/grpc/grpc-java)
     * **POM License: Apache 2.0** - [https://opensource.org/licenses/Apache-2.0](https://opensource.org/licenses/Apache-2.0)

1. **Group:** io.grpc **Name:** grpc-core **Version:** 1.28.1
     * **POM Project URL:** [https://github.com/grpc/grpc-java](https://github.com/grpc/grpc-java)
     * **POM License: Apache 2.0** - [https://opensource.org/licenses/Apache-2.0](https://opensource.org/licenses/Apache-2.0)

1. **Group:** io.grpc **Name:** grpc-protobuf **Version:** 1.28.1
     * **POM Project URL:** [https://github.com/grpc/grpc-java](https://github.com/grpc/grpc-java)
     * **POM License: Apache 2.0** - [https://opensource.org/licenses/Apache-2.0](https://opensource.org/licenses/Apache-2.0)

1. **Group:** io.grpc **Name:** grpc-protobuf-lite **Version:** 1.28.1
     * **POM Project URL:** [https://github.com/grpc/grpc-java](https://github.com/grpc/grpc-java)
     * **POM License: Apache 2.0** - [https://opensource.org/licenses/Apache-2.0](https://opensource.org/licenses/Apache-2.0)

1. **Group:** io.grpc **Name:** grpc-stub **Version:** 1.28.1
     * **POM Project URL:** [https://github.com/grpc/grpc-java](https://github.com/grpc/grpc-java)
     * **POM License: Apache 2.0** - [https://opensource.org/licenses/Apache-2.0](https://opensource.org/licenses/Apache-2.0)

1. **Group:** io.perfmark **Name:** perfmark-api **Version:** 0.19.0
     * **POM Project URL:** [https://github.com/perfmark/perfmark](https://github.com/perfmark/perfmark)
     * **POM License: Apache 2.0** - [https://opensource.org/licenses/Apache-2.0](https://opensource.org/licenses/Apache-2.0)

1. **Group:** junit **Name:** junit **Version:** 4.12
     * **POM Project URL:** [http://junit.org](http://junit.org)
     * **POM License: Eclipse Public License 1.0** - [http://www.eclipse.org/legal/epl-v10.html](http://www.eclipse.org/legal/epl-v10.html)

1. **Group:** org.apiguardian **Name:** apiguardian-api **Version:** 1.1.0
     * **POM Project URL:** [https://github.com/apiguardian-team/apiguardian](https://github.com/apiguardian-team/apiguardian)
     * **POM License: The Apache License, Version 2.0** - [http://www.apache.org/licenses/LICENSE-2.0.txt](http://www.apache.org/licenses/LICENSE-2.0.txt)

1. **Group:** org.checkerframework **Name:** checker-compat-qual **Version:** 2.5.5
     * **POM Project URL:** [https://checkerframework.org](https://checkerframework.org)
     * **POM License: GNU General Public License, version 2 (GPL2), with the classpath exception** - [http://www.gnu.org/software/classpath/license.html](http://www.gnu.org/software/classpath/license.html)
     * **POM License: The MIT License** - [http://opensource.org/licenses/MIT](http://opensource.org/licenses/MIT)

1. **Group:** org.checkerframework **Name:** checker-qual **Version:** 3.3.0
     * **Manifest License:** MIT (Not packaged)
     * **POM Project URL:** [https://checkerframework.org](https://checkerframework.org)
     * **POM License: The MIT License** - [http://opensource.org/licenses/MIT](http://opensource.org/licenses/MIT)

1. **Group:** org.codehaus.mojo **Name:** animal-sniffer-annotations **Version:** 1.18
     * **POM License: MIT license** - [http://www.opensource.org/licenses/mit-license.php](http://www.opensource.org/licenses/mit-license.php)
     * **POM License: The Apache Software License, Version 2.0** - [http://www.apache.org/licenses/LICENSE-2.0.txt](http://www.apache.org/licenses/LICENSE-2.0.txt)

1. **Group:** org.hamcrest **Name:** hamcrest-all **Version:** 1.3
     * **POM License: New BSD License** - [http://www.opensource.org/licenses/bsd-license.php](http://www.opensource.org/licenses/bsd-license.php)

1. **Group:** org.hamcrest **Name:** hamcrest-core **Version:** 1.3
     * **POM License: New BSD License** - [http://www.opensource.org/licenses/bsd-license.php](http://www.opensource.org/licenses/bsd-license.php)

1. **Group:** org.junit.jupiter **Name:** junit-jupiter-api **Version:** 5.6.2
     * **POM Project URL:** [https://junit.org/junit5/](https://junit.org/junit5/)
     * **POM License: Eclipse Public License v2.0** - [https://www.eclipse.org/legal/epl-v20.html](https://www.eclipse.org/legal/epl-v20.html)

1. **Group:** org.junit.jupiter **Name:** junit-jupiter-params **Version:** 5.6.2
     * **POM Project URL:** [https://junit.org/junit5/](https://junit.org/junit5/)
     * **POM License: Eclipse Public License v2.0** - [https://www.eclipse.org/legal/epl-v20.html](https://www.eclipse.org/legal/epl-v20.html)

1. **Group:** org.junit.platform **Name:** junit-platform-commons **Version:** 1.6.2
     * **POM Project URL:** [https://junit.org/junit5/](https://junit.org/junit5/)
     * **POM License: Eclipse Public License v2.0** - [https://www.eclipse.org/legal/epl-v20.html](https://www.eclipse.org/legal/epl-v20.html)

1. **Group:** org.opentest4j **Name:** opentest4j **Version:** 1.2.0
     * **Manifest License:** The Apache License, Version 2.0 (Not packaged)
     * **POM Project URL:** [https://github.com/ota4j-team/opentest4j](https://github.com/ota4j-team/opentest4j)
     * **POM License: The Apache License, Version 2.0** - [http://www.apache.org/licenses/LICENSE-2.0.txt](http://www.apache.org/licenses/LICENSE-2.0.txt)

## Compile, tests and tooling
1. **Group:** com.beust **Name:** jcommander **Version:** 1.72
     * **POM Project URL:** [http://jcommander.org](http://jcommander.org)
     * **POM License: Apache 2.0** - [http://www.apache.org/licenses/LICENSE-2.0](http://www.apache.org/licenses/LICENSE-2.0)

1. **Group:** com.github.ben-manes.caffeine **Name:** caffeine **Version:** 2.7.0
     * **POM Project URL:** [https://github.com/ben-manes/caffeine](https://github.com/ben-manes/caffeine)
     * **POM License: Apache License, Version 2.0** - [https://www.apache.org/licenses/LICENSE-2.0.txt](https://www.apache.org/licenses/LICENSE-2.0.txt)

1. **Group:** com.github.kevinstern **Name:** software-and-algorithms **Version:** 1.0
     * **POM Project URL:** [https://www.github.com/KevinStern/software-and-algorithms](https://www.github.com/KevinStern/software-and-algorithms)
     * **POM License: MIT License** - [http://www.opensource.org/licenses/mit-license.php](http://www.opensource.org/licenses/mit-license.php)

1. **Group:** com.google.android **Name:** annotations **Version:** 4.1.1.4
     * **POM Project URL:** [http://source.android.com/](http://source.android.com/)
     * **POM License: Apache 2.0** - [http://www.apache.org/licenses/LICENSE-2.0](http://www.apache.org/licenses/LICENSE-2.0)

1. **Group:** com.google.api.grpc **Name:** proto-google-common-protos **Version:** 1.17.0
     * **POM Project URL:** [https://github.com/googleapis/api-client-staging](https://github.com/googleapis/api-client-staging)
     * **POM License: Apache-2.0** - [https://www.apache.org/licenses/LICENSE-2.0.txt](https://www.apache.org/licenses/LICENSE-2.0.txt)

1. **Group:** com.google.auto **Name:** auto-common **Version:** 0.10
     * **POM License: Apache 2.0** - [http://www.apache.org/licenses/LICENSE-2.0.txt](http://www.apache.org/licenses/LICENSE-2.0.txt)

1. **Group:** com.google.auto.value **Name:** auto-value-annotations **Version:** 1.6.3
     * **POM License: Apache 2.0** - [http://www.apache.org/licenses/LICENSE-2.0.txt](http://www.apache.org/licenses/LICENSE-2.0.txt)

1. **Group:** com.google.code.findbugs **Name:** jFormatString **Version:** 3.0.0
     * **POM Project URL:** [http://findbugs.sourceforge.net/](http://findbugs.sourceforge.net/)
     * **POM License: GNU Lesser Public License** - [http://www.gnu.org/licenses/lgpl.html](http://www.gnu.org/licenses/lgpl.html)

1. **Group:** com.google.code.findbugs **Name:** jsr305 **Version:** 3.0.2
     * **POM Project URL:** [http://findbugs.sourceforge.net/](http://findbugs.sourceforge.net/)
     * **POM License: The Apache Software License, Version 2.0** - [http://www.apache.org/licenses/LICENSE-2.0.txt](http://www.apache.org/licenses/LICENSE-2.0.txt)

1. **Group:** com.google.code.gson **Name:** gson **Version:** 2.8.6
     * **POM License: Apache 2.0** - [http://www.apache.org/licenses/LICENSE-2.0.txt](http://www.apache.org/licenses/LICENSE-2.0.txt)

1. **Group:** com.google.errorprone **Name:** error_prone_annotation **Version:** 2.3.4
     * **POM License: Apache 2.0** - [http://www.apache.org/licenses/LICENSE-2.0.txt](http://www.apache.org/licenses/LICENSE-2.0.txt)

1. **Group:** com.google.errorprone **Name:** error_prone_annotations **Version:** 2.3.4
     * **POM License: Apache 2.0** - [http://www.apache.org/licenses/LICENSE-2.0.txt](http://www.apache.org/licenses/LICENSE-2.0.txt)

1. **Group:** com.google.errorprone **Name:** error_prone_check_api **Version:** 2.3.4
     * **POM License: Apache 2.0** - [http://www.apache.org/licenses/LICENSE-2.0.txt](http://www.apache.org/licenses/LICENSE-2.0.txt)

1. **Group:** com.google.errorprone **Name:** error_prone_core **Version:** 2.3.4
     * **POM License: Apache 2.0** - [http://www.apache.org/licenses/LICENSE-2.0.txt](http://www.apache.org/licenses/LICENSE-2.0.txt)

1. **Group:** com.google.errorprone **Name:** error_prone_type_annotations **Version:** 2.3.4
     * **POM License: Apache 2.0** - [http://www.apache.org/licenses/LICENSE-2.0.txt](http://www.apache.org/licenses/LICENSE-2.0.txt)

1. **Group:** com.google.errorprone **Name:** javac **Version:** 9+181-r4173-1
     * **POM Project URL:** [https://github.com/google/error-prone-javac](https://github.com/google/error-prone-javac)
     * **POM License: GNU General Public License, version 2, with the Classpath Exception** - [http://openjdk.java.net/legal/gplv2+ce.html](http://openjdk.java.net/legal/gplv2+ce.html)

1. **Group:** com.google.flogger **Name:** flogger **Version:** 0.5.1
     * **POM Project URL:** [https://github.com/google/flogger](https://github.com/google/flogger)
     * **POM License: Apache 2.0** - [https://www.apache.org/licenses/LICENSE-2.0.txt](https://www.apache.org/licenses/LICENSE-2.0.txt)

1. **Group:** com.google.flogger **Name:** flogger-system-backend **Version:** 0.5.1
     * **POM Project URL:** [https://github.com/google/flogger](https://github.com/google/flogger)
     * **POM License: Apache 2.0** - [https://www.apache.org/licenses/LICENSE-2.0.txt](https://www.apache.org/licenses/LICENSE-2.0.txt)

1. **Group:** com.google.guava **Name:** failureaccess **Version:** 1.0.1
     * **Manifest Project URL:** [https://github.com/google/guava/](https://github.com/google/guava/)
     * **POM License: The Apache Software License, Version 2.0** - [http://www.apache.org/licenses/LICENSE-2.0.txt](http://www.apache.org/licenses/LICENSE-2.0.txt)

1. **Group:** com.google.guava **Name:** guava **Version:** 29.0-jre
     * **Manifest Project URL:** [https://github.com/google/guava/](https://github.com/google/guava/)
     * **POM License: Apache License, Version 2.0** - [http://www.apache.org/licenses/LICENSE-2.0.txt](http://www.apache.org/licenses/LICENSE-2.0.txt)

1. **Group:** com.google.guava **Name:** guava-testlib **Version:** 29.0-jre
     * **POM License: Apache License, Version 2.0** - [http://www.apache.org/licenses/LICENSE-2.0.txt](http://www.apache.org/licenses/LICENSE-2.0.txt)

1. **Group:** com.google.guava **Name:** listenablefuture **Version:** 9999.0-empty-to-avoid-conflict-with-guava
     * **POM License: The Apache Software License, Version 2.0** - [http://www.apache.org/licenses/LICENSE-2.0.txt](http://www.apache.org/licenses/LICENSE-2.0.txt)

1. **Group:** com.google.j2objc **Name:** j2objc-annotations **Version:** 1.3
     * **POM Project URL:** [https://github.com/google/j2objc/](https://github.com/google/j2objc/)
     * **POM License: The Apache Software License, Version 2.0** - [http://www.apache.org/licenses/LICENSE-2.0.txt](http://www.apache.org/licenses/LICENSE-2.0.txt)

1. **Group:** com.google.protobuf **Name:** protobuf-java **Version:** 3.11.4
     * **Manifest Project URL:** [https://developers.google.com/protocol-buffers/](https://developers.google.com/protocol-buffers/)
     * **POM License: 3-Clause BSD License** - [https://opensource.org/licenses/BSD-3-Clause](https://opensource.org/licenses/BSD-3-Clause)

1. **Group:** com.google.protobuf **Name:** protobuf-java-util **Version:** 3.11.4
     * **Manifest Project URL:** [https://developers.google.com/protocol-buffers/](https://developers.google.com/protocol-buffers/)
     * **POM License: 3-Clause BSD License** - [https://opensource.org/licenses/BSD-3-Clause](https://opensource.org/licenses/BSD-3-Clause)

1. **Group:** com.google.protobuf **Name:** protoc **Version:** 3.11.4
     * **POM Project URL:** [https://developers.google.com/protocol-buffers/](https://developers.google.com/protocol-buffers/)
     * **POM License: 3-Clause BSD License** - [https://opensource.org/licenses/BSD-3-Clause](https://opensource.org/licenses/BSD-3-Clause)
     * **POM License: The Apache Software License, Version 2.0** - [http://www.apache.org/licenses/LICENSE-2.0.txt](http://www.apache.org/licenses/LICENSE-2.0.txt)

1. **Group:** com.google.truth **Name:** truth **Version:** 1.0.1
     * **POM License: The Apache Software License, Version 2.0** - [http://www.apache.org/licenses/LICENSE-2.0.txt](http://www.apache.org/licenses/LICENSE-2.0.txt)

1. **Group:** com.google.truth.extensions **Name:** truth-java8-extension **Version:** 1.0.1
     * **POM License: The Apache Software License, Version 2.0** - [http://www.apache.org/licenses/LICENSE-2.0.txt](http://www.apache.org/licenses/LICENSE-2.0.txt)

1. **Group:** com.google.truth.extensions **Name:** truth-liteproto-extension **Version:** 1.0.1
     * **POM License: The Apache Software License, Version 2.0** - [http://www.apache.org/licenses/LICENSE-2.0.txt](http://www.apache.org/licenses/LICENSE-2.0.txt)

1. **Group:** com.google.truth.extensions **Name:** truth-proto-extension **Version:** 1.0.1
     * **POM License: The Apache Software License, Version 2.0** - [http://www.apache.org/licenses/LICENSE-2.0.txt](http://www.apache.org/licenses/LICENSE-2.0.txt)

1. **Group:** com.googlecode.java-diff-utils **Name:** diffutils **Version:** 1.3.0
     * **POM Project URL:** [http://code.google.com/p/java-diff-utils/](http://code.google.com/p/java-diff-utils/)
     * **POM License: The Apache Software License, Version 2.0** - [http://www.apache.org/licenses/LICENSE-2.0.txt](http://www.apache.org/licenses/LICENSE-2.0.txt)

1. **Group:** commons-io **Name:** commons-io **Version:** 2.6
     * **Project URL:** [http://commons.apache.org/proper/commons-io/](http://commons.apache.org/proper/commons-io/)
     * **POM License: Apache License, Version 2.0** - [https://www.apache.org/licenses/LICENSE-2.0.txt](https://www.apache.org/licenses/LICENSE-2.0.txt)

1. **Group:** io.grpc **Name:** grpc-api **Version:** 1.28.1
     * **POM Project URL:** [https://github.com/grpc/grpc-java](https://github.com/grpc/grpc-java)
     * **POM License: Apache 2.0** - [https://opensource.org/licenses/Apache-2.0](https://opensource.org/licenses/Apache-2.0)

1. **Group:** io.grpc **Name:** grpc-context **Version:** 1.28.1
     * **POM Project URL:** [https://github.com/grpc/grpc-java](https://github.com/grpc/grpc-java)
     * **POM License: Apache 2.0** - [https://opensource.org/licenses/Apache-2.0](https://opensource.org/licenses/Apache-2.0)

1. **Group:** io.grpc **Name:** grpc-core **Version:** 1.28.1
     * **POM Project URL:** [https://github.com/grpc/grpc-java](https://github.com/grpc/grpc-java)
     * **POM License: Apache 2.0** - [https://opensource.org/licenses/Apache-2.0](https://opensource.org/licenses/Apache-2.0)

1. **Group:** io.grpc **Name:** grpc-netty **Version:** 1.28.1
     * **POM Project URL:** [https://github.com/grpc/grpc-java](https://github.com/grpc/grpc-java)
     * **POM License: Apache 2.0** - [https://opensource.org/licenses/Apache-2.0](https://opensource.org/licenses/Apache-2.0)

1. **Group:** io.grpc **Name:** grpc-protobuf **Version:** 1.28.1
     * **POM Project URL:** [https://github.com/grpc/grpc-java](https://github.com/grpc/grpc-java)
     * **POM License: Apache 2.0** - [https://opensource.org/licenses/Apache-2.0](https://opensource.org/licenses/Apache-2.0)

1. **Group:** io.grpc **Name:** grpc-protobuf-lite **Version:** 1.28.1
     * **POM Project URL:** [https://github.com/grpc/grpc-java](https://github.com/grpc/grpc-java)
     * **POM License: Apache 2.0** - [https://opensource.org/licenses/Apache-2.0](https://opensource.org/licenses/Apache-2.0)

1. **Group:** io.grpc **Name:** grpc-stub **Version:** 1.28.1
     * **POM Project URL:** [https://github.com/grpc/grpc-java](https://github.com/grpc/grpc-java)
     * **POM License: Apache 2.0** - [https://opensource.org/licenses/Apache-2.0](https://opensource.org/licenses/Apache-2.0)

1. **Group:** io.grpc **Name:** protoc-gen-grpc-java **Version:** 1.28.1
     * **POM Project URL:** [https://github.com/grpc/grpc-java](https://github.com/grpc/grpc-java)
     * **POM License: Apache 2.0** - [https://opensource.org/licenses/Apache-2.0](https://opensource.org/licenses/Apache-2.0)

1. **Group:** io.netty **Name:** netty-buffer **Version:** 4.1.45.Final
     * **Manifest Project URL:** [https://netty.io/](https://netty.io/)
     * **POM License: Apache License, Version 2.0** - [http://www.apache.org/licenses/LICENSE-2.0](http://www.apache.org/licenses/LICENSE-2.0)

1. **Group:** io.netty **Name:** netty-codec **Version:** 4.1.45.Final
     * **Manifest Project URL:** [https://netty.io/](https://netty.io/)
     * **POM License: Apache License, Version 2.0** - [http://www.apache.org/licenses/LICENSE-2.0](http://www.apache.org/licenses/LICENSE-2.0)

1. **Group:** io.netty **Name:** netty-codec-http **Version:** 4.1.45.Final
     * **Manifest Project URL:** [https://netty.io/](https://netty.io/)
     * **POM License: Apache License, Version 2.0** - [http://www.apache.org/licenses/LICENSE-2.0](http://www.apache.org/licenses/LICENSE-2.0)

1. **Group:** io.netty **Name:** netty-codec-http2 **Version:** 4.1.45.Final
     * **Manifest Project URL:** [https://netty.io/](https://netty.io/)
     * **POM License: Apache License, Version 2.0** - [http://www.apache.org/licenses/LICENSE-2.0](http://www.apache.org/licenses/LICENSE-2.0)

1. **Group:** io.netty **Name:** netty-codec-socks **Version:** 4.1.45.Final
     * **Manifest Project URL:** [https://netty.io/](https://netty.io/)
     * **POM License: Apache License, Version 2.0** - [http://www.apache.org/licenses/LICENSE-2.0](http://www.apache.org/licenses/LICENSE-2.0)

1. **Group:** io.netty **Name:** netty-common **Version:** 4.1.45.Final
     * **Manifest Project URL:** [https://netty.io/](https://netty.io/)
     * **POM License: Apache License, Version 2.0** - [http://www.apache.org/licenses/LICENSE-2.0](http://www.apache.org/licenses/LICENSE-2.0)

1. **Group:** io.netty **Name:** netty-handler **Version:** 4.1.45.Final
     * **Manifest Project URL:** [https://netty.io/](https://netty.io/)
     * **POM License: Apache License, Version 2.0** - [http://www.apache.org/licenses/LICENSE-2.0](http://www.apache.org/licenses/LICENSE-2.0)

1. **Group:** io.netty **Name:** netty-handler-proxy **Version:** 4.1.45.Final
     * **Manifest Project URL:** [https://netty.io/](https://netty.io/)
     * **POM License: Apache License, Version 2.0** - [http://www.apache.org/licenses/LICENSE-2.0](http://www.apache.org/licenses/LICENSE-2.0)

1. **Group:** io.netty **Name:** netty-resolver **Version:** 4.1.45.Final
     * **Manifest Project URL:** [https://netty.io/](https://netty.io/)
     * **POM License: Apache License, Version 2.0** - [http://www.apache.org/licenses/LICENSE-2.0](http://www.apache.org/licenses/LICENSE-2.0)

1. **Group:** io.netty **Name:** netty-transport **Version:** 4.1.45.Final
     * **Manifest Project URL:** [https://netty.io/](https://netty.io/)
     * **POM License: Apache License, Version 2.0** - [http://www.apache.org/licenses/LICENSE-2.0](http://www.apache.org/licenses/LICENSE-2.0)

1. **Group:** io.perfmark **Name:** perfmark-api **Version:** 0.19.0
     * **POM Project URL:** [https://github.com/perfmark/perfmark](https://github.com/perfmark/perfmark)
     * **POM License: Apache 2.0** - [https://opensource.org/licenses/Apache-2.0](https://opensource.org/licenses/Apache-2.0)

1. **Group:** junit **Name:** junit **Version:** 4.12
     * **POM Project URL:** [http://junit.org](http://junit.org)
     * **POM License: Eclipse Public License 1.0** - [http://www.eclipse.org/legal/epl-v10.html](http://www.eclipse.org/legal/epl-v10.html)

1. **Group:** net.java.dev.javacc **Name:** javacc **Version:** 5.0
     * **POM Project URL:** [https://javacc.dev.java.net/](https://javacc.dev.java.net/)
     * **POM License: Berkeley Software Distribution (BSD) License** - [http://www.opensource.org/licenses/bsd-license.html](http://www.opensource.org/licenses/bsd-license.html)

1. **Group:** net.sourceforge.pmd **Name:** pmd-core **Version:** 6.24.0
     * **POM License: BSD-style** - [http://pmd.sourceforge.net/license.html](http://pmd.sourceforge.net/license.html)

1. **Group:** net.sourceforge.pmd **Name:** pmd-java **Version:** 6.24.0
     * **POM License: BSD-style** - [http://pmd.sourceforge.net/license.html](http://pmd.sourceforge.net/license.html)

1. **Group:** net.sourceforge.saxon **Name:** saxon **Version:** 9.1.0.8
     * **POM Project URL:** [http://saxon.sourceforge.net/](http://saxon.sourceforge.net/)
     * **POM License: Mozilla Public License Version 1.0** - [http://www.mozilla.org/MPL/MPL-1.0.txt](http://www.mozilla.org/MPL/MPL-1.0.txt)

1. **Group:** org.antlr **Name:** antlr4-runtime **Version:** 4.7
     * **Manifest Project URL:** [http://www.antlr.org](http://www.antlr.org)
     * **POM License: The BSD License** - [http://www.antlr.org/license.html](http://www.antlr.org/license.html)

1. **Group:** org.apache.commons **Name:** commons-lang3 **Version:** 3.8.1
     * **Project URL:** [http://commons.apache.org/proper/commons-lang/](http://commons.apache.org/proper/commons-lang/)
     * **POM License: Apache License, Version 2.0** - [https://www.apache.org/licenses/LICENSE-2.0.txt](https://www.apache.org/licenses/LICENSE-2.0.txt)

1. **Group:** org.apiguardian **Name:** apiguardian-api **Version:** 1.1.0
     * **POM Project URL:** [https://github.com/apiguardian-team/apiguardian](https://github.com/apiguardian-team/apiguardian)
     * **POM License: The Apache License, Version 2.0** - [http://www.apache.org/licenses/LICENSE-2.0.txt](http://www.apache.org/licenses/LICENSE-2.0.txt)

1. **Group:** org.checkerframework **Name:** checker-compat-qual **Version:** 2.5.5
     * **POM Project URL:** [https://checkerframework.org](https://checkerframework.org)
     * **POM License: GNU General Public License, version 2 (GPL2), with the classpath exception** - [http://www.gnu.org/software/classpath/license.html](http://www.gnu.org/software/classpath/license.html)
     * **POM License: The MIT License** - [http://opensource.org/licenses/MIT](http://opensource.org/licenses/MIT)

1. **Group:** org.checkerframework **Name:** checker-qual **Version:** 3.3.0
     * **Manifest License:** MIT (Not packaged)
     * **POM Project URL:** [https://checkerframework.org](https://checkerframework.org)
     * **POM License: The MIT License** - [http://opensource.org/licenses/MIT](http://opensource.org/licenses/MIT)

1. **Group:** org.checkerframework **Name:** dataflow **Version:** 3.0.0
     * **Manifest License:** (GPL-2.0-only WITH Classpath-exception-2.0) (Not packaged)
     * **POM Project URL:** [https://checkerframework.org](https://checkerframework.org)
     * **POM License: GNU General Public License, version 2 (GPL2), with the classpath exception** - [http://www.gnu.org/software/classpath/license.html](http://www.gnu.org/software/classpath/license.html)
     * **POM License: The MIT License** - [http://opensource.org/licenses/MIT](http://opensource.org/licenses/MIT)

1. **Group:** org.checkerframework **Name:** javacutil **Version:** 3.0.0
     * **Manifest License:** (GPL-2.0-only WITH Classpath-exception-2.0) (Not packaged)
     * **POM Project URL:** [https://checkerframework.org](https://checkerframework.org)
     * **POM License: GNU General Public License, version 2 (GPL2), with the classpath exception** - [http://www.gnu.org/software/classpath/license.html](http://www.gnu.org/software/classpath/license.html)
     * **POM License: The MIT License** - [http://opensource.org/licenses/MIT](http://opensource.org/licenses/MIT)

1. **Group:** org.codehaus.mojo **Name:** animal-sniffer-annotations **Version:** 1.18
     * **POM License: MIT license** - [http://www.opensource.org/licenses/mit-license.php](http://www.opensource.org/licenses/mit-license.php)
     * **POM License: The Apache Software License, Version 2.0** - [http://www.apache.org/licenses/LICENSE-2.0.txt](http://www.apache.org/licenses/LICENSE-2.0.txt)

1. **Group:** org.hamcrest **Name:** hamcrest-all **Version:** 1.3
     * **POM License: New BSD License** - [http://www.opensource.org/licenses/bsd-license.php](http://www.opensource.org/licenses/bsd-license.php)

1. **Group:** org.hamcrest **Name:** hamcrest-core **Version:** 1.3
     * **POM License: New BSD License** - [http://www.opensource.org/licenses/bsd-license.php](http://www.opensource.org/licenses/bsd-license.php)

1. **Group:** org.jacoco **Name:** org.jacoco.agent **Version:** 0.8.5
     * **POM License: Eclipse Public License 2.0** - [https://www.eclipse.org/legal/epl-2.0/](https://www.eclipse.org/legal/epl-2.0/)

1. **Group:** org.jacoco **Name:** org.jacoco.ant **Version:** 0.8.5
     * **POM License: Eclipse Public License 2.0** - [https://www.eclipse.org/legal/epl-2.0/](https://www.eclipse.org/legal/epl-2.0/)

1. **Group:** org.jacoco **Name:** org.jacoco.core **Version:** 0.8.5
     * **POM License: Eclipse Public License 2.0** - [https://www.eclipse.org/legal/epl-2.0/](https://www.eclipse.org/legal/epl-2.0/)

1. **Group:** org.jacoco **Name:** org.jacoco.report **Version:** 0.8.5
     * **POM License: Eclipse Public License 2.0** - [https://www.eclipse.org/legal/epl-2.0/](https://www.eclipse.org/legal/epl-2.0/)

1. **Group:** org.junit.jupiter **Name:** junit-jupiter-api **Version:** 5.6.2
     * **POM Project URL:** [https://junit.org/junit5/](https://junit.org/junit5/)
     * **POM License: Eclipse Public License v2.0** - [https://www.eclipse.org/legal/epl-v20.html](https://www.eclipse.org/legal/epl-v20.html)

1. **Group:** org.junit.jupiter **Name:** junit-jupiter-engine **Version:** 5.6.2
     * **POM Project URL:** [https://junit.org/junit5/](https://junit.org/junit5/)
     * **POM License: Eclipse Public License v2.0** - [https://www.eclipse.org/legal/epl-v20.html](https://www.eclipse.org/legal/epl-v20.html)

1. **Group:** org.junit.jupiter **Name:** junit-jupiter-params **Version:** 5.6.2
     * **POM Project URL:** [https://junit.org/junit5/](https://junit.org/junit5/)
     * **POM License: Eclipse Public License v2.0** - [https://www.eclipse.org/legal/epl-v20.html](https://www.eclipse.org/legal/epl-v20.html)

1. **Group:** org.junit.platform **Name:** junit-platform-commons **Version:** 1.6.2
     * **POM Project URL:** [https://junit.org/junit5/](https://junit.org/junit5/)
     * **POM License: Eclipse Public License v2.0** - [https://www.eclipse.org/legal/epl-v20.html](https://www.eclipse.org/legal/epl-v20.html)

1. **Group:** org.junit.platform **Name:** junit-platform-engine **Version:** 1.6.2
     * **POM Project URL:** [https://junit.org/junit5/](https://junit.org/junit5/)
     * **POM License: Eclipse Public License v2.0** - [https://www.eclipse.org/legal/epl-v20.html](https://www.eclipse.org/legal/epl-v20.html)

1. **Group:** org.opentest4j **Name:** opentest4j **Version:** 1.2.0
     * **Manifest License:** The Apache License, Version 2.0 (Not packaged)
     * **POM Project URL:** [https://github.com/ota4j-team/opentest4j](https://github.com/ota4j-team/opentest4j)
     * **POM License: The Apache License, Version 2.0** - [http://www.apache.org/licenses/LICENSE-2.0.txt](http://www.apache.org/licenses/LICENSE-2.0.txt)

1. **Group:** org.ow2.asm **Name:** asm **Version:** 7.2
     * **Manifest Project URL:** [http://asm.ow2.org](http://asm.ow2.org)
     * **Manifest License:** BSD-3-Clause;link=https://asm.ow2.io/LICENSE.txt (Not packaged)
     * **POM Project URL:** [http://asm.ow2.io/](http://asm.ow2.io/)
     * **POM License: BSD-3-Clause** - [https://asm.ow2.io/license.html](https://asm.ow2.io/license.html)
     * **POM License: The Apache Software License, Version 2.0** - [http://www.apache.org/licenses/LICENSE-2.0.txt](http://www.apache.org/licenses/LICENSE-2.0.txt)

1. **Group:** org.ow2.asm **Name:** asm **Version:** 7.3.1
     * **Manifest Project URL:** [http://asm.ow2.org](http://asm.ow2.org)
     * **Manifest License:** BSD-3-Clause;link=https://asm.ow2.io/LICENSE.txt (Not packaged)
     * **POM Project URL:** [http://asm.ow2.io/](http://asm.ow2.io/)
     * **POM License: BSD-3-Clause** - [https://asm.ow2.io/license.html](https://asm.ow2.io/license.html)
     * **POM License: The Apache Software License, Version 2.0** - [http://www.apache.org/licenses/LICENSE-2.0.txt](http://www.apache.org/licenses/LICENSE-2.0.txt)

1. **Group:** org.ow2.asm **Name:** asm-analysis **Version:** 7.2
     * **Manifest Project URL:** [http://asm.ow2.org](http://asm.ow2.org)
     * **Manifest License:** BSD-3-Clause;link=https://asm.ow2.io/LICENSE.txt (Not packaged)
     * **POM Project URL:** [http://asm.ow2.io/](http://asm.ow2.io/)
     * **POM License: BSD-3-Clause** - [https://asm.ow2.io/license.html](https://asm.ow2.io/license.html)
     * **POM License: The Apache Software License, Version 2.0** - [http://www.apache.org/licenses/LICENSE-2.0.txt](http://www.apache.org/licenses/LICENSE-2.0.txt)

1. **Group:** org.ow2.asm **Name:** asm-commons **Version:** 7.2
     * **Manifest Project URL:** [http://asm.ow2.org](http://asm.ow2.org)
     * **Manifest License:** BSD-3-Clause;link=https://asm.ow2.io/LICENSE.txt (Not packaged)
     * **POM Project URL:** [http://asm.ow2.io/](http://asm.ow2.io/)
     * **POM License: BSD-3-Clause** - [https://asm.ow2.io/license.html](https://asm.ow2.io/license.html)
     * **POM License: The Apache Software License, Version 2.0** - [http://www.apache.org/licenses/LICENSE-2.0.txt](http://www.apache.org/licenses/LICENSE-2.0.txt)

1. **Group:** org.ow2.asm **Name:** asm-tree **Version:** 7.2
     * **Manifest Project URL:** [http://asm.ow2.org](http://asm.ow2.org)
     * **Manifest License:** BSD-3-Clause;link=https://asm.ow2.io/LICENSE.txt (Not packaged)
     * **POM Project URL:** [http://asm.ow2.io/](http://asm.ow2.io/)
     * **POM License: BSD-3-Clause** - [https://asm.ow2.io/license.html](https://asm.ow2.io/license.html)
     * **POM License: The Apache Software License, Version 2.0** - [http://www.apache.org/licenses/LICENSE-2.0.txt](http://www.apache.org/licenses/LICENSE-2.0.txt)

1. **Group:** org.pcollections **Name:** pcollections **Version:** 2.1.2
     * **POM Project URL:** [http://pcollections.org](http://pcollections.org)
     * **POM License: The MIT License** - [http://www.opensource.org/licenses/mit-license.php](http://www.opensource.org/licenses/mit-license.php)

1. **Group:** org.plumelib **Name:** plume-util **Version:** 1.0.6
     * **POM Project URL:** [https://github.com/plume-lib/plume-util](https://github.com/plume-lib/plume-util)
     * **POM License: MIT License** - [https://opensource.org/licenses/MIT](https://opensource.org/licenses/MIT)

1. **Group:** org.plumelib **Name:** reflection-util **Version:** 0.0.2
     * **POM Project URL:** [https://github.com/plume-lib/reflection-util](https://github.com/plume-lib/reflection-util)
     * **POM License: MIT License** - [https://opensource.org/licenses/MIT](https://opensource.org/licenses/MIT)

1. **Group:** org.plumelib **Name:** require-javadoc **Version:** 0.1.0
     * **POM Project URL:** [https://github.com/plume-lib/require-javadoc](https://github.com/plume-lib/require-javadoc)
     * **POM License: MIT License** - [https://opensource.org/licenses/MIT](https://opensource.org/licenses/MIT)

    
        
 The dependencies distributed under several licenses, are used according their commercial-use-friendly license.


<<<<<<< HEAD
This report was generated on **Tue Jun 23 18:45:36 EEST 2020** using [Gradle-License-Report plugin](https://github.com/jk1/Gradle-License-Report) by Evgeny Naumenko, licensed under [Apache 2.0 License](https://github.com/jk1/Gradle-License-Report/blob/master/LICENSE).
=======
This report was generated on **Fri Jun 19 14:07:48 EEST 2020** using [Gradle-License-Report plugin](https://github.com/jk1/Gradle-License-Report) by Evgeny Naumenko, licensed under [Apache 2.0 License](https://github.com/jk1/Gradle-License-Report/blob/master/LICENSE).
>>>>>>> 18a190a5
<|MERGE_RESOLUTION|>--- conflicted
+++ resolved
@@ -1,10 +1,6 @@
 
     
-<<<<<<< HEAD
-# Dependencies of `io.spine:spine-client:2.0.0-alfa-001`
-=======
 # Dependencies of `io.spine:spine-client:1.5.20`
->>>>>>> 18a190a5
 
 ## Runtime
 1. **Group:** com.google.android **Name:** annotations **Version:** 4.1.1.4
@@ -409,21 +405,12 @@
  The dependencies distributed under several licenses, are used according their commercial-use-friendly license.
 
 
-<<<<<<< HEAD
-This report was generated on **Tue Jun 23 18:45:31 EEST 2020** using [Gradle-License-Report plugin](https://github.com/jk1/Gradle-License-Report) by Evgeny Naumenko, licensed under [Apache 2.0 License](https://github.com/jk1/Gradle-License-Report/blob/master/LICENSE).
-
-
-
-    
-# Dependencies of `io.spine:spine-core:2.0.0-alfa-001`
-=======
 This report was generated on **Fri Jun 19 14:07:39 EEST 2020** using [Gradle-License-Report plugin](https://github.com/jk1/Gradle-License-Report) by Evgeny Naumenko, licensed under [Apache 2.0 License](https://github.com/jk1/Gradle-License-Report/blob/master/LICENSE).
 
 
 
     
 # Dependencies of `io.spine:spine-core:1.5.20`
->>>>>>> 18a190a5
 
 ## Runtime
 1. **Group:** com.google.code.findbugs **Name:** jsr305 **Version:** 3.0.2
@@ -788,21 +775,12 @@
  The dependencies distributed under several licenses, are used according their commercial-use-friendly license.
 
 
-<<<<<<< HEAD
-This report was generated on **Tue Jun 23 18:45:31 EEST 2020** using [Gradle-License-Report plugin](https://github.com/jk1/Gradle-License-Report) by Evgeny Naumenko, licensed under [Apache 2.0 License](https://github.com/jk1/Gradle-License-Report/blob/master/LICENSE).
-
-
-
-    
-# Dependencies of `io.spine.tools:spine-model-assembler:2.0.0-alfa-001`
-=======
 This report was generated on **Fri Jun 19 14:07:40 EEST 2020** using [Gradle-License-Report plugin](https://github.com/jk1/Gradle-License-Report) by Evgeny Naumenko, licensed under [Apache 2.0 License](https://github.com/jk1/Gradle-License-Report/blob/master/LICENSE).
 
 
 
     
 # Dependencies of `io.spine.tools:spine-model-assembler:1.5.20`
->>>>>>> 18a190a5
 
 ## Runtime
 1. **Group:** com.google.android **Name:** annotations **Version:** 4.1.1.4
@@ -1202,21 +1180,12 @@
  The dependencies distributed under several licenses, are used according their commercial-use-friendly license.
 
 
-<<<<<<< HEAD
-This report was generated on **Tue Jun 23 18:45:31 EEST 2020** using [Gradle-License-Report plugin](https://github.com/jk1/Gradle-License-Report) by Evgeny Naumenko, licensed under [Apache 2.0 License](https://github.com/jk1/Gradle-License-Report/blob/master/LICENSE).
-
-
-
-    
-# Dependencies of `io.spine.tools:spine-model-verifier:2.0.0-alfa-001`
-=======
 This report was generated on **Fri Jun 19 14:07:40 EEST 2020** using [Gradle-License-Report plugin](https://github.com/jk1/Gradle-License-Report) by Evgeny Naumenko, licensed under [Apache 2.0 License](https://github.com/jk1/Gradle-License-Report/blob/master/LICENSE).
 
 
 
     
 # Dependencies of `io.spine.tools:spine-model-verifier:1.5.20`
->>>>>>> 18a190a5
 
 ## Runtime
 1. **Group:** com.google.android **Name:** annotations **Version:** 4.1.1.4
@@ -1686,21 +1655,12 @@
  The dependencies distributed under several licenses, are used according their commercial-use-friendly license.
 
 
-<<<<<<< HEAD
-This report was generated on **Tue Jun 23 18:45:32 EEST 2020** using [Gradle-License-Report plugin](https://github.com/jk1/Gradle-License-Report) by Evgeny Naumenko, licensed under [Apache 2.0 License](https://github.com/jk1/Gradle-License-Report/blob/master/LICENSE).
-
-
-
-    
-# Dependencies of `io.spine:spine-server:2.0.0-alfa-001`
-=======
 This report was generated on **Fri Jun 19 14:07:41 EEST 2020** using [Gradle-License-Report plugin](https://github.com/jk1/Gradle-License-Report) by Evgeny Naumenko, licensed under [Apache 2.0 License](https://github.com/jk1/Gradle-License-Report/blob/master/LICENSE).
 
 
 
     
 # Dependencies of `io.spine:spine-server:1.5.20`
->>>>>>> 18a190a5
 
 ## Runtime
 1. **Group:** com.google.android **Name:** annotations **Version:** 4.1.1.4
@@ -2117,21 +2077,12 @@
  The dependencies distributed under several licenses, are used according their commercial-use-friendly license.
 
 
-<<<<<<< HEAD
-This report was generated on **Tue Jun 23 18:45:32 EEST 2020** using [Gradle-License-Report plugin](https://github.com/jk1/Gradle-License-Report) by Evgeny Naumenko, licensed under [Apache 2.0 License](https://github.com/jk1/Gradle-License-Report/blob/master/LICENSE).
-
-
-
-    
-# Dependencies of `io.spine:spine-testutil-client:2.0.0-alfa-001`
-=======
 This report was generated on **Fri Jun 19 14:07:42 EEST 2020** using [Gradle-License-Report plugin](https://github.com/jk1/Gradle-License-Report) by Evgeny Naumenko, licensed under [Apache 2.0 License](https://github.com/jk1/Gradle-License-Report/blob/master/LICENSE).
 
 
 
     
 # Dependencies of `io.spine:spine-testutil-client:1.5.20`
->>>>>>> 18a190a5
 
 ## Runtime
 1. **Group:** com.google.android **Name:** annotations **Version:** 4.1.1.4
@@ -2584,21 +2535,12 @@
  The dependencies distributed under several licenses, are used according their commercial-use-friendly license.
 
 
-<<<<<<< HEAD
-This report was generated on **Tue Jun 23 18:45:33 EEST 2020** using [Gradle-License-Report plugin](https://github.com/jk1/Gradle-License-Report) by Evgeny Naumenko, licensed under [Apache 2.0 License](https://github.com/jk1/Gradle-License-Report/blob/master/LICENSE).
-
-
-
-    
-# Dependencies of `io.spine:spine-testutil-core:2.0.0-alfa-001`
-=======
 This report was generated on **Fri Jun 19 14:07:44 EEST 2020** using [Gradle-License-Report plugin](https://github.com/jk1/Gradle-License-Report) by Evgeny Naumenko, licensed under [Apache 2.0 License](https://github.com/jk1/Gradle-License-Report/blob/master/LICENSE).
 
 
 
     
 # Dependencies of `io.spine:spine-testutil-core:1.5.20`
->>>>>>> 18a190a5
 
 ## Runtime
 1. **Group:** com.google.android **Name:** annotations **Version:** 4.1.1.4
@@ -3059,21 +3001,12 @@
  The dependencies distributed under several licenses, are used according their commercial-use-friendly license.
 
 
-<<<<<<< HEAD
-This report was generated on **Tue Jun 23 18:45:34 EEST 2020** using [Gradle-License-Report plugin](https://github.com/jk1/Gradle-License-Report) by Evgeny Naumenko, licensed under [Apache 2.0 License](https://github.com/jk1/Gradle-License-Report/blob/master/LICENSE).
-
-
-
-    
-# Dependencies of `io.spine:spine-testutil-server:2.0.0-alfa-001`
-=======
 This report was generated on **Fri Jun 19 14:07:45 EEST 2020** using [Gradle-License-Report plugin](https://github.com/jk1/Gradle-License-Report) by Evgeny Naumenko, licensed under [Apache 2.0 License](https://github.com/jk1/Gradle-License-Report/blob/master/LICENSE).
 
 
 
     
 # Dependencies of `io.spine:spine-testutil-server:1.5.20`
->>>>>>> 18a190a5
 
 ## Runtime
 1. **Group:** com.google.android **Name:** annotations **Version:** 4.1.1.4
@@ -3570,8 +3503,4 @@
  The dependencies distributed under several licenses, are used according their commercial-use-friendly license.
 
 
-<<<<<<< HEAD
-This report was generated on **Tue Jun 23 18:45:36 EEST 2020** using [Gradle-License-Report plugin](https://github.com/jk1/Gradle-License-Report) by Evgeny Naumenko, licensed under [Apache 2.0 License](https://github.com/jk1/Gradle-License-Report/blob/master/LICENSE).
-=======
-This report was generated on **Fri Jun 19 14:07:48 EEST 2020** using [Gradle-License-Report plugin](https://github.com/jk1/Gradle-License-Report) by Evgeny Naumenko, licensed under [Apache 2.0 License](https://github.com/jk1/Gradle-License-Report/blob/master/LICENSE).
->>>>>>> 18a190a5
+This report was generated on **Fri Jun 19 14:07:48 EEST 2020** using [Gradle-License-Report plugin](https://github.com/jk1/Gradle-License-Report) by Evgeny Naumenko, licensed under [Apache 2.0 License](https://github.com/jk1/Gradle-License-Report/blob/master/LICENSE).