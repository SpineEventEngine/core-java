--- conflicted
+++ resolved
@@ -84,7 +84,7 @@
      * **Project URL:** [https://github.com/perfmark/perfmark](https://github.com/perfmark/perfmark)
      * **License:** [Apache 2.0](https://opensource.org/licenses/Apache-2.0)
 
-1.  **Group** : io.spine.validation. **Name** : spine-validation-java-runtime. **Version** : 2.0.0-SNAPSHOT.31.**No license information found**
+1.  **Group** : io.spine.validation. **Name** : spine-validation-java-runtime. **Version** : 2.0.0-SNAPSHOT.29.**No license information found**
 1.  **Group** : org.checkerframework. **Name** : checker-compat-qual. **Version** : 2.5.5.
      * **Project URL:** [https://checkerframework.org](https://checkerframework.org)
      * **License:** [GNU General Public License, version 2 (GPL2), with the classpath exception](http://www.gnu.org/software/classpath/license.html)
@@ -341,7 +341,7 @@
 1.  **Group** : io.spine.protodata. **Name** : protodata-fat-cli. **Version** : 0.2.16.**No license information found**
 1.  **Group** : io.spine.protodata. **Name** : protodata-protoc. **Version** : 0.2.16.**No license information found**
 1.  **Group** : io.spine.validation. **Name** : spine-validation-java-extensions. **Version** : 2.0.0-SNAPSHOT.29.**No license information found**
-1.  **Group** : io.spine.validation. **Name** : spine-validation-java-runtime. **Version** : 2.0.0-SNAPSHOT.31.**No license information found**
+1.  **Group** : io.spine.validation. **Name** : spine-validation-java-runtime. **Version** : 2.0.0-SNAPSHOT.29.**No license information found**
 1.  **Group** : javax.annotation. **Name** : javax.annotation-api. **Version** : 1.3.2.
      * **Project URL:** [http://jcp.org/en/jsr/detail?id=250](http://jcp.org/en/jsr/detail?id=250)
      * **License:** [CDDL + GPLv2 with classpath exception](https://github.com/javaee/javax.annotation/blob/master/LICENSE)
@@ -618,11 +618,7 @@
 
 The dependencies distributed under several licenses, are used according their commercial-use-friendly license.
 
-<<<<<<< HEAD
-This report was generated on **Mon Oct 10 11:52:16 TRT 2022** using [Gradle-License-Report plugin](https://github.com/jk1/Gradle-License-Report) by Evgeny Naumenko, licensed under [Apache 2.0 License](https://github.com/jk1/Gradle-License-Report/blob/master/LICENSE).
-=======
 This report was generated on **Fri Oct 07 16:15:29 EET 2022** using [Gradle-License-Report plugin](https://github.com/jk1/Gradle-License-Report) by Evgeny Naumenko, licensed under [Apache 2.0 License](https://github.com/jk1/Gradle-License-Report/blob/master/LICENSE).
->>>>>>> e84d2f70
 
 
 
@@ -675,7 +671,7 @@
 1.  **Group** : com.google.protobuf. **Name** : protobuf-kotlin. **Version** : 3.21.7.
      * **License:** [BSD-3-Clause](https://opensource.org/licenses/BSD-3-Clause)
 
-1.  **Group** : io.spine.validation. **Name** : spine-validation-java-runtime. **Version** : 2.0.0-SNAPSHOT.31.**No license information found**
+1.  **Group** : io.spine.validation. **Name** : spine-validation-java-runtime. **Version** : 2.0.0-SNAPSHOT.29.**No license information found**
 1.  **Group** : org.checkerframework. **Name** : checker-compat-qual. **Version** : 2.5.5.
      * **Project URL:** [https://checkerframework.org](https://checkerframework.org)
      * **License:** [GNU General Public License, version 2 (GPL2), with the classpath exception](http://www.gnu.org/software/classpath/license.html)
@@ -928,7 +924,7 @@
 1.  **Group** : io.spine.protodata. **Name** : protodata-fat-cli. **Version** : 0.2.16.**No license information found**
 1.  **Group** : io.spine.protodata. **Name** : protodata-protoc. **Version** : 0.2.16.**No license information found**
 1.  **Group** : io.spine.validation. **Name** : spine-validation-java-extensions. **Version** : 2.0.0-SNAPSHOT.29.**No license information found**
-1.  **Group** : io.spine.validation. **Name** : spine-validation-java-runtime. **Version** : 2.0.0-SNAPSHOT.31.**No license information found**
+1.  **Group** : io.spine.validation. **Name** : spine-validation-java-runtime. **Version** : 2.0.0-SNAPSHOT.29.**No license information found**
 1.  **Group** : javax.annotation. **Name** : javax.annotation-api. **Version** : 1.3.2.
      * **Project URL:** [http://jcp.org/en/jsr/detail?id=250](http://jcp.org/en/jsr/detail?id=250)
      * **License:** [CDDL + GPLv2 with classpath exception](https://github.com/javaee/javax.annotation/blob/master/LICENSE)
@@ -1205,11 +1201,7 @@
 
 The dependencies distributed under several licenses, are used according their commercial-use-friendly license.
 
-<<<<<<< HEAD
-This report was generated on **Mon Oct 10 11:52:17 TRT 2022** using [Gradle-License-Report plugin](https://github.com/jk1/Gradle-License-Report) by Evgeny Naumenko, licensed under [Apache 2.0 License](https://github.com/jk1/Gradle-License-Report/blob/master/LICENSE).
-=======
 This report was generated on **Fri Oct 07 16:15:31 EET 2022** using [Gradle-License-Report plugin](https://github.com/jk1/Gradle-License-Report) by Evgeny Naumenko, licensed under [Apache 2.0 License](https://github.com/jk1/Gradle-License-Report/blob/master/LICENSE).
->>>>>>> e84d2f70
 
 
 
@@ -1298,7 +1290,7 @@
      * **Project URL:** [https://github.com/perfmark/perfmark](https://github.com/perfmark/perfmark)
      * **License:** [Apache 2.0](https://opensource.org/licenses/Apache-2.0)
 
-1.  **Group** : io.spine.validation. **Name** : spine-validation-java-runtime. **Version** : 2.0.0-SNAPSHOT.31.**No license information found**
+1.  **Group** : io.spine.validation. **Name** : spine-validation-java-runtime. **Version** : 2.0.0-SNAPSHOT.29.**No license information found**
 1.  **Group** : org.checkerframework. **Name** : checker-compat-qual. **Version** : 2.5.5.
      * **Project URL:** [https://checkerframework.org](https://checkerframework.org)
      * **License:** [GNU General Public License, version 2 (GPL2), with the classpath exception](http://www.gnu.org/software/classpath/license.html)
@@ -1563,7 +1555,7 @@
 1.  **Group** : io.spine.protodata. **Name** : protodata-fat-cli. **Version** : 0.2.16.**No license information found**
 1.  **Group** : io.spine.protodata. **Name** : protodata-protoc. **Version** : 0.2.16.**No license information found**
 1.  **Group** : io.spine.validation. **Name** : spine-validation-java-extensions. **Version** : 2.0.0-SNAPSHOT.29.**No license information found**
-1.  **Group** : io.spine.validation. **Name** : spine-validation-java-runtime. **Version** : 2.0.0-SNAPSHOT.31.**No license information found**
+1.  **Group** : io.spine.validation. **Name** : spine-validation-java-runtime. **Version** : 2.0.0-SNAPSHOT.29.**No license information found**
 1.  **Group** : javax.annotation. **Name** : javax.annotation-api. **Version** : 1.3.2.
      * **Project URL:** [http://jcp.org/en/jsr/detail?id=250](http://jcp.org/en/jsr/detail?id=250)
      * **License:** [CDDL + GPLv2 with classpath exception](https://github.com/javaee/javax.annotation/blob/master/LICENSE)
@@ -1840,11 +1832,7 @@
 
 The dependencies distributed under several licenses, are used according their commercial-use-friendly license.
 
-<<<<<<< HEAD
-This report was generated on **Mon Oct 10 11:52:17 TRT 2022** using [Gradle-License-Report plugin](https://github.com/jk1/Gradle-License-Report) by Evgeny Naumenko, licensed under [Apache 2.0 License](https://github.com/jk1/Gradle-License-Report/blob/master/LICENSE).
-=======
 This report was generated on **Fri Oct 07 16:15:32 EET 2022** using [Gradle-License-Report plugin](https://github.com/jk1/Gradle-License-Report) by Evgeny Naumenko, licensed under [Apache 2.0 License](https://github.com/jk1/Gradle-License-Report/blob/master/LICENSE).
->>>>>>> e84d2f70
 
 
 
@@ -1952,7 +1940,7 @@
      * **Project URL:** [https://github.com/perfmark/perfmark](https://github.com/perfmark/perfmark)
      * **License:** [Apache 2.0](https://opensource.org/licenses/Apache-2.0)
 
-1.  **Group** : io.spine.validation. **Name** : spine-validation-java-runtime. **Version** : 2.0.0-SNAPSHOT.31.**No license information found**
+1.  **Group** : io.spine.validation. **Name** : spine-validation-java-runtime. **Version** : 2.0.0-SNAPSHOT.29.**No license information found**
 1.  **Group** : junit. **Name** : junit. **Version** : 4.13.1.
      * **Project URL:** [http://junit.org](http://junit.org)
      * **License:** [Eclipse Public License 1.0](http://www.eclipse.org/legal/epl-v10.html)
@@ -2242,7 +2230,7 @@
 1.  **Group** : io.spine.protodata. **Name** : protodata-fat-cli. **Version** : 0.2.16.**No license information found**
 1.  **Group** : io.spine.protodata. **Name** : protodata-protoc. **Version** : 0.2.16.**No license information found**
 1.  **Group** : io.spine.validation. **Name** : spine-validation-java-extensions. **Version** : 2.0.0-SNAPSHOT.29.**No license information found**
-1.  **Group** : io.spine.validation. **Name** : spine-validation-java-runtime. **Version** : 2.0.0-SNAPSHOT.31.**No license information found**
+1.  **Group** : io.spine.validation. **Name** : spine-validation-java-runtime. **Version** : 2.0.0-SNAPSHOT.29.**No license information found**
 1.  **Group** : javax.annotation. **Name** : javax.annotation-api. **Version** : 1.3.2.
      * **Project URL:** [http://jcp.org/en/jsr/detail?id=250](http://jcp.org/en/jsr/detail?id=250)
      * **License:** [CDDL + GPLv2 with classpath exception](https://github.com/javaee/javax.annotation/blob/master/LICENSE)
@@ -2519,11 +2507,7 @@
 
 The dependencies distributed under several licenses, are used according their commercial-use-friendly license.
 
-<<<<<<< HEAD
-This report was generated on **Mon Oct 10 11:52:17 TRT 2022** using [Gradle-License-Report plugin](https://github.com/jk1/Gradle-License-Report) by Evgeny Naumenko, licensed under [Apache 2.0 License](https://github.com/jk1/Gradle-License-Report/blob/master/LICENSE).
-=======
 This report was generated on **Fri Oct 07 16:15:33 EET 2022** using [Gradle-License-Report plugin](https://github.com/jk1/Gradle-License-Report) by Evgeny Naumenko, licensed under [Apache 2.0 License](https://github.com/jk1/Gradle-License-Report/blob/master/LICENSE).
->>>>>>> e84d2f70
 
 
 
@@ -2631,7 +2615,7 @@
      * **Project URL:** [https://github.com/perfmark/perfmark](https://github.com/perfmark/perfmark)
      * **License:** [Apache 2.0](https://opensource.org/licenses/Apache-2.0)
 
-1.  **Group** : io.spine.validation. **Name** : spine-validation-java-runtime. **Version** : 2.0.0-SNAPSHOT.31.**No license information found**
+1.  **Group** : io.spine.validation. **Name** : spine-validation-java-runtime. **Version** : 2.0.0-SNAPSHOT.29.**No license information found**
 1.  **Group** : junit. **Name** : junit. **Version** : 4.13.1.
      * **Project URL:** [http://junit.org](http://junit.org)
      * **License:** [Eclipse Public License 1.0](http://www.eclipse.org/legal/epl-v10.html)
@@ -2921,7 +2905,7 @@
 1.  **Group** : io.spine.protodata. **Name** : protodata-fat-cli. **Version** : 0.2.16.**No license information found**
 1.  **Group** : io.spine.protodata. **Name** : protodata-protoc. **Version** : 0.2.16.**No license information found**
 1.  **Group** : io.spine.validation. **Name** : spine-validation-java-extensions. **Version** : 2.0.0-SNAPSHOT.29.**No license information found**
-1.  **Group** : io.spine.validation. **Name** : spine-validation-java-runtime. **Version** : 2.0.0-SNAPSHOT.31.**No license information found**
+1.  **Group** : io.spine.validation. **Name** : spine-validation-java-runtime. **Version** : 2.0.0-SNAPSHOT.29.**No license information found**
 1.  **Group** : javax.annotation. **Name** : javax.annotation-api. **Version** : 1.3.2.
      * **Project URL:** [http://jcp.org/en/jsr/detail?id=250](http://jcp.org/en/jsr/detail?id=250)
      * **License:** [CDDL + GPLv2 with classpath exception](https://github.com/javaee/javax.annotation/blob/master/LICENSE)
@@ -3198,11 +3182,7 @@
 
 The dependencies distributed under several licenses, are used according their commercial-use-friendly license.
 
-<<<<<<< HEAD
-This report was generated on **Mon Oct 10 11:52:18 TRT 2022** using [Gradle-License-Report plugin](https://github.com/jk1/Gradle-License-Report) by Evgeny Naumenko, licensed under [Apache 2.0 License](https://github.com/jk1/Gradle-License-Report/blob/master/LICENSE).
-=======
 This report was generated on **Fri Oct 07 16:15:34 EET 2022** using [Gradle-License-Report plugin](https://github.com/jk1/Gradle-License-Report) by Evgeny Naumenko, licensed under [Apache 2.0 License](https://github.com/jk1/Gradle-License-Report/blob/master/LICENSE).
->>>>>>> e84d2f70
 
 
 
@@ -3310,7 +3290,7 @@
      * **Project URL:** [https://github.com/perfmark/perfmark](https://github.com/perfmark/perfmark)
      * **License:** [Apache 2.0](https://opensource.org/licenses/Apache-2.0)
 
-1.  **Group** : io.spine.validation. **Name** : spine-validation-java-runtime. **Version** : 2.0.0-SNAPSHOT.31.**No license information found**
+1.  **Group** : io.spine.validation. **Name** : spine-validation-java-runtime. **Version** : 2.0.0-SNAPSHOT.29.**No license information found**
 1.  **Group** : junit. **Name** : junit. **Version** : 4.13.1.
      * **Project URL:** [http://junit.org](http://junit.org)
      * **License:** [Eclipse Public License 1.0](http://www.eclipse.org/legal/epl-v10.html)
@@ -3645,7 +3625,7 @@
 1.  **Group** : io.spine.protodata. **Name** : protodata-fat-cli. **Version** : 0.2.16.**No license information found**
 1.  **Group** : io.spine.protodata. **Name** : protodata-protoc. **Version** : 0.2.16.**No license information found**
 1.  **Group** : io.spine.validation. **Name** : spine-validation-java-extensions. **Version** : 2.0.0-SNAPSHOT.29.**No license information found**
-1.  **Group** : io.spine.validation. **Name** : spine-validation-java-runtime. **Version** : 2.0.0-SNAPSHOT.31.**No license information found**
+1.  **Group** : io.spine.validation. **Name** : spine-validation-java-runtime. **Version** : 2.0.0-SNAPSHOT.29.**No license information found**
 1.  **Group** : javax.annotation. **Name** : javax.annotation-api. **Version** : 1.3.2.
      * **Project URL:** [http://jcp.org/en/jsr/detail?id=250](http://jcp.org/en/jsr/detail?id=250)
      * **License:** [CDDL + GPLv2 with classpath exception](https://github.com/javaee/javax.annotation/blob/master/LICENSE)
@@ -3922,8 +3902,4 @@
 
 The dependencies distributed under several licenses, are used according their commercial-use-friendly license.
 
-<<<<<<< HEAD
-This report was generated on **Mon Oct 10 11:52:18 TRT 2022** using [Gradle-License-Report plugin](https://github.com/jk1/Gradle-License-Report) by Evgeny Naumenko, licensed under [Apache 2.0 License](https://github.com/jk1/Gradle-License-Report/blob/master/LICENSE).
-=======
-This report was generated on **Fri Oct 07 16:15:35 EET 2022** using [Gradle-License-Report plugin](https://github.com/jk1/Gradle-License-Report) by Evgeny Naumenko, licensed under [Apache 2.0 License](https://github.com/jk1/Gradle-License-Report/blob/master/LICENSE).
->>>>>>> e84d2f70
+This report was generated on **Fri Oct 07 16:15:35 EET 2022** using [Gradle-License-Report plugin](https://github.com/jk1/Gradle-License-Report) by Evgeny Naumenko, licensed under [Apache 2.0 License](https://github.com/jk1/Gradle-License-Report/blob/master/LICENSE).