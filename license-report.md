

<<<<<<< HEAD
# Dependencies of `io.spine:spine-client:2.0.0-SNAPSHOT.152`
=======
# Dependencies of `io.spine:spine-client:2.0.0-SNAPSHOT.153`
>>>>>>> 281cd6dd

## Runtime
1.  **Group** : com.google.android. **Name** : annotations. **Version** : 4.1.1.4.
     * **Project URL:** [http://source.android.com/](http://source.android.com/)
     * **License:** [Apache 2.0](http://www.apache.org/licenses/LICENSE-2.0)

1.  **Group** : com.google.api.grpc. **Name** : proto-google-common-protos. **Version** : 2.17.0.
     * **Project URL:** [https://github.com/googleapis/gapic-generator-java](https://github.com/googleapis/gapic-generator-java)
     * **License:** [Apache-2.0](https://www.apache.org/licenses/LICENSE-2.0.txt)

1.  **Group** : com.google.code.findbugs. **Name** : jsr305. **Version** : 3.0.2.
     * **Project URL:** [http://findbugs.sourceforge.net/](http://findbugs.sourceforge.net/)
     * **License:** [The Apache Software License, Version 2.0](http://www.apache.org/licenses/LICENSE-2.0.txt)

1.  **Group** : com.google.code.gson. **Name** : gson. **Version** : 2.9.0.
     * **Project URL:** [https://github.com/google/gson/gson](https://github.com/google/gson/gson)
     * **License:** [Apache-2.0](https://www.apache.org/licenses/LICENSE-2.0.txt)

1.  **Group** : com.google.errorprone. **Name** : error_prone_annotations. **Version** : 2.20.0.
     * **Project URL:** [https://errorprone.info/error_prone_annotations](https://errorprone.info/error_prone_annotations)
     * **License:** [Apache 2.0](http://www.apache.org/licenses/LICENSE-2.0.txt)

1.  **Group** : com.google.errorprone. **Name** : error_prone_type_annotations. **Version** : 2.20.0.
     * **Project URL:** [https://errorprone.info/error_prone_type_annotations](https://errorprone.info/error_prone_type_annotations)
     * **License:** [Apache 2.0](http://www.apache.org/licenses/LICENSE-2.0.txt)

1.  **Group** : com.google.flogger. **Name** : flogger. **Version** : 0.7.4.
     * **Project URL:** [https://github.com/google/flogger](https://github.com/google/flogger)
     * **License:** [Apache 2.0](https://www.apache.org/licenses/LICENSE-2.0.txt)

1.  **Group** : com.google.flogger. **Name** : flogger-system-backend. **Version** : 0.7.4.
     * **Project URL:** [https://github.com/google/flogger](https://github.com/google/flogger)
     * **License:** [Apache 2.0](https://www.apache.org/licenses/LICENSE-2.0.txt)

1.  **Group** : com.google.guava. **Name** : failureaccess. **Version** : 1.0.1.
     * **Project URL:** [https://github.com/google/guava/](https://github.com/google/guava/)
     * **License:** [The Apache Software License, Version 2.0](http://www.apache.org/licenses/LICENSE-2.0.txt)

1.  **Group** : com.google.guava. **Name** : guava. **Version** : 32.1.1-jre.
     * **Project URL:** [https://github.com/google/guava](https://github.com/google/guava)
     * **License:** [Apache License, Version 2.0](http://www.apache.org/licenses/LICENSE-2.0.txt)

1.  **Group** : com.google.guava. **Name** : guava-parent. **Version** : 32.1.1-jre.**No license information found**
1.  **Group** : com.google.j2objc. **Name** : j2objc-annotations. **Version** : 1.3.
     * **Project URL:** [https://github.com/google/j2objc/](https://github.com/google/j2objc/)
     * **License:** [The Apache Software License, Version 2.0](http://www.apache.org/licenses/LICENSE-2.0.txt)

1.  **Group** : com.google.protobuf. **Name** : protobuf-java. **Version** : 3.23.4.
     * **Project URL:** [https://developers.google.com/protocol-buffers/](https://developers.google.com/protocol-buffers/)
     * **License:** [BSD-3-Clause](https://opensource.org/licenses/BSD-3-Clause)

1.  **Group** : com.google.protobuf. **Name** : protobuf-java-util. **Version** : 3.23.4.
     * **Project URL:** [https://developers.google.com/protocol-buffers/](https://developers.google.com/protocol-buffers/)
     * **License:** [BSD-3-Clause](https://opensource.org/licenses/BSD-3-Clause)

1.  **Group** : com.google.protobuf. **Name** : protobuf-kotlin. **Version** : 3.23.4.
     * **License:** [BSD-3-Clause](https://opensource.org/licenses/BSD-3-Clause)

<<<<<<< HEAD
1.  **Group** : io.grpc. **Name** : grpc-api. **Version** : 1.56.1.
     * **Project URL:** [https://github.com/grpc/grpc-java](https://github.com/grpc/grpc-java)
     * **License:** [Apache 2.0](https://opensource.org/licenses/Apache-2.0)

1.  **Group** : io.grpc. **Name** : grpc-context. **Version** : 1.56.1.
     * **Project URL:** [https://github.com/grpc/grpc-java](https://github.com/grpc/grpc-java)
     * **License:** [Apache 2.0](https://opensource.org/licenses/Apache-2.0)

1.  **Group** : io.grpc. **Name** : grpc-core. **Version** : 1.56.1.
     * **Project URL:** [https://github.com/grpc/grpc-java](https://github.com/grpc/grpc-java)
     * **License:** [Apache 2.0](https://opensource.org/licenses/Apache-2.0)

1.  **Group** : io.grpc. **Name** : grpc-protobuf. **Version** : 1.56.1.
     * **Project URL:** [https://github.com/grpc/grpc-java](https://github.com/grpc/grpc-java)
     * **License:** [Apache 2.0](https://opensource.org/licenses/Apache-2.0)

1.  **Group** : io.grpc. **Name** : grpc-protobuf-lite. **Version** : 1.56.1.
     * **Project URL:** [https://github.com/grpc/grpc-java](https://github.com/grpc/grpc-java)
     * **License:** [Apache 2.0](https://opensource.org/licenses/Apache-2.0)

1.  **Group** : io.grpc. **Name** : grpc-stub. **Version** : 1.56.1.
=======
1.  **Group** : io.grpc. **Name** : grpc-api. **Version** : 1.57.0.
     * **Project URL:** [https://github.com/grpc/grpc-java](https://github.com/grpc/grpc-java)
     * **License:** [Apache 2.0](https://opensource.org/licenses/Apache-2.0)

1.  **Group** : io.grpc. **Name** : grpc-context. **Version** : 1.57.0.
     * **Project URL:** [https://github.com/grpc/grpc-java](https://github.com/grpc/grpc-java)
     * **License:** [Apache 2.0](https://opensource.org/licenses/Apache-2.0)

1.  **Group** : io.grpc. **Name** : grpc-core. **Version** : 1.57.0.
     * **Project URL:** [https://github.com/grpc/grpc-java](https://github.com/grpc/grpc-java)
     * **License:** [Apache 2.0](https://opensource.org/licenses/Apache-2.0)

1.  **Group** : io.grpc. **Name** : grpc-protobuf. **Version** : 1.57.0.
     * **Project URL:** [https://github.com/grpc/grpc-java](https://github.com/grpc/grpc-java)
     * **License:** [Apache 2.0](https://opensource.org/licenses/Apache-2.0)

1.  **Group** : io.grpc. **Name** : grpc-protobuf-lite. **Version** : 1.57.0.
     * **Project URL:** [https://github.com/grpc/grpc-java](https://github.com/grpc/grpc-java)
     * **License:** [Apache 2.0](https://opensource.org/licenses/Apache-2.0)

1.  **Group** : io.grpc. **Name** : grpc-stub. **Version** : 1.57.0.
>>>>>>> 281cd6dd
     * **Project URL:** [https://github.com/grpc/grpc-java](https://github.com/grpc/grpc-java)
     * **License:** [Apache 2.0](https://opensource.org/licenses/Apache-2.0)

1.  **Group** : io.perfmark. **Name** : perfmark-api. **Version** : 0.26.0.
     * **Project URL:** [https://github.com/perfmark/perfmark](https://github.com/perfmark/perfmark)
     * **License:** [Apache 2.0](https://opensource.org/licenses/Apache-2.0)

1.  **Group** : io.spine.validation. **Name** : spine-validation-java-runtime. **Version** : 2.0.0-SNAPSHOT.99.**No license information found**
1.  **Group** : org.checkerframework. **Name** : checker-compat-qual. **Version** : 2.5.3.
     * **Project URL:** [https://checkerframework.org](https://checkerframework.org)
     * **License:** [GNU General Public License, version 2 (GPL2), with the classpath exception](http://www.gnu.org/software/classpath/license.html)
     * **License:** [The MIT License](http://opensource.org/licenses/MIT)

1.  **Group** : org.checkerframework. **Name** : checker-qual. **Version** : 3.36.0.
     * **Project URL:** [https://checkerframework.org/](https://checkerframework.org/)
     * **License:** [The MIT License](http://opensource.org/licenses/MIT)

1.  **Group** : org.codehaus.mojo. **Name** : animal-sniffer-annotations. **Version** : 1.21.
     * **License:** [MIT license](http://www.opensource.org/licenses/mit-license.php)
     * **License:** [The Apache Software License, Version 2.0](https://www.apache.org/licenses/LICENSE-2.0.txt)

1.  **Group** : org.jetbrains. **Name** : annotations. **Version** : 23.0.0.
     * **Project URL:** [https://github.com/JetBrains/java-annotations](https://github.com/JetBrains/java-annotations)
     * **License:** [The Apache Software License, Version 2.0](https://www.apache.org/licenses/LICENSE-2.0.txt)

1.  **Group** : org.jetbrains.kotlin. **Name** : kotlin-reflect. **Version** : 1.9.0.
     * **Project URL:** [https://kotlinlang.org/](https://kotlinlang.org/)
     * **License:** [The Apache License, Version 2.0](http://www.apache.org/licenses/LICENSE-2.0.txt)

1.  **Group** : org.jetbrains.kotlin. **Name** : kotlin-stdlib. **Version** : 1.9.0.
     * **Project URL:** [https://kotlinlang.org/](https://kotlinlang.org/)
     * **License:** [The Apache License, Version 2.0](http://www.apache.org/licenses/LICENSE-2.0.txt)

1.  **Group** : org.jetbrains.kotlin. **Name** : kotlin-stdlib-common. **Version** : 1.9.0.
     * **Project URL:** [https://kotlinlang.org/](https://kotlinlang.org/)
     * **License:** [The Apache License, Version 2.0](http://www.apache.org/licenses/LICENSE-2.0.txt)

1.  **Group** : org.jetbrains.kotlin. **Name** : kotlin-stdlib-jdk7. **Version** : 1.9.0.
     * **Project URL:** [https://kotlinlang.org/](https://kotlinlang.org/)
     * **License:** [The Apache License, Version 2.0](http://www.apache.org/licenses/LICENSE-2.0.txt)

1.  **Group** : org.jetbrains.kotlin. **Name** : kotlin-stdlib-jdk8. **Version** : 1.9.0.
     * **Project URL:** [https://kotlinlang.org/](https://kotlinlang.org/)
     * **License:** [The Apache License, Version 2.0](http://www.apache.org/licenses/LICENSE-2.0.txt)

1.  **Group** : org.ow2.asm. **Name** : asm. **Version** : 9.2.
     * **Project URL:** [http://asm.ow2.io/](http://asm.ow2.io/)
     * **License:** [BSD-3-Clause](https://asm.ow2.io/license.html)
     * **License:** [The Apache Software License, Version 2.0](http://www.apache.org/licenses/LICENSE-2.0.txt)

## Compile, tests, and tooling
1.  **Group** : aopalliance. **Name** : aopalliance. **Version** : 1.0.
     * **Project URL:** [http://aopalliance.sourceforge.net](http://aopalliance.sourceforge.net)
     * **License:** Public Domain

1.  **Group** : com.beust. **Name** : jcommander. **Version** : 1.48.
     * **Project URL:** [http://beust.com/jcommander](http://beust.com/jcommander)
     * **License:** [The Apache Software License, Version 2.0](http://www.apache.org/licenses/LICENSE-2.0.txt)

1.  **Group** : com.beust. **Name** : jcommander. **Version** : 1.82.
     * **Project URL:** [https://jcommander.org](https://jcommander.org)
     * **License:** [Apache License, Version 2.0](https://www.apache.org/licenses/LICENSE-2.0.txt)

1.  **Group** : com.fasterxml.jackson. **Name** : jackson-bom. **Version** : 2.15.2.**No license information found**
1.  **Group** : com.fasterxml.jackson.core. **Name** : jackson-annotations. **Version** : 2.15.2.
     * **Project URL:** [https://github.com/FasterXML/jackson](https://github.com/FasterXML/jackson)
     * **License:** [The Apache Software License, Version 2.0](https://www.apache.org/licenses/LICENSE-2.0.txt)

1.  **Group** : com.fasterxml.jackson.core. **Name** : jackson-core. **Version** : 2.15.2.
     * **Project URL:** [https://github.com/FasterXML/jackson-core](https://github.com/FasterXML/jackson-core)
     * **License:** [Apache License, Version 2.0](http://www.apache.org/licenses/LICENSE-2.0.txt)
     * **License:** [The Apache Software License, Version 2.0](https://www.apache.org/licenses/LICENSE-2.0.txt)

1.  **Group** : com.fasterxml.jackson.core. **Name** : jackson-databind. **Version** : 2.15.2.
     * **Project URL:** [https://github.com/FasterXML/jackson](https://github.com/FasterXML/jackson)
     * **License:** [Apache License, Version 2.0](http://www.apache.org/licenses/LICENSE-2.0.txt)
     * **License:** [The Apache Software License, Version 2.0](https://www.apache.org/licenses/LICENSE-2.0.txt)

1.  **Group** : com.fasterxml.jackson.dataformat. **Name** : jackson-dataformat-xml. **Version** : 2.15.2.
     * **Project URL:** [https://github.com/FasterXML/jackson-dataformat-xml](https://github.com/FasterXML/jackson-dataformat-xml)
     * **License:** [Apache License, Version 2.0](http://www.apache.org/licenses/LICENSE-2.0.txt)
     * **License:** [The Apache Software License, Version 2.0](http://www.apache.org/licenses/LICENSE-2.0.txt)

1.  **Group** : com.fasterxml.jackson.module. **Name** : jackson-module-kotlin. **Version** : 2.15.2.
     * **Project URL:** [https://github.com/FasterXML/jackson-module-kotlin](https://github.com/FasterXML/jackson-module-kotlin)
     * **License:** [Apache License, Version 2.0](http://www.apache.org/licenses/LICENSE-2.0.txt)
     * **License:** [The Apache Software License, Version 2.0](https://www.apache.org/licenses/LICENSE-2.0.txt)

1.  **Group** : com.fasterxml.woodstox. **Name** : woodstox-core. **Version** : 6.5.1.
     * **Project URL:** [https://github.com/FasterXML/woodstox](https://github.com/FasterXML/woodstox)
     * **License:** [The Apache License, Version 2.0](http://www.apache.org/licenses/LICENSE-2.0.txt)
     * **License:** [The Apache Software License, Version 2.0](http://www.apache.org/licenses/LICENSE-2.0.txt)

1.  **Group** : com.github.ben-manes.caffeine. **Name** : caffeine. **Version** : 3.0.5.
     * **Project URL:** [https://github.com/ben-manes/caffeine](https://github.com/ben-manes/caffeine)
     * **License:** [Apache License, Version 2.0](https://www.apache.org/licenses/LICENSE-2.0.txt)

1.  **Group** : com.github.kevinstern. **Name** : software-and-algorithms. **Version** : 1.0.
     * **Project URL:** [https://www.github.com/KevinStern/software-and-algorithms](https://www.github.com/KevinStern/software-and-algorithms)
     * **License:** [MIT License](http://www.opensource.org/licenses/mit-license.php)

1.  **Group** : com.google.android. **Name** : annotations. **Version** : 4.1.1.4.
     * **Project URL:** [http://source.android.com/](http://source.android.com/)
     * **License:** [Apache 2.0](http://www.apache.org/licenses/LICENSE-2.0)

1.  **Group** : com.google.api.grpc. **Name** : proto-google-common-protos. **Version** : 2.17.0.
     * **Project URL:** [https://github.com/googleapis/gapic-generator-java](https://github.com/googleapis/gapic-generator-java)
     * **License:** [Apache-2.0](https://www.apache.org/licenses/LICENSE-2.0.txt)

1.  **Group** : com.google.auto. **Name** : auto-common. **Version** : 1.2.2.
     * **Project URL:** [https://github.com/google/auto/tree/main/common](https://github.com/google/auto/tree/main/common)
     * **License:** [Apache 2.0](http://www.apache.org/licenses/LICENSE-2.0.txt)

1.  **Group** : com.google.auto.service. **Name** : auto-service-annotations. **Version** : 1.1.1.
     * **Project URL:** [https://github.com/google/auto/tree/main/service](https://github.com/google/auto/tree/main/service)
     * **License:** [Apache 2.0](http://www.apache.org/licenses/LICENSE-2.0.txt)

1.  **Group** : com.google.auto.value. **Name** : auto-value-annotations. **Version** : 1.10.2.
     * **Project URL:** [https://github.com/google/auto/tree/main/value](https://github.com/google/auto/tree/main/value)
     * **License:** [Apache 2.0](http://www.apache.org/licenses/LICENSE-2.0.txt)

1.  **Group** : com.google.code.findbugs. **Name** : jsr305. **Version** : 3.0.2.
     * **Project URL:** [http://findbugs.sourceforge.net/](http://findbugs.sourceforge.net/)
     * **License:** [The Apache Software License, Version 2.0](http://www.apache.org/licenses/LICENSE-2.0.txt)

1.  **Group** : com.google.code.gson. **Name** : gson. **Version** : 2.9.0.
     * **Project URL:** [https://github.com/google/gson/gson](https://github.com/google/gson/gson)
     * **License:** [Apache-2.0](https://www.apache.org/licenses/LICENSE-2.0.txt)

1.  **Group** : com.google.errorprone. **Name** : error_prone_annotation. **Version** : 2.20.0.
     * **Project URL:** [https://errorprone.info/error_prone_annotation](https://errorprone.info/error_prone_annotation)
     * **License:** [Apache 2.0](http://www.apache.org/licenses/LICENSE-2.0.txt)

1.  **Group** : com.google.errorprone. **Name** : error_prone_annotations. **Version** : 2.20.0.
     * **Project URL:** [https://errorprone.info/error_prone_annotations](https://errorprone.info/error_prone_annotations)
     * **License:** [Apache 2.0](http://www.apache.org/licenses/LICENSE-2.0.txt)

1.  **Group** : com.google.errorprone. **Name** : error_prone_check_api. **Version** : 2.20.0.
     * **Project URL:** [https://errorprone.info/error_prone_check_api](https://errorprone.info/error_prone_check_api)
     * **License:** [Apache 2.0](http://www.apache.org/licenses/LICENSE-2.0.txt)

1.  **Group** : com.google.errorprone. **Name** : error_prone_core. **Version** : 2.20.0.
     * **Project URL:** [https://errorprone.info/error_prone_core](https://errorprone.info/error_prone_core)
     * **License:** [Apache 2.0](http://www.apache.org/licenses/LICENSE-2.0.txt)

1.  **Group** : com.google.errorprone. **Name** : error_prone_type_annotations. **Version** : 2.20.0.
     * **Project URL:** [https://errorprone.info/error_prone_type_annotations](https://errorprone.info/error_prone_type_annotations)
     * **License:** [Apache 2.0](http://www.apache.org/licenses/LICENSE-2.0.txt)

1.  **Group** : com.google.errorprone. **Name** : javac. **Version** : 9+181-r4173-1.
     * **Project URL:** [https://github.com/google/error-prone-javac](https://github.com/google/error-prone-javac)
     * **License:** [GNU General Public License, version 2, with the Classpath Exception](http://openjdk.java.net/legal/gplv2+ce.html)

1.  **Group** : com.google.flogger. **Name** : flogger. **Version** : 0.7.4.
     * **Project URL:** [https://github.com/google/flogger](https://github.com/google/flogger)
     * **License:** [Apache 2.0](https://www.apache.org/licenses/LICENSE-2.0.txt)

1.  **Group** : com.google.flogger. **Name** : flogger-system-backend. **Version** : 0.7.4.
     * **Project URL:** [https://github.com/google/flogger](https://github.com/google/flogger)
     * **License:** [Apache 2.0](https://www.apache.org/licenses/LICENSE-2.0.txt)

1.  **Group** : com.google.guava. **Name** : failureaccess. **Version** : 1.0.1.
     * **Project URL:** [https://github.com/google/guava/](https://github.com/google/guava/)
     * **License:** [The Apache Software License, Version 2.0](http://www.apache.org/licenses/LICENSE-2.0.txt)

1.  **Group** : com.google.guava. **Name** : guava. **Version** : 32.1.1-jre.
     * **Project URL:** [https://github.com/google/guava](https://github.com/google/guava)
     * **License:** [Apache License, Version 2.0](http://www.apache.org/licenses/LICENSE-2.0.txt)

1.  **Group** : com.google.guava. **Name** : guava-parent. **Version** : 32.1.1-jre.**No license information found**
1.  **Group** : com.google.guava. **Name** : guava-testlib. **Version** : 32.1.1-jre.
     * **License:** [Apache License, Version 2.0](http://www.apache.org/licenses/LICENSE-2.0.txt)

1.  **Group** : com.google.inject. **Name** : guice. **Version** : 5.1.0.
     * **Project URL:** [https://github.com/google/guice](https://github.com/google/guice)
     * **License:** [The Apache Software License, Version 2.0](http://www.apache.org/licenses/LICENSE-2.0.txt)

1.  **Group** : com.google.j2objc. **Name** : j2objc-annotations. **Version** : 1.3.
     * **Project URL:** [https://github.com/google/j2objc/](https://github.com/google/j2objc/)
     * **License:** [The Apache Software License, Version 2.0](http://www.apache.org/licenses/LICENSE-2.0.txt)

1.  **Group** : com.google.protobuf. **Name** : protobuf-java. **Version** : 3.23.4.
     * **Project URL:** [https://developers.google.com/protocol-buffers/](https://developers.google.com/protocol-buffers/)
     * **License:** [BSD-3-Clause](https://opensource.org/licenses/BSD-3-Clause)

1.  **Group** : com.google.protobuf. **Name** : protobuf-java-util. **Version** : 3.23.4.
     * **Project URL:** [https://developers.google.com/protocol-buffers/](https://developers.google.com/protocol-buffers/)
     * **License:** [BSD-3-Clause](https://opensource.org/licenses/BSD-3-Clause)

1.  **Group** : com.google.protobuf. **Name** : protobuf-kotlin. **Version** : 3.23.4.
     * **License:** [BSD-3-Clause](https://opensource.org/licenses/BSD-3-Clause)

1.  **Group** : com.google.protobuf. **Name** : protoc. **Version** : 3.23.4.
     * **Project URL:** [https://developers.google.com/protocol-buffers/](https://developers.google.com/protocol-buffers/)
     * **License:** [BSD-3-Clause](https://opensource.org/licenses/BSD-3-Clause)
     * **License:** [The Apache Software License, Version 2.0](http://www.apache.org/licenses/LICENSE-2.0.txt)

1.  **Group** : com.google.truth. **Name** : truth. **Version** : 1.1.5.
     * **License:** [The Apache Software License, Version 2.0](http://www.apache.org/licenses/LICENSE-2.0.txt)

1.  **Group** : com.google.truth.extensions. **Name** : truth-java8-extension. **Version** : 1.1.5.
     * **License:** [The Apache Software License, Version 2.0](http://www.apache.org/licenses/LICENSE-2.0.txt)

1.  **Group** : com.google.truth.extensions. **Name** : truth-liteproto-extension. **Version** : 1.1.5.
     * **License:** [The Apache Software License, Version 2.0](http://www.apache.org/licenses/LICENSE-2.0.txt)

1.  **Group** : com.google.truth.extensions. **Name** : truth-proto-extension. **Version** : 1.1.5.
     * **License:** [The Apache Software License, Version 2.0](http://www.apache.org/licenses/LICENSE-2.0.txt)

1.  **Group** : com.puppycrawl.tools. **Name** : checkstyle. **Version** : 10.3.4.
     * **Project URL:** [https://checkstyle.org/](https://checkstyle.org/)
     * **License:** [LGPL-2.1+](http://www.gnu.org/licenses/old-licenses/lgpl-2.1.txt)

1.  **Group** : com.soywiz.korlibs.korte. **Name** : korte-jvm. **Version** : 2.7.0.
     * **Project URL:** [https://github.com/korlibs/korge-next](https://github.com/korlibs/korge-next)
     * **License:** [MIT](https://raw.githubusercontent.com/korlibs/korge-next/master/korge/LICENSE.txt)

1.  **Group** : com.squareup. **Name** : javapoet. **Version** : 1.13.0.
     * **Project URL:** [http://github.com/square/javapoet/](http://github.com/square/javapoet/)
     * **License:** [Apache 2.0](http://www.apache.org/licenses/LICENSE-2.0.txt)

1.  **Group** : commons-beanutils. **Name** : commons-beanutils. **Version** : 1.9.4.
     * **Project URL:** [https://commons.apache.org/proper/commons-beanutils/](https://commons.apache.org/proper/commons-beanutils/)
     * **License:** [Apache License, Version 2.0](https://www.apache.org/licenses/LICENSE-2.0.txt)

1.  **Group** : commons-codec. **Name** : commons-codec. **Version** : 1.15.
     * **Project URL:** [https://commons.apache.org/proper/commons-codec/](https://commons.apache.org/proper/commons-codec/)
     * **License:** [Apache License, Version 2.0](https://www.apache.org/licenses/LICENSE-2.0.txt)

1.  **Group** : commons-collections. **Name** : commons-collections. **Version** : 3.2.2.
     * **Project URL:** [http://commons.apache.org/collections/](http://commons.apache.org/collections/)
     * **License:** [Apache License, Version 2.0](http://www.apache.org/licenses/LICENSE-2.0.txt)

1.  **Group** : info.picocli. **Name** : picocli. **Version** : 4.6.3.
     * **Project URL:** [http://picocli.info](http://picocli.info)
     * **License:** [The Apache Software License, version 2.0](http://www.apache.org/licenses/LICENSE-2.0.txt)

1.  **Group** : io.github.davidburstrom.contester. **Name** : contester-breakpoint. **Version** : 0.2.0.
     * **Project URL:** [https://github.com/davidburstrom/contester](https://github.com/davidburstrom/contester)
     * **License:** [The Apache License, Version 2.0](http://www.apache.org/licenses/LICENSE-2.0.txt)

1.  **Group** : io.github.detekt.sarif4k. **Name** : sarif4k. **Version** : 0.4.0.**No license information found**
1.  **Group** : io.github.detekt.sarif4k. **Name** : sarif4k-jvm. **Version** : 0.4.0.
     * **Project URL:** [https://detekt.github.io/detekt](https://detekt.github.io/detekt)
     * **License:** [The Apache Software License, Version 2.0](http://www.apache.org/licenses/LICENSE-2.0.txt)

1.  **Group** : io.github.eisop. **Name** : dataflow-errorprone. **Version** : 3.34.0-eisop1.
     * **Project URL:** [https://eisop.github.io/](https://eisop.github.io/)
     * **License:** [GNU General Public License, version 2 (GPL2), with the classpath exception](http://www.gnu.org/software/classpath/license.html)

1.  **Group** : io.github.java-diff-utils. **Name** : java-diff-utils. **Version** : 4.12.
     * **License:** [The Apache Software License, Version 2.0](http://www.apache.org/licenses/LICENSE-2.0.txt)

1.  **Group** : io.gitlab.arturbosch.detekt. **Name** : detekt-api. **Version** : 1.23.0.
     * **Project URL:** [https://detekt.dev](https://detekt.dev)
     * **License:** [The Apache Software License, Version 2.0](https://www.apache.org/licenses/LICENSE-2.0.txt)

1.  **Group** : io.gitlab.arturbosch.detekt. **Name** : detekt-cli. **Version** : 1.23.0.
     * **Project URL:** [https://detekt.dev](https://detekt.dev)
     * **License:** [The Apache Software License, Version 2.0](https://www.apache.org/licenses/LICENSE-2.0.txt)

1.  **Group** : io.gitlab.arturbosch.detekt. **Name** : detekt-core. **Version** : 1.23.0.
     * **Project URL:** [https://detekt.dev](https://detekt.dev)
     * **License:** [The Apache Software License, Version 2.0](https://www.apache.org/licenses/LICENSE-2.0.txt)

1.  **Group** : io.gitlab.arturbosch.detekt. **Name** : detekt-metrics. **Version** : 1.23.0.
     * **Project URL:** [https://detekt.dev](https://detekt.dev)
     * **License:** [The Apache Software License, Version 2.0](https://www.apache.org/licenses/LICENSE-2.0.txt)

1.  **Group** : io.gitlab.arturbosch.detekt. **Name** : detekt-parser. **Version** : 1.23.0.
     * **Project URL:** [https://detekt.dev](https://detekt.dev)
     * **License:** [The Apache Software License, Version 2.0](https://www.apache.org/licenses/LICENSE-2.0.txt)

1.  **Group** : io.gitlab.arturbosch.detekt. **Name** : detekt-psi-utils. **Version** : 1.23.0.
     * **Project URL:** [https://detekt.dev](https://detekt.dev)
     * **License:** [The Apache Software License, Version 2.0](https://www.apache.org/licenses/LICENSE-2.0.txt)

1.  **Group** : io.gitlab.arturbosch.detekt. **Name** : detekt-report-html. **Version** : 1.23.0.
     * **Project URL:** [https://detekt.dev](https://detekt.dev)
     * **License:** [The Apache Software License, Version 2.0](https://www.apache.org/licenses/LICENSE-2.0.txt)

1.  **Group** : io.gitlab.arturbosch.detekt. **Name** : detekt-report-md. **Version** : 1.23.0.
     * **Project URL:** [https://detekt.dev](https://detekt.dev)
     * **License:** [The Apache Software License, Version 2.0](https://www.apache.org/licenses/LICENSE-2.0.txt)

1.  **Group** : io.gitlab.arturbosch.detekt. **Name** : detekt-report-sarif. **Version** : 1.23.0.
     * **Project URL:** [https://detekt.dev](https://detekt.dev)
     * **License:** [The Apache Software License, Version 2.0](https://www.apache.org/licenses/LICENSE-2.0.txt)

1.  **Group** : io.gitlab.arturbosch.detekt. **Name** : detekt-report-txt. **Version** : 1.23.0.
     * **Project URL:** [https://detekt.dev](https://detekt.dev)
     * **License:** [The Apache Software License, Version 2.0](https://www.apache.org/licenses/LICENSE-2.0.txt)

1.  **Group** : io.gitlab.arturbosch.detekt. **Name** : detekt-report-xml. **Version** : 1.23.0.
     * **Project URL:** [https://detekt.dev](https://detekt.dev)
     * **License:** [The Apache Software License, Version 2.0](https://www.apache.org/licenses/LICENSE-2.0.txt)

1.  **Group** : io.gitlab.arturbosch.detekt. **Name** : detekt-rules. **Version** : 1.23.0.
     * **Project URL:** [https://detekt.dev](https://detekt.dev)
     * **License:** [The Apache Software License, Version 2.0](https://www.apache.org/licenses/LICENSE-2.0.txt)

1.  **Group** : io.gitlab.arturbosch.detekt. **Name** : detekt-rules-complexity. **Version** : 1.23.0.
     * **Project URL:** [https://detekt.dev](https://detekt.dev)
     * **License:** [The Apache Software License, Version 2.0](https://www.apache.org/licenses/LICENSE-2.0.txt)

1.  **Group** : io.gitlab.arturbosch.detekt. **Name** : detekt-rules-coroutines. **Version** : 1.23.0.
     * **Project URL:** [https://detekt.dev](https://detekt.dev)
     * **License:** [The Apache Software License, Version 2.0](https://www.apache.org/licenses/LICENSE-2.0.txt)

1.  **Group** : io.gitlab.arturbosch.detekt. **Name** : detekt-rules-documentation. **Version** : 1.23.0.
     * **Project URL:** [https://detekt.dev](https://detekt.dev)
     * **License:** [The Apache Software License, Version 2.0](https://www.apache.org/licenses/LICENSE-2.0.txt)

1.  **Group** : io.gitlab.arturbosch.detekt. **Name** : detekt-rules-empty. **Version** : 1.23.0.
     * **Project URL:** [https://detekt.dev](https://detekt.dev)
     * **License:** [The Apache Software License, Version 2.0](https://www.apache.org/licenses/LICENSE-2.0.txt)

1.  **Group** : io.gitlab.arturbosch.detekt. **Name** : detekt-rules-errorprone. **Version** : 1.23.0.
     * **Project URL:** [https://detekt.dev](https://detekt.dev)
     * **License:** [The Apache Software License, Version 2.0](https://www.apache.org/licenses/LICENSE-2.0.txt)

1.  **Group** : io.gitlab.arturbosch.detekt. **Name** : detekt-rules-exceptions. **Version** : 1.23.0.
     * **Project URL:** [https://detekt.dev](https://detekt.dev)
     * **License:** [The Apache Software License, Version 2.0](https://www.apache.org/licenses/LICENSE-2.0.txt)

1.  **Group** : io.gitlab.arturbosch.detekt. **Name** : detekt-rules-naming. **Version** : 1.23.0.
     * **Project URL:** [https://detekt.dev](https://detekt.dev)
     * **License:** [The Apache Software License, Version 2.0](https://www.apache.org/licenses/LICENSE-2.0.txt)

1.  **Group** : io.gitlab.arturbosch.detekt. **Name** : detekt-rules-performance. **Version** : 1.23.0.
     * **Project URL:** [https://detekt.dev](https://detekt.dev)
     * **License:** [The Apache Software License, Version 2.0](https://www.apache.org/licenses/LICENSE-2.0.txt)

1.  **Group** : io.gitlab.arturbosch.detekt. **Name** : detekt-rules-style. **Version** : 1.23.0.
     * **Project URL:** [https://detekt.dev](https://detekt.dev)
     * **License:** [The Apache Software License, Version 2.0](https://www.apache.org/licenses/LICENSE-2.0.txt)

1.  **Group** : io.gitlab.arturbosch.detekt. **Name** : detekt-tooling. **Version** : 1.23.0.
     * **Project URL:** [https://detekt.dev](https://detekt.dev)
     * **License:** [The Apache Software License, Version 2.0](https://www.apache.org/licenses/LICENSE-2.0.txt)

1.  **Group** : io.gitlab.arturbosch.detekt. **Name** : detekt-utils. **Version** : 1.23.0.
     * **Project URL:** [https://detekt.dev](https://detekt.dev)
     * **License:** [The Apache Software License, Version 2.0](https://www.apache.org/licenses/LICENSE-2.0.txt)

<<<<<<< HEAD
1.  **Group** : io.grpc. **Name** : grpc-api. **Version** : 1.56.1.
     * **Project URL:** [https://github.com/grpc/grpc-java](https://github.com/grpc/grpc-java)
     * **License:** [Apache 2.0](https://opensource.org/licenses/Apache-2.0)

1.  **Group** : io.grpc. **Name** : grpc-context. **Version** : 1.56.1.
     * **Project URL:** [https://github.com/grpc/grpc-java](https://github.com/grpc/grpc-java)
     * **License:** [Apache 2.0](https://opensource.org/licenses/Apache-2.0)

1.  **Group** : io.grpc. **Name** : grpc-core. **Version** : 1.56.1.
     * **Project URL:** [https://github.com/grpc/grpc-java](https://github.com/grpc/grpc-java)
     * **License:** [Apache 2.0](https://opensource.org/licenses/Apache-2.0)

1.  **Group** : io.grpc. **Name** : grpc-protobuf. **Version** : 1.56.1.
     * **Project URL:** [https://github.com/grpc/grpc-java](https://github.com/grpc/grpc-java)
     * **License:** [Apache 2.0](https://opensource.org/licenses/Apache-2.0)

1.  **Group** : io.grpc. **Name** : grpc-protobuf-lite. **Version** : 1.56.1.
     * **Project URL:** [https://github.com/grpc/grpc-java](https://github.com/grpc/grpc-java)
     * **License:** [Apache 2.0](https://opensource.org/licenses/Apache-2.0)

1.  **Group** : io.grpc. **Name** : grpc-stub. **Version** : 1.56.1.
     * **Project URL:** [https://github.com/grpc/grpc-java](https://github.com/grpc/grpc-java)
     * **License:** [Apache 2.0](https://opensource.org/licenses/Apache-2.0)

1.  **Group** : io.grpc. **Name** : protoc-gen-grpc-java. **Version** : 1.56.1.
=======
1.  **Group** : io.grpc. **Name** : grpc-api. **Version** : 1.57.0.
     * **Project URL:** [https://github.com/grpc/grpc-java](https://github.com/grpc/grpc-java)
     * **License:** [Apache 2.0](https://opensource.org/licenses/Apache-2.0)

1.  **Group** : io.grpc. **Name** : grpc-context. **Version** : 1.57.0.
     * **Project URL:** [https://github.com/grpc/grpc-java](https://github.com/grpc/grpc-java)
     * **License:** [Apache 2.0](https://opensource.org/licenses/Apache-2.0)

1.  **Group** : io.grpc. **Name** : grpc-core. **Version** : 1.57.0.
     * **Project URL:** [https://github.com/grpc/grpc-java](https://github.com/grpc/grpc-java)
     * **License:** [Apache 2.0](https://opensource.org/licenses/Apache-2.0)

1.  **Group** : io.grpc. **Name** : grpc-protobuf. **Version** : 1.57.0.
     * **Project URL:** [https://github.com/grpc/grpc-java](https://github.com/grpc/grpc-java)
     * **License:** [Apache 2.0](https://opensource.org/licenses/Apache-2.0)

1.  **Group** : io.grpc. **Name** : grpc-protobuf-lite. **Version** : 1.57.0.
     * **Project URL:** [https://github.com/grpc/grpc-java](https://github.com/grpc/grpc-java)
     * **License:** [Apache 2.0](https://opensource.org/licenses/Apache-2.0)

1.  **Group** : io.grpc. **Name** : grpc-stub. **Version** : 1.57.0.
     * **Project URL:** [https://github.com/grpc/grpc-java](https://github.com/grpc/grpc-java)
     * **License:** [Apache 2.0](https://opensource.org/licenses/Apache-2.0)

1.  **Group** : io.grpc. **Name** : protoc-gen-grpc-java. **Version** : 1.57.0.
>>>>>>> 281cd6dd
     * **Project URL:** [https://github.com/grpc/grpc-java](https://github.com/grpc/grpc-java)
     * **License:** [Apache 2.0](https://opensource.org/licenses/Apache-2.0)

1.  **Group** : io.kotest. **Name** : kotest-assertions-api. **Version** : 5.6.2.**No license information found**
1.  **Group** : io.kotest. **Name** : kotest-assertions-api-jvm. **Version** : 5.6.2.
     * **Project URL:** [https://github.com/kotest/kotest](https://github.com/kotest/kotest)
     * **License:** [Apache-2.0](https://opensource.org/licenses/Apache-2.0)

1.  **Group** : io.kotest. **Name** : kotest-assertions-core. **Version** : 5.6.2.**No license information found**
1.  **Group** : io.kotest. **Name** : kotest-assertions-core-jvm. **Version** : 5.6.2.
     * **Project URL:** [https://github.com/kotest/kotest](https://github.com/kotest/kotest)
     * **License:** [Apache-2.0](https://opensource.org/licenses/Apache-2.0)

1.  **Group** : io.kotest. **Name** : kotest-assertions-shared. **Version** : 5.6.2.**No license information found**
1.  **Group** : io.kotest. **Name** : kotest-assertions-shared-jvm. **Version** : 5.6.2.
     * **Project URL:** [https://github.com/kotest/kotest](https://github.com/kotest/kotest)
     * **License:** [Apache-2.0](https://opensource.org/licenses/Apache-2.0)

1.  **Group** : io.kotest. **Name** : kotest-common. **Version** : 5.6.2.**No license information found**
1.  **Group** : io.kotest. **Name** : kotest-common-jvm. **Version** : 5.6.2.
     * **Project URL:** [https://github.com/kotest/kotest](https://github.com/kotest/kotest)
     * **License:** [Apache-2.0](https://opensource.org/licenses/Apache-2.0)

1.  **Group** : io.perfmark. **Name** : perfmark-api. **Version** : 0.26.0.
     * **Project URL:** [https://github.com/perfmark/perfmark](https://github.com/perfmark/perfmark)
     * **License:** [Apache 2.0](https://opensource.org/licenses/Apache-2.0)

1.  **Group** : io.spine.protodata. **Name** : protodata-codegen-java. **Version** : 0.9.6.**No license information found**
1.  **Group** : io.spine.protodata. **Name** : protodata-fat-cli. **Version** : 0.9.9.**No license information found**
1.  **Group** : io.spine.protodata. **Name** : protodata-protoc. **Version** : 0.9.9.**No license information found**
1.  **Group** : io.spine.validation. **Name** : spine-validation-configuration. **Version** : 2.0.0-SNAPSHOT.99.**No license information found**
1.  **Group** : io.spine.validation. **Name** : spine-validation-context. **Version** : 2.0.0-SNAPSHOT.99.**No license information found**
1.  **Group** : io.spine.validation. **Name** : spine-validation-java. **Version** : 2.0.0-SNAPSHOT.99.**No license information found**
1.  **Group** : io.spine.validation. **Name** : spine-validation-java-bundle. **Version** : 2.0.0-SNAPSHOT.99.**No license information found**
1.  **Group** : io.spine.validation. **Name** : spine-validation-java-runtime. **Version** : 2.0.0-SNAPSHOT.99.**No license information found**
1.  **Group** : io.spine.validation. **Name** : spine-validation-model. **Version** : 2.0.0-SNAPSHOT.99.**No license information found**
1.  **Group** : javax.annotation. **Name** : javax.annotation-api. **Version** : 1.3.2.
     * **Project URL:** [http://jcp.org/en/jsr/detail?id=250](http://jcp.org/en/jsr/detail?id=250)
     * **License:** [CDDL + GPLv2 with classpath exception](https://github.com/javaee/javax.annotation/blob/master/LICENSE)

1.  **Group** : javax.inject. **Name** : javax.inject. **Version** : 1.
     * **Project URL:** [http://code.google.com/p/atinject/](http://code.google.com/p/atinject/)
     * **License:** [The Apache Software License, Version 2.0](http://www.apache.org/licenses/LICENSE-2.0.txt)

1.  **Group** : junit. **Name** : junit. **Version** : 4.13.1.
     * **Project URL:** [http://junit.org](http://junit.org)
     * **License:** [Eclipse Public License 1.0](http://www.eclipse.org/legal/epl-v10.html)

1.  **Group** : net.java.dev.jna. **Name** : jna. **Version** : 5.6.0.
     * **Project URL:** [https://github.com/java-native-access/jna](https://github.com/java-native-access/jna)
     * **License:** [Apache License v2.0](http://www.apache.org/licenses/LICENSE-2.0.txt)
     * **License:** [LGPL, version 2.1](http://www.gnu.org/licenses/licenses.html)

1.  **Group** : net.ltgt.gradle. **Name** : gradle-errorprone-plugin. **Version** : 3.1.0.**No license information found**
1.  **Group** : net.sf.saxon. **Name** : Saxon-HE. **Version** : 11.4.
     * **Project URL:** [http://www.saxonica.com/](http://www.saxonica.com/)
     * **License:** [Mozilla Public License Version 2.0](http://www.mozilla.org/MPL/2.0/)

1.  **Group** : net.sourceforge.pmd. **Name** : pmd-core. **Version** : 6.55.0.
     * **License:** [BSD-style](http://pmd.sourceforge.net/license.html)

1.  **Group** : net.sourceforge.pmd. **Name** : pmd-java. **Version** : 6.55.0.
     * **License:** [BSD-style](http://pmd.sourceforge.net/license.html)

1.  **Group** : net.sourceforge.saxon. **Name** : saxon. **Version** : 9.1.0.8.
     * **Project URL:** [http://saxon.sourceforge.net/](http://saxon.sourceforge.net/)
     * **License:** [Mozilla Public License Version 1.0](http://www.mozilla.org/MPL/MPL-1.0.txt)

1.  **Group** : org.antlr. **Name** : antlr4-runtime. **Version** : 4.11.1.
     * **Project URL:** [https://www.antlr.org/](https://www.antlr.org/)
     * **License:** [BSD-3-Clause](https://www.antlr.org/license.html)

1.  **Group** : org.antlr. **Name** : antlr4-runtime. **Version** : 4.7.2.
     * **Project URL:** [http://www.antlr.org](http://www.antlr.org)
     * **License:** [The BSD License](http://www.antlr.org/license.html)

1.  **Group** : org.apache.commons. **Name** : commons-lang3. **Version** : 3.8.1.
     * **Project URL:** [http://commons.apache.org/proper/commons-lang/](http://commons.apache.org/proper/commons-lang/)
     * **License:** [Apache License, Version 2.0](https://www.apache.org/licenses/LICENSE-2.0.txt)

1.  **Group** : org.apache.httpcomponents.client5. **Name** : httpclient5. **Version** : 5.1.3.
     * **License:** [Apache License, Version 2.0](https://www.apache.org/licenses/LICENSE-2.0.txt)

1.  **Group** : org.apache.httpcomponents.core5. **Name** : httpcore5. **Version** : 5.1.3.
     * **License:** [Apache License, Version 2.0](https://www.apache.org/licenses/LICENSE-2.0.txt)

1.  **Group** : org.apache.httpcomponents.core5. **Name** : httpcore5-h2. **Version** : 5.1.3.
     * **License:** [Apache License, Version 2.0](https://www.apache.org/licenses/LICENSE-2.0.txt)

1.  **Group** : org.apiguardian. **Name** : apiguardian-api. **Version** : 1.1.2.
     * **Project URL:** [https://github.com/apiguardian-team/apiguardian](https://github.com/apiguardian-team/apiguardian)
     * **License:** [The Apache License, Version 2.0](http://www.apache.org/licenses/LICENSE-2.0.txt)

1.  **Group** : org.checkerframework. **Name** : checker-compat-qual. **Version** : 2.5.3.
     * **Project URL:** [https://checkerframework.org](https://checkerframework.org)
     * **License:** [GNU General Public License, version 2 (GPL2), with the classpath exception](http://www.gnu.org/software/classpath/license.html)
     * **License:** [The MIT License](http://opensource.org/licenses/MIT)

1.  **Group** : org.checkerframework. **Name** : checker-qual. **Version** : 3.36.0.
     * **Project URL:** [https://checkerframework.org/](https://checkerframework.org/)
     * **License:** [The MIT License](http://opensource.org/licenses/MIT)

1.  **Group** : org.codehaus.mojo. **Name** : animal-sniffer-annotations. **Version** : 1.21.
     * **License:** [MIT license](http://www.opensource.org/licenses/mit-license.php)
     * **License:** [The Apache Software License, Version 2.0](https://www.apache.org/licenses/LICENSE-2.0.txt)

1.  **Group** : org.codehaus.woodstox. **Name** : stax2-api. **Version** : 4.2.1.
     * **Project URL:** [http://github.com/FasterXML/stax2-api](http://github.com/FasterXML/stax2-api)
     * **License:** [The Apache Software License, Version 2.0](http://www.apache.org/licenses/LICENSE-2.0.txt)
     * **License:** [The BSD License](http://www.opensource.org/licenses/bsd-license.php)

1.  **Group** : org.freemarker. **Name** : freemarker. **Version** : 2.3.31.
     * **Project URL:** [https://freemarker.apache.org/](https://freemarker.apache.org/)
     * **License:** [Apache License, Version 2.0](http://www.apache.org/licenses/LICENSE-2.0.txt)

1.  **Group** : org.hamcrest. **Name** : hamcrest. **Version** : 2.2.
     * **Project URL:** [http://hamcrest.org/JavaHamcrest/](http://hamcrest.org/JavaHamcrest/)
     * **License:** [BSD License 3](http://opensource.org/licenses/BSD-3-Clause)

1.  **Group** : org.hamcrest. **Name** : hamcrest-core. **Version** : 2.2.
     * **Project URL:** [http://hamcrest.org/JavaHamcrest/](http://hamcrest.org/JavaHamcrest/)
     * **License:** [BSD License 3](http://opensource.org/licenses/BSD-3-Clause)

1.  **Group** : org.jacoco. **Name** : org.jacoco.agent. **Version** : 0.8.8.
     * **License:** [Eclipse Public License 2.0](https://www.eclipse.org/legal/epl-2.0/)

1.  **Group** : org.jacoco. **Name** : org.jacoco.ant. **Version** : 0.8.8.
     * **License:** [Eclipse Public License 2.0](https://www.eclipse.org/legal/epl-2.0/)

1.  **Group** : org.jacoco. **Name** : org.jacoco.core. **Version** : 0.8.8.
     * **License:** [Eclipse Public License 2.0](https://www.eclipse.org/legal/epl-2.0/)

1.  **Group** : org.jacoco. **Name** : org.jacoco.report. **Version** : 0.8.8.
     * **License:** [Eclipse Public License 2.0](https://www.eclipse.org/legal/epl-2.0/)

1.  **Group** : org.javassist. **Name** : javassist. **Version** : 3.28.0-GA.
     * **Project URL:** [http://www.javassist.org/](http://www.javassist.org/)
     * **License:** [Apache License 2.0](http://www.apache.org/licenses/)
     * **License:** [LGPL 2.1](http://www.gnu.org/licenses/lgpl-2.1.html)
     * **License:** [MPL 1.1](http://www.mozilla.org/MPL/MPL-1.1.html)

1.  **Group** : org.jboss.forge.roaster. **Name** : roaster-api. **Version** : 2.28.0.Final.
     * **License:** [Eclipse Public License version 1.0](http://www.eclipse.org/legal/epl-v10.html)
     * **License:** [Public Domain](http://repository.jboss.org/licenses/cc0-1.0.txt)

1.  **Group** : org.jboss.forge.roaster. **Name** : roaster-jdt. **Version** : 2.28.0.Final.
     * **License:** [Eclipse Public License version 1.0](http://www.eclipse.org/legal/epl-v10.html)
     * **License:** [Public Domain](http://repository.jboss.org/licenses/cc0-1.0.txt)

1.  **Group** : org.jetbrains. **Name** : annotations. **Version** : 23.0.0.
     * **Project URL:** [https://github.com/JetBrains/java-annotations](https://github.com/JetBrains/java-annotations)
     * **License:** [The Apache Software License, Version 2.0](https://www.apache.org/licenses/LICENSE-2.0.txt)

1.  **Group** : org.jetbrains. **Name** : markdown. **Version** : 0.3.1.**No license information found**
1.  **Group** : org.jetbrains. **Name** : markdown-jvm. **Version** : 0.3.1.
     * **Project URL:** [https://github.com/JetBrains/markdown](https://github.com/JetBrains/markdown)
     * **License:** [The Apache Software License, Version 2.0](http://www.apache.org/licenses/LICENSE-2.0.txt)

1.  **Group** : org.jetbrains.dokka. **Name** : dokka-analysis. **Version** : 1.8.10.
     * **Project URL:** [https://github.com/Kotlin/dokka](https://github.com/Kotlin/dokka)
     * **License:** [The Apache Software License, Version 2.0](http://www.apache.org/licenses/LICENSE-2.0.txt)

1.  **Group** : org.jetbrains.dokka. **Name** : dokka-base. **Version** : 1.8.10.
     * **Project URL:** [https://github.com/Kotlin/dokka](https://github.com/Kotlin/dokka)
     * **License:** [The Apache Software License, Version 2.0](http://www.apache.org/licenses/LICENSE-2.0.txt)

1.  **Group** : org.jetbrains.dokka. **Name** : dokka-core. **Version** : 1.8.10.
     * **Project URL:** [https://github.com/Kotlin/dokka](https://github.com/Kotlin/dokka)
     * **License:** [The Apache Software License, Version 2.0](http://www.apache.org/licenses/LICENSE-2.0.txt)

1.  **Group** : org.jetbrains.dokka. **Name** : javadoc-plugin. **Version** : 1.8.10.
     * **Project URL:** [https://github.com/Kotlin/dokka](https://github.com/Kotlin/dokka)
     * **License:** [The Apache Software License, Version 2.0](http://www.apache.org/licenses/LICENSE-2.0.txt)

1.  **Group** : org.jetbrains.dokka. **Name** : kotlin-analysis-compiler. **Version** : 1.8.10.
     * **Project URL:** [https://github.com/Kotlin/dokka](https://github.com/Kotlin/dokka)
     * **License:** [The Apache Software License, Version 2.0](http://www.apache.org/licenses/LICENSE-2.0.txt)

1.  **Group** : org.jetbrains.dokka. **Name** : kotlin-analysis-intellij. **Version** : 1.8.10.
     * **Project URL:** [https://github.com/Kotlin/dokka](https://github.com/Kotlin/dokka)
     * **License:** [The Apache Software License, Version 2.0](http://www.apache.org/licenses/LICENSE-2.0.txt)

1.  **Group** : org.jetbrains.dokka. **Name** : kotlin-as-java-plugin. **Version** : 1.8.10.
     * **Project URL:** [https://github.com/Kotlin/dokka](https://github.com/Kotlin/dokka)
     * **License:** [The Apache Software License, Version 2.0](http://www.apache.org/licenses/LICENSE-2.0.txt)

1.  **Group** : org.jetbrains.intellij.deps. **Name** : trove4j. **Version** : 1.0.20200330.
     * **Project URL:** [https://github.com/JetBrains/intellij-deps-trove4j](https://github.com/JetBrains/intellij-deps-trove4j)
     * **License:** [GNU LESSER GENERAL PUBLIC LICENSE 2.1](https://www.gnu.org/licenses/old-licenses/lgpl-2.1.en.html)

1.  **Group** : org.jetbrains.kotlin. **Name** : kotlin-compiler-embeddable. **Version** : 1.8.21.
     * **Project URL:** [https://kotlinlang.org/](https://kotlinlang.org/)
     * **License:** [The Apache License, Version 2.0](http://www.apache.org/licenses/LICENSE-2.0.txt)

1.  **Group** : org.jetbrains.kotlin. **Name** : kotlin-compiler-embeddable. **Version** : 1.8.22.
     * **Project URL:** [https://kotlinlang.org/](https://kotlinlang.org/)
     * **License:** [The Apache License, Version 2.0](http://www.apache.org/licenses/LICENSE-2.0.txt)

1.  **Group** : org.jetbrains.kotlin. **Name** : kotlin-daemon-embeddable. **Version** : 1.8.21.
     * **Project URL:** [https://kotlinlang.org/](https://kotlinlang.org/)
     * **License:** [The Apache License, Version 2.0](http://www.apache.org/licenses/LICENSE-2.0.txt)

1.  **Group** : org.jetbrains.kotlin. **Name** : kotlin-daemon-embeddable. **Version** : 1.8.22.
     * **Project URL:** [https://kotlinlang.org/](https://kotlinlang.org/)
     * **License:** [The Apache License, Version 2.0](http://www.apache.org/licenses/LICENSE-2.0.txt)

1.  **Group** : org.jetbrains.kotlin. **Name** : kotlin-klib-commonizer-embeddable. **Version** : 1.8.22.
     * **Project URL:** [https://kotlinlang.org/](https://kotlinlang.org/)
     * **License:** [The Apache License, Version 2.0](http://www.apache.org/licenses/LICENSE-2.0.txt)

1.  **Group** : org.jetbrains.kotlin. **Name** : kotlin-reflect. **Version** : 1.9.0.
     * **Project URL:** [https://kotlinlang.org/](https://kotlinlang.org/)
     * **License:** [The Apache License, Version 2.0](http://www.apache.org/licenses/LICENSE-2.0.txt)

1.  **Group** : org.jetbrains.kotlin. **Name** : kotlin-script-runtime. **Version** : 1.8.21.
     * **Project URL:** [https://kotlinlang.org/](https://kotlinlang.org/)
     * **License:** [The Apache License, Version 2.0](http://www.apache.org/licenses/LICENSE-2.0.txt)

1.  **Group** : org.jetbrains.kotlin. **Name** : kotlin-script-runtime. **Version** : 1.8.22.
     * **Project URL:** [https://kotlinlang.org/](https://kotlinlang.org/)
     * **License:** [The Apache License, Version 2.0](http://www.apache.org/licenses/LICENSE-2.0.txt)

1.  **Group** : org.jetbrains.kotlin. **Name** : kotlin-scripting-common. **Version** : 1.8.22.
     * **Project URL:** [https://kotlinlang.org/](https://kotlinlang.org/)
     * **License:** [The Apache License, Version 2.0](http://www.apache.org/licenses/LICENSE-2.0.txt)

1.  **Group** : org.jetbrains.kotlin. **Name** : kotlin-scripting-compiler-embeddable. **Version** : 1.8.22.
     * **Project URL:** [https://kotlinlang.org/](https://kotlinlang.org/)
     * **License:** [The Apache License, Version 2.0](http://www.apache.org/licenses/LICENSE-2.0.txt)

1.  **Group** : org.jetbrains.kotlin. **Name** : kotlin-scripting-compiler-impl-embeddable. **Version** : 1.8.22.
     * **Project URL:** [https://kotlinlang.org/](https://kotlinlang.org/)
     * **License:** [The Apache License, Version 2.0](http://www.apache.org/licenses/LICENSE-2.0.txt)

1.  **Group** : org.jetbrains.kotlin. **Name** : kotlin-scripting-jvm. **Version** : 1.8.22.
     * **Project URL:** [https://kotlinlang.org/](https://kotlinlang.org/)
     * **License:** [The Apache License, Version 2.0](http://www.apache.org/licenses/LICENSE-2.0.txt)

1.  **Group** : org.jetbrains.kotlin. **Name** : kotlin-stdlib. **Version** : 1.9.0.
     * **Project URL:** [https://kotlinlang.org/](https://kotlinlang.org/)
     * **License:** [The Apache License, Version 2.0](http://www.apache.org/licenses/LICENSE-2.0.txt)

1.  **Group** : org.jetbrains.kotlin. **Name** : kotlin-stdlib-common. **Version** : 1.9.0.
     * **Project URL:** [https://kotlinlang.org/](https://kotlinlang.org/)
     * **License:** [The Apache License, Version 2.0](http://www.apache.org/licenses/LICENSE-2.0.txt)

1.  **Group** : org.jetbrains.kotlin. **Name** : kotlin-stdlib-jdk7. **Version** : 1.9.0.
     * **Project URL:** [https://kotlinlang.org/](https://kotlinlang.org/)
     * **License:** [The Apache License, Version 2.0](http://www.apache.org/licenses/LICENSE-2.0.txt)

1.  **Group** : org.jetbrains.kotlin. **Name** : kotlin-stdlib-jdk8. **Version** : 1.9.0.
     * **Project URL:** [https://kotlinlang.org/](https://kotlinlang.org/)
     * **License:** [The Apache License, Version 2.0](http://www.apache.org/licenses/LICENSE-2.0.txt)

1.  **Group** : org.jetbrains.kotlinx. **Name** : atomicfu. **Version** : 0.20.2.
     * **Project URL:** [https://github.com/Kotlin/kotlinx.atomicfu](https://github.com/Kotlin/kotlinx.atomicfu)
     * **License:** [The Apache Software License, Version 2.0](https://www.apache.org/licenses/LICENSE-2.0.txt)

1.  **Group** : org.jetbrains.kotlinx. **Name** : kotlinx-coroutines-bom. **Version** : 1.6.3.**No license information found**
1.  **Group** : org.jetbrains.kotlinx. **Name** : kotlinx-coroutines-bom. **Version** : 1.7.0.**No license information found**
1.  **Group** : org.jetbrains.kotlinx. **Name** : kotlinx-coroutines-core. **Version** : 1.6.3.**No license information found**
1.  **Group** : org.jetbrains.kotlinx. **Name** : kotlinx-coroutines-core. **Version** : 1.7.0.**No license information found**
1.  **Group** : org.jetbrains.kotlinx. **Name** : kotlinx-coroutines-core-jvm. **Version** : 1.6.3.
     * **Project URL:** [https://github.com/Kotlin/kotlinx.coroutines](https://github.com/Kotlin/kotlinx.coroutines)
     * **License:** [The Apache Software License, Version 2.0](https://www.apache.org/licenses/LICENSE-2.0.txt)

1.  **Group** : org.jetbrains.kotlinx. **Name** : kotlinx-coroutines-core-jvm. **Version** : 1.7.0.
     * **Project URL:** [https://github.com/Kotlin/kotlinx.coroutines](https://github.com/Kotlin/kotlinx.coroutines)
     * **License:** [The Apache Software License, Version 2.0](https://www.apache.org/licenses/LICENSE-2.0.txt)

1.  **Group** : org.jetbrains.kotlinx. **Name** : kotlinx-coroutines-jdk8. **Version** : 1.7.0.
     * **Project URL:** [https://github.com/Kotlin/kotlinx.coroutines](https://github.com/Kotlin/kotlinx.coroutines)
     * **License:** [The Apache Software License, Version 2.0](https://www.apache.org/licenses/LICENSE-2.0.txt)

1.  **Group** : org.jetbrains.kotlinx. **Name** : kotlinx-html-jvm. **Version** : 0.7.5.
     * **Project URL:** [https://github.com/Kotlin/kotlinx.html](https://github.com/Kotlin/kotlinx.html)
     * **License:** [The Apache License, Version 2.0](https://www.apache.org/licenses/LICENSE-2.0.txt)

1.  **Group** : org.jetbrains.kotlinx. **Name** : kotlinx-html-jvm. **Version** : 0.8.1.
     * **Project URL:** [https://github.com/Kotlin/kotlinx.html](https://github.com/Kotlin/kotlinx.html)
     * **License:** [The Apache License, Version 2.0](https://www.apache.org/licenses/LICENSE-2.0.txt)

1.  **Group** : org.jetbrains.kotlinx. **Name** : kotlinx-serialization-core. **Version** : 1.4.1.**No license information found**
1.  **Group** : org.jetbrains.kotlinx. **Name** : kotlinx-serialization-core-jvm. **Version** : 1.4.1.
     * **Project URL:** [https://github.com/Kotlin/kotlinx.serialization](https://github.com/Kotlin/kotlinx.serialization)
     * **License:** [The Apache Software License, Version 2.0](https://www.apache.org/licenses/LICENSE-2.0.txt)

1.  **Group** : org.jetbrains.kotlinx. **Name** : kotlinx-serialization-json. **Version** : 1.4.1.**No license information found**
1.  **Group** : org.jetbrains.kotlinx. **Name** : kotlinx-serialization-json-jvm. **Version** : 1.4.1.
     * **Project URL:** [https://github.com/Kotlin/kotlinx.serialization](https://github.com/Kotlin/kotlinx.serialization)
     * **License:** [The Apache Software License, Version 2.0](https://www.apache.org/licenses/LICENSE-2.0.txt)

1.  **Group** : org.jsoup. **Name** : jsoup. **Version** : 1.15.3.
     * **Project URL:** [https://jsoup.org/](https://jsoup.org/)
     * **License:** [The MIT License](https://jsoup.org/license)

1.  **Group** : org.junit. **Name** : junit-bom. **Version** : 5.10.0.**No license information found**
1.  **Group** : org.junit.jupiter. **Name** : junit-jupiter-api. **Version** : 5.10.0.
     * **Project URL:** [https://junit.org/junit5/](https://junit.org/junit5/)
     * **License:** [Eclipse Public License v2.0](https://www.eclipse.org/legal/epl-v20.html)

1.  **Group** : org.junit.jupiter. **Name** : junit-jupiter-engine. **Version** : 5.10.0.
     * **Project URL:** [https://junit.org/junit5/](https://junit.org/junit5/)
     * **License:** [Eclipse Public License v2.0](https://www.eclipse.org/legal/epl-v20.html)

1.  **Group** : org.junit.jupiter. **Name** : junit-jupiter-params. **Version** : 5.10.0.
     * **Project URL:** [https://junit.org/junit5/](https://junit.org/junit5/)
     * **License:** [Eclipse Public License v2.0](https://www.eclipse.org/legal/epl-v20.html)

1.  **Group** : org.junit.platform. **Name** : junit-platform-commons. **Version** : 1.10.0.
     * **Project URL:** [https://junit.org/junit5/](https://junit.org/junit5/)
     * **License:** [Eclipse Public License v2.0](https://www.eclipse.org/legal/epl-v20.html)

1.  **Group** : org.junit.platform. **Name** : junit-platform-engine. **Version** : 1.10.0.
     * **Project URL:** [https://junit.org/junit5/](https://junit.org/junit5/)
     * **License:** [Eclipse Public License v2.0](https://www.eclipse.org/legal/epl-v20.html)

1.  **Group** : org.opentest4j. **Name** : opentest4j. **Version** : 1.3.0.
     * **Project URL:** [https://github.com/ota4j-team/opentest4j](https://github.com/ota4j-team/opentest4j)
     * **License:** [The Apache License, Version 2.0](https://www.apache.org/licenses/LICENSE-2.0.txt)

1.  **Group** : org.ow2.asm. **Name** : asm. **Version** : 9.2.
     * **Project URL:** [http://asm.ow2.io/](http://asm.ow2.io/)
     * **License:** [BSD-3-Clause](https://asm.ow2.io/license.html)
     * **License:** [The Apache Software License, Version 2.0](http://www.apache.org/licenses/LICENSE-2.0.txt)

1.  **Group** : org.ow2.asm. **Name** : asm-analysis. **Version** : 9.2.
     * **Project URL:** [http://asm.ow2.io/](http://asm.ow2.io/)
     * **License:** [BSD-3-Clause](https://asm.ow2.io/license.html)
     * **License:** [The Apache Software License, Version 2.0](http://www.apache.org/licenses/LICENSE-2.0.txt)

1.  **Group** : org.ow2.asm. **Name** : asm-commons. **Version** : 9.2.
     * **Project URL:** [http://asm.ow2.io/](http://asm.ow2.io/)
     * **License:** [BSD-3-Clause](https://asm.ow2.io/license.html)
     * **License:** [The Apache Software License, Version 2.0](http://www.apache.org/licenses/LICENSE-2.0.txt)

1.  **Group** : org.ow2.asm. **Name** : asm-tree. **Version** : 9.2.
     * **Project URL:** [http://asm.ow2.io/](http://asm.ow2.io/)
     * **License:** [BSD-3-Clause](https://asm.ow2.io/license.html)
     * **License:** [The Apache Software License, Version 2.0](http://www.apache.org/licenses/LICENSE-2.0.txt)

1.  **Group** : org.pcollections. **Name** : pcollections. **Version** : 3.1.4.
     * **Project URL:** [https://github.com/hrldcpr/pcollections](https://github.com/hrldcpr/pcollections)
     * **License:** [The MIT License](https://opensource.org/licenses/mit-license.php)

1.  **Group** : org.reflections. **Name** : reflections. **Version** : 0.10.2.
     * **Project URL:** [http://github.com/ronmamo/reflections](http://github.com/ronmamo/reflections)
     * **License:** [The Apache Software License, Version 2.0](http://www.apache.org/licenses/LICENSE-2.0.txt)
     * **License:** [WTFPL](http://www.wtfpl.net/)

1.  **Group** : org.snakeyaml. **Name** : snakeyaml-engine. **Version** : 2.6.
     * **Project URL:** [https://bitbucket.org/snakeyaml/snakeyaml-engine](https://bitbucket.org/snakeyaml/snakeyaml-engine)
     * **License:** [Apache License, Version 2.0](http://www.apache.org/licenses/LICENSE-2.0.txt)

1.  **Group** : org.xmlresolver. **Name** : xmlresolver. **Version** : 4.4.3.
     * **Project URL:** [https://github.com/xmlresolver/xmlresolver](https://github.com/xmlresolver/xmlresolver)
     * **License:** [Apache License version 2.0](https://www.apache.org/licenses/LICENSE-2.0)


The dependencies distributed under several licenses, are used according their commercial-use-friendly license.

<<<<<<< HEAD
This report was generated on **Sun Jul 30 21:37:04 WEST 2023** using [Gradle-License-Report plugin](https://github.com/jk1/Gradle-License-Report) by Evgeny Naumenko, licensed under [Apache 2.0 License](https://github.com/jk1/Gradle-License-Report/blob/master/LICENSE).




# Dependencies of `io.spine:spine-core:2.0.0-SNAPSHOT.152`
=======
This report was generated on **Mon Jul 31 17:24:11 WEST 2023** using [Gradle-License-Report plugin](https://github.com/jk1/Gradle-License-Report) by Evgeny Naumenko, licensed under [Apache 2.0 License](https://github.com/jk1/Gradle-License-Report/blob/master/LICENSE).




# Dependencies of `io.spine:spine-core:2.0.0-SNAPSHOT.153`
>>>>>>> 281cd6dd

## Runtime
1.  **Group** : com.google.code.findbugs. **Name** : jsr305. **Version** : 3.0.2.
     * **Project URL:** [http://findbugs.sourceforge.net/](http://findbugs.sourceforge.net/)
     * **License:** [The Apache Software License, Version 2.0](http://www.apache.org/licenses/LICENSE-2.0.txt)

1.  **Group** : com.google.code.gson. **Name** : gson. **Version** : 2.9.0.
     * **Project URL:** [https://github.com/google/gson/gson](https://github.com/google/gson/gson)
     * **License:** [Apache-2.0](https://www.apache.org/licenses/LICENSE-2.0.txt)

1.  **Group** : com.google.errorprone. **Name** : error_prone_annotations. **Version** : 2.20.0.
     * **Project URL:** [https://errorprone.info/error_prone_annotations](https://errorprone.info/error_prone_annotations)
     * **License:** [Apache 2.0](http://www.apache.org/licenses/LICENSE-2.0.txt)

1.  **Group** : com.google.errorprone. **Name** : error_prone_type_annotations. **Version** : 2.20.0.
     * **Project URL:** [https://errorprone.info/error_prone_type_annotations](https://errorprone.info/error_prone_type_annotations)
     * **License:** [Apache 2.0](http://www.apache.org/licenses/LICENSE-2.0.txt)

1.  **Group** : com.google.flogger. **Name** : flogger. **Version** : 0.7.4.
     * **Project URL:** [https://github.com/google/flogger](https://github.com/google/flogger)
     * **License:** [Apache 2.0](https://www.apache.org/licenses/LICENSE-2.0.txt)

1.  **Group** : com.google.flogger. **Name** : flogger-system-backend. **Version** : 0.7.4.
     * **Project URL:** [https://github.com/google/flogger](https://github.com/google/flogger)
     * **License:** [Apache 2.0](https://www.apache.org/licenses/LICENSE-2.0.txt)

1.  **Group** : com.google.guava. **Name** : failureaccess. **Version** : 1.0.1.
     * **Project URL:** [https://github.com/google/guava/](https://github.com/google/guava/)
     * **License:** [The Apache Software License, Version 2.0](http://www.apache.org/licenses/LICENSE-2.0.txt)

1.  **Group** : com.google.guava. **Name** : guava. **Version** : 32.1.1-jre.
     * **Project URL:** [https://github.com/google/guava](https://github.com/google/guava)
     * **License:** [Apache License, Version 2.0](http://www.apache.org/licenses/LICENSE-2.0.txt)

1.  **Group** : com.google.guava. **Name** : guava-parent. **Version** : 32.1.1-jre.**No license information found**
1.  **Group** : com.google.j2objc. **Name** : j2objc-annotations. **Version** : 1.3.
     * **Project URL:** [https://github.com/google/j2objc/](https://github.com/google/j2objc/)
     * **License:** [The Apache Software License, Version 2.0](http://www.apache.org/licenses/LICENSE-2.0.txt)

1.  **Group** : com.google.protobuf. **Name** : protobuf-java. **Version** : 3.23.4.
     * **Project URL:** [https://developers.google.com/protocol-buffers/](https://developers.google.com/protocol-buffers/)
     * **License:** [BSD-3-Clause](https://opensource.org/licenses/BSD-3-Clause)

1.  **Group** : com.google.protobuf. **Name** : protobuf-java-util. **Version** : 3.23.4.
     * **Project URL:** [https://developers.google.com/protocol-buffers/](https://developers.google.com/protocol-buffers/)
     * **License:** [BSD-3-Clause](https://opensource.org/licenses/BSD-3-Clause)

1.  **Group** : com.google.protobuf. **Name** : protobuf-kotlin. **Version** : 3.23.4.
     * **License:** [BSD-3-Clause](https://opensource.org/licenses/BSD-3-Clause)

1.  **Group** : io.spine.validation. **Name** : spine-validation-java-runtime. **Version** : 2.0.0-SNAPSHOT.99.**No license information found**
1.  **Group** : org.checkerframework. **Name** : checker-compat-qual. **Version** : 2.5.3.
     * **Project URL:** [https://checkerframework.org](https://checkerframework.org)
     * **License:** [GNU General Public License, version 2 (GPL2), with the classpath exception](http://www.gnu.org/software/classpath/license.html)
     * **License:** [The MIT License](http://opensource.org/licenses/MIT)

1.  **Group** : org.checkerframework. **Name** : checker-qual. **Version** : 3.36.0.
     * **Project URL:** [https://checkerframework.org/](https://checkerframework.org/)
     * **License:** [The MIT License](http://opensource.org/licenses/MIT)

1.  **Group** : org.jetbrains. **Name** : annotations. **Version** : 23.0.0.
     * **Project URL:** [https://github.com/JetBrains/java-annotations](https://github.com/JetBrains/java-annotations)
     * **License:** [The Apache Software License, Version 2.0](https://www.apache.org/licenses/LICENSE-2.0.txt)

1.  **Group** : org.jetbrains.kotlin. **Name** : kotlin-reflect. **Version** : 1.9.0.
     * **Project URL:** [https://kotlinlang.org/](https://kotlinlang.org/)
     * **License:** [The Apache License, Version 2.0](http://www.apache.org/licenses/LICENSE-2.0.txt)

1.  **Group** : org.jetbrains.kotlin. **Name** : kotlin-stdlib. **Version** : 1.9.0.
     * **Project URL:** [https://kotlinlang.org/](https://kotlinlang.org/)
     * **License:** [The Apache License, Version 2.0](http://www.apache.org/licenses/LICENSE-2.0.txt)

1.  **Group** : org.jetbrains.kotlin. **Name** : kotlin-stdlib-common. **Version** : 1.9.0.
     * **Project URL:** [https://kotlinlang.org/](https://kotlinlang.org/)
     * **License:** [The Apache License, Version 2.0](http://www.apache.org/licenses/LICENSE-2.0.txt)

1.  **Group** : org.jetbrains.kotlin. **Name** : kotlin-stdlib-jdk7. **Version** : 1.9.0.
     * **Project URL:** [https://kotlinlang.org/](https://kotlinlang.org/)
     * **License:** [The Apache License, Version 2.0](http://www.apache.org/licenses/LICENSE-2.0.txt)

1.  **Group** : org.jetbrains.kotlin. **Name** : kotlin-stdlib-jdk8. **Version** : 1.9.0.
     * **Project URL:** [https://kotlinlang.org/](https://kotlinlang.org/)
     * **License:** [The Apache License, Version 2.0](http://www.apache.org/licenses/LICENSE-2.0.txt)

1.  **Group** : org.ow2.asm. **Name** : asm. **Version** : 9.2.
     * **Project URL:** [http://asm.ow2.io/](http://asm.ow2.io/)
     * **License:** [BSD-3-Clause](https://asm.ow2.io/license.html)
     * **License:** [The Apache Software License, Version 2.0](http://www.apache.org/licenses/LICENSE-2.0.txt)

## Compile, tests, and tooling
1.  **Group** : aopalliance. **Name** : aopalliance. **Version** : 1.0.
     * **Project URL:** [http://aopalliance.sourceforge.net](http://aopalliance.sourceforge.net)
     * **License:** Public Domain

1.  **Group** : com.beust. **Name** : jcommander. **Version** : 1.48.
     * **Project URL:** [http://beust.com/jcommander](http://beust.com/jcommander)
     * **License:** [The Apache Software License, Version 2.0](http://www.apache.org/licenses/LICENSE-2.0.txt)

1.  **Group** : com.beust. **Name** : jcommander. **Version** : 1.82.
     * **Project URL:** [https://jcommander.org](https://jcommander.org)
     * **License:** [Apache License, Version 2.0](https://www.apache.org/licenses/LICENSE-2.0.txt)

1.  **Group** : com.fasterxml.jackson. **Name** : jackson-bom. **Version** : 2.15.2.**No license information found**
1.  **Group** : com.fasterxml.jackson.core. **Name** : jackson-annotations. **Version** : 2.15.2.
     * **Project URL:** [https://github.com/FasterXML/jackson](https://github.com/FasterXML/jackson)
     * **License:** [The Apache Software License, Version 2.0](https://www.apache.org/licenses/LICENSE-2.0.txt)

1.  **Group** : com.fasterxml.jackson.core. **Name** : jackson-core. **Version** : 2.15.2.
     * **Project URL:** [https://github.com/FasterXML/jackson-core](https://github.com/FasterXML/jackson-core)
     * **License:** [Apache License, Version 2.0](http://www.apache.org/licenses/LICENSE-2.0.txt)
     * **License:** [The Apache Software License, Version 2.0](https://www.apache.org/licenses/LICENSE-2.0.txt)

1.  **Group** : com.fasterxml.jackson.core. **Name** : jackson-databind. **Version** : 2.15.2.
     * **Project URL:** [https://github.com/FasterXML/jackson](https://github.com/FasterXML/jackson)
     * **License:** [Apache License, Version 2.0](http://www.apache.org/licenses/LICENSE-2.0.txt)
     * **License:** [The Apache Software License, Version 2.0](https://www.apache.org/licenses/LICENSE-2.0.txt)

1.  **Group** : com.fasterxml.jackson.dataformat. **Name** : jackson-dataformat-xml. **Version** : 2.15.2.
     * **Project URL:** [https://github.com/FasterXML/jackson-dataformat-xml](https://github.com/FasterXML/jackson-dataformat-xml)
     * **License:** [Apache License, Version 2.0](http://www.apache.org/licenses/LICENSE-2.0.txt)
     * **License:** [The Apache Software License, Version 2.0](http://www.apache.org/licenses/LICENSE-2.0.txt)

1.  **Group** : com.fasterxml.jackson.module. **Name** : jackson-module-kotlin. **Version** : 2.15.2.
     * **Project URL:** [https://github.com/FasterXML/jackson-module-kotlin](https://github.com/FasterXML/jackson-module-kotlin)
     * **License:** [Apache License, Version 2.0](http://www.apache.org/licenses/LICENSE-2.0.txt)
     * **License:** [The Apache Software License, Version 2.0](https://www.apache.org/licenses/LICENSE-2.0.txt)

1.  **Group** : com.fasterxml.woodstox. **Name** : woodstox-core. **Version** : 6.5.1.
     * **Project URL:** [https://github.com/FasterXML/woodstox](https://github.com/FasterXML/woodstox)
     * **License:** [The Apache License, Version 2.0](http://www.apache.org/licenses/LICENSE-2.0.txt)
     * **License:** [The Apache Software License, Version 2.0](http://www.apache.org/licenses/LICENSE-2.0.txt)

1.  **Group** : com.github.ben-manes.caffeine. **Name** : caffeine. **Version** : 3.0.5.
     * **Project URL:** [https://github.com/ben-manes/caffeine](https://github.com/ben-manes/caffeine)
     * **License:** [Apache License, Version 2.0](https://www.apache.org/licenses/LICENSE-2.0.txt)

1.  **Group** : com.github.kevinstern. **Name** : software-and-algorithms. **Version** : 1.0.
     * **Project URL:** [https://www.github.com/KevinStern/software-and-algorithms](https://www.github.com/KevinStern/software-and-algorithms)
     * **License:** [MIT License](http://www.opensource.org/licenses/mit-license.php)

1.  **Group** : com.google.android. **Name** : annotations. **Version** : 4.1.1.4.
     * **Project URL:** [http://source.android.com/](http://source.android.com/)
     * **License:** [Apache 2.0](http://www.apache.org/licenses/LICENSE-2.0)

1.  **Group** : com.google.api.grpc. **Name** : proto-google-common-protos. **Version** : 2.17.0.
     * **Project URL:** [https://github.com/googleapis/gapic-generator-java](https://github.com/googleapis/gapic-generator-java)
     * **License:** [Apache-2.0](https://www.apache.org/licenses/LICENSE-2.0.txt)

1.  **Group** : com.google.auto. **Name** : auto-common. **Version** : 1.2.2.
     * **Project URL:** [https://github.com/google/auto/tree/main/common](https://github.com/google/auto/tree/main/common)
     * **License:** [Apache 2.0](http://www.apache.org/licenses/LICENSE-2.0.txt)

1.  **Group** : com.google.auto.service. **Name** : auto-service-annotations. **Version** : 1.1.1.
     * **Project URL:** [https://github.com/google/auto/tree/main/service](https://github.com/google/auto/tree/main/service)
     * **License:** [Apache 2.0](http://www.apache.org/licenses/LICENSE-2.0.txt)

1.  **Group** : com.google.auto.value. **Name** : auto-value-annotations. **Version** : 1.10.2.
     * **Project URL:** [https://github.com/google/auto/tree/main/value](https://github.com/google/auto/tree/main/value)
     * **License:** [Apache 2.0](http://www.apache.org/licenses/LICENSE-2.0.txt)

1.  **Group** : com.google.code.findbugs. **Name** : jsr305. **Version** : 3.0.2.
     * **Project URL:** [http://findbugs.sourceforge.net/](http://findbugs.sourceforge.net/)
     * **License:** [The Apache Software License, Version 2.0](http://www.apache.org/licenses/LICENSE-2.0.txt)

1.  **Group** : com.google.code.gson. **Name** : gson. **Version** : 2.9.0.
     * **Project URL:** [https://github.com/google/gson/gson](https://github.com/google/gson/gson)
     * **License:** [Apache-2.0](https://www.apache.org/licenses/LICENSE-2.0.txt)

1.  **Group** : com.google.errorprone. **Name** : error_prone_annotation. **Version** : 2.20.0.
     * **Project URL:** [https://errorprone.info/error_prone_annotation](https://errorprone.info/error_prone_annotation)
     * **License:** [Apache 2.0](http://www.apache.org/licenses/LICENSE-2.0.txt)

1.  **Group** : com.google.errorprone. **Name** : error_prone_annotations. **Version** : 2.20.0.
     * **Project URL:** [https://errorprone.info/error_prone_annotations](https://errorprone.info/error_prone_annotations)
     * **License:** [Apache 2.0](http://www.apache.org/licenses/LICENSE-2.0.txt)

1.  **Group** : com.google.errorprone. **Name** : error_prone_check_api. **Version** : 2.20.0.
     * **Project URL:** [https://errorprone.info/error_prone_check_api](https://errorprone.info/error_prone_check_api)
     * **License:** [Apache 2.0](http://www.apache.org/licenses/LICENSE-2.0.txt)

1.  **Group** : com.google.errorprone. **Name** : error_prone_core. **Version** : 2.20.0.
     * **Project URL:** [https://errorprone.info/error_prone_core](https://errorprone.info/error_prone_core)
     * **License:** [Apache 2.0](http://www.apache.org/licenses/LICENSE-2.0.txt)

1.  **Group** : com.google.errorprone. **Name** : error_prone_type_annotations. **Version** : 2.20.0.
     * **Project URL:** [https://errorprone.info/error_prone_type_annotations](https://errorprone.info/error_prone_type_annotations)
     * **License:** [Apache 2.0](http://www.apache.org/licenses/LICENSE-2.0.txt)

1.  **Group** : com.google.errorprone. **Name** : javac. **Version** : 9+181-r4173-1.
     * **Project URL:** [https://github.com/google/error-prone-javac](https://github.com/google/error-prone-javac)
     * **License:** [GNU General Public License, version 2, with the Classpath Exception](http://openjdk.java.net/legal/gplv2+ce.html)

1.  **Group** : com.google.flogger. **Name** : flogger. **Version** : 0.7.4.
     * **Project URL:** [https://github.com/google/flogger](https://github.com/google/flogger)
     * **License:** [Apache 2.0](https://www.apache.org/licenses/LICENSE-2.0.txt)

1.  **Group** : com.google.flogger. **Name** : flogger-system-backend. **Version** : 0.7.4.
     * **Project URL:** [https://github.com/google/flogger](https://github.com/google/flogger)
     * **License:** [Apache 2.0](https://www.apache.org/licenses/LICENSE-2.0.txt)

1.  **Group** : com.google.guava. **Name** : failureaccess. **Version** : 1.0.1.
     * **Project URL:** [https://github.com/google/guava/](https://github.com/google/guava/)
     * **License:** [The Apache Software License, Version 2.0](http://www.apache.org/licenses/LICENSE-2.0.txt)

1.  **Group** : com.google.guava. **Name** : guava. **Version** : 32.1.1-jre.
     * **Project URL:** [https://github.com/google/guava](https://github.com/google/guava)
     * **License:** [Apache License, Version 2.0](http://www.apache.org/licenses/LICENSE-2.0.txt)

1.  **Group** : com.google.guava. **Name** : guava-parent. **Version** : 32.1.1-jre.**No license information found**
1.  **Group** : com.google.guava. **Name** : guava-testlib. **Version** : 32.1.1-jre.
     * **License:** [Apache License, Version 2.0](http://www.apache.org/licenses/LICENSE-2.0.txt)

1.  **Group** : com.google.inject. **Name** : guice. **Version** : 5.1.0.
     * **Project URL:** [https://github.com/google/guice](https://github.com/google/guice)
     * **License:** [The Apache Software License, Version 2.0](http://www.apache.org/licenses/LICENSE-2.0.txt)

1.  **Group** : com.google.j2objc. **Name** : j2objc-annotations. **Version** : 1.3.
     * **Project URL:** [https://github.com/google/j2objc/](https://github.com/google/j2objc/)
     * **License:** [The Apache Software License, Version 2.0](http://www.apache.org/licenses/LICENSE-2.0.txt)

1.  **Group** : com.google.protobuf. **Name** : protobuf-java. **Version** : 3.23.4.
     * **Project URL:** [https://developers.google.com/protocol-buffers/](https://developers.google.com/protocol-buffers/)
     * **License:** [BSD-3-Clause](https://opensource.org/licenses/BSD-3-Clause)

1.  **Group** : com.google.protobuf. **Name** : protobuf-java-util. **Version** : 3.23.4.
     * **Project URL:** [https://developers.google.com/protocol-buffers/](https://developers.google.com/protocol-buffers/)
     * **License:** [BSD-3-Clause](https://opensource.org/licenses/BSD-3-Clause)

1.  **Group** : com.google.protobuf. **Name** : protobuf-kotlin. **Version** : 3.23.4.
     * **License:** [BSD-3-Clause](https://opensource.org/licenses/BSD-3-Clause)

1.  **Group** : com.google.protobuf. **Name** : protoc. **Version** : 3.23.4.
     * **Project URL:** [https://developers.google.com/protocol-buffers/](https://developers.google.com/protocol-buffers/)
     * **License:** [BSD-3-Clause](https://opensource.org/licenses/BSD-3-Clause)
     * **License:** [The Apache Software License, Version 2.0](http://www.apache.org/licenses/LICENSE-2.0.txt)

1.  **Group** : com.google.truth. **Name** : truth. **Version** : 1.1.5.
     * **License:** [The Apache Software License, Version 2.0](http://www.apache.org/licenses/LICENSE-2.0.txt)

1.  **Group** : com.google.truth.extensions. **Name** : truth-java8-extension. **Version** : 1.1.5.
     * **License:** [The Apache Software License, Version 2.0](http://www.apache.org/licenses/LICENSE-2.0.txt)

1.  **Group** : com.google.truth.extensions. **Name** : truth-liteproto-extension. **Version** : 1.1.5.
     * **License:** [The Apache Software License, Version 2.0](http://www.apache.org/licenses/LICENSE-2.0.txt)

1.  **Group** : com.google.truth.extensions. **Name** : truth-proto-extension. **Version** : 1.1.5.
     * **License:** [The Apache Software License, Version 2.0](http://www.apache.org/licenses/LICENSE-2.0.txt)

1.  **Group** : com.puppycrawl.tools. **Name** : checkstyle. **Version** : 10.3.4.
     * **Project URL:** [https://checkstyle.org/](https://checkstyle.org/)
     * **License:** [LGPL-2.1+](http://www.gnu.org/licenses/old-licenses/lgpl-2.1.txt)

1.  **Group** : com.soywiz.korlibs.korte. **Name** : korte-jvm. **Version** : 2.7.0.
     * **Project URL:** [https://github.com/korlibs/korge-next](https://github.com/korlibs/korge-next)
     * **License:** [MIT](https://raw.githubusercontent.com/korlibs/korge-next/master/korge/LICENSE.txt)

1.  **Group** : com.squareup. **Name** : javapoet. **Version** : 1.13.0.
     * **Project URL:** [http://github.com/square/javapoet/](http://github.com/square/javapoet/)
     * **License:** [Apache 2.0](http://www.apache.org/licenses/LICENSE-2.0.txt)

1.  **Group** : commons-beanutils. **Name** : commons-beanutils. **Version** : 1.9.4.
     * **Project URL:** [https://commons.apache.org/proper/commons-beanutils/](https://commons.apache.org/proper/commons-beanutils/)
     * **License:** [Apache License, Version 2.0](https://www.apache.org/licenses/LICENSE-2.0.txt)

1.  **Group** : commons-codec. **Name** : commons-codec. **Version** : 1.15.
     * **Project URL:** [https://commons.apache.org/proper/commons-codec/](https://commons.apache.org/proper/commons-codec/)
     * **License:** [Apache License, Version 2.0](https://www.apache.org/licenses/LICENSE-2.0.txt)

1.  **Group** : commons-collections. **Name** : commons-collections. **Version** : 3.2.2.
     * **Project URL:** [http://commons.apache.org/collections/](http://commons.apache.org/collections/)
     * **License:** [Apache License, Version 2.0](http://www.apache.org/licenses/LICENSE-2.0.txt)

1.  **Group** : info.picocli. **Name** : picocli. **Version** : 4.6.3.
     * **Project URL:** [http://picocli.info](http://picocli.info)
     * **License:** [The Apache Software License, version 2.0](http://www.apache.org/licenses/LICENSE-2.0.txt)

1.  **Group** : io.github.davidburstrom.contester. **Name** : contester-breakpoint. **Version** : 0.2.0.
     * **Project URL:** [https://github.com/davidburstrom/contester](https://github.com/davidburstrom/contester)
     * **License:** [The Apache License, Version 2.0](http://www.apache.org/licenses/LICENSE-2.0.txt)

1.  **Group** : io.github.detekt.sarif4k. **Name** : sarif4k. **Version** : 0.4.0.**No license information found**
1.  **Group** : io.github.detekt.sarif4k. **Name** : sarif4k-jvm. **Version** : 0.4.0.
     * **Project URL:** [https://detekt.github.io/detekt](https://detekt.github.io/detekt)
     * **License:** [The Apache Software License, Version 2.0](http://www.apache.org/licenses/LICENSE-2.0.txt)

1.  **Group** : io.github.eisop. **Name** : dataflow-errorprone. **Version** : 3.34.0-eisop1.
     * **Project URL:** [https://eisop.github.io/](https://eisop.github.io/)
     * **License:** [GNU General Public License, version 2 (GPL2), with the classpath exception](http://www.gnu.org/software/classpath/license.html)

1.  **Group** : io.github.java-diff-utils. **Name** : java-diff-utils. **Version** : 4.12.
     * **License:** [The Apache Software License, Version 2.0](http://www.apache.org/licenses/LICENSE-2.0.txt)

1.  **Group** : io.gitlab.arturbosch.detekt. **Name** : detekt-api. **Version** : 1.23.0.
     * **Project URL:** [https://detekt.dev](https://detekt.dev)
     * **License:** [The Apache Software License, Version 2.0](https://www.apache.org/licenses/LICENSE-2.0.txt)

1.  **Group** : io.gitlab.arturbosch.detekt. **Name** : detekt-cli. **Version** : 1.23.0.
     * **Project URL:** [https://detekt.dev](https://detekt.dev)
     * **License:** [The Apache Software License, Version 2.0](https://www.apache.org/licenses/LICENSE-2.0.txt)

1.  **Group** : io.gitlab.arturbosch.detekt. **Name** : detekt-core. **Version** : 1.23.0.
     * **Project URL:** [https://detekt.dev](https://detekt.dev)
     * **License:** [The Apache Software License, Version 2.0](https://www.apache.org/licenses/LICENSE-2.0.txt)

1.  **Group** : io.gitlab.arturbosch.detekt. **Name** : detekt-metrics. **Version** : 1.23.0.
     * **Project URL:** [https://detekt.dev](https://detekt.dev)
     * **License:** [The Apache Software License, Version 2.0](https://www.apache.org/licenses/LICENSE-2.0.txt)

1.  **Group** : io.gitlab.arturbosch.detekt. **Name** : detekt-parser. **Version** : 1.23.0.
     * **Project URL:** [https://detekt.dev](https://detekt.dev)
     * **License:** [The Apache Software License, Version 2.0](https://www.apache.org/licenses/LICENSE-2.0.txt)

1.  **Group** : io.gitlab.arturbosch.detekt. **Name** : detekt-psi-utils. **Version** : 1.23.0.
     * **Project URL:** [https://detekt.dev](https://detekt.dev)
     * **License:** [The Apache Software License, Version 2.0](https://www.apache.org/licenses/LICENSE-2.0.txt)

1.  **Group** : io.gitlab.arturbosch.detekt. **Name** : detekt-report-html. **Version** : 1.23.0.
     * **Project URL:** [https://detekt.dev](https://detekt.dev)
     * **License:** [The Apache Software License, Version 2.0](https://www.apache.org/licenses/LICENSE-2.0.txt)

1.  **Group** : io.gitlab.arturbosch.detekt. **Name** : detekt-report-md. **Version** : 1.23.0.
     * **Project URL:** [https://detekt.dev](https://detekt.dev)
     * **License:** [The Apache Software License, Version 2.0](https://www.apache.org/licenses/LICENSE-2.0.txt)

1.  **Group** : io.gitlab.arturbosch.detekt. **Name** : detekt-report-sarif. **Version** : 1.23.0.
     * **Project URL:** [https://detekt.dev](https://detekt.dev)
     * **License:** [The Apache Software License, Version 2.0](https://www.apache.org/licenses/LICENSE-2.0.txt)

1.  **Group** : io.gitlab.arturbosch.detekt. **Name** : detekt-report-txt. **Version** : 1.23.0.
     * **Project URL:** [https://detekt.dev](https://detekt.dev)
     * **License:** [The Apache Software License, Version 2.0](https://www.apache.org/licenses/LICENSE-2.0.txt)

1.  **Group** : io.gitlab.arturbosch.detekt. **Name** : detekt-report-xml. **Version** : 1.23.0.
     * **Project URL:** [https://detekt.dev](https://detekt.dev)
     * **License:** [The Apache Software License, Version 2.0](https://www.apache.org/licenses/LICENSE-2.0.txt)

1.  **Group** : io.gitlab.arturbosch.detekt. **Name** : detekt-rules. **Version** : 1.23.0.
     * **Project URL:** [https://detekt.dev](https://detekt.dev)
     * **License:** [The Apache Software License, Version 2.0](https://www.apache.org/licenses/LICENSE-2.0.txt)

1.  **Group** : io.gitlab.arturbosch.detekt. **Name** : detekt-rules-complexity. **Version** : 1.23.0.
     * **Project URL:** [https://detekt.dev](https://detekt.dev)
     * **License:** [The Apache Software License, Version 2.0](https://www.apache.org/licenses/LICENSE-2.0.txt)

1.  **Group** : io.gitlab.arturbosch.detekt. **Name** : detekt-rules-coroutines. **Version** : 1.23.0.
     * **Project URL:** [https://detekt.dev](https://detekt.dev)
     * **License:** [The Apache Software License, Version 2.0](https://www.apache.org/licenses/LICENSE-2.0.txt)

1.  **Group** : io.gitlab.arturbosch.detekt. **Name** : detekt-rules-documentation. **Version** : 1.23.0.
     * **Project URL:** [https://detekt.dev](https://detekt.dev)
     * **License:** [The Apache Software License, Version 2.0](https://www.apache.org/licenses/LICENSE-2.0.txt)

1.  **Group** : io.gitlab.arturbosch.detekt. **Name** : detekt-rules-empty. **Version** : 1.23.0.
     * **Project URL:** [https://detekt.dev](https://detekt.dev)
     * **License:** [The Apache Software License, Version 2.0](https://www.apache.org/licenses/LICENSE-2.0.txt)

1.  **Group** : io.gitlab.arturbosch.detekt. **Name** : detekt-rules-errorprone. **Version** : 1.23.0.
     * **Project URL:** [https://detekt.dev](https://detekt.dev)
     * **License:** [The Apache Software License, Version 2.0](https://www.apache.org/licenses/LICENSE-2.0.txt)

1.  **Group** : io.gitlab.arturbosch.detekt. **Name** : detekt-rules-exceptions. **Version** : 1.23.0.
     * **Project URL:** [https://detekt.dev](https://detekt.dev)
     * **License:** [The Apache Software License, Version 2.0](https://www.apache.org/licenses/LICENSE-2.0.txt)

1.  **Group** : io.gitlab.arturbosch.detekt. **Name** : detekt-rules-naming. **Version** : 1.23.0.
     * **Project URL:** [https://detekt.dev](https://detekt.dev)
     * **License:** [The Apache Software License, Version 2.0](https://www.apache.org/licenses/LICENSE-2.0.txt)

1.  **Group** : io.gitlab.arturbosch.detekt. **Name** : detekt-rules-performance. **Version** : 1.23.0.
     * **Project URL:** [https://detekt.dev](https://detekt.dev)
     * **License:** [The Apache Software License, Version 2.0](https://www.apache.org/licenses/LICENSE-2.0.txt)

1.  **Group** : io.gitlab.arturbosch.detekt. **Name** : detekt-rules-style. **Version** : 1.23.0.
     * **Project URL:** [https://detekt.dev](https://detekt.dev)
     * **License:** [The Apache Software License, Version 2.0](https://www.apache.org/licenses/LICENSE-2.0.txt)

1.  **Group** : io.gitlab.arturbosch.detekt. **Name** : detekt-tooling. **Version** : 1.23.0.
     * **Project URL:** [https://detekt.dev](https://detekt.dev)
     * **License:** [The Apache Software License, Version 2.0](https://www.apache.org/licenses/LICENSE-2.0.txt)

1.  **Group** : io.gitlab.arturbosch.detekt. **Name** : detekt-utils. **Version** : 1.23.0.
     * **Project URL:** [https://detekt.dev](https://detekt.dev)
     * **License:** [The Apache Software License, Version 2.0](https://www.apache.org/licenses/LICENSE-2.0.txt)

<<<<<<< HEAD
1.  **Group** : io.grpc. **Name** : grpc-api. **Version** : 1.56.1.
     * **Project URL:** [https://github.com/grpc/grpc-java](https://github.com/grpc/grpc-java)
     * **License:** [Apache 2.0](https://opensource.org/licenses/Apache-2.0)

1.  **Group** : io.grpc. **Name** : grpc-context. **Version** : 1.56.1.
     * **Project URL:** [https://github.com/grpc/grpc-java](https://github.com/grpc/grpc-java)
     * **License:** [Apache 2.0](https://opensource.org/licenses/Apache-2.0)

1.  **Group** : io.grpc. **Name** : grpc-core. **Version** : 1.56.1.
     * **Project URL:** [https://github.com/grpc/grpc-java](https://github.com/grpc/grpc-java)
     * **License:** [Apache 2.0](https://opensource.org/licenses/Apache-2.0)

1.  **Group** : io.grpc. **Name** : grpc-protobuf. **Version** : 1.56.1.
     * **Project URL:** [https://github.com/grpc/grpc-java](https://github.com/grpc/grpc-java)
     * **License:** [Apache 2.0](https://opensource.org/licenses/Apache-2.0)

1.  **Group** : io.grpc. **Name** : grpc-protobuf-lite. **Version** : 1.56.1.
     * **Project URL:** [https://github.com/grpc/grpc-java](https://github.com/grpc/grpc-java)
     * **License:** [Apache 2.0](https://opensource.org/licenses/Apache-2.0)

1.  **Group** : io.grpc. **Name** : grpc-stub. **Version** : 1.56.1.
     * **Project URL:** [https://github.com/grpc/grpc-java](https://github.com/grpc/grpc-java)
     * **License:** [Apache 2.0](https://opensource.org/licenses/Apache-2.0)

1.  **Group** : io.grpc. **Name** : protoc-gen-grpc-java. **Version** : 1.56.1.
=======
1.  **Group** : io.grpc. **Name** : grpc-api. **Version** : 1.57.0.
     * **Project URL:** [https://github.com/grpc/grpc-java](https://github.com/grpc/grpc-java)
     * **License:** [Apache 2.0](https://opensource.org/licenses/Apache-2.0)

1.  **Group** : io.grpc. **Name** : grpc-context. **Version** : 1.57.0.
     * **Project URL:** [https://github.com/grpc/grpc-java](https://github.com/grpc/grpc-java)
     * **License:** [Apache 2.0](https://opensource.org/licenses/Apache-2.0)

1.  **Group** : io.grpc. **Name** : grpc-core. **Version** : 1.57.0.
     * **Project URL:** [https://github.com/grpc/grpc-java](https://github.com/grpc/grpc-java)
     * **License:** [Apache 2.0](https://opensource.org/licenses/Apache-2.0)

1.  **Group** : io.grpc. **Name** : grpc-protobuf. **Version** : 1.57.0.
     * **Project URL:** [https://github.com/grpc/grpc-java](https://github.com/grpc/grpc-java)
     * **License:** [Apache 2.0](https://opensource.org/licenses/Apache-2.0)

1.  **Group** : io.grpc. **Name** : grpc-protobuf-lite. **Version** : 1.57.0.
     * **Project URL:** [https://github.com/grpc/grpc-java](https://github.com/grpc/grpc-java)
     * **License:** [Apache 2.0](https://opensource.org/licenses/Apache-2.0)

1.  **Group** : io.grpc. **Name** : grpc-stub. **Version** : 1.57.0.
     * **Project URL:** [https://github.com/grpc/grpc-java](https://github.com/grpc/grpc-java)
     * **License:** [Apache 2.0](https://opensource.org/licenses/Apache-2.0)

1.  **Group** : io.grpc. **Name** : protoc-gen-grpc-java. **Version** : 1.57.0.
>>>>>>> 281cd6dd
     * **Project URL:** [https://github.com/grpc/grpc-java](https://github.com/grpc/grpc-java)
     * **License:** [Apache 2.0](https://opensource.org/licenses/Apache-2.0)

1.  **Group** : io.kotest. **Name** : kotest-assertions-api. **Version** : 5.6.2.**No license information found**
1.  **Group** : io.kotest. **Name** : kotest-assertions-api-jvm. **Version** : 5.6.2.
     * **Project URL:** [https://github.com/kotest/kotest](https://github.com/kotest/kotest)
     * **License:** [Apache-2.0](https://opensource.org/licenses/Apache-2.0)

1.  **Group** : io.kotest. **Name** : kotest-assertions-core. **Version** : 5.6.2.**No license information found**
1.  **Group** : io.kotest. **Name** : kotest-assertions-core-jvm. **Version** : 5.6.2.
     * **Project URL:** [https://github.com/kotest/kotest](https://github.com/kotest/kotest)
     * **License:** [Apache-2.0](https://opensource.org/licenses/Apache-2.0)

1.  **Group** : io.kotest. **Name** : kotest-assertions-shared. **Version** : 5.6.2.**No license information found**
1.  **Group** : io.kotest. **Name** : kotest-assertions-shared-jvm. **Version** : 5.6.2.
     * **Project URL:** [https://github.com/kotest/kotest](https://github.com/kotest/kotest)
     * **License:** [Apache-2.0](https://opensource.org/licenses/Apache-2.0)

1.  **Group** : io.kotest. **Name** : kotest-common. **Version** : 5.6.2.**No license information found**
1.  **Group** : io.kotest. **Name** : kotest-common-jvm. **Version** : 5.6.2.
     * **Project URL:** [https://github.com/kotest/kotest](https://github.com/kotest/kotest)
     * **License:** [Apache-2.0](https://opensource.org/licenses/Apache-2.0)

1.  **Group** : io.perfmark. **Name** : perfmark-api. **Version** : 0.26.0.
     * **Project URL:** [https://github.com/perfmark/perfmark](https://github.com/perfmark/perfmark)
     * **License:** [Apache 2.0](https://opensource.org/licenses/Apache-2.0)

1.  **Group** : io.spine.protodata. **Name** : protodata-codegen-java. **Version** : 0.9.6.**No license information found**
1.  **Group** : io.spine.protodata. **Name** : protodata-fat-cli. **Version** : 0.9.9.**No license information found**
1.  **Group** : io.spine.protodata. **Name** : protodata-protoc. **Version** : 0.9.9.**No license information found**
1.  **Group** : io.spine.validation. **Name** : spine-validation-configuration. **Version** : 2.0.0-SNAPSHOT.99.**No license information found**
1.  **Group** : io.spine.validation. **Name** : spine-validation-context. **Version** : 2.0.0-SNAPSHOT.99.**No license information found**
1.  **Group** : io.spine.validation. **Name** : spine-validation-java. **Version** : 2.0.0-SNAPSHOT.99.**No license information found**
1.  **Group** : io.spine.validation. **Name** : spine-validation-java-bundle. **Version** : 2.0.0-SNAPSHOT.99.**No license information found**
1.  **Group** : io.spine.validation. **Name** : spine-validation-java-runtime. **Version** : 2.0.0-SNAPSHOT.99.**No license information found**
1.  **Group** : io.spine.validation. **Name** : spine-validation-model. **Version** : 2.0.0-SNAPSHOT.99.**No license information found**
1.  **Group** : javax.annotation. **Name** : javax.annotation-api. **Version** : 1.3.2.
     * **Project URL:** [http://jcp.org/en/jsr/detail?id=250](http://jcp.org/en/jsr/detail?id=250)
     * **License:** [CDDL + GPLv2 with classpath exception](https://github.com/javaee/javax.annotation/blob/master/LICENSE)

1.  **Group** : javax.inject. **Name** : javax.inject. **Version** : 1.
     * **Project URL:** [http://code.google.com/p/atinject/](http://code.google.com/p/atinject/)
     * **License:** [The Apache Software License, Version 2.0](http://www.apache.org/licenses/LICENSE-2.0.txt)

1.  **Group** : junit. **Name** : junit. **Version** : 4.13.1.
     * **Project URL:** [http://junit.org](http://junit.org)
     * **License:** [Eclipse Public License 1.0](http://www.eclipse.org/legal/epl-v10.html)

1.  **Group** : net.java.dev.jna. **Name** : jna. **Version** : 5.6.0.
     * **Project URL:** [https://github.com/java-native-access/jna](https://github.com/java-native-access/jna)
     * **License:** [Apache License v2.0](http://www.apache.org/licenses/LICENSE-2.0.txt)
     * **License:** [LGPL, version 2.1](http://www.gnu.org/licenses/licenses.html)

1.  **Group** : net.ltgt.gradle. **Name** : gradle-errorprone-plugin. **Version** : 3.1.0.**No license information found**
1.  **Group** : net.sf.saxon. **Name** : Saxon-HE. **Version** : 11.4.
     * **Project URL:** [http://www.saxonica.com/](http://www.saxonica.com/)
     * **License:** [Mozilla Public License Version 2.0](http://www.mozilla.org/MPL/2.0/)

1.  **Group** : net.sourceforge.pmd. **Name** : pmd-core. **Version** : 6.55.0.
     * **License:** [BSD-style](http://pmd.sourceforge.net/license.html)

1.  **Group** : net.sourceforge.pmd. **Name** : pmd-java. **Version** : 6.55.0.
     * **License:** [BSD-style](http://pmd.sourceforge.net/license.html)

1.  **Group** : net.sourceforge.saxon. **Name** : saxon. **Version** : 9.1.0.8.
     * **Project URL:** [http://saxon.sourceforge.net/](http://saxon.sourceforge.net/)
     * **License:** [Mozilla Public License Version 1.0](http://www.mozilla.org/MPL/MPL-1.0.txt)

1.  **Group** : org.antlr. **Name** : antlr4-runtime. **Version** : 4.11.1.
     * **Project URL:** [https://www.antlr.org/](https://www.antlr.org/)
     * **License:** [BSD-3-Clause](https://www.antlr.org/license.html)

1.  **Group** : org.antlr. **Name** : antlr4-runtime. **Version** : 4.7.2.
     * **Project URL:** [http://www.antlr.org](http://www.antlr.org)
     * **License:** [The BSD License](http://www.antlr.org/license.html)

1.  **Group** : org.apache.commons. **Name** : commons-lang3. **Version** : 3.8.1.
     * **Project URL:** [http://commons.apache.org/proper/commons-lang/](http://commons.apache.org/proper/commons-lang/)
     * **License:** [Apache License, Version 2.0](https://www.apache.org/licenses/LICENSE-2.0.txt)

1.  **Group** : org.apache.httpcomponents.client5. **Name** : httpclient5. **Version** : 5.1.3.
     * **License:** [Apache License, Version 2.0](https://www.apache.org/licenses/LICENSE-2.0.txt)

1.  **Group** : org.apache.httpcomponents.core5. **Name** : httpcore5. **Version** : 5.1.3.
     * **License:** [Apache License, Version 2.0](https://www.apache.org/licenses/LICENSE-2.0.txt)

1.  **Group** : org.apache.httpcomponents.core5. **Name** : httpcore5-h2. **Version** : 5.1.3.
     * **License:** [Apache License, Version 2.0](https://www.apache.org/licenses/LICENSE-2.0.txt)

1.  **Group** : org.apiguardian. **Name** : apiguardian-api. **Version** : 1.1.2.
     * **Project URL:** [https://github.com/apiguardian-team/apiguardian](https://github.com/apiguardian-team/apiguardian)
     * **License:** [The Apache License, Version 2.0](http://www.apache.org/licenses/LICENSE-2.0.txt)

1.  **Group** : org.checkerframework. **Name** : checker-compat-qual. **Version** : 2.5.3.
     * **Project URL:** [https://checkerframework.org](https://checkerframework.org)
     * **License:** [GNU General Public License, version 2 (GPL2), with the classpath exception](http://www.gnu.org/software/classpath/license.html)
     * **License:** [The MIT License](http://opensource.org/licenses/MIT)

1.  **Group** : org.checkerframework. **Name** : checker-qual. **Version** : 3.36.0.
     * **Project URL:** [https://checkerframework.org/](https://checkerframework.org/)
     * **License:** [The MIT License](http://opensource.org/licenses/MIT)

1.  **Group** : org.codehaus.mojo. **Name** : animal-sniffer-annotations. **Version** : 1.21.
     * **License:** [MIT license](http://www.opensource.org/licenses/mit-license.php)
     * **License:** [The Apache Software License, Version 2.0](https://www.apache.org/licenses/LICENSE-2.0.txt)

1.  **Group** : org.codehaus.woodstox. **Name** : stax2-api. **Version** : 4.2.1.
     * **Project URL:** [http://github.com/FasterXML/stax2-api](http://github.com/FasterXML/stax2-api)
     * **License:** [The Apache Software License, Version 2.0](http://www.apache.org/licenses/LICENSE-2.0.txt)
     * **License:** [The BSD License](http://www.opensource.org/licenses/bsd-license.php)

1.  **Group** : org.freemarker. **Name** : freemarker. **Version** : 2.3.31.
     * **Project URL:** [https://freemarker.apache.org/](https://freemarker.apache.org/)
     * **License:** [Apache License, Version 2.0](http://www.apache.org/licenses/LICENSE-2.0.txt)

1.  **Group** : org.hamcrest. **Name** : hamcrest. **Version** : 2.2.
     * **Project URL:** [http://hamcrest.org/JavaHamcrest/](http://hamcrest.org/JavaHamcrest/)
     * **License:** [BSD License 3](http://opensource.org/licenses/BSD-3-Clause)

1.  **Group** : org.hamcrest. **Name** : hamcrest-core. **Version** : 2.2.
     * **Project URL:** [http://hamcrest.org/JavaHamcrest/](http://hamcrest.org/JavaHamcrest/)
     * **License:** [BSD License 3](http://opensource.org/licenses/BSD-3-Clause)

1.  **Group** : org.jacoco. **Name** : org.jacoco.agent. **Version** : 0.8.8.
     * **License:** [Eclipse Public License 2.0](https://www.eclipse.org/legal/epl-2.0/)

1.  **Group** : org.jacoco. **Name** : org.jacoco.ant. **Version** : 0.8.8.
     * **License:** [Eclipse Public License 2.0](https://www.eclipse.org/legal/epl-2.0/)

1.  **Group** : org.jacoco. **Name** : org.jacoco.core. **Version** : 0.8.8.
     * **License:** [Eclipse Public License 2.0](https://www.eclipse.org/legal/epl-2.0/)

1.  **Group** : org.jacoco. **Name** : org.jacoco.report. **Version** : 0.8.8.
     * **License:** [Eclipse Public License 2.0](https://www.eclipse.org/legal/epl-2.0/)

1.  **Group** : org.javassist. **Name** : javassist. **Version** : 3.28.0-GA.
     * **Project URL:** [http://www.javassist.org/](http://www.javassist.org/)
     * **License:** [Apache License 2.0](http://www.apache.org/licenses/)
     * **License:** [LGPL 2.1](http://www.gnu.org/licenses/lgpl-2.1.html)
     * **License:** [MPL 1.1](http://www.mozilla.org/MPL/MPL-1.1.html)

1.  **Group** : org.jboss.forge.roaster. **Name** : roaster-api. **Version** : 2.28.0.Final.
     * **License:** [Eclipse Public License version 1.0](http://www.eclipse.org/legal/epl-v10.html)
     * **License:** [Public Domain](http://repository.jboss.org/licenses/cc0-1.0.txt)

1.  **Group** : org.jboss.forge.roaster. **Name** : roaster-jdt. **Version** : 2.28.0.Final.
     * **License:** [Eclipse Public License version 1.0](http://www.eclipse.org/legal/epl-v10.html)
     * **License:** [Public Domain](http://repository.jboss.org/licenses/cc0-1.0.txt)

1.  **Group** : org.jetbrains. **Name** : annotations. **Version** : 23.0.0.
     * **Project URL:** [https://github.com/JetBrains/java-annotations](https://github.com/JetBrains/java-annotations)
     * **License:** [The Apache Software License, Version 2.0](https://www.apache.org/licenses/LICENSE-2.0.txt)

1.  **Group** : org.jetbrains. **Name** : markdown. **Version** : 0.3.1.**No license information found**
1.  **Group** : org.jetbrains. **Name** : markdown-jvm. **Version** : 0.3.1.
     * **Project URL:** [https://github.com/JetBrains/markdown](https://github.com/JetBrains/markdown)
     * **License:** [The Apache Software License, Version 2.0](http://www.apache.org/licenses/LICENSE-2.0.txt)

1.  **Group** : org.jetbrains.dokka. **Name** : dokka-analysis. **Version** : 1.8.10.
     * **Project URL:** [https://github.com/Kotlin/dokka](https://github.com/Kotlin/dokka)
     * **License:** [The Apache Software License, Version 2.0](http://www.apache.org/licenses/LICENSE-2.0.txt)

1.  **Group** : org.jetbrains.dokka. **Name** : dokka-base. **Version** : 1.8.10.
     * **Project URL:** [https://github.com/Kotlin/dokka](https://github.com/Kotlin/dokka)
     * **License:** [The Apache Software License, Version 2.0](http://www.apache.org/licenses/LICENSE-2.0.txt)

1.  **Group** : org.jetbrains.dokka. **Name** : dokka-core. **Version** : 1.8.10.
     * **Project URL:** [https://github.com/Kotlin/dokka](https://github.com/Kotlin/dokka)
     * **License:** [The Apache Software License, Version 2.0](http://www.apache.org/licenses/LICENSE-2.0.txt)

1.  **Group** : org.jetbrains.dokka. **Name** : javadoc-plugin. **Version** : 1.8.10.
     * **Project URL:** [https://github.com/Kotlin/dokka](https://github.com/Kotlin/dokka)
     * **License:** [The Apache Software License, Version 2.0](http://www.apache.org/licenses/LICENSE-2.0.txt)

1.  **Group** : org.jetbrains.dokka. **Name** : kotlin-analysis-compiler. **Version** : 1.8.10.
     * **Project URL:** [https://github.com/Kotlin/dokka](https://github.com/Kotlin/dokka)
     * **License:** [The Apache Software License, Version 2.0](http://www.apache.org/licenses/LICENSE-2.0.txt)

1.  **Group** : org.jetbrains.dokka. **Name** : kotlin-analysis-intellij. **Version** : 1.8.10.
     * **Project URL:** [https://github.com/Kotlin/dokka](https://github.com/Kotlin/dokka)
     * **License:** [The Apache Software License, Version 2.0](http://www.apache.org/licenses/LICENSE-2.0.txt)

1.  **Group** : org.jetbrains.dokka. **Name** : kotlin-as-java-plugin. **Version** : 1.8.10.
     * **Project URL:** [https://github.com/Kotlin/dokka](https://github.com/Kotlin/dokka)
     * **License:** [The Apache Software License, Version 2.0](http://www.apache.org/licenses/LICENSE-2.0.txt)

1.  **Group** : org.jetbrains.intellij.deps. **Name** : trove4j. **Version** : 1.0.20200330.
     * **Project URL:** [https://github.com/JetBrains/intellij-deps-trove4j](https://github.com/JetBrains/intellij-deps-trove4j)
     * **License:** [GNU LESSER GENERAL PUBLIC LICENSE 2.1](https://www.gnu.org/licenses/old-licenses/lgpl-2.1.en.html)

1.  **Group** : org.jetbrains.kotlin. **Name** : kotlin-compiler-embeddable. **Version** : 1.8.21.
     * **Project URL:** [https://kotlinlang.org/](https://kotlinlang.org/)
     * **License:** [The Apache License, Version 2.0](http://www.apache.org/licenses/LICENSE-2.0.txt)

1.  **Group** : org.jetbrains.kotlin. **Name** : kotlin-compiler-embeddable. **Version** : 1.8.22.
     * **Project URL:** [https://kotlinlang.org/](https://kotlinlang.org/)
     * **License:** [The Apache License, Version 2.0](http://www.apache.org/licenses/LICENSE-2.0.txt)

1.  **Group** : org.jetbrains.kotlin. **Name** : kotlin-daemon-embeddable. **Version** : 1.8.21.
     * **Project URL:** [https://kotlinlang.org/](https://kotlinlang.org/)
     * **License:** [The Apache License, Version 2.0](http://www.apache.org/licenses/LICENSE-2.0.txt)

1.  **Group** : org.jetbrains.kotlin. **Name** : kotlin-daemon-embeddable. **Version** : 1.8.22.
     * **Project URL:** [https://kotlinlang.org/](https://kotlinlang.org/)
     * **License:** [The Apache License, Version 2.0](http://www.apache.org/licenses/LICENSE-2.0.txt)

1.  **Group** : org.jetbrains.kotlin. **Name** : kotlin-klib-commonizer-embeddable. **Version** : 1.8.22.
     * **Project URL:** [https://kotlinlang.org/](https://kotlinlang.org/)
     * **License:** [The Apache License, Version 2.0](http://www.apache.org/licenses/LICENSE-2.0.txt)

1.  **Group** : org.jetbrains.kotlin. **Name** : kotlin-reflect. **Version** : 1.9.0.
     * **Project URL:** [https://kotlinlang.org/](https://kotlinlang.org/)
     * **License:** [The Apache License, Version 2.0](http://www.apache.org/licenses/LICENSE-2.0.txt)

1.  **Group** : org.jetbrains.kotlin. **Name** : kotlin-script-runtime. **Version** : 1.8.21.
     * **Project URL:** [https://kotlinlang.org/](https://kotlinlang.org/)
     * **License:** [The Apache License, Version 2.0](http://www.apache.org/licenses/LICENSE-2.0.txt)

1.  **Group** : org.jetbrains.kotlin. **Name** : kotlin-script-runtime. **Version** : 1.8.22.
     * **Project URL:** [https://kotlinlang.org/](https://kotlinlang.org/)
     * **License:** [The Apache License, Version 2.0](http://www.apache.org/licenses/LICENSE-2.0.txt)

1.  **Group** : org.jetbrains.kotlin. **Name** : kotlin-scripting-common. **Version** : 1.8.22.
     * **Project URL:** [https://kotlinlang.org/](https://kotlinlang.org/)
     * **License:** [The Apache License, Version 2.0](http://www.apache.org/licenses/LICENSE-2.0.txt)

1.  **Group** : org.jetbrains.kotlin. **Name** : kotlin-scripting-compiler-embeddable. **Version** : 1.8.22.
     * **Project URL:** [https://kotlinlang.org/](https://kotlinlang.org/)
     * **License:** [The Apache License, Version 2.0](http://www.apache.org/licenses/LICENSE-2.0.txt)

1.  **Group** : org.jetbrains.kotlin. **Name** : kotlin-scripting-compiler-impl-embeddable. **Version** : 1.8.22.
     * **Project URL:** [https://kotlinlang.org/](https://kotlinlang.org/)
     * **License:** [The Apache License, Version 2.0](http://www.apache.org/licenses/LICENSE-2.0.txt)

1.  **Group** : org.jetbrains.kotlin. **Name** : kotlin-scripting-jvm. **Version** : 1.8.22.
     * **Project URL:** [https://kotlinlang.org/](https://kotlinlang.org/)
     * **License:** [The Apache License, Version 2.0](http://www.apache.org/licenses/LICENSE-2.0.txt)

1.  **Group** : org.jetbrains.kotlin. **Name** : kotlin-stdlib. **Version** : 1.9.0.
     * **Project URL:** [https://kotlinlang.org/](https://kotlinlang.org/)
     * **License:** [The Apache License, Version 2.0](http://www.apache.org/licenses/LICENSE-2.0.txt)

1.  **Group** : org.jetbrains.kotlin. **Name** : kotlin-stdlib-common. **Version** : 1.9.0.
     * **Project URL:** [https://kotlinlang.org/](https://kotlinlang.org/)
     * **License:** [The Apache License, Version 2.0](http://www.apache.org/licenses/LICENSE-2.0.txt)

1.  **Group** : org.jetbrains.kotlin. **Name** : kotlin-stdlib-jdk7. **Version** : 1.9.0.
     * **Project URL:** [https://kotlinlang.org/](https://kotlinlang.org/)
     * **License:** [The Apache License, Version 2.0](http://www.apache.org/licenses/LICENSE-2.0.txt)

1.  **Group** : org.jetbrains.kotlin. **Name** : kotlin-stdlib-jdk8. **Version** : 1.9.0.
     * **Project URL:** [https://kotlinlang.org/](https://kotlinlang.org/)
     * **License:** [The Apache License, Version 2.0](http://www.apache.org/licenses/LICENSE-2.0.txt)

1.  **Group** : org.jetbrains.kotlinx. **Name** : atomicfu. **Version** : 0.20.2.
     * **Project URL:** [https://github.com/Kotlin/kotlinx.atomicfu](https://github.com/Kotlin/kotlinx.atomicfu)
     * **License:** [The Apache Software License, Version 2.0](https://www.apache.org/licenses/LICENSE-2.0.txt)

1.  **Group** : org.jetbrains.kotlinx. **Name** : kotlinx-coroutines-bom. **Version** : 1.6.3.**No license information found**
1.  **Group** : org.jetbrains.kotlinx. **Name** : kotlinx-coroutines-bom. **Version** : 1.7.0.**No license information found**
1.  **Group** : org.jetbrains.kotlinx. **Name** : kotlinx-coroutines-core. **Version** : 1.6.3.**No license information found**
1.  **Group** : org.jetbrains.kotlinx. **Name** : kotlinx-coroutines-core. **Version** : 1.7.0.**No license information found**
1.  **Group** : org.jetbrains.kotlinx. **Name** : kotlinx-coroutines-core-jvm. **Version** : 1.6.3.
     * **Project URL:** [https://github.com/Kotlin/kotlinx.coroutines](https://github.com/Kotlin/kotlinx.coroutines)
     * **License:** [The Apache Software License, Version 2.0](https://www.apache.org/licenses/LICENSE-2.0.txt)

1.  **Group** : org.jetbrains.kotlinx. **Name** : kotlinx-coroutines-core-jvm. **Version** : 1.7.0.
     * **Project URL:** [https://github.com/Kotlin/kotlinx.coroutines](https://github.com/Kotlin/kotlinx.coroutines)
     * **License:** [The Apache Software License, Version 2.0](https://www.apache.org/licenses/LICENSE-2.0.txt)

1.  **Group** : org.jetbrains.kotlinx. **Name** : kotlinx-coroutines-jdk8. **Version** : 1.7.0.
     * **Project URL:** [https://github.com/Kotlin/kotlinx.coroutines](https://github.com/Kotlin/kotlinx.coroutines)
     * **License:** [The Apache Software License, Version 2.0](https://www.apache.org/licenses/LICENSE-2.0.txt)

1.  **Group** : org.jetbrains.kotlinx. **Name** : kotlinx-html-jvm. **Version** : 0.7.5.
     * **Project URL:** [https://github.com/Kotlin/kotlinx.html](https://github.com/Kotlin/kotlinx.html)
     * **License:** [The Apache License, Version 2.0](https://www.apache.org/licenses/LICENSE-2.0.txt)

1.  **Group** : org.jetbrains.kotlinx. **Name** : kotlinx-html-jvm. **Version** : 0.8.1.
     * **Project URL:** [https://github.com/Kotlin/kotlinx.html](https://github.com/Kotlin/kotlinx.html)
     * **License:** [The Apache License, Version 2.0](https://www.apache.org/licenses/LICENSE-2.0.txt)

1.  **Group** : org.jetbrains.kotlinx. **Name** : kotlinx-serialization-core. **Version** : 1.4.1.**No license information found**
1.  **Group** : org.jetbrains.kotlinx. **Name** : kotlinx-serialization-core-jvm. **Version** : 1.4.1.
     * **Project URL:** [https://github.com/Kotlin/kotlinx.serialization](https://github.com/Kotlin/kotlinx.serialization)
     * **License:** [The Apache Software License, Version 2.0](https://www.apache.org/licenses/LICENSE-2.0.txt)

1.  **Group** : org.jetbrains.kotlinx. **Name** : kotlinx-serialization-json. **Version** : 1.4.1.**No license information found**
1.  **Group** : org.jetbrains.kotlinx. **Name** : kotlinx-serialization-json-jvm. **Version** : 1.4.1.
     * **Project URL:** [https://github.com/Kotlin/kotlinx.serialization](https://github.com/Kotlin/kotlinx.serialization)
     * **License:** [The Apache Software License, Version 2.0](https://www.apache.org/licenses/LICENSE-2.0.txt)

1.  **Group** : org.jsoup. **Name** : jsoup. **Version** : 1.15.3.
     * **Project URL:** [https://jsoup.org/](https://jsoup.org/)
     * **License:** [The MIT License](https://jsoup.org/license)

1.  **Group** : org.junit. **Name** : junit-bom. **Version** : 5.10.0.**No license information found**
1.  **Group** : org.junit.jupiter. **Name** : junit-jupiter-api. **Version** : 5.10.0.
     * **Project URL:** [https://junit.org/junit5/](https://junit.org/junit5/)
     * **License:** [Eclipse Public License v2.0](https://www.eclipse.org/legal/epl-v20.html)

1.  **Group** : org.junit.jupiter. **Name** : junit-jupiter-engine. **Version** : 5.10.0.
     * **Project URL:** [https://junit.org/junit5/](https://junit.org/junit5/)
     * **License:** [Eclipse Public License v2.0](https://www.eclipse.org/legal/epl-v20.html)

1.  **Group** : org.junit.jupiter. **Name** : junit-jupiter-params. **Version** : 5.10.0.
     * **Project URL:** [https://junit.org/junit5/](https://junit.org/junit5/)
     * **License:** [Eclipse Public License v2.0](https://www.eclipse.org/legal/epl-v20.html)

1.  **Group** : org.junit.platform. **Name** : junit-platform-commons. **Version** : 1.10.0.
     * **Project URL:** [https://junit.org/junit5/](https://junit.org/junit5/)
     * **License:** [Eclipse Public License v2.0](https://www.eclipse.org/legal/epl-v20.html)

1.  **Group** : org.junit.platform. **Name** : junit-platform-engine. **Version** : 1.10.0.
     * **Project URL:** [https://junit.org/junit5/](https://junit.org/junit5/)
     * **License:** [Eclipse Public License v2.0](https://www.eclipse.org/legal/epl-v20.html)

1.  **Group** : org.opentest4j. **Name** : opentest4j. **Version** : 1.3.0.
     * **Project URL:** [https://github.com/ota4j-team/opentest4j](https://github.com/ota4j-team/opentest4j)
     * **License:** [The Apache License, Version 2.0](https://www.apache.org/licenses/LICENSE-2.0.txt)

1.  **Group** : org.ow2.asm. **Name** : asm. **Version** : 9.2.
     * **Project URL:** [http://asm.ow2.io/](http://asm.ow2.io/)
     * **License:** [BSD-3-Clause](https://asm.ow2.io/license.html)
     * **License:** [The Apache Software License, Version 2.0](http://www.apache.org/licenses/LICENSE-2.0.txt)

1.  **Group** : org.ow2.asm. **Name** : asm-analysis. **Version** : 9.2.
     * **Project URL:** [http://asm.ow2.io/](http://asm.ow2.io/)
     * **License:** [BSD-3-Clause](https://asm.ow2.io/license.html)
     * **License:** [The Apache Software License, Version 2.0](http://www.apache.org/licenses/LICENSE-2.0.txt)

1.  **Group** : org.ow2.asm. **Name** : asm-commons. **Version** : 9.2.
     * **Project URL:** [http://asm.ow2.io/](http://asm.ow2.io/)
     * **License:** [BSD-3-Clause](https://asm.ow2.io/license.html)
     * **License:** [The Apache Software License, Version 2.0](http://www.apache.org/licenses/LICENSE-2.0.txt)

1.  **Group** : org.ow2.asm. **Name** : asm-tree. **Version** : 9.2.
     * **Project URL:** [http://asm.ow2.io/](http://asm.ow2.io/)
     * **License:** [BSD-3-Clause](https://asm.ow2.io/license.html)
     * **License:** [The Apache Software License, Version 2.0](http://www.apache.org/licenses/LICENSE-2.0.txt)

1.  **Group** : org.pcollections. **Name** : pcollections. **Version** : 3.1.4.
     * **Project URL:** [https://github.com/hrldcpr/pcollections](https://github.com/hrldcpr/pcollections)
     * **License:** [The MIT License](https://opensource.org/licenses/mit-license.php)

1.  **Group** : org.reflections. **Name** : reflections. **Version** : 0.10.2.
     * **Project URL:** [http://github.com/ronmamo/reflections](http://github.com/ronmamo/reflections)
     * **License:** [The Apache Software License, Version 2.0](http://www.apache.org/licenses/LICENSE-2.0.txt)
     * **License:** [WTFPL](http://www.wtfpl.net/)

1.  **Group** : org.snakeyaml. **Name** : snakeyaml-engine. **Version** : 2.6.
     * **Project URL:** [https://bitbucket.org/snakeyaml/snakeyaml-engine](https://bitbucket.org/snakeyaml/snakeyaml-engine)
     * **License:** [Apache License, Version 2.0](http://www.apache.org/licenses/LICENSE-2.0.txt)

1.  **Group** : org.xmlresolver. **Name** : xmlresolver. **Version** : 4.4.3.
     * **Project URL:** [https://github.com/xmlresolver/xmlresolver](https://github.com/xmlresolver/xmlresolver)
     * **License:** [Apache License version 2.0](https://www.apache.org/licenses/LICENSE-2.0)


The dependencies distributed under several licenses, are used according their commercial-use-friendly license.

<<<<<<< HEAD
This report was generated on **Sun Jul 30 21:37:04 WEST 2023** using [Gradle-License-Report plugin](https://github.com/jk1/Gradle-License-Report) by Evgeny Naumenko, licensed under [Apache 2.0 License](https://github.com/jk1/Gradle-License-Report/blob/master/LICENSE).




# Dependencies of `io.spine:spine-server:2.0.0-SNAPSHOT.152`
=======
This report was generated on **Mon Jul 31 17:24:11 WEST 2023** using [Gradle-License-Report plugin](https://github.com/jk1/Gradle-License-Report) by Evgeny Naumenko, licensed under [Apache 2.0 License](https://github.com/jk1/Gradle-License-Report/blob/master/LICENSE).




# Dependencies of `io.spine:spine-server:2.0.0-SNAPSHOT.153`
>>>>>>> 281cd6dd

## Runtime
1.  **Group** : com.google.android. **Name** : annotations. **Version** : 4.1.1.4.
     * **Project URL:** [http://source.android.com/](http://source.android.com/)
     * **License:** [Apache 2.0](http://www.apache.org/licenses/LICENSE-2.0)

1.  **Group** : com.google.api.grpc. **Name** : proto-google-common-protos. **Version** : 2.17.0.
     * **Project URL:** [https://github.com/googleapis/gapic-generator-java](https://github.com/googleapis/gapic-generator-java)
     * **License:** [Apache-2.0](https://www.apache.org/licenses/LICENSE-2.0.txt)

1.  **Group** : com.google.code.findbugs. **Name** : jsr305. **Version** : 3.0.2.
     * **Project URL:** [http://findbugs.sourceforge.net/](http://findbugs.sourceforge.net/)
     * **License:** [The Apache Software License, Version 2.0](http://www.apache.org/licenses/LICENSE-2.0.txt)

1.  **Group** : com.google.code.gson. **Name** : gson. **Version** : 2.9.0.
     * **Project URL:** [https://github.com/google/gson/gson](https://github.com/google/gson/gson)
     * **License:** [Apache-2.0](https://www.apache.org/licenses/LICENSE-2.0.txt)

1.  **Group** : com.google.errorprone. **Name** : error_prone_annotations. **Version** : 2.20.0.
     * **Project URL:** [https://errorprone.info/error_prone_annotations](https://errorprone.info/error_prone_annotations)
     * **License:** [Apache 2.0](http://www.apache.org/licenses/LICENSE-2.0.txt)

1.  **Group** : com.google.errorprone. **Name** : error_prone_type_annotations. **Version** : 2.20.0.
     * **Project URL:** [https://errorprone.info/error_prone_type_annotations](https://errorprone.info/error_prone_type_annotations)
     * **License:** [Apache 2.0](http://www.apache.org/licenses/LICENSE-2.0.txt)

1.  **Group** : com.google.flogger. **Name** : flogger. **Version** : 0.7.4.
     * **Project URL:** [https://github.com/google/flogger](https://github.com/google/flogger)
     * **License:** [Apache 2.0](https://www.apache.org/licenses/LICENSE-2.0.txt)

1.  **Group** : com.google.flogger. **Name** : flogger-system-backend. **Version** : 0.7.4.
     * **Project URL:** [https://github.com/google/flogger](https://github.com/google/flogger)
     * **License:** [Apache 2.0](https://www.apache.org/licenses/LICENSE-2.0.txt)

1.  **Group** : com.google.guava. **Name** : failureaccess. **Version** : 1.0.1.
     * **Project URL:** [https://github.com/google/guava/](https://github.com/google/guava/)
     * **License:** [The Apache Software License, Version 2.0](http://www.apache.org/licenses/LICENSE-2.0.txt)

1.  **Group** : com.google.guava. **Name** : guava. **Version** : 32.1.1-jre.
     * **Project URL:** [https://github.com/google/guava](https://github.com/google/guava)
     * **License:** [Apache License, Version 2.0](http://www.apache.org/licenses/LICENSE-2.0.txt)

1.  **Group** : com.google.guava. **Name** : guava-parent. **Version** : 32.1.1-jre.**No license information found**
1.  **Group** : com.google.j2objc. **Name** : j2objc-annotations. **Version** : 1.3.
     * **Project URL:** [https://github.com/google/j2objc/](https://github.com/google/j2objc/)
     * **License:** [The Apache Software License, Version 2.0](http://www.apache.org/licenses/LICENSE-2.0.txt)

1.  **Group** : com.google.protobuf. **Name** : protobuf-java. **Version** : 3.23.4.
     * **Project URL:** [https://developers.google.com/protocol-buffers/](https://developers.google.com/protocol-buffers/)
     * **License:** [BSD-3-Clause](https://opensource.org/licenses/BSD-3-Clause)

1.  **Group** : com.google.protobuf. **Name** : protobuf-java-util. **Version** : 3.23.4.
     * **Project URL:** [https://developers.google.com/protocol-buffers/](https://developers.google.com/protocol-buffers/)
     * **License:** [BSD-3-Clause](https://opensource.org/licenses/BSD-3-Clause)

1.  **Group** : com.google.protobuf. **Name** : protobuf-kotlin. **Version** : 3.23.4.
     * **License:** [BSD-3-Clause](https://opensource.org/licenses/BSD-3-Clause)

<<<<<<< HEAD
1.  **Group** : io.grpc. **Name** : grpc-api. **Version** : 1.56.1.
     * **Project URL:** [https://github.com/grpc/grpc-java](https://github.com/grpc/grpc-java)
     * **License:** [Apache 2.0](https://opensource.org/licenses/Apache-2.0)

1.  **Group** : io.grpc. **Name** : grpc-context. **Version** : 1.56.1.
     * **Project URL:** [https://github.com/grpc/grpc-java](https://github.com/grpc/grpc-java)
     * **License:** [Apache 2.0](https://opensource.org/licenses/Apache-2.0)

1.  **Group** : io.grpc. **Name** : grpc-core. **Version** : 1.56.1.
     * **Project URL:** [https://github.com/grpc/grpc-java](https://github.com/grpc/grpc-java)
     * **License:** [Apache 2.0](https://opensource.org/licenses/Apache-2.0)

1.  **Group** : io.grpc. **Name** : grpc-protobuf. **Version** : 1.56.1.
     * **Project URL:** [https://github.com/grpc/grpc-java](https://github.com/grpc/grpc-java)
     * **License:** [Apache 2.0](https://opensource.org/licenses/Apache-2.0)

1.  **Group** : io.grpc. **Name** : grpc-protobuf-lite. **Version** : 1.56.1.
     * **Project URL:** [https://github.com/grpc/grpc-java](https://github.com/grpc/grpc-java)
     * **License:** [Apache 2.0](https://opensource.org/licenses/Apache-2.0)

1.  **Group** : io.grpc. **Name** : grpc-stub. **Version** : 1.56.1.
=======
1.  **Group** : io.grpc. **Name** : grpc-api. **Version** : 1.57.0.
     * **Project URL:** [https://github.com/grpc/grpc-java](https://github.com/grpc/grpc-java)
     * **License:** [Apache 2.0](https://opensource.org/licenses/Apache-2.0)

1.  **Group** : io.grpc. **Name** : grpc-context. **Version** : 1.57.0.
     * **Project URL:** [https://github.com/grpc/grpc-java](https://github.com/grpc/grpc-java)
     * **License:** [Apache 2.0](https://opensource.org/licenses/Apache-2.0)

1.  **Group** : io.grpc. **Name** : grpc-core. **Version** : 1.57.0.
     * **Project URL:** [https://github.com/grpc/grpc-java](https://github.com/grpc/grpc-java)
     * **License:** [Apache 2.0](https://opensource.org/licenses/Apache-2.0)

1.  **Group** : io.grpc. **Name** : grpc-protobuf. **Version** : 1.57.0.
     * **Project URL:** [https://github.com/grpc/grpc-java](https://github.com/grpc/grpc-java)
     * **License:** [Apache 2.0](https://opensource.org/licenses/Apache-2.0)

1.  **Group** : io.grpc. **Name** : grpc-protobuf-lite. **Version** : 1.57.0.
     * **Project URL:** [https://github.com/grpc/grpc-java](https://github.com/grpc/grpc-java)
     * **License:** [Apache 2.0](https://opensource.org/licenses/Apache-2.0)

1.  **Group** : io.grpc. **Name** : grpc-stub. **Version** : 1.57.0.
>>>>>>> 281cd6dd
     * **Project URL:** [https://github.com/grpc/grpc-java](https://github.com/grpc/grpc-java)
     * **License:** [Apache 2.0](https://opensource.org/licenses/Apache-2.0)

1.  **Group** : io.perfmark. **Name** : perfmark-api. **Version** : 0.26.0.
     * **Project URL:** [https://github.com/perfmark/perfmark](https://github.com/perfmark/perfmark)
     * **License:** [Apache 2.0](https://opensource.org/licenses/Apache-2.0)

1.  **Group** : io.spine.validation. **Name** : spine-validation-java-runtime. **Version** : 2.0.0-SNAPSHOT.99.**No license information found**
1.  **Group** : org.checkerframework. **Name** : checker-compat-qual. **Version** : 2.5.3.
     * **Project URL:** [https://checkerframework.org](https://checkerframework.org)
     * **License:** [GNU General Public License, version 2 (GPL2), with the classpath exception](http://www.gnu.org/software/classpath/license.html)
     * **License:** [The MIT License](http://opensource.org/licenses/MIT)

1.  **Group** : org.checkerframework. **Name** : checker-qual. **Version** : 3.36.0.
     * **Project URL:** [https://checkerframework.org/](https://checkerframework.org/)
     * **License:** [The MIT License](http://opensource.org/licenses/MIT)

1.  **Group** : org.codehaus.mojo. **Name** : animal-sniffer-annotations. **Version** : 1.21.
     * **License:** [MIT license](http://www.opensource.org/licenses/mit-license.php)
     * **License:** [The Apache Software License, Version 2.0](https://www.apache.org/licenses/LICENSE-2.0.txt)

1.  **Group** : org.jetbrains. **Name** : annotations. **Version** : 23.0.0.
     * **Project URL:** [https://github.com/JetBrains/java-annotations](https://github.com/JetBrains/java-annotations)
     * **License:** [The Apache Software License, Version 2.0](https://www.apache.org/licenses/LICENSE-2.0.txt)

1.  **Group** : org.jetbrains.kotlin. **Name** : kotlin-reflect. **Version** : 1.9.0.
     * **Project URL:** [https://kotlinlang.org/](https://kotlinlang.org/)
     * **License:** [The Apache License, Version 2.0](http://www.apache.org/licenses/LICENSE-2.0.txt)

1.  **Group** : org.jetbrains.kotlin. **Name** : kotlin-stdlib. **Version** : 1.9.0.
     * **Project URL:** [https://kotlinlang.org/](https://kotlinlang.org/)
     * **License:** [The Apache License, Version 2.0](http://www.apache.org/licenses/LICENSE-2.0.txt)

1.  **Group** : org.jetbrains.kotlin. **Name** : kotlin-stdlib-common. **Version** : 1.9.0.
     * **Project URL:** [https://kotlinlang.org/](https://kotlinlang.org/)
     * **License:** [The Apache License, Version 2.0](http://www.apache.org/licenses/LICENSE-2.0.txt)

1.  **Group** : org.jetbrains.kotlin. **Name** : kotlin-stdlib-jdk7. **Version** : 1.9.0.
     * **Project URL:** [https://kotlinlang.org/](https://kotlinlang.org/)
     * **License:** [The Apache License, Version 2.0](http://www.apache.org/licenses/LICENSE-2.0.txt)

1.  **Group** : org.jetbrains.kotlin. **Name** : kotlin-stdlib-jdk8. **Version** : 1.9.0.
     * **Project URL:** [https://kotlinlang.org/](https://kotlinlang.org/)
     * **License:** [The Apache License, Version 2.0](http://www.apache.org/licenses/LICENSE-2.0.txt)

1.  **Group** : org.ow2.asm. **Name** : asm. **Version** : 9.2.
     * **Project URL:** [http://asm.ow2.io/](http://asm.ow2.io/)
     * **License:** [BSD-3-Clause](https://asm.ow2.io/license.html)
     * **License:** [The Apache Software License, Version 2.0](http://www.apache.org/licenses/LICENSE-2.0.txt)

## Compile, tests, and tooling
1.  **Group** : aopalliance. **Name** : aopalliance. **Version** : 1.0.
     * **Project URL:** [http://aopalliance.sourceforge.net](http://aopalliance.sourceforge.net)
     * **License:** Public Domain

1.  **Group** : com.beust. **Name** : jcommander. **Version** : 1.48.
     * **Project URL:** [http://beust.com/jcommander](http://beust.com/jcommander)
     * **License:** [The Apache Software License, Version 2.0](http://www.apache.org/licenses/LICENSE-2.0.txt)

1.  **Group** : com.beust. **Name** : jcommander. **Version** : 1.82.
     * **Project URL:** [https://jcommander.org](https://jcommander.org)
     * **License:** [Apache License, Version 2.0](https://www.apache.org/licenses/LICENSE-2.0.txt)

1.  **Group** : com.fasterxml.jackson. **Name** : jackson-bom. **Version** : 2.15.2.**No license information found**
1.  **Group** : com.fasterxml.jackson.core. **Name** : jackson-annotations. **Version** : 2.15.2.
     * **Project URL:** [https://github.com/FasterXML/jackson](https://github.com/FasterXML/jackson)
     * **License:** [The Apache Software License, Version 2.0](https://www.apache.org/licenses/LICENSE-2.0.txt)

1.  **Group** : com.fasterxml.jackson.core. **Name** : jackson-core. **Version** : 2.15.2.
     * **Project URL:** [https://github.com/FasterXML/jackson-core](https://github.com/FasterXML/jackson-core)
     * **License:** [Apache License, Version 2.0](http://www.apache.org/licenses/LICENSE-2.0.txt)
     * **License:** [The Apache Software License, Version 2.0](https://www.apache.org/licenses/LICENSE-2.0.txt)

1.  **Group** : com.fasterxml.jackson.core. **Name** : jackson-databind. **Version** : 2.15.2.
     * **Project URL:** [https://github.com/FasterXML/jackson](https://github.com/FasterXML/jackson)
     * **License:** [Apache License, Version 2.0](http://www.apache.org/licenses/LICENSE-2.0.txt)
     * **License:** [The Apache Software License, Version 2.0](https://www.apache.org/licenses/LICENSE-2.0.txt)

1.  **Group** : com.fasterxml.jackson.dataformat. **Name** : jackson-dataformat-xml. **Version** : 2.15.2.
     * **Project URL:** [https://github.com/FasterXML/jackson-dataformat-xml](https://github.com/FasterXML/jackson-dataformat-xml)
     * **License:** [Apache License, Version 2.0](http://www.apache.org/licenses/LICENSE-2.0.txt)
     * **License:** [The Apache Software License, Version 2.0](http://www.apache.org/licenses/LICENSE-2.0.txt)

1.  **Group** : com.fasterxml.jackson.module. **Name** : jackson-module-kotlin. **Version** : 2.15.2.
     * **Project URL:** [https://github.com/FasterXML/jackson-module-kotlin](https://github.com/FasterXML/jackson-module-kotlin)
     * **License:** [Apache License, Version 2.0](http://www.apache.org/licenses/LICENSE-2.0.txt)
     * **License:** [The Apache Software License, Version 2.0](https://www.apache.org/licenses/LICENSE-2.0.txt)

1.  **Group** : com.fasterxml.woodstox. **Name** : woodstox-core. **Version** : 6.5.1.
     * **Project URL:** [https://github.com/FasterXML/woodstox](https://github.com/FasterXML/woodstox)
     * **License:** [The Apache License, Version 2.0](http://www.apache.org/licenses/LICENSE-2.0.txt)
     * **License:** [The Apache Software License, Version 2.0](http://www.apache.org/licenses/LICENSE-2.0.txt)

1.  **Group** : com.github.ben-manes.caffeine. **Name** : caffeine. **Version** : 3.0.5.
     * **Project URL:** [https://github.com/ben-manes/caffeine](https://github.com/ben-manes/caffeine)
     * **License:** [Apache License, Version 2.0](https://www.apache.org/licenses/LICENSE-2.0.txt)

1.  **Group** : com.github.kevinstern. **Name** : software-and-algorithms. **Version** : 1.0.
     * **Project URL:** [https://www.github.com/KevinStern/software-and-algorithms](https://www.github.com/KevinStern/software-and-algorithms)
     * **License:** [MIT License](http://www.opensource.org/licenses/mit-license.php)

1.  **Group** : com.google.android. **Name** : annotations. **Version** : 4.1.1.4.
     * **Project URL:** [http://source.android.com/](http://source.android.com/)
     * **License:** [Apache 2.0](http://www.apache.org/licenses/LICENSE-2.0)

1.  **Group** : com.google.api.grpc. **Name** : proto-google-common-protos. **Version** : 2.17.0.
     * **Project URL:** [https://github.com/googleapis/gapic-generator-java](https://github.com/googleapis/gapic-generator-java)
     * **License:** [Apache-2.0](https://www.apache.org/licenses/LICENSE-2.0.txt)

1.  **Group** : com.google.auto. **Name** : auto-common. **Version** : 1.2.2.
     * **Project URL:** [https://github.com/google/auto/tree/main/common](https://github.com/google/auto/tree/main/common)
     * **License:** [Apache 2.0](http://www.apache.org/licenses/LICENSE-2.0.txt)

1.  **Group** : com.google.auto.service. **Name** : auto-service. **Version** : 1.1.1.
     * **Project URL:** [https://github.com/google/auto/tree/main/service](https://github.com/google/auto/tree/main/service)
     * **License:** [Apache 2.0](http://www.apache.org/licenses/LICENSE-2.0.txt)

1.  **Group** : com.google.auto.service. **Name** : auto-service-annotations. **Version** : 1.1.1.
     * **Project URL:** [https://github.com/google/auto/tree/main/service](https://github.com/google/auto/tree/main/service)
     * **License:** [Apache 2.0](http://www.apache.org/licenses/LICENSE-2.0.txt)

1.  **Group** : com.google.auto.value. **Name** : auto-value-annotations. **Version** : 1.10.2.
     * **Project URL:** [https://github.com/google/auto/tree/main/value](https://github.com/google/auto/tree/main/value)
     * **License:** [Apache 2.0](http://www.apache.org/licenses/LICENSE-2.0.txt)

1.  **Group** : com.google.code.findbugs. **Name** : jsr305. **Version** : 3.0.2.
     * **Project URL:** [http://findbugs.sourceforge.net/](http://findbugs.sourceforge.net/)
     * **License:** [The Apache Software License, Version 2.0](http://www.apache.org/licenses/LICENSE-2.0.txt)

1.  **Group** : com.google.code.gson. **Name** : gson. **Version** : 2.9.0.
     * **Project URL:** [https://github.com/google/gson/gson](https://github.com/google/gson/gson)
     * **License:** [Apache-2.0](https://www.apache.org/licenses/LICENSE-2.0.txt)

1.  **Group** : com.google.errorprone. **Name** : error_prone_annotation. **Version** : 2.20.0.
     * **Project URL:** [https://errorprone.info/error_prone_annotation](https://errorprone.info/error_prone_annotation)
     * **License:** [Apache 2.0](http://www.apache.org/licenses/LICENSE-2.0.txt)

1.  **Group** : com.google.errorprone. **Name** : error_prone_annotations. **Version** : 2.20.0.
     * **Project URL:** [https://errorprone.info/error_prone_annotations](https://errorprone.info/error_prone_annotations)
     * **License:** [Apache 2.0](http://www.apache.org/licenses/LICENSE-2.0.txt)

1.  **Group** : com.google.errorprone. **Name** : error_prone_check_api. **Version** : 2.20.0.
     * **Project URL:** [https://errorprone.info/error_prone_check_api](https://errorprone.info/error_prone_check_api)
     * **License:** [Apache 2.0](http://www.apache.org/licenses/LICENSE-2.0.txt)

1.  **Group** : com.google.errorprone. **Name** : error_prone_core. **Version** : 2.20.0.
     * **Project URL:** [https://errorprone.info/error_prone_core](https://errorprone.info/error_prone_core)
     * **License:** [Apache 2.0](http://www.apache.org/licenses/LICENSE-2.0.txt)

1.  **Group** : com.google.errorprone. **Name** : error_prone_type_annotations. **Version** : 2.20.0.
     * **Project URL:** [https://errorprone.info/error_prone_type_annotations](https://errorprone.info/error_prone_type_annotations)
     * **License:** [Apache 2.0](http://www.apache.org/licenses/LICENSE-2.0.txt)

1.  **Group** : com.google.errorprone. **Name** : javac. **Version** : 9+181-r4173-1.
     * **Project URL:** [https://github.com/google/error-prone-javac](https://github.com/google/error-prone-javac)
     * **License:** [GNU General Public License, version 2, with the Classpath Exception](http://openjdk.java.net/legal/gplv2+ce.html)

1.  **Group** : com.google.flogger. **Name** : flogger. **Version** : 0.7.4.
     * **Project URL:** [https://github.com/google/flogger](https://github.com/google/flogger)
     * **License:** [Apache 2.0](https://www.apache.org/licenses/LICENSE-2.0.txt)

1.  **Group** : com.google.flogger. **Name** : flogger-system-backend. **Version** : 0.7.4.
     * **Project URL:** [https://github.com/google/flogger](https://github.com/google/flogger)
     * **License:** [Apache 2.0](https://www.apache.org/licenses/LICENSE-2.0.txt)

1.  **Group** : com.google.guava. **Name** : failureaccess. **Version** : 1.0.1.
     * **Project URL:** [https://github.com/google/guava/](https://github.com/google/guava/)
     * **License:** [The Apache Software License, Version 2.0](http://www.apache.org/licenses/LICENSE-2.0.txt)

1.  **Group** : com.google.guava. **Name** : guava. **Version** : 32.1.1-jre.
     * **Project URL:** [https://github.com/google/guava](https://github.com/google/guava)
     * **License:** [Apache License, Version 2.0](http://www.apache.org/licenses/LICENSE-2.0.txt)

1.  **Group** : com.google.guava. **Name** : guava-parent. **Version** : 32.1.1-jre.**No license information found**
1.  **Group** : com.google.guava. **Name** : guava-testlib. **Version** : 32.1.1-jre.
     * **License:** [Apache License, Version 2.0](http://www.apache.org/licenses/LICENSE-2.0.txt)

1.  **Group** : com.google.inject. **Name** : guice. **Version** : 5.1.0.
     * **Project URL:** [https://github.com/google/guice](https://github.com/google/guice)
     * **License:** [The Apache Software License, Version 2.0](http://www.apache.org/licenses/LICENSE-2.0.txt)

1.  **Group** : com.google.j2objc. **Name** : j2objc-annotations. **Version** : 1.3.
     * **Project URL:** [https://github.com/google/j2objc/](https://github.com/google/j2objc/)
     * **License:** [The Apache Software License, Version 2.0](http://www.apache.org/licenses/LICENSE-2.0.txt)

1.  **Group** : com.google.protobuf. **Name** : protobuf-java. **Version** : 3.23.4.
     * **Project URL:** [https://developers.google.com/protocol-buffers/](https://developers.google.com/protocol-buffers/)
     * **License:** [BSD-3-Clause](https://opensource.org/licenses/BSD-3-Clause)

1.  **Group** : com.google.protobuf. **Name** : protobuf-java-util. **Version** : 3.23.4.
     * **Project URL:** [https://developers.google.com/protocol-buffers/](https://developers.google.com/protocol-buffers/)
     * **License:** [BSD-3-Clause](https://opensource.org/licenses/BSD-3-Clause)

1.  **Group** : com.google.protobuf. **Name** : protobuf-kotlin. **Version** : 3.23.4.
     * **License:** [BSD-3-Clause](https://opensource.org/licenses/BSD-3-Clause)

1.  **Group** : com.google.protobuf. **Name** : protoc. **Version** : 3.23.4.
     * **Project URL:** [https://developers.google.com/protocol-buffers/](https://developers.google.com/protocol-buffers/)
     * **License:** [BSD-3-Clause](https://opensource.org/licenses/BSD-3-Clause)
     * **License:** [The Apache Software License, Version 2.0](http://www.apache.org/licenses/LICENSE-2.0.txt)

1.  **Group** : com.google.truth. **Name** : truth. **Version** : 1.1.5.
     * **License:** [The Apache Software License, Version 2.0](http://www.apache.org/licenses/LICENSE-2.0.txt)

1.  **Group** : com.google.truth.extensions. **Name** : truth-java8-extension. **Version** : 1.1.5.
     * **License:** [The Apache Software License, Version 2.0](http://www.apache.org/licenses/LICENSE-2.0.txt)

1.  **Group** : com.google.truth.extensions. **Name** : truth-liteproto-extension. **Version** : 1.1.5.
     * **License:** [The Apache Software License, Version 2.0](http://www.apache.org/licenses/LICENSE-2.0.txt)

1.  **Group** : com.google.truth.extensions. **Name** : truth-proto-extension. **Version** : 1.1.5.
     * **License:** [The Apache Software License, Version 2.0](http://www.apache.org/licenses/LICENSE-2.0.txt)

1.  **Group** : com.puppycrawl.tools. **Name** : checkstyle. **Version** : 10.3.4.
     * **Project URL:** [https://checkstyle.org/](https://checkstyle.org/)
     * **License:** [LGPL-2.1+](http://www.gnu.org/licenses/old-licenses/lgpl-2.1.txt)

1.  **Group** : com.soywiz.korlibs.korte. **Name** : korte-jvm. **Version** : 2.7.0.
     * **Project URL:** [https://github.com/korlibs/korge-next](https://github.com/korlibs/korge-next)
     * **License:** [MIT](https://raw.githubusercontent.com/korlibs/korge-next/master/korge/LICENSE.txt)

1.  **Group** : com.squareup. **Name** : javapoet. **Version** : 1.13.0.
     * **Project URL:** [http://github.com/square/javapoet/](http://github.com/square/javapoet/)
     * **License:** [Apache 2.0](http://www.apache.org/licenses/LICENSE-2.0.txt)

1.  **Group** : commons-beanutils. **Name** : commons-beanutils. **Version** : 1.9.4.
     * **Project URL:** [https://commons.apache.org/proper/commons-beanutils/](https://commons.apache.org/proper/commons-beanutils/)
     * **License:** [Apache License, Version 2.0](https://www.apache.org/licenses/LICENSE-2.0.txt)

1.  **Group** : commons-codec. **Name** : commons-codec. **Version** : 1.15.
     * **Project URL:** [https://commons.apache.org/proper/commons-codec/](https://commons.apache.org/proper/commons-codec/)
     * **License:** [Apache License, Version 2.0](https://www.apache.org/licenses/LICENSE-2.0.txt)

1.  **Group** : commons-collections. **Name** : commons-collections. **Version** : 3.2.2.
     * **Project URL:** [http://commons.apache.org/collections/](http://commons.apache.org/collections/)
     * **License:** [Apache License, Version 2.0](http://www.apache.org/licenses/LICENSE-2.0.txt)

1.  **Group** : info.picocli. **Name** : picocli. **Version** : 4.6.3.
     * **Project URL:** [http://picocli.info](http://picocli.info)
     * **License:** [The Apache Software License, version 2.0](http://www.apache.org/licenses/LICENSE-2.0.txt)

1.  **Group** : io.github.davidburstrom.contester. **Name** : contester-breakpoint. **Version** : 0.2.0.
     * **Project URL:** [https://github.com/davidburstrom/contester](https://github.com/davidburstrom/contester)
     * **License:** [The Apache License, Version 2.0](http://www.apache.org/licenses/LICENSE-2.0.txt)

1.  **Group** : io.github.detekt.sarif4k. **Name** : sarif4k. **Version** : 0.4.0.**No license information found**
1.  **Group** : io.github.detekt.sarif4k. **Name** : sarif4k-jvm. **Version** : 0.4.0.
     * **Project URL:** [https://detekt.github.io/detekt](https://detekt.github.io/detekt)
     * **License:** [The Apache Software License, Version 2.0](http://www.apache.org/licenses/LICENSE-2.0.txt)

1.  **Group** : io.github.eisop. **Name** : dataflow-errorprone. **Version** : 3.34.0-eisop1.
     * **Project URL:** [https://eisop.github.io/](https://eisop.github.io/)
     * **License:** [GNU General Public License, version 2 (GPL2), with the classpath exception](http://www.gnu.org/software/classpath/license.html)

1.  **Group** : io.github.java-diff-utils. **Name** : java-diff-utils. **Version** : 4.12.
     * **License:** [The Apache Software License, Version 2.0](http://www.apache.org/licenses/LICENSE-2.0.txt)

1.  **Group** : io.gitlab.arturbosch.detekt. **Name** : detekt-api. **Version** : 1.23.0.
     * **Project URL:** [https://detekt.dev](https://detekt.dev)
     * **License:** [The Apache Software License, Version 2.0](https://www.apache.org/licenses/LICENSE-2.0.txt)

1.  **Group** : io.gitlab.arturbosch.detekt. **Name** : detekt-cli. **Version** : 1.23.0.
     * **Project URL:** [https://detekt.dev](https://detekt.dev)
     * **License:** [The Apache Software License, Version 2.0](https://www.apache.org/licenses/LICENSE-2.0.txt)

1.  **Group** : io.gitlab.arturbosch.detekt. **Name** : detekt-core. **Version** : 1.23.0.
     * **Project URL:** [https://detekt.dev](https://detekt.dev)
     * **License:** [The Apache Software License, Version 2.0](https://www.apache.org/licenses/LICENSE-2.0.txt)

1.  **Group** : io.gitlab.arturbosch.detekt. **Name** : detekt-metrics. **Version** : 1.23.0.
     * **Project URL:** [https://detekt.dev](https://detekt.dev)
     * **License:** [The Apache Software License, Version 2.0](https://www.apache.org/licenses/LICENSE-2.0.txt)

1.  **Group** : io.gitlab.arturbosch.detekt. **Name** : detekt-parser. **Version** : 1.23.0.
     * **Project URL:** [https://detekt.dev](https://detekt.dev)
     * **License:** [The Apache Software License, Version 2.0](https://www.apache.org/licenses/LICENSE-2.0.txt)

1.  **Group** : io.gitlab.arturbosch.detekt. **Name** : detekt-psi-utils. **Version** : 1.23.0.
     * **Project URL:** [https://detekt.dev](https://detekt.dev)
     * **License:** [The Apache Software License, Version 2.0](https://www.apache.org/licenses/LICENSE-2.0.txt)

1.  **Group** : io.gitlab.arturbosch.detekt. **Name** : detekt-report-html. **Version** : 1.23.0.
     * **Project URL:** [https://detekt.dev](https://detekt.dev)
     * **License:** [The Apache Software License, Version 2.0](https://www.apache.org/licenses/LICENSE-2.0.txt)

1.  **Group** : io.gitlab.arturbosch.detekt. **Name** : detekt-report-md. **Version** : 1.23.0.
     * **Project URL:** [https://detekt.dev](https://detekt.dev)
     * **License:** [The Apache Software License, Version 2.0](https://www.apache.org/licenses/LICENSE-2.0.txt)

1.  **Group** : io.gitlab.arturbosch.detekt. **Name** : detekt-report-sarif. **Version** : 1.23.0.
     * **Project URL:** [https://detekt.dev](https://detekt.dev)
     * **License:** [The Apache Software License, Version 2.0](https://www.apache.org/licenses/LICENSE-2.0.txt)

1.  **Group** : io.gitlab.arturbosch.detekt. **Name** : detekt-report-txt. **Version** : 1.23.0.
     * **Project URL:** [https://detekt.dev](https://detekt.dev)
     * **License:** [The Apache Software License, Version 2.0](https://www.apache.org/licenses/LICENSE-2.0.txt)

1.  **Group** : io.gitlab.arturbosch.detekt. **Name** : detekt-report-xml. **Version** : 1.23.0.
     * **Project URL:** [https://detekt.dev](https://detekt.dev)
     * **License:** [The Apache Software License, Version 2.0](https://www.apache.org/licenses/LICENSE-2.0.txt)

1.  **Group** : io.gitlab.arturbosch.detekt. **Name** : detekt-rules. **Version** : 1.23.0.
     * **Project URL:** [https://detekt.dev](https://detekt.dev)
     * **License:** [The Apache Software License, Version 2.0](https://www.apache.org/licenses/LICENSE-2.0.txt)

1.  **Group** : io.gitlab.arturbosch.detekt. **Name** : detekt-rules-complexity. **Version** : 1.23.0.
     * **Project URL:** [https://detekt.dev](https://detekt.dev)
     * **License:** [The Apache Software License, Version 2.0](https://www.apache.org/licenses/LICENSE-2.0.txt)

1.  **Group** : io.gitlab.arturbosch.detekt. **Name** : detekt-rules-coroutines. **Version** : 1.23.0.
     * **Project URL:** [https://detekt.dev](https://detekt.dev)
     * **License:** [The Apache Software License, Version 2.0](https://www.apache.org/licenses/LICENSE-2.0.txt)

1.  **Group** : io.gitlab.arturbosch.detekt. **Name** : detekt-rules-documentation. **Version** : 1.23.0.
     * **Project URL:** [https://detekt.dev](https://detekt.dev)
     * **License:** [The Apache Software License, Version 2.0](https://www.apache.org/licenses/LICENSE-2.0.txt)

1.  **Group** : io.gitlab.arturbosch.detekt. **Name** : detekt-rules-empty. **Version** : 1.23.0.
     * **Project URL:** [https://detekt.dev](https://detekt.dev)
     * **License:** [The Apache Software License, Version 2.0](https://www.apache.org/licenses/LICENSE-2.0.txt)

1.  **Group** : io.gitlab.arturbosch.detekt. **Name** : detekt-rules-errorprone. **Version** : 1.23.0.
     * **Project URL:** [https://detekt.dev](https://detekt.dev)
     * **License:** [The Apache Software License, Version 2.0](https://www.apache.org/licenses/LICENSE-2.0.txt)

1.  **Group** : io.gitlab.arturbosch.detekt. **Name** : detekt-rules-exceptions. **Version** : 1.23.0.
     * **Project URL:** [https://detekt.dev](https://detekt.dev)
     * **License:** [The Apache Software License, Version 2.0](https://www.apache.org/licenses/LICENSE-2.0.txt)

1.  **Group** : io.gitlab.arturbosch.detekt. **Name** : detekt-rules-naming. **Version** : 1.23.0.
     * **Project URL:** [https://detekt.dev](https://detekt.dev)
     * **License:** [The Apache Software License, Version 2.0](https://www.apache.org/licenses/LICENSE-2.0.txt)

1.  **Group** : io.gitlab.arturbosch.detekt. **Name** : detekt-rules-performance. **Version** : 1.23.0.
     * **Project URL:** [https://detekt.dev](https://detekt.dev)
     * **License:** [The Apache Software License, Version 2.0](https://www.apache.org/licenses/LICENSE-2.0.txt)

1.  **Group** : io.gitlab.arturbosch.detekt. **Name** : detekt-rules-style. **Version** : 1.23.0.
     * **Project URL:** [https://detekt.dev](https://detekt.dev)
     * **License:** [The Apache Software License, Version 2.0](https://www.apache.org/licenses/LICENSE-2.0.txt)

1.  **Group** : io.gitlab.arturbosch.detekt. **Name** : detekt-tooling. **Version** : 1.23.0.
     * **Project URL:** [https://detekt.dev](https://detekt.dev)
     * **License:** [The Apache Software License, Version 2.0](https://www.apache.org/licenses/LICENSE-2.0.txt)

1.  **Group** : io.gitlab.arturbosch.detekt. **Name** : detekt-utils. **Version** : 1.23.0.
     * **Project URL:** [https://detekt.dev](https://detekt.dev)
     * **License:** [The Apache Software License, Version 2.0](https://www.apache.org/licenses/LICENSE-2.0.txt)

<<<<<<< HEAD
1.  **Group** : io.grpc. **Name** : grpc-api. **Version** : 1.56.1.
     * **Project URL:** [https://github.com/grpc/grpc-java](https://github.com/grpc/grpc-java)
     * **License:** [Apache 2.0](https://opensource.org/licenses/Apache-2.0)

1.  **Group** : io.grpc. **Name** : grpc-context. **Version** : 1.56.1.
     * **Project URL:** [https://github.com/grpc/grpc-java](https://github.com/grpc/grpc-java)
     * **License:** [Apache 2.0](https://opensource.org/licenses/Apache-2.0)

1.  **Group** : io.grpc. **Name** : grpc-core. **Version** : 1.56.1.
     * **Project URL:** [https://github.com/grpc/grpc-java](https://github.com/grpc/grpc-java)
     * **License:** [Apache 2.0](https://opensource.org/licenses/Apache-2.0)

1.  **Group** : io.grpc. **Name** : grpc-netty-shaded. **Version** : 1.56.1.
     * **Project URL:** [https://github.com/grpc/grpc-java](https://github.com/grpc/grpc-java)
     * **License:** [Apache 2.0](https://opensource.org/licenses/Apache-2.0)

1.  **Group** : io.grpc. **Name** : grpc-protobuf. **Version** : 1.56.1.
     * **Project URL:** [https://github.com/grpc/grpc-java](https://github.com/grpc/grpc-java)
     * **License:** [Apache 2.0](https://opensource.org/licenses/Apache-2.0)

1.  **Group** : io.grpc. **Name** : grpc-protobuf-lite. **Version** : 1.56.1.
     * **Project URL:** [https://github.com/grpc/grpc-java](https://github.com/grpc/grpc-java)
     * **License:** [Apache 2.0](https://opensource.org/licenses/Apache-2.0)

1.  **Group** : io.grpc. **Name** : grpc-stub. **Version** : 1.56.1.
     * **Project URL:** [https://github.com/grpc/grpc-java](https://github.com/grpc/grpc-java)
     * **License:** [Apache 2.0](https://opensource.org/licenses/Apache-2.0)

1.  **Group** : io.grpc. **Name** : protoc-gen-grpc-java. **Version** : 1.56.1.
=======
1.  **Group** : io.grpc. **Name** : grpc-api. **Version** : 1.57.0.
     * **Project URL:** [https://github.com/grpc/grpc-java](https://github.com/grpc/grpc-java)
     * **License:** [Apache 2.0](https://opensource.org/licenses/Apache-2.0)

1.  **Group** : io.grpc. **Name** : grpc-context. **Version** : 1.57.0.
     * **Project URL:** [https://github.com/grpc/grpc-java](https://github.com/grpc/grpc-java)
     * **License:** [Apache 2.0](https://opensource.org/licenses/Apache-2.0)

1.  **Group** : io.grpc. **Name** : grpc-core. **Version** : 1.57.0.
     * **Project URL:** [https://github.com/grpc/grpc-java](https://github.com/grpc/grpc-java)
     * **License:** [Apache 2.0](https://opensource.org/licenses/Apache-2.0)

1.  **Group** : io.grpc. **Name** : grpc-netty-shaded. **Version** : 1.57.0.
     * **Project URL:** [https://github.com/grpc/grpc-java](https://github.com/grpc/grpc-java)
     * **License:** [Apache 2.0](https://opensource.org/licenses/Apache-2.0)

1.  **Group** : io.grpc. **Name** : grpc-protobuf. **Version** : 1.57.0.
     * **Project URL:** [https://github.com/grpc/grpc-java](https://github.com/grpc/grpc-java)
     * **License:** [Apache 2.0](https://opensource.org/licenses/Apache-2.0)

1.  **Group** : io.grpc. **Name** : grpc-protobuf-lite. **Version** : 1.57.0.
     * **Project URL:** [https://github.com/grpc/grpc-java](https://github.com/grpc/grpc-java)
     * **License:** [Apache 2.0](https://opensource.org/licenses/Apache-2.0)

1.  **Group** : io.grpc. **Name** : grpc-stub. **Version** : 1.57.0.
     * **Project URL:** [https://github.com/grpc/grpc-java](https://github.com/grpc/grpc-java)
     * **License:** [Apache 2.0](https://opensource.org/licenses/Apache-2.0)

1.  **Group** : io.grpc. **Name** : protoc-gen-grpc-java. **Version** : 1.57.0.
>>>>>>> 281cd6dd
     * **Project URL:** [https://github.com/grpc/grpc-java](https://github.com/grpc/grpc-java)
     * **License:** [Apache 2.0](https://opensource.org/licenses/Apache-2.0)

1.  **Group** : io.kotest. **Name** : kotest-assertions-api. **Version** : 5.6.2.**No license information found**
1.  **Group** : io.kotest. **Name** : kotest-assertions-api-jvm. **Version** : 5.6.2.
     * **Project URL:** [https://github.com/kotest/kotest](https://github.com/kotest/kotest)
     * **License:** [Apache-2.0](https://opensource.org/licenses/Apache-2.0)

1.  **Group** : io.kotest. **Name** : kotest-assertions-core. **Version** : 5.6.2.**No license information found**
1.  **Group** : io.kotest. **Name** : kotest-assertions-core-jvm. **Version** : 5.6.2.
     * **Project URL:** [https://github.com/kotest/kotest](https://github.com/kotest/kotest)
     * **License:** [Apache-2.0](https://opensource.org/licenses/Apache-2.0)

1.  **Group** : io.kotest. **Name** : kotest-assertions-shared. **Version** : 5.6.2.**No license information found**
1.  **Group** : io.kotest. **Name** : kotest-assertions-shared-jvm. **Version** : 5.6.2.
     * **Project URL:** [https://github.com/kotest/kotest](https://github.com/kotest/kotest)
     * **License:** [Apache-2.0](https://opensource.org/licenses/Apache-2.0)

1.  **Group** : io.kotest. **Name** : kotest-common. **Version** : 5.6.2.**No license information found**
1.  **Group** : io.kotest. **Name** : kotest-common-jvm. **Version** : 5.6.2.
     * **Project URL:** [https://github.com/kotest/kotest](https://github.com/kotest/kotest)
     * **License:** [Apache-2.0](https://opensource.org/licenses/Apache-2.0)

1.  **Group** : io.perfmark. **Name** : perfmark-api. **Version** : 0.26.0.
     * **Project URL:** [https://github.com/perfmark/perfmark](https://github.com/perfmark/perfmark)
     * **License:** [Apache 2.0](https://opensource.org/licenses/Apache-2.0)

1.  **Group** : io.spine.protodata. **Name** : protodata-codegen-java. **Version** : 0.9.6.**No license information found**
1.  **Group** : io.spine.protodata. **Name** : protodata-fat-cli. **Version** : 0.9.9.**No license information found**
1.  **Group** : io.spine.protodata. **Name** : protodata-protoc. **Version** : 0.9.9.**No license information found**
1.  **Group** : io.spine.validation. **Name** : spine-validation-configuration. **Version** : 2.0.0-SNAPSHOT.99.**No license information found**
1.  **Group** : io.spine.validation. **Name** : spine-validation-context. **Version** : 2.0.0-SNAPSHOT.99.**No license information found**
1.  **Group** : io.spine.validation. **Name** : spine-validation-java. **Version** : 2.0.0-SNAPSHOT.99.**No license information found**
1.  **Group** : io.spine.validation. **Name** : spine-validation-java-bundle. **Version** : 2.0.0-SNAPSHOT.99.**No license information found**
1.  **Group** : io.spine.validation. **Name** : spine-validation-java-runtime. **Version** : 2.0.0-SNAPSHOT.99.**No license information found**
1.  **Group** : io.spine.validation. **Name** : spine-validation-model. **Version** : 2.0.0-SNAPSHOT.99.**No license information found**
1.  **Group** : javax.annotation. **Name** : javax.annotation-api. **Version** : 1.3.2.
     * **Project URL:** [http://jcp.org/en/jsr/detail?id=250](http://jcp.org/en/jsr/detail?id=250)
     * **License:** [CDDL + GPLv2 with classpath exception](https://github.com/javaee/javax.annotation/blob/master/LICENSE)

1.  **Group** : javax.inject. **Name** : javax.inject. **Version** : 1.
     * **Project URL:** [http://code.google.com/p/atinject/](http://code.google.com/p/atinject/)
     * **License:** [The Apache Software License, Version 2.0](http://www.apache.org/licenses/LICENSE-2.0.txt)

1.  **Group** : junit. **Name** : junit. **Version** : 4.13.1.
     * **Project URL:** [http://junit.org](http://junit.org)
     * **License:** [Eclipse Public License 1.0](http://www.eclipse.org/legal/epl-v10.html)

1.  **Group** : net.java.dev.jna. **Name** : jna. **Version** : 5.6.0.
     * **Project URL:** [https://github.com/java-native-access/jna](https://github.com/java-native-access/jna)
     * **License:** [Apache License v2.0](http://www.apache.org/licenses/LICENSE-2.0.txt)
     * **License:** [LGPL, version 2.1](http://www.gnu.org/licenses/licenses.html)

1.  **Group** : net.ltgt.gradle. **Name** : gradle-errorprone-plugin. **Version** : 3.1.0.**No license information found**
1.  **Group** : net.sf.saxon. **Name** : Saxon-HE. **Version** : 11.4.
     * **Project URL:** [http://www.saxonica.com/](http://www.saxonica.com/)
     * **License:** [Mozilla Public License Version 2.0](http://www.mozilla.org/MPL/2.0/)

1.  **Group** : net.sourceforge.pmd. **Name** : pmd-core. **Version** : 6.55.0.
     * **License:** [BSD-style](http://pmd.sourceforge.net/license.html)

1.  **Group** : net.sourceforge.pmd. **Name** : pmd-java. **Version** : 6.55.0.
     * **License:** [BSD-style](http://pmd.sourceforge.net/license.html)

1.  **Group** : net.sourceforge.saxon. **Name** : saxon. **Version** : 9.1.0.8.
     * **Project URL:** [http://saxon.sourceforge.net/](http://saxon.sourceforge.net/)
     * **License:** [Mozilla Public License Version 1.0](http://www.mozilla.org/MPL/MPL-1.0.txt)

1.  **Group** : org.antlr. **Name** : antlr4-runtime. **Version** : 4.11.1.
     * **Project URL:** [https://www.antlr.org/](https://www.antlr.org/)
     * **License:** [BSD-3-Clause](https://www.antlr.org/license.html)

1.  **Group** : org.antlr. **Name** : antlr4-runtime. **Version** : 4.7.2.
     * **Project URL:** [http://www.antlr.org](http://www.antlr.org)
     * **License:** [The BSD License](http://www.antlr.org/license.html)

1.  **Group** : org.apache.commons. **Name** : commons-lang3. **Version** : 3.8.1.
     * **Project URL:** [http://commons.apache.org/proper/commons-lang/](http://commons.apache.org/proper/commons-lang/)
     * **License:** [Apache License, Version 2.0](https://www.apache.org/licenses/LICENSE-2.0.txt)

1.  **Group** : org.apache.httpcomponents.client5. **Name** : httpclient5. **Version** : 5.1.3.
     * **License:** [Apache License, Version 2.0](https://www.apache.org/licenses/LICENSE-2.0.txt)

1.  **Group** : org.apache.httpcomponents.core5. **Name** : httpcore5. **Version** : 5.1.3.
     * **License:** [Apache License, Version 2.0](https://www.apache.org/licenses/LICENSE-2.0.txt)

1.  **Group** : org.apache.httpcomponents.core5. **Name** : httpcore5-h2. **Version** : 5.1.3.
     * **License:** [Apache License, Version 2.0](https://www.apache.org/licenses/LICENSE-2.0.txt)

1.  **Group** : org.apiguardian. **Name** : apiguardian-api. **Version** : 1.1.2.
     * **Project URL:** [https://github.com/apiguardian-team/apiguardian](https://github.com/apiguardian-team/apiguardian)
     * **License:** [The Apache License, Version 2.0](http://www.apache.org/licenses/LICENSE-2.0.txt)

1.  **Group** : org.checkerframework. **Name** : checker-compat-qual. **Version** : 2.5.3.
     * **Project URL:** [https://checkerframework.org](https://checkerframework.org)
     * **License:** [GNU General Public License, version 2 (GPL2), with the classpath exception](http://www.gnu.org/software/classpath/license.html)
     * **License:** [The MIT License](http://opensource.org/licenses/MIT)

1.  **Group** : org.checkerframework. **Name** : checker-qual. **Version** : 3.36.0.
     * **Project URL:** [https://checkerframework.org/](https://checkerframework.org/)
     * **License:** [The MIT License](http://opensource.org/licenses/MIT)

1.  **Group** : org.codehaus.mojo. **Name** : animal-sniffer-annotations. **Version** : 1.21.
     * **License:** [MIT license](http://www.opensource.org/licenses/mit-license.php)
     * **License:** [The Apache Software License, Version 2.0](https://www.apache.org/licenses/LICENSE-2.0.txt)

1.  **Group** : org.codehaus.woodstox. **Name** : stax2-api. **Version** : 4.2.1.
     * **Project URL:** [http://github.com/FasterXML/stax2-api](http://github.com/FasterXML/stax2-api)
     * **License:** [The Apache Software License, Version 2.0](http://www.apache.org/licenses/LICENSE-2.0.txt)
     * **License:** [The BSD License](http://www.opensource.org/licenses/bsd-license.php)

1.  **Group** : org.freemarker. **Name** : freemarker. **Version** : 2.3.31.
     * **Project URL:** [https://freemarker.apache.org/](https://freemarker.apache.org/)
     * **License:** [Apache License, Version 2.0](http://www.apache.org/licenses/LICENSE-2.0.txt)

1.  **Group** : org.hamcrest. **Name** : hamcrest. **Version** : 2.2.
     * **Project URL:** [http://hamcrest.org/JavaHamcrest/](http://hamcrest.org/JavaHamcrest/)
     * **License:** [BSD License 3](http://opensource.org/licenses/BSD-3-Clause)

1.  **Group** : org.hamcrest. **Name** : hamcrest-core. **Version** : 2.2.
     * **Project URL:** [http://hamcrest.org/JavaHamcrest/](http://hamcrest.org/JavaHamcrest/)
     * **License:** [BSD License 3](http://opensource.org/licenses/BSD-3-Clause)

1.  **Group** : org.jacoco. **Name** : org.jacoco.agent. **Version** : 0.8.8.
     * **License:** [Eclipse Public License 2.0](https://www.eclipse.org/legal/epl-2.0/)

1.  **Group** : org.jacoco. **Name** : org.jacoco.ant. **Version** : 0.8.8.
     * **License:** [Eclipse Public License 2.0](https://www.eclipse.org/legal/epl-2.0/)

1.  **Group** : org.jacoco. **Name** : org.jacoco.core. **Version** : 0.8.8.
     * **License:** [Eclipse Public License 2.0](https://www.eclipse.org/legal/epl-2.0/)

1.  **Group** : org.jacoco. **Name** : org.jacoco.report. **Version** : 0.8.8.
     * **License:** [Eclipse Public License 2.0](https://www.eclipse.org/legal/epl-2.0/)

1.  **Group** : org.javassist. **Name** : javassist. **Version** : 3.28.0-GA.
     * **Project URL:** [http://www.javassist.org/](http://www.javassist.org/)
     * **License:** [Apache License 2.0](http://www.apache.org/licenses/)
     * **License:** [LGPL 2.1](http://www.gnu.org/licenses/lgpl-2.1.html)
     * **License:** [MPL 1.1](http://www.mozilla.org/MPL/MPL-1.1.html)

1.  **Group** : org.jboss.forge.roaster. **Name** : roaster-api. **Version** : 2.28.0.Final.
     * **License:** [Eclipse Public License version 1.0](http://www.eclipse.org/legal/epl-v10.html)
     * **License:** [Public Domain](http://repository.jboss.org/licenses/cc0-1.0.txt)

1.  **Group** : org.jboss.forge.roaster. **Name** : roaster-jdt. **Version** : 2.28.0.Final.
     * **License:** [Eclipse Public License version 1.0](http://www.eclipse.org/legal/epl-v10.html)
     * **License:** [Public Domain](http://repository.jboss.org/licenses/cc0-1.0.txt)

1.  **Group** : org.jetbrains. **Name** : annotations. **Version** : 23.0.0.
     * **Project URL:** [https://github.com/JetBrains/java-annotations](https://github.com/JetBrains/java-annotations)
     * **License:** [The Apache Software License, Version 2.0](https://www.apache.org/licenses/LICENSE-2.0.txt)

1.  **Group** : org.jetbrains. **Name** : markdown. **Version** : 0.3.1.**No license information found**
1.  **Group** : org.jetbrains. **Name** : markdown-jvm. **Version** : 0.3.1.
     * **Project URL:** [https://github.com/JetBrains/markdown](https://github.com/JetBrains/markdown)
     * **License:** [The Apache Software License, Version 2.0](http://www.apache.org/licenses/LICENSE-2.0.txt)

1.  **Group** : org.jetbrains.dokka. **Name** : dokka-analysis. **Version** : 1.8.10.
     * **Project URL:** [https://github.com/Kotlin/dokka](https://github.com/Kotlin/dokka)
     * **License:** [The Apache Software License, Version 2.0](http://www.apache.org/licenses/LICENSE-2.0.txt)

1.  **Group** : org.jetbrains.dokka. **Name** : dokka-base. **Version** : 1.8.10.
     * **Project URL:** [https://github.com/Kotlin/dokka](https://github.com/Kotlin/dokka)
     * **License:** [The Apache Software License, Version 2.0](http://www.apache.org/licenses/LICENSE-2.0.txt)

1.  **Group** : org.jetbrains.dokka. **Name** : dokka-core. **Version** : 1.8.10.
     * **Project URL:** [https://github.com/Kotlin/dokka](https://github.com/Kotlin/dokka)
     * **License:** [The Apache Software License, Version 2.0](http://www.apache.org/licenses/LICENSE-2.0.txt)

1.  **Group** : org.jetbrains.dokka. **Name** : javadoc-plugin. **Version** : 1.8.10.
     * **Project URL:** [https://github.com/Kotlin/dokka](https://github.com/Kotlin/dokka)
     * **License:** [The Apache Software License, Version 2.0](http://www.apache.org/licenses/LICENSE-2.0.txt)

1.  **Group** : org.jetbrains.dokka. **Name** : kotlin-analysis-compiler. **Version** : 1.8.10.
     * **Project URL:** [https://github.com/Kotlin/dokka](https://github.com/Kotlin/dokka)
     * **License:** [The Apache Software License, Version 2.0](http://www.apache.org/licenses/LICENSE-2.0.txt)

1.  **Group** : org.jetbrains.dokka. **Name** : kotlin-analysis-intellij. **Version** : 1.8.10.
     * **Project URL:** [https://github.com/Kotlin/dokka](https://github.com/Kotlin/dokka)
     * **License:** [The Apache Software License, Version 2.0](http://www.apache.org/licenses/LICENSE-2.0.txt)

1.  **Group** : org.jetbrains.dokka. **Name** : kotlin-as-java-plugin. **Version** : 1.8.10.
     * **Project URL:** [https://github.com/Kotlin/dokka](https://github.com/Kotlin/dokka)
     * **License:** [The Apache Software License, Version 2.0](http://www.apache.org/licenses/LICENSE-2.0.txt)

1.  **Group** : org.jetbrains.intellij.deps. **Name** : trove4j. **Version** : 1.0.20200330.
     * **Project URL:** [https://github.com/JetBrains/intellij-deps-trove4j](https://github.com/JetBrains/intellij-deps-trove4j)
     * **License:** [GNU LESSER GENERAL PUBLIC LICENSE 2.1](https://www.gnu.org/licenses/old-licenses/lgpl-2.1.en.html)

1.  **Group** : org.jetbrains.kotlin. **Name** : kotlin-compiler-embeddable. **Version** : 1.8.21.
     * **Project URL:** [https://kotlinlang.org/](https://kotlinlang.org/)
     * **License:** [The Apache License, Version 2.0](http://www.apache.org/licenses/LICENSE-2.0.txt)

1.  **Group** : org.jetbrains.kotlin. **Name** : kotlin-compiler-embeddable. **Version** : 1.8.22.
     * **Project URL:** [https://kotlinlang.org/](https://kotlinlang.org/)
     * **License:** [The Apache License, Version 2.0](http://www.apache.org/licenses/LICENSE-2.0.txt)

1.  **Group** : org.jetbrains.kotlin. **Name** : kotlin-daemon-embeddable. **Version** : 1.8.21.
     * **Project URL:** [https://kotlinlang.org/](https://kotlinlang.org/)
     * **License:** [The Apache License, Version 2.0](http://www.apache.org/licenses/LICENSE-2.0.txt)

1.  **Group** : org.jetbrains.kotlin. **Name** : kotlin-daemon-embeddable. **Version** : 1.8.22.
     * **Project URL:** [https://kotlinlang.org/](https://kotlinlang.org/)
     * **License:** [The Apache License, Version 2.0](http://www.apache.org/licenses/LICENSE-2.0.txt)

1.  **Group** : org.jetbrains.kotlin. **Name** : kotlin-klib-commonizer-embeddable. **Version** : 1.8.22.
     * **Project URL:** [https://kotlinlang.org/](https://kotlinlang.org/)
     * **License:** [The Apache License, Version 2.0](http://www.apache.org/licenses/LICENSE-2.0.txt)

1.  **Group** : org.jetbrains.kotlin. **Name** : kotlin-reflect. **Version** : 1.9.0.
     * **Project URL:** [https://kotlinlang.org/](https://kotlinlang.org/)
     * **License:** [The Apache License, Version 2.0](http://www.apache.org/licenses/LICENSE-2.0.txt)

1.  **Group** : org.jetbrains.kotlin. **Name** : kotlin-script-runtime. **Version** : 1.8.21.
     * **Project URL:** [https://kotlinlang.org/](https://kotlinlang.org/)
     * **License:** [The Apache License, Version 2.0](http://www.apache.org/licenses/LICENSE-2.0.txt)

1.  **Group** : org.jetbrains.kotlin. **Name** : kotlin-script-runtime. **Version** : 1.8.22.
     * **Project URL:** [https://kotlinlang.org/](https://kotlinlang.org/)
     * **License:** [The Apache License, Version 2.0](http://www.apache.org/licenses/LICENSE-2.0.txt)

1.  **Group** : org.jetbrains.kotlin. **Name** : kotlin-scripting-common. **Version** : 1.8.22.
     * **Project URL:** [https://kotlinlang.org/](https://kotlinlang.org/)
     * **License:** [The Apache License, Version 2.0](http://www.apache.org/licenses/LICENSE-2.0.txt)

1.  **Group** : org.jetbrains.kotlin. **Name** : kotlin-scripting-compiler-embeddable. **Version** : 1.8.22.
     * **Project URL:** [https://kotlinlang.org/](https://kotlinlang.org/)
     * **License:** [The Apache License, Version 2.0](http://www.apache.org/licenses/LICENSE-2.0.txt)

1.  **Group** : org.jetbrains.kotlin. **Name** : kotlin-scripting-compiler-impl-embeddable. **Version** : 1.8.22.
     * **Project URL:** [https://kotlinlang.org/](https://kotlinlang.org/)
     * **License:** [The Apache License, Version 2.0](http://www.apache.org/licenses/LICENSE-2.0.txt)

1.  **Group** : org.jetbrains.kotlin. **Name** : kotlin-scripting-jvm. **Version** : 1.8.22.
     * **Project URL:** [https://kotlinlang.org/](https://kotlinlang.org/)
     * **License:** [The Apache License, Version 2.0](http://www.apache.org/licenses/LICENSE-2.0.txt)

1.  **Group** : org.jetbrains.kotlin. **Name** : kotlin-stdlib. **Version** : 1.9.0.
     * **Project URL:** [https://kotlinlang.org/](https://kotlinlang.org/)
     * **License:** [The Apache License, Version 2.0](http://www.apache.org/licenses/LICENSE-2.0.txt)

1.  **Group** : org.jetbrains.kotlin. **Name** : kotlin-stdlib-common. **Version** : 1.9.0.
     * **Project URL:** [https://kotlinlang.org/](https://kotlinlang.org/)
     * **License:** [The Apache License, Version 2.0](http://www.apache.org/licenses/LICENSE-2.0.txt)

1.  **Group** : org.jetbrains.kotlin. **Name** : kotlin-stdlib-jdk7. **Version** : 1.9.0.
     * **Project URL:** [https://kotlinlang.org/](https://kotlinlang.org/)
     * **License:** [The Apache License, Version 2.0](http://www.apache.org/licenses/LICENSE-2.0.txt)

1.  **Group** : org.jetbrains.kotlin. **Name** : kotlin-stdlib-jdk8. **Version** : 1.9.0.
     * **Project URL:** [https://kotlinlang.org/](https://kotlinlang.org/)
     * **License:** [The Apache License, Version 2.0](http://www.apache.org/licenses/LICENSE-2.0.txt)

1.  **Group** : org.jetbrains.kotlinx. **Name** : atomicfu. **Version** : 0.20.2.
     * **Project URL:** [https://github.com/Kotlin/kotlinx.atomicfu](https://github.com/Kotlin/kotlinx.atomicfu)
     * **License:** [The Apache Software License, Version 2.0](https://www.apache.org/licenses/LICENSE-2.0.txt)

1.  **Group** : org.jetbrains.kotlinx. **Name** : kotlinx-coroutines-bom. **Version** : 1.6.3.**No license information found**
1.  **Group** : org.jetbrains.kotlinx. **Name** : kotlinx-coroutines-bom. **Version** : 1.7.0.**No license information found**
1.  **Group** : org.jetbrains.kotlinx. **Name** : kotlinx-coroutines-core. **Version** : 1.6.3.**No license information found**
1.  **Group** : org.jetbrains.kotlinx. **Name** : kotlinx-coroutines-core. **Version** : 1.7.0.**No license information found**
1.  **Group** : org.jetbrains.kotlinx. **Name** : kotlinx-coroutines-core-jvm. **Version** : 1.6.3.
     * **Project URL:** [https://github.com/Kotlin/kotlinx.coroutines](https://github.com/Kotlin/kotlinx.coroutines)
     * **License:** [The Apache Software License, Version 2.0](https://www.apache.org/licenses/LICENSE-2.0.txt)

1.  **Group** : org.jetbrains.kotlinx. **Name** : kotlinx-coroutines-core-jvm. **Version** : 1.7.0.
     * **Project URL:** [https://github.com/Kotlin/kotlinx.coroutines](https://github.com/Kotlin/kotlinx.coroutines)
     * **License:** [The Apache Software License, Version 2.0](https://www.apache.org/licenses/LICENSE-2.0.txt)

1.  **Group** : org.jetbrains.kotlinx. **Name** : kotlinx-coroutines-jdk8. **Version** : 1.7.0.
     * **Project URL:** [https://github.com/Kotlin/kotlinx.coroutines](https://github.com/Kotlin/kotlinx.coroutines)
     * **License:** [The Apache Software License, Version 2.0](https://www.apache.org/licenses/LICENSE-2.0.txt)

1.  **Group** : org.jetbrains.kotlinx. **Name** : kotlinx-html-jvm. **Version** : 0.7.5.
     * **Project URL:** [https://github.com/Kotlin/kotlinx.html](https://github.com/Kotlin/kotlinx.html)
     * **License:** [The Apache License, Version 2.0](https://www.apache.org/licenses/LICENSE-2.0.txt)

1.  **Group** : org.jetbrains.kotlinx. **Name** : kotlinx-html-jvm. **Version** : 0.8.1.
     * **Project URL:** [https://github.com/Kotlin/kotlinx.html](https://github.com/Kotlin/kotlinx.html)
     * **License:** [The Apache License, Version 2.0](https://www.apache.org/licenses/LICENSE-2.0.txt)

1.  **Group** : org.jetbrains.kotlinx. **Name** : kotlinx-serialization-core. **Version** : 1.4.1.**No license information found**
1.  **Group** : org.jetbrains.kotlinx. **Name** : kotlinx-serialization-core-jvm. **Version** : 1.4.1.
     * **Project URL:** [https://github.com/Kotlin/kotlinx.serialization](https://github.com/Kotlin/kotlinx.serialization)
     * **License:** [The Apache Software License, Version 2.0](https://www.apache.org/licenses/LICENSE-2.0.txt)

1.  **Group** : org.jetbrains.kotlinx. **Name** : kotlinx-serialization-json. **Version** : 1.4.1.**No license information found**
1.  **Group** : org.jetbrains.kotlinx. **Name** : kotlinx-serialization-json-jvm. **Version** : 1.4.1.
     * **Project URL:** [https://github.com/Kotlin/kotlinx.serialization](https://github.com/Kotlin/kotlinx.serialization)
     * **License:** [The Apache Software License, Version 2.0](https://www.apache.org/licenses/LICENSE-2.0.txt)

1.  **Group** : org.jsoup. **Name** : jsoup. **Version** : 1.15.3.
     * **Project URL:** [https://jsoup.org/](https://jsoup.org/)
     * **License:** [The MIT License](https://jsoup.org/license)

1.  **Group** : org.junit. **Name** : junit-bom. **Version** : 5.10.0.**No license information found**
1.  **Group** : org.junit.jupiter. **Name** : junit-jupiter-api. **Version** : 5.10.0.
     * **Project URL:** [https://junit.org/junit5/](https://junit.org/junit5/)
     * **License:** [Eclipse Public License v2.0](https://www.eclipse.org/legal/epl-v20.html)

1.  **Group** : org.junit.jupiter. **Name** : junit-jupiter-engine. **Version** : 5.10.0.
     * **Project URL:** [https://junit.org/junit5/](https://junit.org/junit5/)
     * **License:** [Eclipse Public License v2.0](https://www.eclipse.org/legal/epl-v20.html)

1.  **Group** : org.junit.jupiter. **Name** : junit-jupiter-params. **Version** : 5.10.0.
     * **Project URL:** [https://junit.org/junit5/](https://junit.org/junit5/)
     * **License:** [Eclipse Public License v2.0](https://www.eclipse.org/legal/epl-v20.html)

1.  **Group** : org.junit.platform. **Name** : junit-platform-commons. **Version** : 1.10.0.
     * **Project URL:** [https://junit.org/junit5/](https://junit.org/junit5/)
     * **License:** [Eclipse Public License v2.0](https://www.eclipse.org/legal/epl-v20.html)

1.  **Group** : org.junit.platform. **Name** : junit-platform-engine. **Version** : 1.10.0.
     * **Project URL:** [https://junit.org/junit5/](https://junit.org/junit5/)
     * **License:** [Eclipse Public License v2.0](https://www.eclipse.org/legal/epl-v20.html)

1.  **Group** : org.opentest4j. **Name** : opentest4j. **Version** : 1.3.0.
     * **Project URL:** [https://github.com/ota4j-team/opentest4j](https://github.com/ota4j-team/opentest4j)
     * **License:** [The Apache License, Version 2.0](https://www.apache.org/licenses/LICENSE-2.0.txt)

1.  **Group** : org.ow2.asm. **Name** : asm. **Version** : 9.2.
     * **Project URL:** [http://asm.ow2.io/](http://asm.ow2.io/)
     * **License:** [BSD-3-Clause](https://asm.ow2.io/license.html)
     * **License:** [The Apache Software License, Version 2.0](http://www.apache.org/licenses/LICENSE-2.0.txt)

1.  **Group** : org.ow2.asm. **Name** : asm-analysis. **Version** : 9.2.
     * **Project URL:** [http://asm.ow2.io/](http://asm.ow2.io/)
     * **License:** [BSD-3-Clause](https://asm.ow2.io/license.html)
     * **License:** [The Apache Software License, Version 2.0](http://www.apache.org/licenses/LICENSE-2.0.txt)

1.  **Group** : org.ow2.asm. **Name** : asm-commons. **Version** : 9.2.
     * **Project URL:** [http://asm.ow2.io/](http://asm.ow2.io/)
     * **License:** [BSD-3-Clause](https://asm.ow2.io/license.html)
     * **License:** [The Apache Software License, Version 2.0](http://www.apache.org/licenses/LICENSE-2.0.txt)

1.  **Group** : org.ow2.asm. **Name** : asm-tree. **Version** : 9.2.
     * **Project URL:** [http://asm.ow2.io/](http://asm.ow2.io/)
     * **License:** [BSD-3-Clause](https://asm.ow2.io/license.html)
     * **License:** [The Apache Software License, Version 2.0](http://www.apache.org/licenses/LICENSE-2.0.txt)

1.  **Group** : org.pcollections. **Name** : pcollections. **Version** : 3.1.4.
     * **Project URL:** [https://github.com/hrldcpr/pcollections](https://github.com/hrldcpr/pcollections)
     * **License:** [The MIT License](https://opensource.org/licenses/mit-license.php)

1.  **Group** : org.reflections. **Name** : reflections. **Version** : 0.10.2.
     * **Project URL:** [http://github.com/ronmamo/reflections](http://github.com/ronmamo/reflections)
     * **License:** [The Apache Software License, Version 2.0](http://www.apache.org/licenses/LICENSE-2.0.txt)
     * **License:** [WTFPL](http://www.wtfpl.net/)

1.  **Group** : org.snakeyaml. **Name** : snakeyaml-engine. **Version** : 2.6.
     * **Project URL:** [https://bitbucket.org/snakeyaml/snakeyaml-engine](https://bitbucket.org/snakeyaml/snakeyaml-engine)
     * **License:** [Apache License, Version 2.0](http://www.apache.org/licenses/LICENSE-2.0.txt)

1.  **Group** : org.xmlresolver. **Name** : xmlresolver. **Version** : 4.4.3.
     * **Project URL:** [https://github.com/xmlresolver/xmlresolver](https://github.com/xmlresolver/xmlresolver)
     * **License:** [Apache License version 2.0](https://www.apache.org/licenses/LICENSE-2.0)


The dependencies distributed under several licenses, are used according their commercial-use-friendly license.

<<<<<<< HEAD
This report was generated on **Sun Jul 30 21:37:05 WEST 2023** using [Gradle-License-Report plugin](https://github.com/jk1/Gradle-License-Report) by Evgeny Naumenko, licensed under [Apache 2.0 License](https://github.com/jk1/Gradle-License-Report/blob/master/LICENSE).




# Dependencies of `io.spine.tools:spine-testutil-client:2.0.0-SNAPSHOT.152`
=======
This report was generated on **Mon Jul 31 17:24:12 WEST 2023** using [Gradle-License-Report plugin](https://github.com/jk1/Gradle-License-Report) by Evgeny Naumenko, licensed under [Apache 2.0 License](https://github.com/jk1/Gradle-License-Report/blob/master/LICENSE).




# Dependencies of `io.spine.tools:spine-testutil-client:2.0.0-SNAPSHOT.153`
>>>>>>> 281cd6dd

## Runtime
1.  **Group** : com.google.android. **Name** : annotations. **Version** : 4.1.1.4.
     * **Project URL:** [http://source.android.com/](http://source.android.com/)
     * **License:** [Apache 2.0](http://www.apache.org/licenses/LICENSE-2.0)

1.  **Group** : com.google.api.grpc. **Name** : proto-google-common-protos. **Version** : 2.17.0.
     * **Project URL:** [https://github.com/googleapis/gapic-generator-java](https://github.com/googleapis/gapic-generator-java)
     * **License:** [Apache-2.0](https://www.apache.org/licenses/LICENSE-2.0.txt)

1.  **Group** : com.google.auto.value. **Name** : auto-value-annotations. **Version** : 1.10.2.
     * **Project URL:** [https://github.com/google/auto/tree/main/value](https://github.com/google/auto/tree/main/value)
     * **License:** [Apache 2.0](http://www.apache.org/licenses/LICENSE-2.0.txt)

1.  **Group** : com.google.code.findbugs. **Name** : jsr305. **Version** : 3.0.2.
     * **Project URL:** [http://findbugs.sourceforge.net/](http://findbugs.sourceforge.net/)
     * **License:** [The Apache Software License, Version 2.0](http://www.apache.org/licenses/LICENSE-2.0.txt)

1.  **Group** : com.google.code.gson. **Name** : gson. **Version** : 2.9.0.
     * **Project URL:** [https://github.com/google/gson/gson](https://github.com/google/gson/gson)
     * **License:** [Apache-2.0](https://www.apache.org/licenses/LICENSE-2.0.txt)

1.  **Group** : com.google.errorprone. **Name** : error_prone_annotations. **Version** : 2.20.0.
     * **Project URL:** [https://errorprone.info/error_prone_annotations](https://errorprone.info/error_prone_annotations)
     * **License:** [Apache 2.0](http://www.apache.org/licenses/LICENSE-2.0.txt)

1.  **Group** : com.google.errorprone. **Name** : error_prone_type_annotations. **Version** : 2.20.0.
     * **Project URL:** [https://errorprone.info/error_prone_type_annotations](https://errorprone.info/error_prone_type_annotations)
     * **License:** [Apache 2.0](http://www.apache.org/licenses/LICENSE-2.0.txt)

1.  **Group** : com.google.flogger. **Name** : flogger. **Version** : 0.7.4.
     * **Project URL:** [https://github.com/google/flogger](https://github.com/google/flogger)
     * **License:** [Apache 2.0](https://www.apache.org/licenses/LICENSE-2.0.txt)

1.  **Group** : com.google.flogger. **Name** : flogger-system-backend. **Version** : 0.7.4.
     * **Project URL:** [https://github.com/google/flogger](https://github.com/google/flogger)
     * **License:** [Apache 2.0](https://www.apache.org/licenses/LICENSE-2.0.txt)

1.  **Group** : com.google.guava. **Name** : failureaccess. **Version** : 1.0.1.
     * **Project URL:** [https://github.com/google/guava/](https://github.com/google/guava/)
     * **License:** [The Apache Software License, Version 2.0](http://www.apache.org/licenses/LICENSE-2.0.txt)

1.  **Group** : com.google.guava. **Name** : guava. **Version** : 32.1.1-jre.
     * **Project URL:** [https://github.com/google/guava](https://github.com/google/guava)
     * **License:** [Apache License, Version 2.0](http://www.apache.org/licenses/LICENSE-2.0.txt)

1.  **Group** : com.google.guava. **Name** : guava-parent. **Version** : 32.1.1-jre.**No license information found**
1.  **Group** : com.google.guava. **Name** : guava-testlib. **Version** : 32.1.1-jre.
     * **License:** [Apache License, Version 2.0](http://www.apache.org/licenses/LICENSE-2.0.txt)

1.  **Group** : com.google.j2objc. **Name** : j2objc-annotations. **Version** : 1.3.
     * **Project URL:** [https://github.com/google/j2objc/](https://github.com/google/j2objc/)
     * **License:** [The Apache Software License, Version 2.0](http://www.apache.org/licenses/LICENSE-2.0.txt)

1.  **Group** : com.google.protobuf. **Name** : protobuf-java. **Version** : 3.23.4.
     * **Project URL:** [https://developers.google.com/protocol-buffers/](https://developers.google.com/protocol-buffers/)
     * **License:** [BSD-3-Clause](https://opensource.org/licenses/BSD-3-Clause)

1.  **Group** : com.google.protobuf. **Name** : protobuf-java-util. **Version** : 3.23.4.
     * **Project URL:** [https://developers.google.com/protocol-buffers/](https://developers.google.com/protocol-buffers/)
     * **License:** [BSD-3-Clause](https://opensource.org/licenses/BSD-3-Clause)

1.  **Group** : com.google.protobuf. **Name** : protobuf-kotlin. **Version** : 3.23.4.
     * **License:** [BSD-3-Clause](https://opensource.org/licenses/BSD-3-Clause)

1.  **Group** : com.google.truth. **Name** : truth. **Version** : 1.1.5.
     * **License:** [The Apache Software License, Version 2.0](http://www.apache.org/licenses/LICENSE-2.0.txt)

1.  **Group** : com.google.truth.extensions. **Name** : truth-java8-extension. **Version** : 1.1.5.
     * **License:** [The Apache Software License, Version 2.0](http://www.apache.org/licenses/LICENSE-2.0.txt)

1.  **Group** : com.google.truth.extensions. **Name** : truth-liteproto-extension. **Version** : 1.1.5.
     * **License:** [The Apache Software License, Version 2.0](http://www.apache.org/licenses/LICENSE-2.0.txt)

1.  **Group** : com.google.truth.extensions. **Name** : truth-proto-extension. **Version** : 1.1.5.
     * **License:** [The Apache Software License, Version 2.0](http://www.apache.org/licenses/LICENSE-2.0.txt)

1.  **Group** : io.github.java-diff-utils. **Name** : java-diff-utils. **Version** : 4.12.
     * **License:** [The Apache Software License, Version 2.0](http://www.apache.org/licenses/LICENSE-2.0.txt)

<<<<<<< HEAD
1.  **Group** : io.grpc. **Name** : grpc-api. **Version** : 1.56.1.
     * **Project URL:** [https://github.com/grpc/grpc-java](https://github.com/grpc/grpc-java)
     * **License:** [Apache 2.0](https://opensource.org/licenses/Apache-2.0)

1.  **Group** : io.grpc. **Name** : grpc-context. **Version** : 1.56.1.
     * **Project URL:** [https://github.com/grpc/grpc-java](https://github.com/grpc/grpc-java)
     * **License:** [Apache 2.0](https://opensource.org/licenses/Apache-2.0)

1.  **Group** : io.grpc. **Name** : grpc-core. **Version** : 1.56.1.
     * **Project URL:** [https://github.com/grpc/grpc-java](https://github.com/grpc/grpc-java)
     * **License:** [Apache 2.0](https://opensource.org/licenses/Apache-2.0)

1.  **Group** : io.grpc. **Name** : grpc-protobuf. **Version** : 1.56.1.
     * **Project URL:** [https://github.com/grpc/grpc-java](https://github.com/grpc/grpc-java)
     * **License:** [Apache 2.0](https://opensource.org/licenses/Apache-2.0)

1.  **Group** : io.grpc. **Name** : grpc-protobuf-lite. **Version** : 1.56.1.
     * **Project URL:** [https://github.com/grpc/grpc-java](https://github.com/grpc/grpc-java)
     * **License:** [Apache 2.0](https://opensource.org/licenses/Apache-2.0)

1.  **Group** : io.grpc. **Name** : grpc-stub. **Version** : 1.56.1.
=======
1.  **Group** : io.grpc. **Name** : grpc-api. **Version** : 1.57.0.
     * **Project URL:** [https://github.com/grpc/grpc-java](https://github.com/grpc/grpc-java)
     * **License:** [Apache 2.0](https://opensource.org/licenses/Apache-2.0)

1.  **Group** : io.grpc. **Name** : grpc-context. **Version** : 1.57.0.
     * **Project URL:** [https://github.com/grpc/grpc-java](https://github.com/grpc/grpc-java)
     * **License:** [Apache 2.0](https://opensource.org/licenses/Apache-2.0)

1.  **Group** : io.grpc. **Name** : grpc-core. **Version** : 1.57.0.
     * **Project URL:** [https://github.com/grpc/grpc-java](https://github.com/grpc/grpc-java)
     * **License:** [Apache 2.0](https://opensource.org/licenses/Apache-2.0)

1.  **Group** : io.grpc. **Name** : grpc-protobuf. **Version** : 1.57.0.
     * **Project URL:** [https://github.com/grpc/grpc-java](https://github.com/grpc/grpc-java)
     * **License:** [Apache 2.0](https://opensource.org/licenses/Apache-2.0)

1.  **Group** : io.grpc. **Name** : grpc-protobuf-lite. **Version** : 1.57.0.
     * **Project URL:** [https://github.com/grpc/grpc-java](https://github.com/grpc/grpc-java)
     * **License:** [Apache 2.0](https://opensource.org/licenses/Apache-2.0)

1.  **Group** : io.grpc. **Name** : grpc-stub. **Version** : 1.57.0.
>>>>>>> 281cd6dd
     * **Project URL:** [https://github.com/grpc/grpc-java](https://github.com/grpc/grpc-java)
     * **License:** [Apache 2.0](https://opensource.org/licenses/Apache-2.0)

1.  **Group** : io.kotest. **Name** : kotest-assertions-api. **Version** : 5.6.2.
     * **Project URL:** [https://github.com/kotest/kotest](https://github.com/kotest/kotest)
     * **License:** [Apache-2.0](https://opensource.org/licenses/Apache-2.0)

1.  **Group** : io.kotest. **Name** : kotest-assertions-api-jvm. **Version** : 5.6.2.
     * **Project URL:** [https://github.com/kotest/kotest](https://github.com/kotest/kotest)
     * **License:** [Apache-2.0](https://opensource.org/licenses/Apache-2.0)

1.  **Group** : io.kotest. **Name** : kotest-assertions-core. **Version** : 5.6.2.
     * **Project URL:** [https://github.com/kotest/kotest](https://github.com/kotest/kotest)
     * **License:** [Apache-2.0](https://opensource.org/licenses/Apache-2.0)

1.  **Group** : io.kotest. **Name** : kotest-assertions-core-jvm. **Version** : 5.6.2.
     * **Project URL:** [https://github.com/kotest/kotest](https://github.com/kotest/kotest)
     * **License:** [Apache-2.0](https://opensource.org/licenses/Apache-2.0)

1.  **Group** : io.kotest. **Name** : kotest-assertions-shared. **Version** : 5.6.2.
     * **Project URL:** [https://github.com/kotest/kotest](https://github.com/kotest/kotest)
     * **License:** [Apache-2.0](https://opensource.org/licenses/Apache-2.0)

1.  **Group** : io.kotest. **Name** : kotest-assertions-shared-jvm. **Version** : 5.6.2.
     * **Project URL:** [https://github.com/kotest/kotest](https://github.com/kotest/kotest)
     * **License:** [Apache-2.0](https://opensource.org/licenses/Apache-2.0)

1.  **Group** : io.kotest. **Name** : kotest-common. **Version** : 5.6.2.
     * **Project URL:** [https://github.com/kotest/kotest](https://github.com/kotest/kotest)
     * **License:** [Apache-2.0](https://opensource.org/licenses/Apache-2.0)

1.  **Group** : io.kotest. **Name** : kotest-common-jvm. **Version** : 5.6.2.
     * **Project URL:** [https://github.com/kotest/kotest](https://github.com/kotest/kotest)
     * **License:** [Apache-2.0](https://opensource.org/licenses/Apache-2.0)

1.  **Group** : io.perfmark. **Name** : perfmark-api. **Version** : 0.26.0.
     * **Project URL:** [https://github.com/perfmark/perfmark](https://github.com/perfmark/perfmark)
     * **License:** [Apache 2.0](https://opensource.org/licenses/Apache-2.0)

1.  **Group** : io.spine.validation. **Name** : spine-validation-java-runtime. **Version** : 2.0.0-SNAPSHOT.99.**No license information found**
1.  **Group** : junit. **Name** : junit. **Version** : 4.13.1.
     * **Project URL:** [http://junit.org](http://junit.org)
     * **License:** [Eclipse Public License 1.0](http://www.eclipse.org/legal/epl-v10.html)

1.  **Group** : org.apiguardian. **Name** : apiguardian-api. **Version** : 1.1.2.
     * **Project URL:** [https://github.com/apiguardian-team/apiguardian](https://github.com/apiguardian-team/apiguardian)
     * **License:** [The Apache License, Version 2.0](http://www.apache.org/licenses/LICENSE-2.0.txt)

1.  **Group** : org.checkerframework. **Name** : checker-compat-qual. **Version** : 2.5.3.
     * **Project URL:** [https://checkerframework.org](https://checkerframework.org)
     * **License:** [GNU General Public License, version 2 (GPL2), with the classpath exception](http://www.gnu.org/software/classpath/license.html)
     * **License:** [The MIT License](http://opensource.org/licenses/MIT)

1.  **Group** : org.checkerframework. **Name** : checker-qual. **Version** : 3.36.0.
     * **Project URL:** [https://checkerframework.org/](https://checkerframework.org/)
     * **License:** [The MIT License](http://opensource.org/licenses/MIT)

1.  **Group** : org.codehaus.mojo. **Name** : animal-sniffer-annotations. **Version** : 1.21.
     * **License:** [MIT license](http://www.opensource.org/licenses/mit-license.php)
     * **License:** [The Apache Software License, Version 2.0](https://www.apache.org/licenses/LICENSE-2.0.txt)

1.  **Group** : org.hamcrest. **Name** : hamcrest. **Version** : 2.2.
     * **Project URL:** [http://hamcrest.org/JavaHamcrest/](http://hamcrest.org/JavaHamcrest/)
     * **License:** [BSD License 3](http://opensource.org/licenses/BSD-3-Clause)

1.  **Group** : org.hamcrest. **Name** : hamcrest-core. **Version** : 2.2.
     * **Project URL:** [http://hamcrest.org/JavaHamcrest/](http://hamcrest.org/JavaHamcrest/)
     * **License:** [BSD License 3](http://opensource.org/licenses/BSD-3-Clause)

1.  **Group** : org.jetbrains. **Name** : annotations. **Version** : 23.0.0.
     * **Project URL:** [https://github.com/JetBrains/java-annotations](https://github.com/JetBrains/java-annotations)
     * **License:** [The Apache Software License, Version 2.0](https://www.apache.org/licenses/LICENSE-2.0.txt)

1.  **Group** : org.jetbrains.kotlin. **Name** : kotlin-reflect. **Version** : 1.9.0.
     * **Project URL:** [https://kotlinlang.org/](https://kotlinlang.org/)
     * **License:** [The Apache License, Version 2.0](http://www.apache.org/licenses/LICENSE-2.0.txt)

1.  **Group** : org.jetbrains.kotlin. **Name** : kotlin-stdlib. **Version** : 1.9.0.
     * **Project URL:** [https://kotlinlang.org/](https://kotlinlang.org/)
     * **License:** [The Apache License, Version 2.0](http://www.apache.org/licenses/LICENSE-2.0.txt)

1.  **Group** : org.jetbrains.kotlin. **Name** : kotlin-stdlib-common. **Version** : 1.9.0.
     * **Project URL:** [https://kotlinlang.org/](https://kotlinlang.org/)
     * **License:** [The Apache License, Version 2.0](http://www.apache.org/licenses/LICENSE-2.0.txt)

1.  **Group** : org.jetbrains.kotlin. **Name** : kotlin-stdlib-jdk7. **Version** : 1.9.0.
     * **Project URL:** [https://kotlinlang.org/](https://kotlinlang.org/)
     * **License:** [The Apache License, Version 2.0](http://www.apache.org/licenses/LICENSE-2.0.txt)

1.  **Group** : org.jetbrains.kotlin. **Name** : kotlin-stdlib-jdk8. **Version** : 1.9.0.
     * **Project URL:** [https://kotlinlang.org/](https://kotlinlang.org/)
     * **License:** [The Apache License, Version 2.0](http://www.apache.org/licenses/LICENSE-2.0.txt)

1.  **Group** : org.jetbrains.kotlinx. **Name** : kotlinx-coroutines-bom. **Version** : 1.7.0.**No license information found**
1.  **Group** : org.jetbrains.kotlinx. **Name** : kotlinx-coroutines-core. **Version** : 1.7.0.
     * **Project URL:** [https://github.com/Kotlin/kotlinx.coroutines](https://github.com/Kotlin/kotlinx.coroutines)
     * **License:** [The Apache Software License, Version 2.0](https://www.apache.org/licenses/LICENSE-2.0.txt)

1.  **Group** : org.jetbrains.kotlinx. **Name** : kotlinx-coroutines-core-jvm. **Version** : 1.7.0.
     * **Project URL:** [https://github.com/Kotlin/kotlinx.coroutines](https://github.com/Kotlin/kotlinx.coroutines)
     * **License:** [The Apache Software License, Version 2.0](https://www.apache.org/licenses/LICENSE-2.0.txt)

1.  **Group** : org.jetbrains.kotlinx. **Name** : kotlinx-coroutines-jdk8. **Version** : 1.7.0.
     * **Project URL:** [https://github.com/Kotlin/kotlinx.coroutines](https://github.com/Kotlin/kotlinx.coroutines)
     * **License:** [The Apache Software License, Version 2.0](https://www.apache.org/licenses/LICENSE-2.0.txt)

1.  **Group** : org.junit. **Name** : junit-bom. **Version** : 5.10.0.**No license information found**
1.  **Group** : org.junit.jupiter. **Name** : junit-jupiter-api. **Version** : 5.10.0.
     * **Project URL:** [https://junit.org/junit5/](https://junit.org/junit5/)
     * **License:** [Eclipse Public License v2.0](https://www.eclipse.org/legal/epl-v20.html)

1.  **Group** : org.junit.jupiter. **Name** : junit-jupiter-params. **Version** : 5.10.0.
     * **Project URL:** [https://junit.org/junit5/](https://junit.org/junit5/)
     * **License:** [Eclipse Public License v2.0](https://www.eclipse.org/legal/epl-v20.html)

1.  **Group** : org.junit.platform. **Name** : junit-platform-commons. **Version** : 1.10.0.
     * **Project URL:** [https://junit.org/junit5/](https://junit.org/junit5/)
     * **License:** [Eclipse Public License v2.0](https://www.eclipse.org/legal/epl-v20.html)

1.  **Group** : org.opentest4j. **Name** : opentest4j. **Version** : 1.3.0.
     * **Project URL:** [https://github.com/ota4j-team/opentest4j](https://github.com/ota4j-team/opentest4j)
     * **License:** [The Apache License, Version 2.0](https://www.apache.org/licenses/LICENSE-2.0.txt)

1.  **Group** : org.ow2.asm. **Name** : asm. **Version** : 9.2.
     * **Project URL:** [http://asm.ow2.io/](http://asm.ow2.io/)
     * **License:** [BSD-3-Clause](https://asm.ow2.io/license.html)
     * **License:** [The Apache Software License, Version 2.0](http://www.apache.org/licenses/LICENSE-2.0.txt)

## Compile, tests, and tooling
1.  **Group** : aopalliance. **Name** : aopalliance. **Version** : 1.0.
     * **Project URL:** [http://aopalliance.sourceforge.net](http://aopalliance.sourceforge.net)
     * **License:** Public Domain

1.  **Group** : com.beust. **Name** : jcommander. **Version** : 1.48.
     * **Project URL:** [http://beust.com/jcommander](http://beust.com/jcommander)
     * **License:** [The Apache Software License, Version 2.0](http://www.apache.org/licenses/LICENSE-2.0.txt)

1.  **Group** : com.beust. **Name** : jcommander. **Version** : 1.82.
     * **Project URL:** [https://jcommander.org](https://jcommander.org)
     * **License:** [Apache License, Version 2.0](https://www.apache.org/licenses/LICENSE-2.0.txt)

1.  **Group** : com.fasterxml.jackson. **Name** : jackson-bom. **Version** : 2.15.2.**No license information found**
1.  **Group** : com.fasterxml.jackson.core. **Name** : jackson-annotations. **Version** : 2.15.2.
     * **Project URL:** [https://github.com/FasterXML/jackson](https://github.com/FasterXML/jackson)
     * **License:** [The Apache Software License, Version 2.0](https://www.apache.org/licenses/LICENSE-2.0.txt)

1.  **Group** : com.fasterxml.jackson.core. **Name** : jackson-core. **Version** : 2.15.2.
     * **Project URL:** [https://github.com/FasterXML/jackson-core](https://github.com/FasterXML/jackson-core)
     * **License:** [Apache License, Version 2.0](http://www.apache.org/licenses/LICENSE-2.0.txt)
     * **License:** [The Apache Software License, Version 2.0](https://www.apache.org/licenses/LICENSE-2.0.txt)

1.  **Group** : com.fasterxml.jackson.core. **Name** : jackson-databind. **Version** : 2.15.2.
     * **Project URL:** [https://github.com/FasterXML/jackson](https://github.com/FasterXML/jackson)
     * **License:** [Apache License, Version 2.0](http://www.apache.org/licenses/LICENSE-2.0.txt)
     * **License:** [The Apache Software License, Version 2.0](https://www.apache.org/licenses/LICENSE-2.0.txt)

1.  **Group** : com.fasterxml.jackson.dataformat. **Name** : jackson-dataformat-xml. **Version** : 2.15.2.
     * **Project URL:** [https://github.com/FasterXML/jackson-dataformat-xml](https://github.com/FasterXML/jackson-dataformat-xml)
     * **License:** [Apache License, Version 2.0](http://www.apache.org/licenses/LICENSE-2.0.txt)
     * **License:** [The Apache Software License, Version 2.0](http://www.apache.org/licenses/LICENSE-2.0.txt)

1.  **Group** : com.fasterxml.jackson.module. **Name** : jackson-module-kotlin. **Version** : 2.15.2.
     * **Project URL:** [https://github.com/FasterXML/jackson-module-kotlin](https://github.com/FasterXML/jackson-module-kotlin)
     * **License:** [Apache License, Version 2.0](http://www.apache.org/licenses/LICENSE-2.0.txt)
     * **License:** [The Apache Software License, Version 2.0](https://www.apache.org/licenses/LICENSE-2.0.txt)

1.  **Group** : com.fasterxml.woodstox. **Name** : woodstox-core. **Version** : 6.5.1.
     * **Project URL:** [https://github.com/FasterXML/woodstox](https://github.com/FasterXML/woodstox)
     * **License:** [The Apache License, Version 2.0](http://www.apache.org/licenses/LICENSE-2.0.txt)
     * **License:** [The Apache Software License, Version 2.0](http://www.apache.org/licenses/LICENSE-2.0.txt)

1.  **Group** : com.github.ben-manes.caffeine. **Name** : caffeine. **Version** : 3.0.5.
     * **Project URL:** [https://github.com/ben-manes/caffeine](https://github.com/ben-manes/caffeine)
     * **License:** [Apache License, Version 2.0](https://www.apache.org/licenses/LICENSE-2.0.txt)

1.  **Group** : com.github.kevinstern. **Name** : software-and-algorithms. **Version** : 1.0.
     * **Project URL:** [https://www.github.com/KevinStern/software-and-algorithms](https://www.github.com/KevinStern/software-and-algorithms)
     * **License:** [MIT License](http://www.opensource.org/licenses/mit-license.php)

1.  **Group** : com.google.android. **Name** : annotations. **Version** : 4.1.1.4.
     * **Project URL:** [http://source.android.com/](http://source.android.com/)
     * **License:** [Apache 2.0](http://www.apache.org/licenses/LICENSE-2.0)

1.  **Group** : com.google.api.grpc. **Name** : proto-google-common-protos. **Version** : 2.17.0.
     * **Project URL:** [https://github.com/googleapis/gapic-generator-java](https://github.com/googleapis/gapic-generator-java)
     * **License:** [Apache-2.0](https://www.apache.org/licenses/LICENSE-2.0.txt)

1.  **Group** : com.google.auto. **Name** : auto-common. **Version** : 1.2.2.
     * **Project URL:** [https://github.com/google/auto/tree/main/common](https://github.com/google/auto/tree/main/common)
     * **License:** [Apache 2.0](http://www.apache.org/licenses/LICENSE-2.0.txt)

1.  **Group** : com.google.auto.service. **Name** : auto-service-annotations. **Version** : 1.1.1.
     * **Project URL:** [https://github.com/google/auto/tree/main/service](https://github.com/google/auto/tree/main/service)
     * **License:** [Apache 2.0](http://www.apache.org/licenses/LICENSE-2.0.txt)

1.  **Group** : com.google.auto.value. **Name** : auto-value-annotations. **Version** : 1.10.2.
     * **Project URL:** [https://github.com/google/auto/tree/main/value](https://github.com/google/auto/tree/main/value)
     * **License:** [Apache 2.0](http://www.apache.org/licenses/LICENSE-2.0.txt)

1.  **Group** : com.google.code.findbugs. **Name** : jsr305. **Version** : 3.0.2.
     * **Project URL:** [http://findbugs.sourceforge.net/](http://findbugs.sourceforge.net/)
     * **License:** [The Apache Software License, Version 2.0](http://www.apache.org/licenses/LICENSE-2.0.txt)

1.  **Group** : com.google.code.gson. **Name** : gson. **Version** : 2.9.0.
     * **Project URL:** [https://github.com/google/gson/gson](https://github.com/google/gson/gson)
     * **License:** [Apache-2.0](https://www.apache.org/licenses/LICENSE-2.0.txt)

1.  **Group** : com.google.errorprone. **Name** : error_prone_annotation. **Version** : 2.20.0.
     * **Project URL:** [https://errorprone.info/error_prone_annotation](https://errorprone.info/error_prone_annotation)
     * **License:** [Apache 2.0](http://www.apache.org/licenses/LICENSE-2.0.txt)

1.  **Group** : com.google.errorprone. **Name** : error_prone_annotations. **Version** : 2.20.0.
     * **Project URL:** [https://errorprone.info/error_prone_annotations](https://errorprone.info/error_prone_annotations)
     * **License:** [Apache 2.0](http://www.apache.org/licenses/LICENSE-2.0.txt)

1.  **Group** : com.google.errorprone. **Name** : error_prone_check_api. **Version** : 2.20.0.
     * **Project URL:** [https://errorprone.info/error_prone_check_api](https://errorprone.info/error_prone_check_api)
     * **License:** [Apache 2.0](http://www.apache.org/licenses/LICENSE-2.0.txt)

1.  **Group** : com.google.errorprone. **Name** : error_prone_core. **Version** : 2.20.0.
     * **Project URL:** [https://errorprone.info/error_prone_core](https://errorprone.info/error_prone_core)
     * **License:** [Apache 2.0](http://www.apache.org/licenses/LICENSE-2.0.txt)

1.  **Group** : com.google.errorprone. **Name** : error_prone_type_annotations. **Version** : 2.20.0.
     * **Project URL:** [https://errorprone.info/error_prone_type_annotations](https://errorprone.info/error_prone_type_annotations)
     * **License:** [Apache 2.0](http://www.apache.org/licenses/LICENSE-2.0.txt)

1.  **Group** : com.google.errorprone. **Name** : javac. **Version** : 9+181-r4173-1.
     * **Project URL:** [https://github.com/google/error-prone-javac](https://github.com/google/error-prone-javac)
     * **License:** [GNU General Public License, version 2, with the Classpath Exception](http://openjdk.java.net/legal/gplv2+ce.html)

1.  **Group** : com.google.flogger. **Name** : flogger. **Version** : 0.7.4.
     * **Project URL:** [https://github.com/google/flogger](https://github.com/google/flogger)
     * **License:** [Apache 2.0](https://www.apache.org/licenses/LICENSE-2.0.txt)

1.  **Group** : com.google.flogger. **Name** : flogger-system-backend. **Version** : 0.7.4.
     * **Project URL:** [https://github.com/google/flogger](https://github.com/google/flogger)
     * **License:** [Apache 2.0](https://www.apache.org/licenses/LICENSE-2.0.txt)

1.  **Group** : com.google.guava. **Name** : failureaccess. **Version** : 1.0.1.
     * **Project URL:** [https://github.com/google/guava/](https://github.com/google/guava/)
     * **License:** [The Apache Software License, Version 2.0](http://www.apache.org/licenses/LICENSE-2.0.txt)

1.  **Group** : com.google.guava. **Name** : guava. **Version** : 32.1.1-jre.
     * **Project URL:** [https://github.com/google/guava](https://github.com/google/guava)
     * **License:** [Apache License, Version 2.0](http://www.apache.org/licenses/LICENSE-2.0.txt)

1.  **Group** : com.google.guava. **Name** : guava-parent. **Version** : 32.1.1-jre.**No license information found**
1.  **Group** : com.google.guava. **Name** : guava-testlib. **Version** : 32.1.1-jre.
     * **License:** [Apache License, Version 2.0](http://www.apache.org/licenses/LICENSE-2.0.txt)

1.  **Group** : com.google.inject. **Name** : guice. **Version** : 5.1.0.
     * **Project URL:** [https://github.com/google/guice](https://github.com/google/guice)
     * **License:** [The Apache Software License, Version 2.0](http://www.apache.org/licenses/LICENSE-2.0.txt)

1.  **Group** : com.google.j2objc. **Name** : j2objc-annotations. **Version** : 1.3.
     * **Project URL:** [https://github.com/google/j2objc/](https://github.com/google/j2objc/)
     * **License:** [The Apache Software License, Version 2.0](http://www.apache.org/licenses/LICENSE-2.0.txt)

1.  **Group** : com.google.protobuf. **Name** : protobuf-java. **Version** : 3.23.4.
     * **Project URL:** [https://developers.google.com/protocol-buffers/](https://developers.google.com/protocol-buffers/)
     * **License:** [BSD-3-Clause](https://opensource.org/licenses/BSD-3-Clause)

1.  **Group** : com.google.protobuf. **Name** : protobuf-java-util. **Version** : 3.23.4.
     * **Project URL:** [https://developers.google.com/protocol-buffers/](https://developers.google.com/protocol-buffers/)
     * **License:** [BSD-3-Clause](https://opensource.org/licenses/BSD-3-Clause)

1.  **Group** : com.google.protobuf. **Name** : protobuf-kotlin. **Version** : 3.23.4.
     * **License:** [BSD-3-Clause](https://opensource.org/licenses/BSD-3-Clause)

1.  **Group** : com.google.protobuf. **Name** : protoc. **Version** : 3.23.4.
     * **Project URL:** [https://developers.google.com/protocol-buffers/](https://developers.google.com/protocol-buffers/)
     * **License:** [BSD-3-Clause](https://opensource.org/licenses/BSD-3-Clause)
     * **License:** [The Apache Software License, Version 2.0](http://www.apache.org/licenses/LICENSE-2.0.txt)

1.  **Group** : com.google.truth. **Name** : truth. **Version** : 1.1.5.
     * **License:** [The Apache Software License, Version 2.0](http://www.apache.org/licenses/LICENSE-2.0.txt)

1.  **Group** : com.google.truth.extensions. **Name** : truth-java8-extension. **Version** : 1.1.5.
     * **License:** [The Apache Software License, Version 2.0](http://www.apache.org/licenses/LICENSE-2.0.txt)

1.  **Group** : com.google.truth.extensions. **Name** : truth-liteproto-extension. **Version** : 1.1.5.
     * **License:** [The Apache Software License, Version 2.0](http://www.apache.org/licenses/LICENSE-2.0.txt)

1.  **Group** : com.google.truth.extensions. **Name** : truth-proto-extension. **Version** : 1.1.5.
     * **License:** [The Apache Software License, Version 2.0](http://www.apache.org/licenses/LICENSE-2.0.txt)

1.  **Group** : com.puppycrawl.tools. **Name** : checkstyle. **Version** : 10.3.4.
     * **Project URL:** [https://checkstyle.org/](https://checkstyle.org/)
     * **License:** [LGPL-2.1+](http://www.gnu.org/licenses/old-licenses/lgpl-2.1.txt)

1.  **Group** : com.soywiz.korlibs.korte. **Name** : korte-jvm. **Version** : 2.7.0.
     * **Project URL:** [https://github.com/korlibs/korge-next](https://github.com/korlibs/korge-next)
     * **License:** [MIT](https://raw.githubusercontent.com/korlibs/korge-next/master/korge/LICENSE.txt)

1.  **Group** : com.squareup. **Name** : javapoet. **Version** : 1.13.0.
     * **Project URL:** [http://github.com/square/javapoet/](http://github.com/square/javapoet/)
     * **License:** [Apache 2.0](http://www.apache.org/licenses/LICENSE-2.0.txt)

1.  **Group** : commons-beanutils. **Name** : commons-beanutils. **Version** : 1.9.4.
     * **Project URL:** [https://commons.apache.org/proper/commons-beanutils/](https://commons.apache.org/proper/commons-beanutils/)
     * **License:** [Apache License, Version 2.0](https://www.apache.org/licenses/LICENSE-2.0.txt)

1.  **Group** : commons-codec. **Name** : commons-codec. **Version** : 1.15.
     * **Project URL:** [https://commons.apache.org/proper/commons-codec/](https://commons.apache.org/proper/commons-codec/)
     * **License:** [Apache License, Version 2.0](https://www.apache.org/licenses/LICENSE-2.0.txt)

1.  **Group** : commons-collections. **Name** : commons-collections. **Version** : 3.2.2.
     * **Project URL:** [http://commons.apache.org/collections/](http://commons.apache.org/collections/)
     * **License:** [Apache License, Version 2.0](http://www.apache.org/licenses/LICENSE-2.0.txt)

1.  **Group** : info.picocli. **Name** : picocli. **Version** : 4.6.3.
     * **Project URL:** [http://picocli.info](http://picocli.info)
     * **License:** [The Apache Software License, version 2.0](http://www.apache.org/licenses/LICENSE-2.0.txt)

1.  **Group** : io.github.davidburstrom.contester. **Name** : contester-breakpoint. **Version** : 0.2.0.
     * **Project URL:** [https://github.com/davidburstrom/contester](https://github.com/davidburstrom/contester)
     * **License:** [The Apache License, Version 2.0](http://www.apache.org/licenses/LICENSE-2.0.txt)

1.  **Group** : io.github.detekt.sarif4k. **Name** : sarif4k. **Version** : 0.4.0.**No license information found**
1.  **Group** : io.github.detekt.sarif4k. **Name** : sarif4k-jvm. **Version** : 0.4.0.
     * **Project URL:** [https://detekt.github.io/detekt](https://detekt.github.io/detekt)
     * **License:** [The Apache Software License, Version 2.0](http://www.apache.org/licenses/LICENSE-2.0.txt)

1.  **Group** : io.github.eisop. **Name** : dataflow-errorprone. **Version** : 3.34.0-eisop1.
     * **Project URL:** [https://eisop.github.io/](https://eisop.github.io/)
     * **License:** [GNU General Public License, version 2 (GPL2), with the classpath exception](http://www.gnu.org/software/classpath/license.html)

1.  **Group** : io.github.java-diff-utils. **Name** : java-diff-utils. **Version** : 4.12.
     * **License:** [The Apache Software License, Version 2.0](http://www.apache.org/licenses/LICENSE-2.0.txt)

1.  **Group** : io.gitlab.arturbosch.detekt. **Name** : detekt-api. **Version** : 1.23.0.
     * **Project URL:** [https://detekt.dev](https://detekt.dev)
     * **License:** [The Apache Software License, Version 2.0](https://www.apache.org/licenses/LICENSE-2.0.txt)

1.  **Group** : io.gitlab.arturbosch.detekt. **Name** : detekt-cli. **Version** : 1.23.0.
     * **Project URL:** [https://detekt.dev](https://detekt.dev)
     * **License:** [The Apache Software License, Version 2.0](https://www.apache.org/licenses/LICENSE-2.0.txt)

1.  **Group** : io.gitlab.arturbosch.detekt. **Name** : detekt-core. **Version** : 1.23.0.
     * **Project URL:** [https://detekt.dev](https://detekt.dev)
     * **License:** [The Apache Software License, Version 2.0](https://www.apache.org/licenses/LICENSE-2.0.txt)

1.  **Group** : io.gitlab.arturbosch.detekt. **Name** : detekt-metrics. **Version** : 1.23.0.
     * **Project URL:** [https://detekt.dev](https://detekt.dev)
     * **License:** [The Apache Software License, Version 2.0](https://www.apache.org/licenses/LICENSE-2.0.txt)

1.  **Group** : io.gitlab.arturbosch.detekt. **Name** : detekt-parser. **Version** : 1.23.0.
     * **Project URL:** [https://detekt.dev](https://detekt.dev)
     * **License:** [The Apache Software License, Version 2.0](https://www.apache.org/licenses/LICENSE-2.0.txt)

1.  **Group** : io.gitlab.arturbosch.detekt. **Name** : detekt-psi-utils. **Version** : 1.23.0.
     * **Project URL:** [https://detekt.dev](https://detekt.dev)
     * **License:** [The Apache Software License, Version 2.0](https://www.apache.org/licenses/LICENSE-2.0.txt)

1.  **Group** : io.gitlab.arturbosch.detekt. **Name** : detekt-report-html. **Version** : 1.23.0.
     * **Project URL:** [https://detekt.dev](https://detekt.dev)
     * **License:** [The Apache Software License, Version 2.0](https://www.apache.org/licenses/LICENSE-2.0.txt)

1.  **Group** : io.gitlab.arturbosch.detekt. **Name** : detekt-report-md. **Version** : 1.23.0.
     * **Project URL:** [https://detekt.dev](https://detekt.dev)
     * **License:** [The Apache Software License, Version 2.0](https://www.apache.org/licenses/LICENSE-2.0.txt)

1.  **Group** : io.gitlab.arturbosch.detekt. **Name** : detekt-report-sarif. **Version** : 1.23.0.
     * **Project URL:** [https://detekt.dev](https://detekt.dev)
     * **License:** [The Apache Software License, Version 2.0](https://www.apache.org/licenses/LICENSE-2.0.txt)

1.  **Group** : io.gitlab.arturbosch.detekt. **Name** : detekt-report-txt. **Version** : 1.23.0.
     * **Project URL:** [https://detekt.dev](https://detekt.dev)
     * **License:** [The Apache Software License, Version 2.0](https://www.apache.org/licenses/LICENSE-2.0.txt)

1.  **Group** : io.gitlab.arturbosch.detekt. **Name** : detekt-report-xml. **Version** : 1.23.0.
     * **Project URL:** [https://detekt.dev](https://detekt.dev)
     * **License:** [The Apache Software License, Version 2.0](https://www.apache.org/licenses/LICENSE-2.0.txt)

1.  **Group** : io.gitlab.arturbosch.detekt. **Name** : detekt-rules. **Version** : 1.23.0.
     * **Project URL:** [https://detekt.dev](https://detekt.dev)
     * **License:** [The Apache Software License, Version 2.0](https://www.apache.org/licenses/LICENSE-2.0.txt)

1.  **Group** : io.gitlab.arturbosch.detekt. **Name** : detekt-rules-complexity. **Version** : 1.23.0.
     * **Project URL:** [https://detekt.dev](https://detekt.dev)
     * **License:** [The Apache Software License, Version 2.0](https://www.apache.org/licenses/LICENSE-2.0.txt)

1.  **Group** : io.gitlab.arturbosch.detekt. **Name** : detekt-rules-coroutines. **Version** : 1.23.0.
     * **Project URL:** [https://detekt.dev](https://detekt.dev)
     * **License:** [The Apache Software License, Version 2.0](https://www.apache.org/licenses/LICENSE-2.0.txt)

1.  **Group** : io.gitlab.arturbosch.detekt. **Name** : detekt-rules-documentation. **Version** : 1.23.0.
     * **Project URL:** [https://detekt.dev](https://detekt.dev)
     * **License:** [The Apache Software License, Version 2.0](https://www.apache.org/licenses/LICENSE-2.0.txt)

1.  **Group** : io.gitlab.arturbosch.detekt. **Name** : detekt-rules-empty. **Version** : 1.23.0.
     * **Project URL:** [https://detekt.dev](https://detekt.dev)
     * **License:** [The Apache Software License, Version 2.0](https://www.apache.org/licenses/LICENSE-2.0.txt)

1.  **Group** : io.gitlab.arturbosch.detekt. **Name** : detekt-rules-errorprone. **Version** : 1.23.0.
     * **Project URL:** [https://detekt.dev](https://detekt.dev)
     * **License:** [The Apache Software License, Version 2.0](https://www.apache.org/licenses/LICENSE-2.0.txt)

1.  **Group** : io.gitlab.arturbosch.detekt. **Name** : detekt-rules-exceptions. **Version** : 1.23.0.
     * **Project URL:** [https://detekt.dev](https://detekt.dev)
     * **License:** [The Apache Software License, Version 2.0](https://www.apache.org/licenses/LICENSE-2.0.txt)

1.  **Group** : io.gitlab.arturbosch.detekt. **Name** : detekt-rules-naming. **Version** : 1.23.0.
     * **Project URL:** [https://detekt.dev](https://detekt.dev)
     * **License:** [The Apache Software License, Version 2.0](https://www.apache.org/licenses/LICENSE-2.0.txt)

1.  **Group** : io.gitlab.arturbosch.detekt. **Name** : detekt-rules-performance. **Version** : 1.23.0.
     * **Project URL:** [https://detekt.dev](https://detekt.dev)
     * **License:** [The Apache Software License, Version 2.0](https://www.apache.org/licenses/LICENSE-2.0.txt)

1.  **Group** : io.gitlab.arturbosch.detekt. **Name** : detekt-rules-style. **Version** : 1.23.0.
     * **Project URL:** [https://detekt.dev](https://detekt.dev)
     * **License:** [The Apache Software License, Version 2.0](https://www.apache.org/licenses/LICENSE-2.0.txt)

1.  **Group** : io.gitlab.arturbosch.detekt. **Name** : detekt-tooling. **Version** : 1.23.0.
     * **Project URL:** [https://detekt.dev](https://detekt.dev)
     * **License:** [The Apache Software License, Version 2.0](https://www.apache.org/licenses/LICENSE-2.0.txt)

1.  **Group** : io.gitlab.arturbosch.detekt. **Name** : detekt-utils. **Version** : 1.23.0.
     * **Project URL:** [https://detekt.dev](https://detekt.dev)
     * **License:** [The Apache Software License, Version 2.0](https://www.apache.org/licenses/LICENSE-2.0.txt)

<<<<<<< HEAD
1.  **Group** : io.grpc. **Name** : grpc-api. **Version** : 1.56.1.
     * **Project URL:** [https://github.com/grpc/grpc-java](https://github.com/grpc/grpc-java)
     * **License:** [Apache 2.0](https://opensource.org/licenses/Apache-2.0)

1.  **Group** : io.grpc. **Name** : grpc-context. **Version** : 1.56.1.
     * **Project URL:** [https://github.com/grpc/grpc-java](https://github.com/grpc/grpc-java)
     * **License:** [Apache 2.0](https://opensource.org/licenses/Apache-2.0)

1.  **Group** : io.grpc. **Name** : grpc-core. **Version** : 1.56.1.
     * **Project URL:** [https://github.com/grpc/grpc-java](https://github.com/grpc/grpc-java)
     * **License:** [Apache 2.0](https://opensource.org/licenses/Apache-2.0)

1.  **Group** : io.grpc. **Name** : grpc-protobuf. **Version** : 1.56.1.
     * **Project URL:** [https://github.com/grpc/grpc-java](https://github.com/grpc/grpc-java)
     * **License:** [Apache 2.0](https://opensource.org/licenses/Apache-2.0)

1.  **Group** : io.grpc. **Name** : grpc-protobuf-lite. **Version** : 1.56.1.
     * **Project URL:** [https://github.com/grpc/grpc-java](https://github.com/grpc/grpc-java)
     * **License:** [Apache 2.0](https://opensource.org/licenses/Apache-2.0)

1.  **Group** : io.grpc. **Name** : grpc-stub. **Version** : 1.56.1.
     * **Project URL:** [https://github.com/grpc/grpc-java](https://github.com/grpc/grpc-java)
     * **License:** [Apache 2.0](https://opensource.org/licenses/Apache-2.0)

1.  **Group** : io.grpc. **Name** : protoc-gen-grpc-java. **Version** : 1.56.1.
=======
1.  **Group** : io.grpc. **Name** : grpc-api. **Version** : 1.57.0.
     * **Project URL:** [https://github.com/grpc/grpc-java](https://github.com/grpc/grpc-java)
     * **License:** [Apache 2.0](https://opensource.org/licenses/Apache-2.0)

1.  **Group** : io.grpc. **Name** : grpc-context. **Version** : 1.57.0.
     * **Project URL:** [https://github.com/grpc/grpc-java](https://github.com/grpc/grpc-java)
     * **License:** [Apache 2.0](https://opensource.org/licenses/Apache-2.0)

1.  **Group** : io.grpc. **Name** : grpc-core. **Version** : 1.57.0.
     * **Project URL:** [https://github.com/grpc/grpc-java](https://github.com/grpc/grpc-java)
     * **License:** [Apache 2.0](https://opensource.org/licenses/Apache-2.0)

1.  **Group** : io.grpc. **Name** : grpc-protobuf. **Version** : 1.57.0.
     * **Project URL:** [https://github.com/grpc/grpc-java](https://github.com/grpc/grpc-java)
     * **License:** [Apache 2.0](https://opensource.org/licenses/Apache-2.0)

1.  **Group** : io.grpc. **Name** : grpc-protobuf-lite. **Version** : 1.57.0.
     * **Project URL:** [https://github.com/grpc/grpc-java](https://github.com/grpc/grpc-java)
     * **License:** [Apache 2.0](https://opensource.org/licenses/Apache-2.0)

1.  **Group** : io.grpc. **Name** : grpc-stub. **Version** : 1.57.0.
     * **Project URL:** [https://github.com/grpc/grpc-java](https://github.com/grpc/grpc-java)
     * **License:** [Apache 2.0](https://opensource.org/licenses/Apache-2.0)

1.  **Group** : io.grpc. **Name** : protoc-gen-grpc-java. **Version** : 1.57.0.
>>>>>>> 281cd6dd
     * **Project URL:** [https://github.com/grpc/grpc-java](https://github.com/grpc/grpc-java)
     * **License:** [Apache 2.0](https://opensource.org/licenses/Apache-2.0)

1.  **Group** : io.kotest. **Name** : kotest-assertions-api. **Version** : 5.6.2.
     * **Project URL:** [https://github.com/kotest/kotest](https://github.com/kotest/kotest)
     * **License:** [Apache-2.0](https://opensource.org/licenses/Apache-2.0)

1.  **Group** : io.kotest. **Name** : kotest-assertions-api-jvm. **Version** : 5.6.2.
     * **Project URL:** [https://github.com/kotest/kotest](https://github.com/kotest/kotest)
     * **License:** [Apache-2.0](https://opensource.org/licenses/Apache-2.0)

1.  **Group** : io.kotest. **Name** : kotest-assertions-core. **Version** : 5.6.2.
     * **Project URL:** [https://github.com/kotest/kotest](https://github.com/kotest/kotest)
     * **License:** [Apache-2.0](https://opensource.org/licenses/Apache-2.0)

1.  **Group** : io.kotest. **Name** : kotest-assertions-core-jvm. **Version** : 5.6.2.
     * **Project URL:** [https://github.com/kotest/kotest](https://github.com/kotest/kotest)
     * **License:** [Apache-2.0](https://opensource.org/licenses/Apache-2.0)

1.  **Group** : io.kotest. **Name** : kotest-assertions-shared. **Version** : 5.6.2.
     * **Project URL:** [https://github.com/kotest/kotest](https://github.com/kotest/kotest)
     * **License:** [Apache-2.0](https://opensource.org/licenses/Apache-2.0)

1.  **Group** : io.kotest. **Name** : kotest-assertions-shared-jvm. **Version** : 5.6.2.
     * **Project URL:** [https://github.com/kotest/kotest](https://github.com/kotest/kotest)
     * **License:** [Apache-2.0](https://opensource.org/licenses/Apache-2.0)

1.  **Group** : io.kotest. **Name** : kotest-common. **Version** : 5.6.2.
     * **Project URL:** [https://github.com/kotest/kotest](https://github.com/kotest/kotest)
     * **License:** [Apache-2.0](https://opensource.org/licenses/Apache-2.0)

1.  **Group** : io.kotest. **Name** : kotest-common-jvm. **Version** : 5.6.2.
     * **Project URL:** [https://github.com/kotest/kotest](https://github.com/kotest/kotest)
     * **License:** [Apache-2.0](https://opensource.org/licenses/Apache-2.0)

1.  **Group** : io.perfmark. **Name** : perfmark-api. **Version** : 0.26.0.
     * **Project URL:** [https://github.com/perfmark/perfmark](https://github.com/perfmark/perfmark)
     * **License:** [Apache 2.0](https://opensource.org/licenses/Apache-2.0)

1.  **Group** : io.spine.protodata. **Name** : protodata-codegen-java. **Version** : 0.9.6.**No license information found**
1.  **Group** : io.spine.protodata. **Name** : protodata-fat-cli. **Version** : 0.9.9.**No license information found**
1.  **Group** : io.spine.protodata. **Name** : protodata-protoc. **Version** : 0.9.9.**No license information found**
1.  **Group** : io.spine.validation. **Name** : spine-validation-configuration. **Version** : 2.0.0-SNAPSHOT.99.**No license information found**
1.  **Group** : io.spine.validation. **Name** : spine-validation-context. **Version** : 2.0.0-SNAPSHOT.99.**No license information found**
1.  **Group** : io.spine.validation. **Name** : spine-validation-java. **Version** : 2.0.0-SNAPSHOT.99.**No license information found**
1.  **Group** : io.spine.validation. **Name** : spine-validation-java-bundle. **Version** : 2.0.0-SNAPSHOT.99.**No license information found**
1.  **Group** : io.spine.validation. **Name** : spine-validation-java-runtime. **Version** : 2.0.0-SNAPSHOT.99.**No license information found**
1.  **Group** : io.spine.validation. **Name** : spine-validation-model. **Version** : 2.0.0-SNAPSHOT.99.**No license information found**
1.  **Group** : javax.annotation. **Name** : javax.annotation-api. **Version** : 1.3.2.
     * **Project URL:** [http://jcp.org/en/jsr/detail?id=250](http://jcp.org/en/jsr/detail?id=250)
     * **License:** [CDDL + GPLv2 with classpath exception](https://github.com/javaee/javax.annotation/blob/master/LICENSE)

1.  **Group** : javax.inject. **Name** : javax.inject. **Version** : 1.
     * **Project URL:** [http://code.google.com/p/atinject/](http://code.google.com/p/atinject/)
     * **License:** [The Apache Software License, Version 2.0](http://www.apache.org/licenses/LICENSE-2.0.txt)

1.  **Group** : junit. **Name** : junit. **Version** : 4.13.1.
     * **Project URL:** [http://junit.org](http://junit.org)
     * **License:** [Eclipse Public License 1.0](http://www.eclipse.org/legal/epl-v10.html)

1.  **Group** : net.java.dev.jna. **Name** : jna. **Version** : 5.6.0.
     * **Project URL:** [https://github.com/java-native-access/jna](https://github.com/java-native-access/jna)
     * **License:** [Apache License v2.0](http://www.apache.org/licenses/LICENSE-2.0.txt)
     * **License:** [LGPL, version 2.1](http://www.gnu.org/licenses/licenses.html)

1.  **Group** : net.ltgt.gradle. **Name** : gradle-errorprone-plugin. **Version** : 3.1.0.**No license information found**
1.  **Group** : net.sf.saxon. **Name** : Saxon-HE. **Version** : 11.4.
     * **Project URL:** [http://www.saxonica.com/](http://www.saxonica.com/)
     * **License:** [Mozilla Public License Version 2.0](http://www.mozilla.org/MPL/2.0/)

1.  **Group** : net.sourceforge.pmd. **Name** : pmd-core. **Version** : 6.55.0.
     * **License:** [BSD-style](http://pmd.sourceforge.net/license.html)

1.  **Group** : net.sourceforge.pmd. **Name** : pmd-java. **Version** : 6.55.0.
     * **License:** [BSD-style](http://pmd.sourceforge.net/license.html)

1.  **Group** : net.sourceforge.saxon. **Name** : saxon. **Version** : 9.1.0.8.
     * **Project URL:** [http://saxon.sourceforge.net/](http://saxon.sourceforge.net/)
     * **License:** [Mozilla Public License Version 1.0](http://www.mozilla.org/MPL/MPL-1.0.txt)

1.  **Group** : org.antlr. **Name** : antlr4-runtime. **Version** : 4.11.1.
     * **Project URL:** [https://www.antlr.org/](https://www.antlr.org/)
     * **License:** [BSD-3-Clause](https://www.antlr.org/license.html)

1.  **Group** : org.antlr. **Name** : antlr4-runtime. **Version** : 4.7.2.
     * **Project URL:** [http://www.antlr.org](http://www.antlr.org)
     * **License:** [The BSD License](http://www.antlr.org/license.html)

1.  **Group** : org.apache.commons. **Name** : commons-lang3. **Version** : 3.8.1.
     * **Project URL:** [http://commons.apache.org/proper/commons-lang/](http://commons.apache.org/proper/commons-lang/)
     * **License:** [Apache License, Version 2.0](https://www.apache.org/licenses/LICENSE-2.0.txt)

1.  **Group** : org.apache.httpcomponents.client5. **Name** : httpclient5. **Version** : 5.1.3.
     * **License:** [Apache License, Version 2.0](https://www.apache.org/licenses/LICENSE-2.0.txt)

1.  **Group** : org.apache.httpcomponents.core5. **Name** : httpcore5. **Version** : 5.1.3.
     * **License:** [Apache License, Version 2.0](https://www.apache.org/licenses/LICENSE-2.0.txt)

1.  **Group** : org.apache.httpcomponents.core5. **Name** : httpcore5-h2. **Version** : 5.1.3.
     * **License:** [Apache License, Version 2.0](https://www.apache.org/licenses/LICENSE-2.0.txt)

1.  **Group** : org.apiguardian. **Name** : apiguardian-api. **Version** : 1.1.2.
     * **Project URL:** [https://github.com/apiguardian-team/apiguardian](https://github.com/apiguardian-team/apiguardian)
     * **License:** [The Apache License, Version 2.0](http://www.apache.org/licenses/LICENSE-2.0.txt)

1.  **Group** : org.checkerframework. **Name** : checker-compat-qual. **Version** : 2.5.3.
     * **Project URL:** [https://checkerframework.org](https://checkerframework.org)
     * **License:** [GNU General Public License, version 2 (GPL2), with the classpath exception](http://www.gnu.org/software/classpath/license.html)
     * **License:** [The MIT License](http://opensource.org/licenses/MIT)

1.  **Group** : org.checkerframework. **Name** : checker-qual. **Version** : 3.36.0.
     * **Project URL:** [https://checkerframework.org/](https://checkerframework.org/)
     * **License:** [The MIT License](http://opensource.org/licenses/MIT)

1.  **Group** : org.codehaus.mojo. **Name** : animal-sniffer-annotations. **Version** : 1.21.
     * **License:** [MIT license](http://www.opensource.org/licenses/mit-license.php)
     * **License:** [The Apache Software License, Version 2.0](https://www.apache.org/licenses/LICENSE-2.0.txt)

1.  **Group** : org.codehaus.woodstox. **Name** : stax2-api. **Version** : 4.2.1.
     * **Project URL:** [http://github.com/FasterXML/stax2-api](http://github.com/FasterXML/stax2-api)
     * **License:** [The Apache Software License, Version 2.0](http://www.apache.org/licenses/LICENSE-2.0.txt)
     * **License:** [The BSD License](http://www.opensource.org/licenses/bsd-license.php)

1.  **Group** : org.freemarker. **Name** : freemarker. **Version** : 2.3.31.
     * **Project URL:** [https://freemarker.apache.org/](https://freemarker.apache.org/)
     * **License:** [Apache License, Version 2.0](http://www.apache.org/licenses/LICENSE-2.0.txt)

1.  **Group** : org.hamcrest. **Name** : hamcrest. **Version** : 2.2.
     * **Project URL:** [http://hamcrest.org/JavaHamcrest/](http://hamcrest.org/JavaHamcrest/)
     * **License:** [BSD License 3](http://opensource.org/licenses/BSD-3-Clause)

1.  **Group** : org.hamcrest. **Name** : hamcrest-core. **Version** : 2.2.
     * **Project URL:** [http://hamcrest.org/JavaHamcrest/](http://hamcrest.org/JavaHamcrest/)
     * **License:** [BSD License 3](http://opensource.org/licenses/BSD-3-Clause)

1.  **Group** : org.jacoco. **Name** : org.jacoco.agent. **Version** : 0.8.8.
     * **License:** [Eclipse Public License 2.0](https://www.eclipse.org/legal/epl-2.0/)

1.  **Group** : org.jacoco. **Name** : org.jacoco.ant. **Version** : 0.8.8.
     * **License:** [Eclipse Public License 2.0](https://www.eclipse.org/legal/epl-2.0/)

1.  **Group** : org.jacoco. **Name** : org.jacoco.core. **Version** : 0.8.8.
     * **License:** [Eclipse Public License 2.0](https://www.eclipse.org/legal/epl-2.0/)

1.  **Group** : org.jacoco. **Name** : org.jacoco.report. **Version** : 0.8.8.
     * **License:** [Eclipse Public License 2.0](https://www.eclipse.org/legal/epl-2.0/)

1.  **Group** : org.javassist. **Name** : javassist. **Version** : 3.28.0-GA.
     * **Project URL:** [http://www.javassist.org/](http://www.javassist.org/)
     * **License:** [Apache License 2.0](http://www.apache.org/licenses/)
     * **License:** [LGPL 2.1](http://www.gnu.org/licenses/lgpl-2.1.html)
     * **License:** [MPL 1.1](http://www.mozilla.org/MPL/MPL-1.1.html)

1.  **Group** : org.jboss.forge.roaster. **Name** : roaster-api. **Version** : 2.28.0.Final.
     * **License:** [Eclipse Public License version 1.0](http://www.eclipse.org/legal/epl-v10.html)
     * **License:** [Public Domain](http://repository.jboss.org/licenses/cc0-1.0.txt)

1.  **Group** : org.jboss.forge.roaster. **Name** : roaster-jdt. **Version** : 2.28.0.Final.
     * **License:** [Eclipse Public License version 1.0](http://www.eclipse.org/legal/epl-v10.html)
     * **License:** [Public Domain](http://repository.jboss.org/licenses/cc0-1.0.txt)

1.  **Group** : org.jetbrains. **Name** : annotations. **Version** : 23.0.0.
     * **Project URL:** [https://github.com/JetBrains/java-annotations](https://github.com/JetBrains/java-annotations)
     * **License:** [The Apache Software License, Version 2.0](https://www.apache.org/licenses/LICENSE-2.0.txt)

1.  **Group** : org.jetbrains. **Name** : markdown. **Version** : 0.3.1.**No license information found**
1.  **Group** : org.jetbrains. **Name** : markdown-jvm. **Version** : 0.3.1.
     * **Project URL:** [https://github.com/JetBrains/markdown](https://github.com/JetBrains/markdown)
     * **License:** [The Apache Software License, Version 2.0](http://www.apache.org/licenses/LICENSE-2.0.txt)

1.  **Group** : org.jetbrains.dokka. **Name** : dokka-analysis. **Version** : 1.8.10.
     * **Project URL:** [https://github.com/Kotlin/dokka](https://github.com/Kotlin/dokka)
     * **License:** [The Apache Software License, Version 2.0](http://www.apache.org/licenses/LICENSE-2.0.txt)

1.  **Group** : org.jetbrains.dokka. **Name** : dokka-base. **Version** : 1.8.10.
     * **Project URL:** [https://github.com/Kotlin/dokka](https://github.com/Kotlin/dokka)
     * **License:** [The Apache Software License, Version 2.0](http://www.apache.org/licenses/LICENSE-2.0.txt)

1.  **Group** : org.jetbrains.dokka. **Name** : dokka-core. **Version** : 1.8.10.
     * **Project URL:** [https://github.com/Kotlin/dokka](https://github.com/Kotlin/dokka)
     * **License:** [The Apache Software License, Version 2.0](http://www.apache.org/licenses/LICENSE-2.0.txt)

1.  **Group** : org.jetbrains.dokka. **Name** : javadoc-plugin. **Version** : 1.8.10.
     * **Project URL:** [https://github.com/Kotlin/dokka](https://github.com/Kotlin/dokka)
     * **License:** [The Apache Software License, Version 2.0](http://www.apache.org/licenses/LICENSE-2.0.txt)

1.  **Group** : org.jetbrains.dokka. **Name** : kotlin-analysis-compiler. **Version** : 1.8.10.
     * **Project URL:** [https://github.com/Kotlin/dokka](https://github.com/Kotlin/dokka)
     * **License:** [The Apache Software License, Version 2.0](http://www.apache.org/licenses/LICENSE-2.0.txt)

1.  **Group** : org.jetbrains.dokka. **Name** : kotlin-analysis-intellij. **Version** : 1.8.10.
     * **Project URL:** [https://github.com/Kotlin/dokka](https://github.com/Kotlin/dokka)
     * **License:** [The Apache Software License, Version 2.0](http://www.apache.org/licenses/LICENSE-2.0.txt)

1.  **Group** : org.jetbrains.dokka. **Name** : kotlin-as-java-plugin. **Version** : 1.8.10.
     * **Project URL:** [https://github.com/Kotlin/dokka](https://github.com/Kotlin/dokka)
     * **License:** [The Apache Software License, Version 2.0](http://www.apache.org/licenses/LICENSE-2.0.txt)

1.  **Group** : org.jetbrains.intellij.deps. **Name** : trove4j. **Version** : 1.0.20200330.
     * **Project URL:** [https://github.com/JetBrains/intellij-deps-trove4j](https://github.com/JetBrains/intellij-deps-trove4j)
     * **License:** [GNU LESSER GENERAL PUBLIC LICENSE 2.1](https://www.gnu.org/licenses/old-licenses/lgpl-2.1.en.html)

1.  **Group** : org.jetbrains.kotlin. **Name** : kotlin-compiler-embeddable. **Version** : 1.8.21.
     * **Project URL:** [https://kotlinlang.org/](https://kotlinlang.org/)
     * **License:** [The Apache License, Version 2.0](http://www.apache.org/licenses/LICENSE-2.0.txt)

1.  **Group** : org.jetbrains.kotlin. **Name** : kotlin-compiler-embeddable. **Version** : 1.8.22.
     * **Project URL:** [https://kotlinlang.org/](https://kotlinlang.org/)
     * **License:** [The Apache License, Version 2.0](http://www.apache.org/licenses/LICENSE-2.0.txt)

1.  **Group** : org.jetbrains.kotlin. **Name** : kotlin-daemon-embeddable. **Version** : 1.8.21.
     * **Project URL:** [https://kotlinlang.org/](https://kotlinlang.org/)
     * **License:** [The Apache License, Version 2.0](http://www.apache.org/licenses/LICENSE-2.0.txt)

1.  **Group** : org.jetbrains.kotlin. **Name** : kotlin-daemon-embeddable. **Version** : 1.8.22.
     * **Project URL:** [https://kotlinlang.org/](https://kotlinlang.org/)
     * **License:** [The Apache License, Version 2.0](http://www.apache.org/licenses/LICENSE-2.0.txt)

1.  **Group** : org.jetbrains.kotlin. **Name** : kotlin-klib-commonizer-embeddable. **Version** : 1.8.22.
     * **Project URL:** [https://kotlinlang.org/](https://kotlinlang.org/)
     * **License:** [The Apache License, Version 2.0](http://www.apache.org/licenses/LICENSE-2.0.txt)

1.  **Group** : org.jetbrains.kotlin. **Name** : kotlin-reflect. **Version** : 1.9.0.
     * **Project URL:** [https://kotlinlang.org/](https://kotlinlang.org/)
     * **License:** [The Apache License, Version 2.0](http://www.apache.org/licenses/LICENSE-2.0.txt)

1.  **Group** : org.jetbrains.kotlin. **Name** : kotlin-script-runtime. **Version** : 1.8.21.
     * **Project URL:** [https://kotlinlang.org/](https://kotlinlang.org/)
     * **License:** [The Apache License, Version 2.0](http://www.apache.org/licenses/LICENSE-2.0.txt)

1.  **Group** : org.jetbrains.kotlin. **Name** : kotlin-script-runtime. **Version** : 1.8.22.
     * **Project URL:** [https://kotlinlang.org/](https://kotlinlang.org/)
     * **License:** [The Apache License, Version 2.0](http://www.apache.org/licenses/LICENSE-2.0.txt)

1.  **Group** : org.jetbrains.kotlin. **Name** : kotlin-scripting-common. **Version** : 1.8.22.
     * **Project URL:** [https://kotlinlang.org/](https://kotlinlang.org/)
     * **License:** [The Apache License, Version 2.0](http://www.apache.org/licenses/LICENSE-2.0.txt)

1.  **Group** : org.jetbrains.kotlin. **Name** : kotlin-scripting-compiler-embeddable. **Version** : 1.8.22.
     * **Project URL:** [https://kotlinlang.org/](https://kotlinlang.org/)
     * **License:** [The Apache License, Version 2.0](http://www.apache.org/licenses/LICENSE-2.0.txt)

1.  **Group** : org.jetbrains.kotlin. **Name** : kotlin-scripting-compiler-impl-embeddable. **Version** : 1.8.22.
     * **Project URL:** [https://kotlinlang.org/](https://kotlinlang.org/)
     * **License:** [The Apache License, Version 2.0](http://www.apache.org/licenses/LICENSE-2.0.txt)

1.  **Group** : org.jetbrains.kotlin. **Name** : kotlin-scripting-jvm. **Version** : 1.8.22.
     * **Project URL:** [https://kotlinlang.org/](https://kotlinlang.org/)
     * **License:** [The Apache License, Version 2.0](http://www.apache.org/licenses/LICENSE-2.0.txt)

1.  **Group** : org.jetbrains.kotlin. **Name** : kotlin-stdlib. **Version** : 1.9.0.
     * **Project URL:** [https://kotlinlang.org/](https://kotlinlang.org/)
     * **License:** [The Apache License, Version 2.0](http://www.apache.org/licenses/LICENSE-2.0.txt)

1.  **Group** : org.jetbrains.kotlin. **Name** : kotlin-stdlib-common. **Version** : 1.9.0.
     * **Project URL:** [https://kotlinlang.org/](https://kotlinlang.org/)
     * **License:** [The Apache License, Version 2.0](http://www.apache.org/licenses/LICENSE-2.0.txt)

1.  **Group** : org.jetbrains.kotlin. **Name** : kotlin-stdlib-jdk7. **Version** : 1.9.0.
     * **Project URL:** [https://kotlinlang.org/](https://kotlinlang.org/)
     * **License:** [The Apache License, Version 2.0](http://www.apache.org/licenses/LICENSE-2.0.txt)

1.  **Group** : org.jetbrains.kotlin. **Name** : kotlin-stdlib-jdk8. **Version** : 1.9.0.
     * **Project URL:** [https://kotlinlang.org/](https://kotlinlang.org/)
     * **License:** [The Apache License, Version 2.0](http://www.apache.org/licenses/LICENSE-2.0.txt)

1.  **Group** : org.jetbrains.kotlinx. **Name** : atomicfu. **Version** : 0.20.2.
     * **Project URL:** [https://github.com/Kotlin/kotlinx.atomicfu](https://github.com/Kotlin/kotlinx.atomicfu)
     * **License:** [The Apache Software License, Version 2.0](https://www.apache.org/licenses/LICENSE-2.0.txt)

1.  **Group** : org.jetbrains.kotlinx. **Name** : kotlinx-coroutines-bom. **Version** : 1.6.3.**No license information found**
1.  **Group** : org.jetbrains.kotlinx. **Name** : kotlinx-coroutines-bom. **Version** : 1.7.0.**No license information found**
1.  **Group** : org.jetbrains.kotlinx. **Name** : kotlinx-coroutines-core. **Version** : 1.6.3.**No license information found**
1.  **Group** : org.jetbrains.kotlinx. **Name** : kotlinx-coroutines-core. **Version** : 1.7.0.
     * **Project URL:** [https://github.com/Kotlin/kotlinx.coroutines](https://github.com/Kotlin/kotlinx.coroutines)
     * **License:** [The Apache Software License, Version 2.0](https://www.apache.org/licenses/LICENSE-2.0.txt)

1.  **Group** : org.jetbrains.kotlinx. **Name** : kotlinx-coroutines-core-jvm. **Version** : 1.6.3.
     * **Project URL:** [https://github.com/Kotlin/kotlinx.coroutines](https://github.com/Kotlin/kotlinx.coroutines)
     * **License:** [The Apache Software License, Version 2.0](https://www.apache.org/licenses/LICENSE-2.0.txt)

1.  **Group** : org.jetbrains.kotlinx. **Name** : kotlinx-coroutines-core-jvm. **Version** : 1.7.0.
     * **Project URL:** [https://github.com/Kotlin/kotlinx.coroutines](https://github.com/Kotlin/kotlinx.coroutines)
     * **License:** [The Apache Software License, Version 2.0](https://www.apache.org/licenses/LICENSE-2.0.txt)

1.  **Group** : org.jetbrains.kotlinx. **Name** : kotlinx-coroutines-jdk8. **Version** : 1.7.0.
     * **Project URL:** [https://github.com/Kotlin/kotlinx.coroutines](https://github.com/Kotlin/kotlinx.coroutines)
     * **License:** [The Apache Software License, Version 2.0](https://www.apache.org/licenses/LICENSE-2.0.txt)

1.  **Group** : org.jetbrains.kotlinx. **Name** : kotlinx-html-jvm. **Version** : 0.7.5.
     * **Project URL:** [https://github.com/Kotlin/kotlinx.html](https://github.com/Kotlin/kotlinx.html)
     * **License:** [The Apache License, Version 2.0](https://www.apache.org/licenses/LICENSE-2.0.txt)

1.  **Group** : org.jetbrains.kotlinx. **Name** : kotlinx-html-jvm. **Version** : 0.8.1.
     * **Project URL:** [https://github.com/Kotlin/kotlinx.html](https://github.com/Kotlin/kotlinx.html)
     * **License:** [The Apache License, Version 2.0](https://www.apache.org/licenses/LICENSE-2.0.txt)

1.  **Group** : org.jetbrains.kotlinx. **Name** : kotlinx-serialization-core. **Version** : 1.4.1.**No license information found**
1.  **Group** : org.jetbrains.kotlinx. **Name** : kotlinx-serialization-core-jvm. **Version** : 1.4.1.
     * **Project URL:** [https://github.com/Kotlin/kotlinx.serialization](https://github.com/Kotlin/kotlinx.serialization)
     * **License:** [The Apache Software License, Version 2.0](https://www.apache.org/licenses/LICENSE-2.0.txt)

1.  **Group** : org.jetbrains.kotlinx. **Name** : kotlinx-serialization-json. **Version** : 1.4.1.**No license information found**
1.  **Group** : org.jetbrains.kotlinx. **Name** : kotlinx-serialization-json-jvm. **Version** : 1.4.1.
     * **Project URL:** [https://github.com/Kotlin/kotlinx.serialization](https://github.com/Kotlin/kotlinx.serialization)
     * **License:** [The Apache Software License, Version 2.0](https://www.apache.org/licenses/LICENSE-2.0.txt)

1.  **Group** : org.jsoup. **Name** : jsoup. **Version** : 1.15.3.
     * **Project URL:** [https://jsoup.org/](https://jsoup.org/)
     * **License:** [The MIT License](https://jsoup.org/license)

1.  **Group** : org.junit. **Name** : junit-bom. **Version** : 5.10.0.**No license information found**
1.  **Group** : org.junit.jupiter. **Name** : junit-jupiter-api. **Version** : 5.10.0.
     * **Project URL:** [https://junit.org/junit5/](https://junit.org/junit5/)
     * **License:** [Eclipse Public License v2.0](https://www.eclipse.org/legal/epl-v20.html)

1.  **Group** : org.junit.jupiter. **Name** : junit-jupiter-engine. **Version** : 5.10.0.
     * **Project URL:** [https://junit.org/junit5/](https://junit.org/junit5/)
     * **License:** [Eclipse Public License v2.0](https://www.eclipse.org/legal/epl-v20.html)

1.  **Group** : org.junit.jupiter. **Name** : junit-jupiter-params. **Version** : 5.10.0.
     * **Project URL:** [https://junit.org/junit5/](https://junit.org/junit5/)
     * **License:** [Eclipse Public License v2.0](https://www.eclipse.org/legal/epl-v20.html)

1.  **Group** : org.junit.platform. **Name** : junit-platform-commons. **Version** : 1.10.0.
     * **Project URL:** [https://junit.org/junit5/](https://junit.org/junit5/)
     * **License:** [Eclipse Public License v2.0](https://www.eclipse.org/legal/epl-v20.html)

1.  **Group** : org.junit.platform. **Name** : junit-platform-engine. **Version** : 1.10.0.
     * **Project URL:** [https://junit.org/junit5/](https://junit.org/junit5/)
     * **License:** [Eclipse Public License v2.0](https://www.eclipse.org/legal/epl-v20.html)

1.  **Group** : org.opentest4j. **Name** : opentest4j. **Version** : 1.3.0.
     * **Project URL:** [https://github.com/ota4j-team/opentest4j](https://github.com/ota4j-team/opentest4j)
     * **License:** [The Apache License, Version 2.0](https://www.apache.org/licenses/LICENSE-2.0.txt)

1.  **Group** : org.ow2.asm. **Name** : asm. **Version** : 9.2.
     * **Project URL:** [http://asm.ow2.io/](http://asm.ow2.io/)
     * **License:** [BSD-3-Clause](https://asm.ow2.io/license.html)
     * **License:** [The Apache Software License, Version 2.0](http://www.apache.org/licenses/LICENSE-2.0.txt)

1.  **Group** : org.ow2.asm. **Name** : asm-analysis. **Version** : 9.2.
     * **Project URL:** [http://asm.ow2.io/](http://asm.ow2.io/)
     * **License:** [BSD-3-Clause](https://asm.ow2.io/license.html)
     * **License:** [The Apache Software License, Version 2.0](http://www.apache.org/licenses/LICENSE-2.0.txt)

1.  **Group** : org.ow2.asm. **Name** : asm-commons. **Version** : 9.2.
     * **Project URL:** [http://asm.ow2.io/](http://asm.ow2.io/)
     * **License:** [BSD-3-Clause](https://asm.ow2.io/license.html)
     * **License:** [The Apache Software License, Version 2.0](http://www.apache.org/licenses/LICENSE-2.0.txt)

1.  **Group** : org.ow2.asm. **Name** : asm-tree. **Version** : 9.2.
     * **Project URL:** [http://asm.ow2.io/](http://asm.ow2.io/)
     * **License:** [BSD-3-Clause](https://asm.ow2.io/license.html)
     * **License:** [The Apache Software License, Version 2.0](http://www.apache.org/licenses/LICENSE-2.0.txt)

1.  **Group** : org.pcollections. **Name** : pcollections. **Version** : 3.1.4.
     * **Project URL:** [https://github.com/hrldcpr/pcollections](https://github.com/hrldcpr/pcollections)
     * **License:** [The MIT License](https://opensource.org/licenses/mit-license.php)

1.  **Group** : org.reflections. **Name** : reflections. **Version** : 0.10.2.
     * **Project URL:** [http://github.com/ronmamo/reflections](http://github.com/ronmamo/reflections)
     * **License:** [The Apache Software License, Version 2.0](http://www.apache.org/licenses/LICENSE-2.0.txt)
     * **License:** [WTFPL](http://www.wtfpl.net/)

1.  **Group** : org.snakeyaml. **Name** : snakeyaml-engine. **Version** : 2.6.
     * **Project URL:** [https://bitbucket.org/snakeyaml/snakeyaml-engine](https://bitbucket.org/snakeyaml/snakeyaml-engine)
     * **License:** [Apache License, Version 2.0](http://www.apache.org/licenses/LICENSE-2.0.txt)

1.  **Group** : org.xmlresolver. **Name** : xmlresolver. **Version** : 4.4.3.
     * **Project URL:** [https://github.com/xmlresolver/xmlresolver](https://github.com/xmlresolver/xmlresolver)
     * **License:** [Apache License version 2.0](https://www.apache.org/licenses/LICENSE-2.0)


The dependencies distributed under several licenses, are used according their commercial-use-friendly license.

<<<<<<< HEAD
This report was generated on **Sun Jul 30 21:37:06 WEST 2023** using [Gradle-License-Report plugin](https://github.com/jk1/Gradle-License-Report) by Evgeny Naumenko, licensed under [Apache 2.0 License](https://github.com/jk1/Gradle-License-Report/blob/master/LICENSE).




# Dependencies of `io.spine.tools:spine-testutil-core:2.0.0-SNAPSHOT.152`
=======
This report was generated on **Mon Jul 31 17:24:12 WEST 2023** using [Gradle-License-Report plugin](https://github.com/jk1/Gradle-License-Report) by Evgeny Naumenko, licensed under [Apache 2.0 License](https://github.com/jk1/Gradle-License-Report/blob/master/LICENSE).




# Dependencies of `io.spine.tools:spine-testutil-core:2.0.0-SNAPSHOT.153`
>>>>>>> 281cd6dd

## Runtime
1.  **Group** : com.google.android. **Name** : annotations. **Version** : 4.1.1.4.
     * **Project URL:** [http://source.android.com/](http://source.android.com/)
     * **License:** [Apache 2.0](http://www.apache.org/licenses/LICENSE-2.0)

1.  **Group** : com.google.api.grpc. **Name** : proto-google-common-protos. **Version** : 2.17.0.
     * **Project URL:** [https://github.com/googleapis/gapic-generator-java](https://github.com/googleapis/gapic-generator-java)
     * **License:** [Apache-2.0](https://www.apache.org/licenses/LICENSE-2.0.txt)

1.  **Group** : com.google.auto.value. **Name** : auto-value-annotations. **Version** : 1.10.2.
     * **Project URL:** [https://github.com/google/auto/tree/main/value](https://github.com/google/auto/tree/main/value)
     * **License:** [Apache 2.0](http://www.apache.org/licenses/LICENSE-2.0.txt)

1.  **Group** : com.google.code.findbugs. **Name** : jsr305. **Version** : 3.0.2.
     * **Project URL:** [http://findbugs.sourceforge.net/](http://findbugs.sourceforge.net/)
     * **License:** [The Apache Software License, Version 2.0](http://www.apache.org/licenses/LICENSE-2.0.txt)

1.  **Group** : com.google.code.gson. **Name** : gson. **Version** : 2.9.0.
     * **Project URL:** [https://github.com/google/gson/gson](https://github.com/google/gson/gson)
     * **License:** [Apache-2.0](https://www.apache.org/licenses/LICENSE-2.0.txt)

1.  **Group** : com.google.errorprone. **Name** : error_prone_annotations. **Version** : 2.20.0.
     * **Project URL:** [https://errorprone.info/error_prone_annotations](https://errorprone.info/error_prone_annotations)
     * **License:** [Apache 2.0](http://www.apache.org/licenses/LICENSE-2.0.txt)

1.  **Group** : com.google.errorprone. **Name** : error_prone_type_annotations. **Version** : 2.20.0.
     * **Project URL:** [https://errorprone.info/error_prone_type_annotations](https://errorprone.info/error_prone_type_annotations)
     * **License:** [Apache 2.0](http://www.apache.org/licenses/LICENSE-2.0.txt)

1.  **Group** : com.google.flogger. **Name** : flogger. **Version** : 0.7.4.
     * **Project URL:** [https://github.com/google/flogger](https://github.com/google/flogger)
     * **License:** [Apache 2.0](https://www.apache.org/licenses/LICENSE-2.0.txt)

1.  **Group** : com.google.flogger. **Name** : flogger-system-backend. **Version** : 0.7.4.
     * **Project URL:** [https://github.com/google/flogger](https://github.com/google/flogger)
     * **License:** [Apache 2.0](https://www.apache.org/licenses/LICENSE-2.0.txt)

1.  **Group** : com.google.guava. **Name** : failureaccess. **Version** : 1.0.1.
     * **Project URL:** [https://github.com/google/guava/](https://github.com/google/guava/)
     * **License:** [The Apache Software License, Version 2.0](http://www.apache.org/licenses/LICENSE-2.0.txt)

1.  **Group** : com.google.guava. **Name** : guava. **Version** : 32.1.1-jre.
     * **Project URL:** [https://github.com/google/guava](https://github.com/google/guava)
     * **License:** [Apache License, Version 2.0](http://www.apache.org/licenses/LICENSE-2.0.txt)

1.  **Group** : com.google.guava. **Name** : guava-parent. **Version** : 32.1.1-jre.**No license information found**
1.  **Group** : com.google.guava. **Name** : guava-testlib. **Version** : 32.1.1-jre.
     * **License:** [Apache License, Version 2.0](http://www.apache.org/licenses/LICENSE-2.0.txt)

1.  **Group** : com.google.j2objc. **Name** : j2objc-annotations. **Version** : 1.3.
     * **Project URL:** [https://github.com/google/j2objc/](https://github.com/google/j2objc/)
     * **License:** [The Apache Software License, Version 2.0](http://www.apache.org/licenses/LICENSE-2.0.txt)

1.  **Group** : com.google.protobuf. **Name** : protobuf-java. **Version** : 3.23.4.
     * **Project URL:** [https://developers.google.com/protocol-buffers/](https://developers.google.com/protocol-buffers/)
     * **License:** [BSD-3-Clause](https://opensource.org/licenses/BSD-3-Clause)

1.  **Group** : com.google.protobuf. **Name** : protobuf-java-util. **Version** : 3.23.4.
     * **Project URL:** [https://developers.google.com/protocol-buffers/](https://developers.google.com/protocol-buffers/)
     * **License:** [BSD-3-Clause](https://opensource.org/licenses/BSD-3-Clause)

1.  **Group** : com.google.protobuf. **Name** : protobuf-kotlin. **Version** : 3.23.4.
     * **License:** [BSD-3-Clause](https://opensource.org/licenses/BSD-3-Clause)

1.  **Group** : com.google.truth. **Name** : truth. **Version** : 1.1.5.
     * **License:** [The Apache Software License, Version 2.0](http://www.apache.org/licenses/LICENSE-2.0.txt)

1.  **Group** : com.google.truth.extensions. **Name** : truth-java8-extension. **Version** : 1.1.5.
     * **License:** [The Apache Software License, Version 2.0](http://www.apache.org/licenses/LICENSE-2.0.txt)

1.  **Group** : com.google.truth.extensions. **Name** : truth-liteproto-extension. **Version** : 1.1.5.
     * **License:** [The Apache Software License, Version 2.0](http://www.apache.org/licenses/LICENSE-2.0.txt)

1.  **Group** : com.google.truth.extensions. **Name** : truth-proto-extension. **Version** : 1.1.5.
     * **License:** [The Apache Software License, Version 2.0](http://www.apache.org/licenses/LICENSE-2.0.txt)

1.  **Group** : io.github.java-diff-utils. **Name** : java-diff-utils. **Version** : 4.12.
     * **License:** [The Apache Software License, Version 2.0](http://www.apache.org/licenses/LICENSE-2.0.txt)

<<<<<<< HEAD
1.  **Group** : io.grpc. **Name** : grpc-api. **Version** : 1.56.1.
     * **Project URL:** [https://github.com/grpc/grpc-java](https://github.com/grpc/grpc-java)
     * **License:** [Apache 2.0](https://opensource.org/licenses/Apache-2.0)

1.  **Group** : io.grpc. **Name** : grpc-context. **Version** : 1.56.1.
     * **Project URL:** [https://github.com/grpc/grpc-java](https://github.com/grpc/grpc-java)
     * **License:** [Apache 2.0](https://opensource.org/licenses/Apache-2.0)

1.  **Group** : io.grpc. **Name** : grpc-core. **Version** : 1.56.1.
     * **Project URL:** [https://github.com/grpc/grpc-java](https://github.com/grpc/grpc-java)
     * **License:** [Apache 2.0](https://opensource.org/licenses/Apache-2.0)

1.  **Group** : io.grpc. **Name** : grpc-protobuf. **Version** : 1.56.1.
     * **Project URL:** [https://github.com/grpc/grpc-java](https://github.com/grpc/grpc-java)
     * **License:** [Apache 2.0](https://opensource.org/licenses/Apache-2.0)

1.  **Group** : io.grpc. **Name** : grpc-protobuf-lite. **Version** : 1.56.1.
     * **Project URL:** [https://github.com/grpc/grpc-java](https://github.com/grpc/grpc-java)
     * **License:** [Apache 2.0](https://opensource.org/licenses/Apache-2.0)

1.  **Group** : io.grpc. **Name** : grpc-stub. **Version** : 1.56.1.
=======
1.  **Group** : io.grpc. **Name** : grpc-api. **Version** : 1.57.0.
     * **Project URL:** [https://github.com/grpc/grpc-java](https://github.com/grpc/grpc-java)
     * **License:** [Apache 2.0](https://opensource.org/licenses/Apache-2.0)

1.  **Group** : io.grpc. **Name** : grpc-context. **Version** : 1.57.0.
     * **Project URL:** [https://github.com/grpc/grpc-java](https://github.com/grpc/grpc-java)
     * **License:** [Apache 2.0](https://opensource.org/licenses/Apache-2.0)

1.  **Group** : io.grpc. **Name** : grpc-core. **Version** : 1.57.0.
     * **Project URL:** [https://github.com/grpc/grpc-java](https://github.com/grpc/grpc-java)
     * **License:** [Apache 2.0](https://opensource.org/licenses/Apache-2.0)

1.  **Group** : io.grpc. **Name** : grpc-protobuf. **Version** : 1.57.0.
     * **Project URL:** [https://github.com/grpc/grpc-java](https://github.com/grpc/grpc-java)
     * **License:** [Apache 2.0](https://opensource.org/licenses/Apache-2.0)

1.  **Group** : io.grpc. **Name** : grpc-protobuf-lite. **Version** : 1.57.0.
     * **Project URL:** [https://github.com/grpc/grpc-java](https://github.com/grpc/grpc-java)
     * **License:** [Apache 2.0](https://opensource.org/licenses/Apache-2.0)

1.  **Group** : io.grpc. **Name** : grpc-stub. **Version** : 1.57.0.
>>>>>>> 281cd6dd
     * **Project URL:** [https://github.com/grpc/grpc-java](https://github.com/grpc/grpc-java)
     * **License:** [Apache 2.0](https://opensource.org/licenses/Apache-2.0)

1.  **Group** : io.kotest. **Name** : kotest-assertions-api. **Version** : 5.6.2.
     * **Project URL:** [https://github.com/kotest/kotest](https://github.com/kotest/kotest)
     * **License:** [Apache-2.0](https://opensource.org/licenses/Apache-2.0)

1.  **Group** : io.kotest. **Name** : kotest-assertions-api-jvm. **Version** : 5.6.2.
     * **Project URL:** [https://github.com/kotest/kotest](https://github.com/kotest/kotest)
     * **License:** [Apache-2.0](https://opensource.org/licenses/Apache-2.0)

1.  **Group** : io.kotest. **Name** : kotest-assertions-core. **Version** : 5.6.2.
     * **Project URL:** [https://github.com/kotest/kotest](https://github.com/kotest/kotest)
     * **License:** [Apache-2.0](https://opensource.org/licenses/Apache-2.0)

1.  **Group** : io.kotest. **Name** : kotest-assertions-core-jvm. **Version** : 5.6.2.
     * **Project URL:** [https://github.com/kotest/kotest](https://github.com/kotest/kotest)
     * **License:** [Apache-2.0](https://opensource.org/licenses/Apache-2.0)

1.  **Group** : io.kotest. **Name** : kotest-assertions-shared. **Version** : 5.6.2.
     * **Project URL:** [https://github.com/kotest/kotest](https://github.com/kotest/kotest)
     * **License:** [Apache-2.0](https://opensource.org/licenses/Apache-2.0)

1.  **Group** : io.kotest. **Name** : kotest-assertions-shared-jvm. **Version** : 5.6.2.
     * **Project URL:** [https://github.com/kotest/kotest](https://github.com/kotest/kotest)
     * **License:** [Apache-2.0](https://opensource.org/licenses/Apache-2.0)

1.  **Group** : io.kotest. **Name** : kotest-common. **Version** : 5.6.2.
     * **Project URL:** [https://github.com/kotest/kotest](https://github.com/kotest/kotest)
     * **License:** [Apache-2.0](https://opensource.org/licenses/Apache-2.0)

1.  **Group** : io.kotest. **Name** : kotest-common-jvm. **Version** : 5.6.2.
     * **Project URL:** [https://github.com/kotest/kotest](https://github.com/kotest/kotest)
     * **License:** [Apache-2.0](https://opensource.org/licenses/Apache-2.0)

1.  **Group** : io.perfmark. **Name** : perfmark-api. **Version** : 0.26.0.
     * **Project URL:** [https://github.com/perfmark/perfmark](https://github.com/perfmark/perfmark)
     * **License:** [Apache 2.0](https://opensource.org/licenses/Apache-2.0)

1.  **Group** : io.spine.validation. **Name** : spine-validation-java-runtime. **Version** : 2.0.0-SNAPSHOT.99.**No license information found**
1.  **Group** : junit. **Name** : junit. **Version** : 4.13.1.
     * **Project URL:** [http://junit.org](http://junit.org)
     * **License:** [Eclipse Public License 1.0](http://www.eclipse.org/legal/epl-v10.html)

1.  **Group** : org.apiguardian. **Name** : apiguardian-api. **Version** : 1.1.2.
     * **Project URL:** [https://github.com/apiguardian-team/apiguardian](https://github.com/apiguardian-team/apiguardian)
     * **License:** [The Apache License, Version 2.0](http://www.apache.org/licenses/LICENSE-2.0.txt)

1.  **Group** : org.checkerframework. **Name** : checker-compat-qual. **Version** : 2.5.3.
     * **Project URL:** [https://checkerframework.org](https://checkerframework.org)
     * **License:** [GNU General Public License, version 2 (GPL2), with the classpath exception](http://www.gnu.org/software/classpath/license.html)
     * **License:** [The MIT License](http://opensource.org/licenses/MIT)

1.  **Group** : org.checkerframework. **Name** : checker-qual. **Version** : 3.36.0.
     * **Project URL:** [https://checkerframework.org/](https://checkerframework.org/)
     * **License:** [The MIT License](http://opensource.org/licenses/MIT)

1.  **Group** : org.codehaus.mojo. **Name** : animal-sniffer-annotations. **Version** : 1.21.
     * **License:** [MIT license](http://www.opensource.org/licenses/mit-license.php)
     * **License:** [The Apache Software License, Version 2.0](https://www.apache.org/licenses/LICENSE-2.0.txt)

1.  **Group** : org.hamcrest. **Name** : hamcrest. **Version** : 2.2.
     * **Project URL:** [http://hamcrest.org/JavaHamcrest/](http://hamcrest.org/JavaHamcrest/)
     * **License:** [BSD License 3](http://opensource.org/licenses/BSD-3-Clause)

1.  **Group** : org.hamcrest. **Name** : hamcrest-core. **Version** : 2.2.
     * **Project URL:** [http://hamcrest.org/JavaHamcrest/](http://hamcrest.org/JavaHamcrest/)
     * **License:** [BSD License 3](http://opensource.org/licenses/BSD-3-Clause)

1.  **Group** : org.jetbrains. **Name** : annotations. **Version** : 23.0.0.
     * **Project URL:** [https://github.com/JetBrains/java-annotations](https://github.com/JetBrains/java-annotations)
     * **License:** [The Apache Software License, Version 2.0](https://www.apache.org/licenses/LICENSE-2.0.txt)

1.  **Group** : org.jetbrains.kotlin. **Name** : kotlin-reflect. **Version** : 1.9.0.
     * **Project URL:** [https://kotlinlang.org/](https://kotlinlang.org/)
     * **License:** [The Apache License, Version 2.0](http://www.apache.org/licenses/LICENSE-2.0.txt)

1.  **Group** : org.jetbrains.kotlin. **Name** : kotlin-stdlib. **Version** : 1.9.0.
     * **Project URL:** [https://kotlinlang.org/](https://kotlinlang.org/)
     * **License:** [The Apache License, Version 2.0](http://www.apache.org/licenses/LICENSE-2.0.txt)

1.  **Group** : org.jetbrains.kotlin. **Name** : kotlin-stdlib-common. **Version** : 1.9.0.
     * **Project URL:** [https://kotlinlang.org/](https://kotlinlang.org/)
     * **License:** [The Apache License, Version 2.0](http://www.apache.org/licenses/LICENSE-2.0.txt)

1.  **Group** : org.jetbrains.kotlin. **Name** : kotlin-stdlib-jdk7. **Version** : 1.9.0.
     * **Project URL:** [https://kotlinlang.org/](https://kotlinlang.org/)
     * **License:** [The Apache License, Version 2.0](http://www.apache.org/licenses/LICENSE-2.0.txt)

1.  **Group** : org.jetbrains.kotlin. **Name** : kotlin-stdlib-jdk8. **Version** : 1.9.0.
     * **Project URL:** [https://kotlinlang.org/](https://kotlinlang.org/)
     * **License:** [The Apache License, Version 2.0](http://www.apache.org/licenses/LICENSE-2.0.txt)

1.  **Group** : org.jetbrains.kotlinx. **Name** : kotlinx-coroutines-bom. **Version** : 1.7.0.**No license information found**
1.  **Group** : org.jetbrains.kotlinx. **Name** : kotlinx-coroutines-core. **Version** : 1.7.0.
     * **Project URL:** [https://github.com/Kotlin/kotlinx.coroutines](https://github.com/Kotlin/kotlinx.coroutines)
     * **License:** [The Apache Software License, Version 2.0](https://www.apache.org/licenses/LICENSE-2.0.txt)

1.  **Group** : org.jetbrains.kotlinx. **Name** : kotlinx-coroutines-core-jvm. **Version** : 1.7.0.
     * **Project URL:** [https://github.com/Kotlin/kotlinx.coroutines](https://github.com/Kotlin/kotlinx.coroutines)
     * **License:** [The Apache Software License, Version 2.0](https://www.apache.org/licenses/LICENSE-2.0.txt)

1.  **Group** : org.jetbrains.kotlinx. **Name** : kotlinx-coroutines-jdk8. **Version** : 1.7.0.
     * **Project URL:** [https://github.com/Kotlin/kotlinx.coroutines](https://github.com/Kotlin/kotlinx.coroutines)
     * **License:** [The Apache Software License, Version 2.0](https://www.apache.org/licenses/LICENSE-2.0.txt)

1.  **Group** : org.junit. **Name** : junit-bom. **Version** : 5.10.0.**No license information found**
1.  **Group** : org.junit.jupiter. **Name** : junit-jupiter-api. **Version** : 5.10.0.
     * **Project URL:** [https://junit.org/junit5/](https://junit.org/junit5/)
     * **License:** [Eclipse Public License v2.0](https://www.eclipse.org/legal/epl-v20.html)

1.  **Group** : org.junit.jupiter. **Name** : junit-jupiter-params. **Version** : 5.10.0.
     * **Project URL:** [https://junit.org/junit5/](https://junit.org/junit5/)
     * **License:** [Eclipse Public License v2.0](https://www.eclipse.org/legal/epl-v20.html)

1.  **Group** : org.junit.platform. **Name** : junit-platform-commons. **Version** : 1.10.0.
     * **Project URL:** [https://junit.org/junit5/](https://junit.org/junit5/)
     * **License:** [Eclipse Public License v2.0](https://www.eclipse.org/legal/epl-v20.html)

1.  **Group** : org.opentest4j. **Name** : opentest4j. **Version** : 1.3.0.
     * **Project URL:** [https://github.com/ota4j-team/opentest4j](https://github.com/ota4j-team/opentest4j)
     * **License:** [The Apache License, Version 2.0](https://www.apache.org/licenses/LICENSE-2.0.txt)

1.  **Group** : org.ow2.asm. **Name** : asm. **Version** : 9.2.
     * **Project URL:** [http://asm.ow2.io/](http://asm.ow2.io/)
     * **License:** [BSD-3-Clause](https://asm.ow2.io/license.html)
     * **License:** [The Apache Software License, Version 2.0](http://www.apache.org/licenses/LICENSE-2.0.txt)

## Compile, tests, and tooling
1.  **Group** : aopalliance. **Name** : aopalliance. **Version** : 1.0.
     * **Project URL:** [http://aopalliance.sourceforge.net](http://aopalliance.sourceforge.net)
     * **License:** Public Domain

1.  **Group** : com.beust. **Name** : jcommander. **Version** : 1.48.
     * **Project URL:** [http://beust.com/jcommander](http://beust.com/jcommander)
     * **License:** [The Apache Software License, Version 2.0](http://www.apache.org/licenses/LICENSE-2.0.txt)

1.  **Group** : com.beust. **Name** : jcommander. **Version** : 1.82.
     * **Project URL:** [https://jcommander.org](https://jcommander.org)
     * **License:** [Apache License, Version 2.0](https://www.apache.org/licenses/LICENSE-2.0.txt)

1.  **Group** : com.fasterxml.jackson. **Name** : jackson-bom. **Version** : 2.15.2.**No license information found**
1.  **Group** : com.fasterxml.jackson.core. **Name** : jackson-annotations. **Version** : 2.15.2.
     * **Project URL:** [https://github.com/FasterXML/jackson](https://github.com/FasterXML/jackson)
     * **License:** [The Apache Software License, Version 2.0](https://www.apache.org/licenses/LICENSE-2.0.txt)

1.  **Group** : com.fasterxml.jackson.core. **Name** : jackson-core. **Version** : 2.15.2.
     * **Project URL:** [https://github.com/FasterXML/jackson-core](https://github.com/FasterXML/jackson-core)
     * **License:** [Apache License, Version 2.0](http://www.apache.org/licenses/LICENSE-2.0.txt)
     * **License:** [The Apache Software License, Version 2.0](https://www.apache.org/licenses/LICENSE-2.0.txt)

1.  **Group** : com.fasterxml.jackson.core. **Name** : jackson-databind. **Version** : 2.15.2.
     * **Project URL:** [https://github.com/FasterXML/jackson](https://github.com/FasterXML/jackson)
     * **License:** [Apache License, Version 2.0](http://www.apache.org/licenses/LICENSE-2.0.txt)
     * **License:** [The Apache Software License, Version 2.0](https://www.apache.org/licenses/LICENSE-2.0.txt)

1.  **Group** : com.fasterxml.jackson.dataformat. **Name** : jackson-dataformat-xml. **Version** : 2.15.2.
     * **Project URL:** [https://github.com/FasterXML/jackson-dataformat-xml](https://github.com/FasterXML/jackson-dataformat-xml)
     * **License:** [Apache License, Version 2.0](http://www.apache.org/licenses/LICENSE-2.0.txt)
     * **License:** [The Apache Software License, Version 2.0](http://www.apache.org/licenses/LICENSE-2.0.txt)

1.  **Group** : com.fasterxml.jackson.module. **Name** : jackson-module-kotlin. **Version** : 2.15.2.
     * **Project URL:** [https://github.com/FasterXML/jackson-module-kotlin](https://github.com/FasterXML/jackson-module-kotlin)
     * **License:** [Apache License, Version 2.0](http://www.apache.org/licenses/LICENSE-2.0.txt)
     * **License:** [The Apache Software License, Version 2.0](https://www.apache.org/licenses/LICENSE-2.0.txt)

1.  **Group** : com.fasterxml.woodstox. **Name** : woodstox-core. **Version** : 6.5.1.
     * **Project URL:** [https://github.com/FasterXML/woodstox](https://github.com/FasterXML/woodstox)
     * **License:** [The Apache License, Version 2.0](http://www.apache.org/licenses/LICENSE-2.0.txt)
     * **License:** [The Apache Software License, Version 2.0](http://www.apache.org/licenses/LICENSE-2.0.txt)

1.  **Group** : com.github.ben-manes.caffeine. **Name** : caffeine. **Version** : 3.0.5.
     * **Project URL:** [https://github.com/ben-manes/caffeine](https://github.com/ben-manes/caffeine)
     * **License:** [Apache License, Version 2.0](https://www.apache.org/licenses/LICENSE-2.0.txt)

1.  **Group** : com.github.kevinstern. **Name** : software-and-algorithms. **Version** : 1.0.
     * **Project URL:** [https://www.github.com/KevinStern/software-and-algorithms](https://www.github.com/KevinStern/software-and-algorithms)
     * **License:** [MIT License](http://www.opensource.org/licenses/mit-license.php)

1.  **Group** : com.google.android. **Name** : annotations. **Version** : 4.1.1.4.
     * **Project URL:** [http://source.android.com/](http://source.android.com/)
     * **License:** [Apache 2.0](http://www.apache.org/licenses/LICENSE-2.0)

1.  **Group** : com.google.api.grpc. **Name** : proto-google-common-protos. **Version** : 2.17.0.
     * **Project URL:** [https://github.com/googleapis/gapic-generator-java](https://github.com/googleapis/gapic-generator-java)
     * **License:** [Apache-2.0](https://www.apache.org/licenses/LICENSE-2.0.txt)

1.  **Group** : com.google.auto. **Name** : auto-common. **Version** : 1.2.2.
     * **Project URL:** [https://github.com/google/auto/tree/main/common](https://github.com/google/auto/tree/main/common)
     * **License:** [Apache 2.0](http://www.apache.org/licenses/LICENSE-2.0.txt)

1.  **Group** : com.google.auto.service. **Name** : auto-service-annotations. **Version** : 1.1.1.
     * **Project URL:** [https://github.com/google/auto/tree/main/service](https://github.com/google/auto/tree/main/service)
     * **License:** [Apache 2.0](http://www.apache.org/licenses/LICENSE-2.0.txt)

1.  **Group** : com.google.auto.value. **Name** : auto-value-annotations. **Version** : 1.10.2.
     * **Project URL:** [https://github.com/google/auto/tree/main/value](https://github.com/google/auto/tree/main/value)
     * **License:** [Apache 2.0](http://www.apache.org/licenses/LICENSE-2.0.txt)

1.  **Group** : com.google.code.findbugs. **Name** : jsr305. **Version** : 3.0.2.
     * **Project URL:** [http://findbugs.sourceforge.net/](http://findbugs.sourceforge.net/)
     * **License:** [The Apache Software License, Version 2.0](http://www.apache.org/licenses/LICENSE-2.0.txt)

1.  **Group** : com.google.code.gson. **Name** : gson. **Version** : 2.9.0.
     * **Project URL:** [https://github.com/google/gson/gson](https://github.com/google/gson/gson)
     * **License:** [Apache-2.0](https://www.apache.org/licenses/LICENSE-2.0.txt)

1.  **Group** : com.google.errorprone. **Name** : error_prone_annotation. **Version** : 2.20.0.
     * **Project URL:** [https://errorprone.info/error_prone_annotation](https://errorprone.info/error_prone_annotation)
     * **License:** [Apache 2.0](http://www.apache.org/licenses/LICENSE-2.0.txt)

1.  **Group** : com.google.errorprone. **Name** : error_prone_annotations. **Version** : 2.20.0.
     * **Project URL:** [https://errorprone.info/error_prone_annotations](https://errorprone.info/error_prone_annotations)
     * **License:** [Apache 2.0](http://www.apache.org/licenses/LICENSE-2.0.txt)

1.  **Group** : com.google.errorprone. **Name** : error_prone_check_api. **Version** : 2.20.0.
     * **Project URL:** [https://errorprone.info/error_prone_check_api](https://errorprone.info/error_prone_check_api)
     * **License:** [Apache 2.0](http://www.apache.org/licenses/LICENSE-2.0.txt)

1.  **Group** : com.google.errorprone. **Name** : error_prone_core. **Version** : 2.20.0.
     * **Project URL:** [https://errorprone.info/error_prone_core](https://errorprone.info/error_prone_core)
     * **License:** [Apache 2.0](http://www.apache.org/licenses/LICENSE-2.0.txt)

1.  **Group** : com.google.errorprone. **Name** : error_prone_type_annotations. **Version** : 2.20.0.
     * **Project URL:** [https://errorprone.info/error_prone_type_annotations](https://errorprone.info/error_prone_type_annotations)
     * **License:** [Apache 2.0](http://www.apache.org/licenses/LICENSE-2.0.txt)

1.  **Group** : com.google.errorprone. **Name** : javac. **Version** : 9+181-r4173-1.
     * **Project URL:** [https://github.com/google/error-prone-javac](https://github.com/google/error-prone-javac)
     * **License:** [GNU General Public License, version 2, with the Classpath Exception](http://openjdk.java.net/legal/gplv2+ce.html)

1.  **Group** : com.google.flogger. **Name** : flogger. **Version** : 0.7.4.
     * **Project URL:** [https://github.com/google/flogger](https://github.com/google/flogger)
     * **License:** [Apache 2.0](https://www.apache.org/licenses/LICENSE-2.0.txt)

1.  **Group** : com.google.flogger. **Name** : flogger-system-backend. **Version** : 0.7.4.
     * **Project URL:** [https://github.com/google/flogger](https://github.com/google/flogger)
     * **License:** [Apache 2.0](https://www.apache.org/licenses/LICENSE-2.0.txt)

1.  **Group** : com.google.guava. **Name** : failureaccess. **Version** : 1.0.1.
     * **Project URL:** [https://github.com/google/guava/](https://github.com/google/guava/)
     * **License:** [The Apache Software License, Version 2.0](http://www.apache.org/licenses/LICENSE-2.0.txt)

1.  **Group** : com.google.guava. **Name** : guava. **Version** : 32.1.1-jre.
     * **Project URL:** [https://github.com/google/guava](https://github.com/google/guava)
     * **License:** [Apache License, Version 2.0](http://www.apache.org/licenses/LICENSE-2.0.txt)

1.  **Group** : com.google.guava. **Name** : guava-parent. **Version** : 32.1.1-jre.**No license information found**
1.  **Group** : com.google.guava. **Name** : guava-testlib. **Version** : 32.1.1-jre.
     * **License:** [Apache License, Version 2.0](http://www.apache.org/licenses/LICENSE-2.0.txt)

1.  **Group** : com.google.inject. **Name** : guice. **Version** : 5.1.0.
     * **Project URL:** [https://github.com/google/guice](https://github.com/google/guice)
     * **License:** [The Apache Software License, Version 2.0](http://www.apache.org/licenses/LICENSE-2.0.txt)

1.  **Group** : com.google.j2objc. **Name** : j2objc-annotations. **Version** : 1.3.
     * **Project URL:** [https://github.com/google/j2objc/](https://github.com/google/j2objc/)
     * **License:** [The Apache Software License, Version 2.0](http://www.apache.org/licenses/LICENSE-2.0.txt)

1.  **Group** : com.google.protobuf. **Name** : protobuf-java. **Version** : 3.23.4.
     * **Project URL:** [https://developers.google.com/protocol-buffers/](https://developers.google.com/protocol-buffers/)
     * **License:** [BSD-3-Clause](https://opensource.org/licenses/BSD-3-Clause)

1.  **Group** : com.google.protobuf. **Name** : protobuf-java-util. **Version** : 3.23.4.
     * **Project URL:** [https://developers.google.com/protocol-buffers/](https://developers.google.com/protocol-buffers/)
     * **License:** [BSD-3-Clause](https://opensource.org/licenses/BSD-3-Clause)

1.  **Group** : com.google.protobuf. **Name** : protobuf-kotlin. **Version** : 3.23.4.
     * **License:** [BSD-3-Clause](https://opensource.org/licenses/BSD-3-Clause)

1.  **Group** : com.google.protobuf. **Name** : protoc. **Version** : 3.23.4.
     * **Project URL:** [https://developers.google.com/protocol-buffers/](https://developers.google.com/protocol-buffers/)
     * **License:** [BSD-3-Clause](https://opensource.org/licenses/BSD-3-Clause)
     * **License:** [The Apache Software License, Version 2.0](http://www.apache.org/licenses/LICENSE-2.0.txt)

1.  **Group** : com.google.truth. **Name** : truth. **Version** : 1.1.5.
     * **License:** [The Apache Software License, Version 2.0](http://www.apache.org/licenses/LICENSE-2.0.txt)

1.  **Group** : com.google.truth.extensions. **Name** : truth-java8-extension. **Version** : 1.1.5.
     * **License:** [The Apache Software License, Version 2.0](http://www.apache.org/licenses/LICENSE-2.0.txt)

1.  **Group** : com.google.truth.extensions. **Name** : truth-liteproto-extension. **Version** : 1.1.5.
     * **License:** [The Apache Software License, Version 2.0](http://www.apache.org/licenses/LICENSE-2.0.txt)

1.  **Group** : com.google.truth.extensions. **Name** : truth-proto-extension. **Version** : 1.1.5.
     * **License:** [The Apache Software License, Version 2.0](http://www.apache.org/licenses/LICENSE-2.0.txt)

1.  **Group** : com.puppycrawl.tools. **Name** : checkstyle. **Version** : 10.3.4.
     * **Project URL:** [https://checkstyle.org/](https://checkstyle.org/)
     * **License:** [LGPL-2.1+](http://www.gnu.org/licenses/old-licenses/lgpl-2.1.txt)

1.  **Group** : com.soywiz.korlibs.korte. **Name** : korte-jvm. **Version** : 2.7.0.
     * **Project URL:** [https://github.com/korlibs/korge-next](https://github.com/korlibs/korge-next)
     * **License:** [MIT](https://raw.githubusercontent.com/korlibs/korge-next/master/korge/LICENSE.txt)

1.  **Group** : com.squareup. **Name** : javapoet. **Version** : 1.13.0.
     * **Project URL:** [http://github.com/square/javapoet/](http://github.com/square/javapoet/)
     * **License:** [Apache 2.0](http://www.apache.org/licenses/LICENSE-2.0.txt)

1.  **Group** : commons-beanutils. **Name** : commons-beanutils. **Version** : 1.9.4.
     * **Project URL:** [https://commons.apache.org/proper/commons-beanutils/](https://commons.apache.org/proper/commons-beanutils/)
     * **License:** [Apache License, Version 2.0](https://www.apache.org/licenses/LICENSE-2.0.txt)

1.  **Group** : commons-codec. **Name** : commons-codec. **Version** : 1.15.
     * **Project URL:** [https://commons.apache.org/proper/commons-codec/](https://commons.apache.org/proper/commons-codec/)
     * **License:** [Apache License, Version 2.0](https://www.apache.org/licenses/LICENSE-2.0.txt)

1.  **Group** : commons-collections. **Name** : commons-collections. **Version** : 3.2.2.
     * **Project URL:** [http://commons.apache.org/collections/](http://commons.apache.org/collections/)
     * **License:** [Apache License, Version 2.0](http://www.apache.org/licenses/LICENSE-2.0.txt)

1.  **Group** : info.picocli. **Name** : picocli. **Version** : 4.6.3.
     * **Project URL:** [http://picocli.info](http://picocli.info)
     * **License:** [The Apache Software License, version 2.0](http://www.apache.org/licenses/LICENSE-2.0.txt)

1.  **Group** : io.github.davidburstrom.contester. **Name** : contester-breakpoint. **Version** : 0.2.0.
     * **Project URL:** [https://github.com/davidburstrom/contester](https://github.com/davidburstrom/contester)
     * **License:** [The Apache License, Version 2.0](http://www.apache.org/licenses/LICENSE-2.0.txt)

1.  **Group** : io.github.detekt.sarif4k. **Name** : sarif4k. **Version** : 0.4.0.**No license information found**
1.  **Group** : io.github.detekt.sarif4k. **Name** : sarif4k-jvm. **Version** : 0.4.0.
     * **Project URL:** [https://detekt.github.io/detekt](https://detekt.github.io/detekt)
     * **License:** [The Apache Software License, Version 2.0](http://www.apache.org/licenses/LICENSE-2.0.txt)

1.  **Group** : io.github.eisop. **Name** : dataflow-errorprone. **Version** : 3.34.0-eisop1.
     * **Project URL:** [https://eisop.github.io/](https://eisop.github.io/)
     * **License:** [GNU General Public License, version 2 (GPL2), with the classpath exception](http://www.gnu.org/software/classpath/license.html)

1.  **Group** : io.github.java-diff-utils. **Name** : java-diff-utils. **Version** : 4.12.
     * **License:** [The Apache Software License, Version 2.0](http://www.apache.org/licenses/LICENSE-2.0.txt)

1.  **Group** : io.gitlab.arturbosch.detekt. **Name** : detekt-api. **Version** : 1.23.0.
     * **Project URL:** [https://detekt.dev](https://detekt.dev)
     * **License:** [The Apache Software License, Version 2.0](https://www.apache.org/licenses/LICENSE-2.0.txt)

1.  **Group** : io.gitlab.arturbosch.detekt. **Name** : detekt-cli. **Version** : 1.23.0.
     * **Project URL:** [https://detekt.dev](https://detekt.dev)
     * **License:** [The Apache Software License, Version 2.0](https://www.apache.org/licenses/LICENSE-2.0.txt)

1.  **Group** : io.gitlab.arturbosch.detekt. **Name** : detekt-core. **Version** : 1.23.0.
     * **Project URL:** [https://detekt.dev](https://detekt.dev)
     * **License:** [The Apache Software License, Version 2.0](https://www.apache.org/licenses/LICENSE-2.0.txt)

1.  **Group** : io.gitlab.arturbosch.detekt. **Name** : detekt-metrics. **Version** : 1.23.0.
     * **Project URL:** [https://detekt.dev](https://detekt.dev)
     * **License:** [The Apache Software License, Version 2.0](https://www.apache.org/licenses/LICENSE-2.0.txt)

1.  **Group** : io.gitlab.arturbosch.detekt. **Name** : detekt-parser. **Version** : 1.23.0.
     * **Project URL:** [https://detekt.dev](https://detekt.dev)
     * **License:** [The Apache Software License, Version 2.0](https://www.apache.org/licenses/LICENSE-2.0.txt)

1.  **Group** : io.gitlab.arturbosch.detekt. **Name** : detekt-psi-utils. **Version** : 1.23.0.
     * **Project URL:** [https://detekt.dev](https://detekt.dev)
     * **License:** [The Apache Software License, Version 2.0](https://www.apache.org/licenses/LICENSE-2.0.txt)

1.  **Group** : io.gitlab.arturbosch.detekt. **Name** : detekt-report-html. **Version** : 1.23.0.
     * **Project URL:** [https://detekt.dev](https://detekt.dev)
     * **License:** [The Apache Software License, Version 2.0](https://www.apache.org/licenses/LICENSE-2.0.txt)

1.  **Group** : io.gitlab.arturbosch.detekt. **Name** : detekt-report-md. **Version** : 1.23.0.
     * **Project URL:** [https://detekt.dev](https://detekt.dev)
     * **License:** [The Apache Software License, Version 2.0](https://www.apache.org/licenses/LICENSE-2.0.txt)

1.  **Group** : io.gitlab.arturbosch.detekt. **Name** : detekt-report-sarif. **Version** : 1.23.0.
     * **Project URL:** [https://detekt.dev](https://detekt.dev)
     * **License:** [The Apache Software License, Version 2.0](https://www.apache.org/licenses/LICENSE-2.0.txt)

1.  **Group** : io.gitlab.arturbosch.detekt. **Name** : detekt-report-txt. **Version** : 1.23.0.
     * **Project URL:** [https://detekt.dev](https://detekt.dev)
     * **License:** [The Apache Software License, Version 2.0](https://www.apache.org/licenses/LICENSE-2.0.txt)

1.  **Group** : io.gitlab.arturbosch.detekt. **Name** : detekt-report-xml. **Version** : 1.23.0.
     * **Project URL:** [https://detekt.dev](https://detekt.dev)
     * **License:** [The Apache Software License, Version 2.0](https://www.apache.org/licenses/LICENSE-2.0.txt)

1.  **Group** : io.gitlab.arturbosch.detekt. **Name** : detekt-rules. **Version** : 1.23.0.
     * **Project URL:** [https://detekt.dev](https://detekt.dev)
     * **License:** [The Apache Software License, Version 2.0](https://www.apache.org/licenses/LICENSE-2.0.txt)

1.  **Group** : io.gitlab.arturbosch.detekt. **Name** : detekt-rules-complexity. **Version** : 1.23.0.
     * **Project URL:** [https://detekt.dev](https://detekt.dev)
     * **License:** [The Apache Software License, Version 2.0](https://www.apache.org/licenses/LICENSE-2.0.txt)

1.  **Group** : io.gitlab.arturbosch.detekt. **Name** : detekt-rules-coroutines. **Version** : 1.23.0.
     * **Project URL:** [https://detekt.dev](https://detekt.dev)
     * **License:** [The Apache Software License, Version 2.0](https://www.apache.org/licenses/LICENSE-2.0.txt)

1.  **Group** : io.gitlab.arturbosch.detekt. **Name** : detekt-rules-documentation. **Version** : 1.23.0.
     * **Project URL:** [https://detekt.dev](https://detekt.dev)
     * **License:** [The Apache Software License, Version 2.0](https://www.apache.org/licenses/LICENSE-2.0.txt)

1.  **Group** : io.gitlab.arturbosch.detekt. **Name** : detekt-rules-empty. **Version** : 1.23.0.
     * **Project URL:** [https://detekt.dev](https://detekt.dev)
     * **License:** [The Apache Software License, Version 2.0](https://www.apache.org/licenses/LICENSE-2.0.txt)

1.  **Group** : io.gitlab.arturbosch.detekt. **Name** : detekt-rules-errorprone. **Version** : 1.23.0.
     * **Project URL:** [https://detekt.dev](https://detekt.dev)
     * **License:** [The Apache Software License, Version 2.0](https://www.apache.org/licenses/LICENSE-2.0.txt)

1.  **Group** : io.gitlab.arturbosch.detekt. **Name** : detekt-rules-exceptions. **Version** : 1.23.0.
     * **Project URL:** [https://detekt.dev](https://detekt.dev)
     * **License:** [The Apache Software License, Version 2.0](https://www.apache.org/licenses/LICENSE-2.0.txt)

1.  **Group** : io.gitlab.arturbosch.detekt. **Name** : detekt-rules-naming. **Version** : 1.23.0.
     * **Project URL:** [https://detekt.dev](https://detekt.dev)
     * **License:** [The Apache Software License, Version 2.0](https://www.apache.org/licenses/LICENSE-2.0.txt)

1.  **Group** : io.gitlab.arturbosch.detekt. **Name** : detekt-rules-performance. **Version** : 1.23.0.
     * **Project URL:** [https://detekt.dev](https://detekt.dev)
     * **License:** [The Apache Software License, Version 2.0](https://www.apache.org/licenses/LICENSE-2.0.txt)

1.  **Group** : io.gitlab.arturbosch.detekt. **Name** : detekt-rules-style. **Version** : 1.23.0.
     * **Project URL:** [https://detekt.dev](https://detekt.dev)
     * **License:** [The Apache Software License, Version 2.0](https://www.apache.org/licenses/LICENSE-2.0.txt)

1.  **Group** : io.gitlab.arturbosch.detekt. **Name** : detekt-tooling. **Version** : 1.23.0.
     * **Project URL:** [https://detekt.dev](https://detekt.dev)
     * **License:** [The Apache Software License, Version 2.0](https://www.apache.org/licenses/LICENSE-2.0.txt)

1.  **Group** : io.gitlab.arturbosch.detekt. **Name** : detekt-utils. **Version** : 1.23.0.
     * **Project URL:** [https://detekt.dev](https://detekt.dev)
     * **License:** [The Apache Software License, Version 2.0](https://www.apache.org/licenses/LICENSE-2.0.txt)

<<<<<<< HEAD
1.  **Group** : io.grpc. **Name** : grpc-api. **Version** : 1.56.1.
     * **Project URL:** [https://github.com/grpc/grpc-java](https://github.com/grpc/grpc-java)
     * **License:** [Apache 2.0](https://opensource.org/licenses/Apache-2.0)

1.  **Group** : io.grpc. **Name** : grpc-context. **Version** : 1.56.1.
     * **Project URL:** [https://github.com/grpc/grpc-java](https://github.com/grpc/grpc-java)
     * **License:** [Apache 2.0](https://opensource.org/licenses/Apache-2.0)

1.  **Group** : io.grpc. **Name** : grpc-core. **Version** : 1.56.1.
     * **Project URL:** [https://github.com/grpc/grpc-java](https://github.com/grpc/grpc-java)
     * **License:** [Apache 2.0](https://opensource.org/licenses/Apache-2.0)

1.  **Group** : io.grpc. **Name** : grpc-protobuf. **Version** : 1.56.1.
     * **Project URL:** [https://github.com/grpc/grpc-java](https://github.com/grpc/grpc-java)
     * **License:** [Apache 2.0](https://opensource.org/licenses/Apache-2.0)

1.  **Group** : io.grpc. **Name** : grpc-protobuf-lite. **Version** : 1.56.1.
     * **Project URL:** [https://github.com/grpc/grpc-java](https://github.com/grpc/grpc-java)
     * **License:** [Apache 2.0](https://opensource.org/licenses/Apache-2.0)

1.  **Group** : io.grpc. **Name** : grpc-stub. **Version** : 1.56.1.
     * **Project URL:** [https://github.com/grpc/grpc-java](https://github.com/grpc/grpc-java)
     * **License:** [Apache 2.0](https://opensource.org/licenses/Apache-2.0)

1.  **Group** : io.grpc. **Name** : protoc-gen-grpc-java. **Version** : 1.56.1.
=======
1.  **Group** : io.grpc. **Name** : grpc-api. **Version** : 1.57.0.
     * **Project URL:** [https://github.com/grpc/grpc-java](https://github.com/grpc/grpc-java)
     * **License:** [Apache 2.0](https://opensource.org/licenses/Apache-2.0)

1.  **Group** : io.grpc. **Name** : grpc-context. **Version** : 1.57.0.
     * **Project URL:** [https://github.com/grpc/grpc-java](https://github.com/grpc/grpc-java)
     * **License:** [Apache 2.0](https://opensource.org/licenses/Apache-2.0)

1.  **Group** : io.grpc. **Name** : grpc-core. **Version** : 1.57.0.
     * **Project URL:** [https://github.com/grpc/grpc-java](https://github.com/grpc/grpc-java)
     * **License:** [Apache 2.0](https://opensource.org/licenses/Apache-2.0)

1.  **Group** : io.grpc. **Name** : grpc-protobuf. **Version** : 1.57.0.
     * **Project URL:** [https://github.com/grpc/grpc-java](https://github.com/grpc/grpc-java)
     * **License:** [Apache 2.0](https://opensource.org/licenses/Apache-2.0)

1.  **Group** : io.grpc. **Name** : grpc-protobuf-lite. **Version** : 1.57.0.
     * **Project URL:** [https://github.com/grpc/grpc-java](https://github.com/grpc/grpc-java)
     * **License:** [Apache 2.0](https://opensource.org/licenses/Apache-2.0)

1.  **Group** : io.grpc. **Name** : grpc-stub. **Version** : 1.57.0.
     * **Project URL:** [https://github.com/grpc/grpc-java](https://github.com/grpc/grpc-java)
     * **License:** [Apache 2.0](https://opensource.org/licenses/Apache-2.0)

1.  **Group** : io.grpc. **Name** : protoc-gen-grpc-java. **Version** : 1.57.0.
>>>>>>> 281cd6dd
     * **Project URL:** [https://github.com/grpc/grpc-java](https://github.com/grpc/grpc-java)
     * **License:** [Apache 2.0](https://opensource.org/licenses/Apache-2.0)

1.  **Group** : io.kotest. **Name** : kotest-assertions-api. **Version** : 5.6.2.
     * **Project URL:** [https://github.com/kotest/kotest](https://github.com/kotest/kotest)
     * **License:** [Apache-2.0](https://opensource.org/licenses/Apache-2.0)

1.  **Group** : io.kotest. **Name** : kotest-assertions-api-jvm. **Version** : 5.6.2.
     * **Project URL:** [https://github.com/kotest/kotest](https://github.com/kotest/kotest)
     * **License:** [Apache-2.0](https://opensource.org/licenses/Apache-2.0)

1.  **Group** : io.kotest. **Name** : kotest-assertions-core. **Version** : 5.6.2.
     * **Project URL:** [https://github.com/kotest/kotest](https://github.com/kotest/kotest)
     * **License:** [Apache-2.0](https://opensource.org/licenses/Apache-2.0)

1.  **Group** : io.kotest. **Name** : kotest-assertions-core-jvm. **Version** : 5.6.2.
     * **Project URL:** [https://github.com/kotest/kotest](https://github.com/kotest/kotest)
     * **License:** [Apache-2.0](https://opensource.org/licenses/Apache-2.0)

1.  **Group** : io.kotest. **Name** : kotest-assertions-shared. **Version** : 5.6.2.
     * **Project URL:** [https://github.com/kotest/kotest](https://github.com/kotest/kotest)
     * **License:** [Apache-2.0](https://opensource.org/licenses/Apache-2.0)

1.  **Group** : io.kotest. **Name** : kotest-assertions-shared-jvm. **Version** : 5.6.2.
     * **Project URL:** [https://github.com/kotest/kotest](https://github.com/kotest/kotest)
     * **License:** [Apache-2.0](https://opensource.org/licenses/Apache-2.0)

1.  **Group** : io.kotest. **Name** : kotest-common. **Version** : 5.6.2.
     * **Project URL:** [https://github.com/kotest/kotest](https://github.com/kotest/kotest)
     * **License:** [Apache-2.0](https://opensource.org/licenses/Apache-2.0)

1.  **Group** : io.kotest. **Name** : kotest-common-jvm. **Version** : 5.6.2.
     * **Project URL:** [https://github.com/kotest/kotest](https://github.com/kotest/kotest)
     * **License:** [Apache-2.0](https://opensource.org/licenses/Apache-2.0)

1.  **Group** : io.perfmark. **Name** : perfmark-api. **Version** : 0.26.0.
     * **Project URL:** [https://github.com/perfmark/perfmark](https://github.com/perfmark/perfmark)
     * **License:** [Apache 2.0](https://opensource.org/licenses/Apache-2.0)

1.  **Group** : io.spine.protodata. **Name** : protodata-codegen-java. **Version** : 0.9.6.**No license information found**
1.  **Group** : io.spine.protodata. **Name** : protodata-fat-cli. **Version** : 0.9.9.**No license information found**
1.  **Group** : io.spine.protodata. **Name** : protodata-protoc. **Version** : 0.9.9.**No license information found**
1.  **Group** : io.spine.validation. **Name** : spine-validation-configuration. **Version** : 2.0.0-SNAPSHOT.99.**No license information found**
1.  **Group** : io.spine.validation. **Name** : spine-validation-context. **Version** : 2.0.0-SNAPSHOT.99.**No license information found**
1.  **Group** : io.spine.validation. **Name** : spine-validation-java. **Version** : 2.0.0-SNAPSHOT.99.**No license information found**
1.  **Group** : io.spine.validation. **Name** : spine-validation-java-bundle. **Version** : 2.0.0-SNAPSHOT.99.**No license information found**
1.  **Group** : io.spine.validation. **Name** : spine-validation-java-runtime. **Version** : 2.0.0-SNAPSHOT.99.**No license information found**
1.  **Group** : io.spine.validation. **Name** : spine-validation-model. **Version** : 2.0.0-SNAPSHOT.99.**No license information found**
1.  **Group** : javax.annotation. **Name** : javax.annotation-api. **Version** : 1.3.2.
     * **Project URL:** [http://jcp.org/en/jsr/detail?id=250](http://jcp.org/en/jsr/detail?id=250)
     * **License:** [CDDL + GPLv2 with classpath exception](https://github.com/javaee/javax.annotation/blob/master/LICENSE)

1.  **Group** : javax.inject. **Name** : javax.inject. **Version** : 1.
     * **Project URL:** [http://code.google.com/p/atinject/](http://code.google.com/p/atinject/)
     * **License:** [The Apache Software License, Version 2.0](http://www.apache.org/licenses/LICENSE-2.0.txt)

1.  **Group** : junit. **Name** : junit. **Version** : 4.13.1.
     * **Project URL:** [http://junit.org](http://junit.org)
     * **License:** [Eclipse Public License 1.0](http://www.eclipse.org/legal/epl-v10.html)

1.  **Group** : net.java.dev.jna. **Name** : jna. **Version** : 5.6.0.
     * **Project URL:** [https://github.com/java-native-access/jna](https://github.com/java-native-access/jna)
     * **License:** [Apache License v2.0](http://www.apache.org/licenses/LICENSE-2.0.txt)
     * **License:** [LGPL, version 2.1](http://www.gnu.org/licenses/licenses.html)

1.  **Group** : net.ltgt.gradle. **Name** : gradle-errorprone-plugin. **Version** : 3.1.0.**No license information found**
1.  **Group** : net.sf.saxon. **Name** : Saxon-HE. **Version** : 11.4.
     * **Project URL:** [http://www.saxonica.com/](http://www.saxonica.com/)
     * **License:** [Mozilla Public License Version 2.0](http://www.mozilla.org/MPL/2.0/)

1.  **Group** : net.sourceforge.pmd. **Name** : pmd-core. **Version** : 6.55.0.
     * **License:** [BSD-style](http://pmd.sourceforge.net/license.html)

1.  **Group** : net.sourceforge.pmd. **Name** : pmd-java. **Version** : 6.55.0.
     * **License:** [BSD-style](http://pmd.sourceforge.net/license.html)

1.  **Group** : net.sourceforge.saxon. **Name** : saxon. **Version** : 9.1.0.8.
     * **Project URL:** [http://saxon.sourceforge.net/](http://saxon.sourceforge.net/)
     * **License:** [Mozilla Public License Version 1.0](http://www.mozilla.org/MPL/MPL-1.0.txt)

1.  **Group** : org.antlr. **Name** : antlr4-runtime. **Version** : 4.11.1.
     * **Project URL:** [https://www.antlr.org/](https://www.antlr.org/)
     * **License:** [BSD-3-Clause](https://www.antlr.org/license.html)

1.  **Group** : org.antlr. **Name** : antlr4-runtime. **Version** : 4.7.2.
     * **Project URL:** [http://www.antlr.org](http://www.antlr.org)
     * **License:** [The BSD License](http://www.antlr.org/license.html)

1.  **Group** : org.apache.commons. **Name** : commons-lang3. **Version** : 3.8.1.
     * **Project URL:** [http://commons.apache.org/proper/commons-lang/](http://commons.apache.org/proper/commons-lang/)
     * **License:** [Apache License, Version 2.0](https://www.apache.org/licenses/LICENSE-2.0.txt)

1.  **Group** : org.apache.httpcomponents.client5. **Name** : httpclient5. **Version** : 5.1.3.
     * **License:** [Apache License, Version 2.0](https://www.apache.org/licenses/LICENSE-2.0.txt)

1.  **Group** : org.apache.httpcomponents.core5. **Name** : httpcore5. **Version** : 5.1.3.
     * **License:** [Apache License, Version 2.0](https://www.apache.org/licenses/LICENSE-2.0.txt)

1.  **Group** : org.apache.httpcomponents.core5. **Name** : httpcore5-h2. **Version** : 5.1.3.
     * **License:** [Apache License, Version 2.0](https://www.apache.org/licenses/LICENSE-2.0.txt)

1.  **Group** : org.apiguardian. **Name** : apiguardian-api. **Version** : 1.1.2.
     * **Project URL:** [https://github.com/apiguardian-team/apiguardian](https://github.com/apiguardian-team/apiguardian)
     * **License:** [The Apache License, Version 2.0](http://www.apache.org/licenses/LICENSE-2.0.txt)

1.  **Group** : org.checkerframework. **Name** : checker-compat-qual. **Version** : 2.5.3.
     * **Project URL:** [https://checkerframework.org](https://checkerframework.org)
     * **License:** [GNU General Public License, version 2 (GPL2), with the classpath exception](http://www.gnu.org/software/classpath/license.html)
     * **License:** [The MIT License](http://opensource.org/licenses/MIT)

1.  **Group** : org.checkerframework. **Name** : checker-qual. **Version** : 3.36.0.
     * **Project URL:** [https://checkerframework.org/](https://checkerframework.org/)
     * **License:** [The MIT License](http://opensource.org/licenses/MIT)

1.  **Group** : org.codehaus.mojo. **Name** : animal-sniffer-annotations. **Version** : 1.21.
     * **License:** [MIT license](http://www.opensource.org/licenses/mit-license.php)
     * **License:** [The Apache Software License, Version 2.0](https://www.apache.org/licenses/LICENSE-2.0.txt)

1.  **Group** : org.codehaus.woodstox. **Name** : stax2-api. **Version** : 4.2.1.
     * **Project URL:** [http://github.com/FasterXML/stax2-api](http://github.com/FasterXML/stax2-api)
     * **License:** [The Apache Software License, Version 2.0](http://www.apache.org/licenses/LICENSE-2.0.txt)
     * **License:** [The BSD License](http://www.opensource.org/licenses/bsd-license.php)

1.  **Group** : org.freemarker. **Name** : freemarker. **Version** : 2.3.31.
     * **Project URL:** [https://freemarker.apache.org/](https://freemarker.apache.org/)
     * **License:** [Apache License, Version 2.0](http://www.apache.org/licenses/LICENSE-2.0.txt)

1.  **Group** : org.hamcrest. **Name** : hamcrest. **Version** : 2.2.
     * **Project URL:** [http://hamcrest.org/JavaHamcrest/](http://hamcrest.org/JavaHamcrest/)
     * **License:** [BSD License 3](http://opensource.org/licenses/BSD-3-Clause)

1.  **Group** : org.hamcrest. **Name** : hamcrest-core. **Version** : 2.2.
     * **Project URL:** [http://hamcrest.org/JavaHamcrest/](http://hamcrest.org/JavaHamcrest/)
     * **License:** [BSD License 3](http://opensource.org/licenses/BSD-3-Clause)

1.  **Group** : org.jacoco. **Name** : org.jacoco.agent. **Version** : 0.8.8.
     * **License:** [Eclipse Public License 2.0](https://www.eclipse.org/legal/epl-2.0/)

1.  **Group** : org.jacoco. **Name** : org.jacoco.ant. **Version** : 0.8.8.
     * **License:** [Eclipse Public License 2.0](https://www.eclipse.org/legal/epl-2.0/)

1.  **Group** : org.jacoco. **Name** : org.jacoco.core. **Version** : 0.8.8.
     * **License:** [Eclipse Public License 2.0](https://www.eclipse.org/legal/epl-2.0/)

1.  **Group** : org.jacoco. **Name** : org.jacoco.report. **Version** : 0.8.8.
     * **License:** [Eclipse Public License 2.0](https://www.eclipse.org/legal/epl-2.0/)

1.  **Group** : org.javassist. **Name** : javassist. **Version** : 3.28.0-GA.
     * **Project URL:** [http://www.javassist.org/](http://www.javassist.org/)
     * **License:** [Apache License 2.0](http://www.apache.org/licenses/)
     * **License:** [LGPL 2.1](http://www.gnu.org/licenses/lgpl-2.1.html)
     * **License:** [MPL 1.1](http://www.mozilla.org/MPL/MPL-1.1.html)

1.  **Group** : org.jboss.forge.roaster. **Name** : roaster-api. **Version** : 2.28.0.Final.
     * **License:** [Eclipse Public License version 1.0](http://www.eclipse.org/legal/epl-v10.html)
     * **License:** [Public Domain](http://repository.jboss.org/licenses/cc0-1.0.txt)

1.  **Group** : org.jboss.forge.roaster. **Name** : roaster-jdt. **Version** : 2.28.0.Final.
     * **License:** [Eclipse Public License version 1.0](http://www.eclipse.org/legal/epl-v10.html)
     * **License:** [Public Domain](http://repository.jboss.org/licenses/cc0-1.0.txt)

1.  **Group** : org.jetbrains. **Name** : annotations. **Version** : 23.0.0.
     * **Project URL:** [https://github.com/JetBrains/java-annotations](https://github.com/JetBrains/java-annotations)
     * **License:** [The Apache Software License, Version 2.0](https://www.apache.org/licenses/LICENSE-2.0.txt)

1.  **Group** : org.jetbrains. **Name** : markdown. **Version** : 0.3.1.**No license information found**
1.  **Group** : org.jetbrains. **Name** : markdown-jvm. **Version** : 0.3.1.
     * **Project URL:** [https://github.com/JetBrains/markdown](https://github.com/JetBrains/markdown)
     * **License:** [The Apache Software License, Version 2.0](http://www.apache.org/licenses/LICENSE-2.0.txt)

1.  **Group** : org.jetbrains.dokka. **Name** : dokka-analysis. **Version** : 1.8.10.
     * **Project URL:** [https://github.com/Kotlin/dokka](https://github.com/Kotlin/dokka)
     * **License:** [The Apache Software License, Version 2.0](http://www.apache.org/licenses/LICENSE-2.0.txt)

1.  **Group** : org.jetbrains.dokka. **Name** : dokka-base. **Version** : 1.8.10.
     * **Project URL:** [https://github.com/Kotlin/dokka](https://github.com/Kotlin/dokka)
     * **License:** [The Apache Software License, Version 2.0](http://www.apache.org/licenses/LICENSE-2.0.txt)

1.  **Group** : org.jetbrains.dokka. **Name** : dokka-core. **Version** : 1.8.10.
     * **Project URL:** [https://github.com/Kotlin/dokka](https://github.com/Kotlin/dokka)
     * **License:** [The Apache Software License, Version 2.0](http://www.apache.org/licenses/LICENSE-2.0.txt)

1.  **Group** : org.jetbrains.dokka. **Name** : javadoc-plugin. **Version** : 1.8.10.
     * **Project URL:** [https://github.com/Kotlin/dokka](https://github.com/Kotlin/dokka)
     * **License:** [The Apache Software License, Version 2.0](http://www.apache.org/licenses/LICENSE-2.0.txt)

1.  **Group** : org.jetbrains.dokka. **Name** : kotlin-analysis-compiler. **Version** : 1.8.10.
     * **Project URL:** [https://github.com/Kotlin/dokka](https://github.com/Kotlin/dokka)
     * **License:** [The Apache Software License, Version 2.0](http://www.apache.org/licenses/LICENSE-2.0.txt)

1.  **Group** : org.jetbrains.dokka. **Name** : kotlin-analysis-intellij. **Version** : 1.8.10.
     * **Project URL:** [https://github.com/Kotlin/dokka](https://github.com/Kotlin/dokka)
     * **License:** [The Apache Software License, Version 2.0](http://www.apache.org/licenses/LICENSE-2.0.txt)

1.  **Group** : org.jetbrains.dokka. **Name** : kotlin-as-java-plugin. **Version** : 1.8.10.
     * **Project URL:** [https://github.com/Kotlin/dokka](https://github.com/Kotlin/dokka)
     * **License:** [The Apache Software License, Version 2.0](http://www.apache.org/licenses/LICENSE-2.0.txt)

1.  **Group** : org.jetbrains.intellij.deps. **Name** : trove4j. **Version** : 1.0.20200330.
     * **Project URL:** [https://github.com/JetBrains/intellij-deps-trove4j](https://github.com/JetBrains/intellij-deps-trove4j)
     * **License:** [GNU LESSER GENERAL PUBLIC LICENSE 2.1](https://www.gnu.org/licenses/old-licenses/lgpl-2.1.en.html)

1.  **Group** : org.jetbrains.kotlin. **Name** : kotlin-compiler-embeddable. **Version** : 1.8.21.
     * **Project URL:** [https://kotlinlang.org/](https://kotlinlang.org/)
     * **License:** [The Apache License, Version 2.0](http://www.apache.org/licenses/LICENSE-2.0.txt)

1.  **Group** : org.jetbrains.kotlin. **Name** : kotlin-compiler-embeddable. **Version** : 1.8.22.
     * **Project URL:** [https://kotlinlang.org/](https://kotlinlang.org/)
     * **License:** [The Apache License, Version 2.0](http://www.apache.org/licenses/LICENSE-2.0.txt)

1.  **Group** : org.jetbrains.kotlin. **Name** : kotlin-daemon-embeddable. **Version** : 1.8.21.
     * **Project URL:** [https://kotlinlang.org/](https://kotlinlang.org/)
     * **License:** [The Apache License, Version 2.0](http://www.apache.org/licenses/LICENSE-2.0.txt)

1.  **Group** : org.jetbrains.kotlin. **Name** : kotlin-daemon-embeddable. **Version** : 1.8.22.
     * **Project URL:** [https://kotlinlang.org/](https://kotlinlang.org/)
     * **License:** [The Apache License, Version 2.0](http://www.apache.org/licenses/LICENSE-2.0.txt)

1.  **Group** : org.jetbrains.kotlin. **Name** : kotlin-klib-commonizer-embeddable. **Version** : 1.8.22.
     * **Project URL:** [https://kotlinlang.org/](https://kotlinlang.org/)
     * **License:** [The Apache License, Version 2.0](http://www.apache.org/licenses/LICENSE-2.0.txt)

1.  **Group** : org.jetbrains.kotlin. **Name** : kotlin-reflect. **Version** : 1.9.0.
     * **Project URL:** [https://kotlinlang.org/](https://kotlinlang.org/)
     * **License:** [The Apache License, Version 2.0](http://www.apache.org/licenses/LICENSE-2.0.txt)

1.  **Group** : org.jetbrains.kotlin. **Name** : kotlin-script-runtime. **Version** : 1.8.21.
     * **Project URL:** [https://kotlinlang.org/](https://kotlinlang.org/)
     * **License:** [The Apache License, Version 2.0](http://www.apache.org/licenses/LICENSE-2.0.txt)

1.  **Group** : org.jetbrains.kotlin. **Name** : kotlin-script-runtime. **Version** : 1.8.22.
     * **Project URL:** [https://kotlinlang.org/](https://kotlinlang.org/)
     * **License:** [The Apache License, Version 2.0](http://www.apache.org/licenses/LICENSE-2.0.txt)

1.  **Group** : org.jetbrains.kotlin. **Name** : kotlin-scripting-common. **Version** : 1.8.22.
     * **Project URL:** [https://kotlinlang.org/](https://kotlinlang.org/)
     * **License:** [The Apache License, Version 2.0](http://www.apache.org/licenses/LICENSE-2.0.txt)

1.  **Group** : org.jetbrains.kotlin. **Name** : kotlin-scripting-compiler-embeddable. **Version** : 1.8.22.
     * **Project URL:** [https://kotlinlang.org/](https://kotlinlang.org/)
     * **License:** [The Apache License, Version 2.0](http://www.apache.org/licenses/LICENSE-2.0.txt)

1.  **Group** : org.jetbrains.kotlin. **Name** : kotlin-scripting-compiler-impl-embeddable. **Version** : 1.8.22.
     * **Project URL:** [https://kotlinlang.org/](https://kotlinlang.org/)
     * **License:** [The Apache License, Version 2.0](http://www.apache.org/licenses/LICENSE-2.0.txt)

1.  **Group** : org.jetbrains.kotlin. **Name** : kotlin-scripting-jvm. **Version** : 1.8.22.
     * **Project URL:** [https://kotlinlang.org/](https://kotlinlang.org/)
     * **License:** [The Apache License, Version 2.0](http://www.apache.org/licenses/LICENSE-2.0.txt)

1.  **Group** : org.jetbrains.kotlin. **Name** : kotlin-stdlib. **Version** : 1.9.0.
     * **Project URL:** [https://kotlinlang.org/](https://kotlinlang.org/)
     * **License:** [The Apache License, Version 2.0](http://www.apache.org/licenses/LICENSE-2.0.txt)

1.  **Group** : org.jetbrains.kotlin. **Name** : kotlin-stdlib-common. **Version** : 1.9.0.
     * **Project URL:** [https://kotlinlang.org/](https://kotlinlang.org/)
     * **License:** [The Apache License, Version 2.0](http://www.apache.org/licenses/LICENSE-2.0.txt)

1.  **Group** : org.jetbrains.kotlin. **Name** : kotlin-stdlib-jdk7. **Version** : 1.9.0.
     * **Project URL:** [https://kotlinlang.org/](https://kotlinlang.org/)
     * **License:** [The Apache License, Version 2.0](http://www.apache.org/licenses/LICENSE-2.0.txt)

1.  **Group** : org.jetbrains.kotlin. **Name** : kotlin-stdlib-jdk8. **Version** : 1.9.0.
     * **Project URL:** [https://kotlinlang.org/](https://kotlinlang.org/)
     * **License:** [The Apache License, Version 2.0](http://www.apache.org/licenses/LICENSE-2.0.txt)

1.  **Group** : org.jetbrains.kotlinx. **Name** : atomicfu. **Version** : 0.20.2.
     * **Project URL:** [https://github.com/Kotlin/kotlinx.atomicfu](https://github.com/Kotlin/kotlinx.atomicfu)
     * **License:** [The Apache Software License, Version 2.0](https://www.apache.org/licenses/LICENSE-2.0.txt)

1.  **Group** : org.jetbrains.kotlinx. **Name** : kotlinx-coroutines-bom. **Version** : 1.6.3.**No license information found**
1.  **Group** : org.jetbrains.kotlinx. **Name** : kotlinx-coroutines-bom. **Version** : 1.7.0.**No license information found**
1.  **Group** : org.jetbrains.kotlinx. **Name** : kotlinx-coroutines-core. **Version** : 1.6.3.**No license information found**
1.  **Group** : org.jetbrains.kotlinx. **Name** : kotlinx-coroutines-core. **Version** : 1.7.0.
     * **Project URL:** [https://github.com/Kotlin/kotlinx.coroutines](https://github.com/Kotlin/kotlinx.coroutines)
     * **License:** [The Apache Software License, Version 2.0](https://www.apache.org/licenses/LICENSE-2.0.txt)

1.  **Group** : org.jetbrains.kotlinx. **Name** : kotlinx-coroutines-core-jvm. **Version** : 1.6.3.
     * **Project URL:** [https://github.com/Kotlin/kotlinx.coroutines](https://github.com/Kotlin/kotlinx.coroutines)
     * **License:** [The Apache Software License, Version 2.0](https://www.apache.org/licenses/LICENSE-2.0.txt)

1.  **Group** : org.jetbrains.kotlinx. **Name** : kotlinx-coroutines-core-jvm. **Version** : 1.7.0.
     * **Project URL:** [https://github.com/Kotlin/kotlinx.coroutines](https://github.com/Kotlin/kotlinx.coroutines)
     * **License:** [The Apache Software License, Version 2.0](https://www.apache.org/licenses/LICENSE-2.0.txt)

1.  **Group** : org.jetbrains.kotlinx. **Name** : kotlinx-coroutines-jdk8. **Version** : 1.7.0.
     * **Project URL:** [https://github.com/Kotlin/kotlinx.coroutines](https://github.com/Kotlin/kotlinx.coroutines)
     * **License:** [The Apache Software License, Version 2.0](https://www.apache.org/licenses/LICENSE-2.0.txt)

1.  **Group** : org.jetbrains.kotlinx. **Name** : kotlinx-html-jvm. **Version** : 0.7.5.
     * **Project URL:** [https://github.com/Kotlin/kotlinx.html](https://github.com/Kotlin/kotlinx.html)
     * **License:** [The Apache License, Version 2.0](https://www.apache.org/licenses/LICENSE-2.0.txt)

1.  **Group** : org.jetbrains.kotlinx. **Name** : kotlinx-html-jvm. **Version** : 0.8.1.
     * **Project URL:** [https://github.com/Kotlin/kotlinx.html](https://github.com/Kotlin/kotlinx.html)
     * **License:** [The Apache License, Version 2.0](https://www.apache.org/licenses/LICENSE-2.0.txt)

1.  **Group** : org.jetbrains.kotlinx. **Name** : kotlinx-serialization-core. **Version** : 1.4.1.**No license information found**
1.  **Group** : org.jetbrains.kotlinx. **Name** : kotlinx-serialization-core-jvm. **Version** : 1.4.1.
     * **Project URL:** [https://github.com/Kotlin/kotlinx.serialization](https://github.com/Kotlin/kotlinx.serialization)
     * **License:** [The Apache Software License, Version 2.0](https://www.apache.org/licenses/LICENSE-2.0.txt)

1.  **Group** : org.jetbrains.kotlinx. **Name** : kotlinx-serialization-json. **Version** : 1.4.1.**No license information found**
1.  **Group** : org.jetbrains.kotlinx. **Name** : kotlinx-serialization-json-jvm. **Version** : 1.4.1.
     * **Project URL:** [https://github.com/Kotlin/kotlinx.serialization](https://github.com/Kotlin/kotlinx.serialization)
     * **License:** [The Apache Software License, Version 2.0](https://www.apache.org/licenses/LICENSE-2.0.txt)

1.  **Group** : org.jsoup. **Name** : jsoup. **Version** : 1.15.3.
     * **Project URL:** [https://jsoup.org/](https://jsoup.org/)
     * **License:** [The MIT License](https://jsoup.org/license)

1.  **Group** : org.junit. **Name** : junit-bom. **Version** : 5.10.0.**No license information found**
1.  **Group** : org.junit.jupiter. **Name** : junit-jupiter-api. **Version** : 5.10.0.
     * **Project URL:** [https://junit.org/junit5/](https://junit.org/junit5/)
     * **License:** [Eclipse Public License v2.0](https://www.eclipse.org/legal/epl-v20.html)

1.  **Group** : org.junit.jupiter. **Name** : junit-jupiter-engine. **Version** : 5.10.0.
     * **Project URL:** [https://junit.org/junit5/](https://junit.org/junit5/)
     * **License:** [Eclipse Public License v2.0](https://www.eclipse.org/legal/epl-v20.html)

1.  **Group** : org.junit.jupiter. **Name** : junit-jupiter-params. **Version** : 5.10.0.
     * **Project URL:** [https://junit.org/junit5/](https://junit.org/junit5/)
     * **License:** [Eclipse Public License v2.0](https://www.eclipse.org/legal/epl-v20.html)

1.  **Group** : org.junit.platform. **Name** : junit-platform-commons. **Version** : 1.10.0.
     * **Project URL:** [https://junit.org/junit5/](https://junit.org/junit5/)
     * **License:** [Eclipse Public License v2.0](https://www.eclipse.org/legal/epl-v20.html)

1.  **Group** : org.junit.platform. **Name** : junit-platform-engine. **Version** : 1.10.0.
     * **Project URL:** [https://junit.org/junit5/](https://junit.org/junit5/)
     * **License:** [Eclipse Public License v2.0](https://www.eclipse.org/legal/epl-v20.html)

1.  **Group** : org.opentest4j. **Name** : opentest4j. **Version** : 1.3.0.
     * **Project URL:** [https://github.com/ota4j-team/opentest4j](https://github.com/ota4j-team/opentest4j)
     * **License:** [The Apache License, Version 2.0](https://www.apache.org/licenses/LICENSE-2.0.txt)

1.  **Group** : org.ow2.asm. **Name** : asm. **Version** : 9.2.
     * **Project URL:** [http://asm.ow2.io/](http://asm.ow2.io/)
     * **License:** [BSD-3-Clause](https://asm.ow2.io/license.html)
     * **License:** [The Apache Software License, Version 2.0](http://www.apache.org/licenses/LICENSE-2.0.txt)

1.  **Group** : org.ow2.asm. **Name** : asm-analysis. **Version** : 9.2.
     * **Project URL:** [http://asm.ow2.io/](http://asm.ow2.io/)
     * **License:** [BSD-3-Clause](https://asm.ow2.io/license.html)
     * **License:** [The Apache Software License, Version 2.0](http://www.apache.org/licenses/LICENSE-2.0.txt)

1.  **Group** : org.ow2.asm. **Name** : asm-commons. **Version** : 9.2.
     * **Project URL:** [http://asm.ow2.io/](http://asm.ow2.io/)
     * **License:** [BSD-3-Clause](https://asm.ow2.io/license.html)
     * **License:** [The Apache Software License, Version 2.0](http://www.apache.org/licenses/LICENSE-2.0.txt)

1.  **Group** : org.ow2.asm. **Name** : asm-tree. **Version** : 9.2.
     * **Project URL:** [http://asm.ow2.io/](http://asm.ow2.io/)
     * **License:** [BSD-3-Clause](https://asm.ow2.io/license.html)
     * **License:** [The Apache Software License, Version 2.0](http://www.apache.org/licenses/LICENSE-2.0.txt)

1.  **Group** : org.pcollections. **Name** : pcollections. **Version** : 3.1.4.
     * **Project URL:** [https://github.com/hrldcpr/pcollections](https://github.com/hrldcpr/pcollections)
     * **License:** [The MIT License](https://opensource.org/licenses/mit-license.php)

1.  **Group** : org.reflections. **Name** : reflections. **Version** : 0.10.2.
     * **Project URL:** [http://github.com/ronmamo/reflections](http://github.com/ronmamo/reflections)
     * **License:** [The Apache Software License, Version 2.0](http://www.apache.org/licenses/LICENSE-2.0.txt)
     * **License:** [WTFPL](http://www.wtfpl.net/)

1.  **Group** : org.snakeyaml. **Name** : snakeyaml-engine. **Version** : 2.6.
     * **Project URL:** [https://bitbucket.org/snakeyaml/snakeyaml-engine](https://bitbucket.org/snakeyaml/snakeyaml-engine)
     * **License:** [Apache License, Version 2.0](http://www.apache.org/licenses/LICENSE-2.0.txt)

1.  **Group** : org.xmlresolver. **Name** : xmlresolver. **Version** : 4.4.3.
     * **Project URL:** [https://github.com/xmlresolver/xmlresolver](https://github.com/xmlresolver/xmlresolver)
     * **License:** [Apache License version 2.0](https://www.apache.org/licenses/LICENSE-2.0)


The dependencies distributed under several licenses, are used according their commercial-use-friendly license.

<<<<<<< HEAD
This report was generated on **Sun Jul 30 21:37:06 WEST 2023** using [Gradle-License-Report plugin](https://github.com/jk1/Gradle-License-Report) by Evgeny Naumenko, licensed under [Apache 2.0 License](https://github.com/jk1/Gradle-License-Report/blob/master/LICENSE).




# Dependencies of `io.spine.tools:spine-testutil-server:2.0.0-SNAPSHOT.152`
=======
This report was generated on **Mon Jul 31 17:24:13 WEST 2023** using [Gradle-License-Report plugin](https://github.com/jk1/Gradle-License-Report) by Evgeny Naumenko, licensed under [Apache 2.0 License](https://github.com/jk1/Gradle-License-Report/blob/master/LICENSE).




# Dependencies of `io.spine.tools:spine-testutil-server:2.0.0-SNAPSHOT.153`
>>>>>>> 281cd6dd

## Runtime
1.  **Group** : com.google.android. **Name** : annotations. **Version** : 4.1.1.4.
     * **Project URL:** [http://source.android.com/](http://source.android.com/)
     * **License:** [Apache 2.0](http://www.apache.org/licenses/LICENSE-2.0)

1.  **Group** : com.google.api.grpc. **Name** : proto-google-common-protos. **Version** : 2.17.0.
     * **Project URL:** [https://github.com/googleapis/gapic-generator-java](https://github.com/googleapis/gapic-generator-java)
     * **License:** [Apache-2.0](https://www.apache.org/licenses/LICENSE-2.0.txt)

1.  **Group** : com.google.auto.value. **Name** : auto-value-annotations. **Version** : 1.10.2.
     * **Project URL:** [https://github.com/google/auto/tree/main/value](https://github.com/google/auto/tree/main/value)
     * **License:** [Apache 2.0](http://www.apache.org/licenses/LICENSE-2.0.txt)

1.  **Group** : com.google.code.findbugs. **Name** : jsr305. **Version** : 3.0.2.
     * **Project URL:** [http://findbugs.sourceforge.net/](http://findbugs.sourceforge.net/)
     * **License:** [The Apache Software License, Version 2.0](http://www.apache.org/licenses/LICENSE-2.0.txt)

1.  **Group** : com.google.code.gson. **Name** : gson. **Version** : 2.9.0.
     * **Project URL:** [https://github.com/google/gson/gson](https://github.com/google/gson/gson)
     * **License:** [Apache-2.0](https://www.apache.org/licenses/LICENSE-2.0.txt)

1.  **Group** : com.google.errorprone. **Name** : error_prone_annotations. **Version** : 2.20.0.
     * **Project URL:** [https://errorprone.info/error_prone_annotations](https://errorprone.info/error_prone_annotations)
     * **License:** [Apache 2.0](http://www.apache.org/licenses/LICENSE-2.0.txt)

1.  **Group** : com.google.errorprone. **Name** : error_prone_type_annotations. **Version** : 2.20.0.
     * **Project URL:** [https://errorprone.info/error_prone_type_annotations](https://errorprone.info/error_prone_type_annotations)
     * **License:** [Apache 2.0](http://www.apache.org/licenses/LICENSE-2.0.txt)

1.  **Group** : com.google.flogger. **Name** : flogger. **Version** : 0.7.4.
     * **Project URL:** [https://github.com/google/flogger](https://github.com/google/flogger)
     * **License:** [Apache 2.0](https://www.apache.org/licenses/LICENSE-2.0.txt)

1.  **Group** : com.google.flogger. **Name** : flogger-system-backend. **Version** : 0.7.4.
     * **Project URL:** [https://github.com/google/flogger](https://github.com/google/flogger)
     * **License:** [Apache 2.0](https://www.apache.org/licenses/LICENSE-2.0.txt)

1.  **Group** : com.google.guava. **Name** : failureaccess. **Version** : 1.0.1.
     * **Project URL:** [https://github.com/google/guava/](https://github.com/google/guava/)
     * **License:** [The Apache Software License, Version 2.0](http://www.apache.org/licenses/LICENSE-2.0.txt)

1.  **Group** : com.google.guava. **Name** : guava. **Version** : 32.1.1-jre.
     * **Project URL:** [https://github.com/google/guava](https://github.com/google/guava)
     * **License:** [Apache License, Version 2.0](http://www.apache.org/licenses/LICENSE-2.0.txt)

1.  **Group** : com.google.guava. **Name** : guava-parent. **Version** : 32.1.1-jre.**No license information found**
1.  **Group** : com.google.guava. **Name** : guava-testlib. **Version** : 32.1.1-jre.
     * **License:** [Apache License, Version 2.0](http://www.apache.org/licenses/LICENSE-2.0.txt)

1.  **Group** : com.google.j2objc. **Name** : j2objc-annotations. **Version** : 1.3.
     * **Project URL:** [https://github.com/google/j2objc/](https://github.com/google/j2objc/)
     * **License:** [The Apache Software License, Version 2.0](http://www.apache.org/licenses/LICENSE-2.0.txt)

1.  **Group** : com.google.protobuf. **Name** : protobuf-java. **Version** : 3.23.4.
     * **Project URL:** [https://developers.google.com/protocol-buffers/](https://developers.google.com/protocol-buffers/)
     * **License:** [BSD-3-Clause](https://opensource.org/licenses/BSD-3-Clause)

1.  **Group** : com.google.protobuf. **Name** : protobuf-java-util. **Version** : 3.23.4.
     * **Project URL:** [https://developers.google.com/protocol-buffers/](https://developers.google.com/protocol-buffers/)
     * **License:** [BSD-3-Clause](https://opensource.org/licenses/BSD-3-Clause)

1.  **Group** : com.google.protobuf. **Name** : protobuf-kotlin. **Version** : 3.23.4.
     * **License:** [BSD-3-Clause](https://opensource.org/licenses/BSD-3-Clause)

1.  **Group** : com.google.truth. **Name** : truth. **Version** : 1.1.5.
     * **License:** [The Apache Software License, Version 2.0](http://www.apache.org/licenses/LICENSE-2.0.txt)

1.  **Group** : com.google.truth.extensions. **Name** : truth-java8-extension. **Version** : 1.1.5.
     * **License:** [The Apache Software License, Version 2.0](http://www.apache.org/licenses/LICENSE-2.0.txt)

1.  **Group** : com.google.truth.extensions. **Name** : truth-liteproto-extension. **Version** : 1.1.5.
     * **License:** [The Apache Software License, Version 2.0](http://www.apache.org/licenses/LICENSE-2.0.txt)

1.  **Group** : com.google.truth.extensions. **Name** : truth-proto-extension. **Version** : 1.1.5.
     * **License:** [The Apache Software License, Version 2.0](http://www.apache.org/licenses/LICENSE-2.0.txt)

1.  **Group** : io.github.java-diff-utils. **Name** : java-diff-utils. **Version** : 4.12.
     * **License:** [The Apache Software License, Version 2.0](http://www.apache.org/licenses/LICENSE-2.0.txt)

<<<<<<< HEAD
1.  **Group** : io.grpc. **Name** : grpc-api. **Version** : 1.56.1.
     * **Project URL:** [https://github.com/grpc/grpc-java](https://github.com/grpc/grpc-java)
     * **License:** [Apache 2.0](https://opensource.org/licenses/Apache-2.0)

1.  **Group** : io.grpc. **Name** : grpc-context. **Version** : 1.56.1.
     * **Project URL:** [https://github.com/grpc/grpc-java](https://github.com/grpc/grpc-java)
     * **License:** [Apache 2.0](https://opensource.org/licenses/Apache-2.0)

1.  **Group** : io.grpc. **Name** : grpc-core. **Version** : 1.56.1.
     * **Project URL:** [https://github.com/grpc/grpc-java](https://github.com/grpc/grpc-java)
     * **License:** [Apache 2.0](https://opensource.org/licenses/Apache-2.0)

1.  **Group** : io.grpc. **Name** : grpc-protobuf. **Version** : 1.56.1.
     * **Project URL:** [https://github.com/grpc/grpc-java](https://github.com/grpc/grpc-java)
     * **License:** [Apache 2.0](https://opensource.org/licenses/Apache-2.0)

1.  **Group** : io.grpc. **Name** : grpc-protobuf-lite. **Version** : 1.56.1.
     * **Project URL:** [https://github.com/grpc/grpc-java](https://github.com/grpc/grpc-java)
     * **License:** [Apache 2.0](https://opensource.org/licenses/Apache-2.0)

1.  **Group** : io.grpc. **Name** : grpc-stub. **Version** : 1.56.1.
=======
1.  **Group** : io.grpc. **Name** : grpc-api. **Version** : 1.57.0.
     * **Project URL:** [https://github.com/grpc/grpc-java](https://github.com/grpc/grpc-java)
     * **License:** [Apache 2.0](https://opensource.org/licenses/Apache-2.0)

1.  **Group** : io.grpc. **Name** : grpc-context. **Version** : 1.57.0.
     * **Project URL:** [https://github.com/grpc/grpc-java](https://github.com/grpc/grpc-java)
     * **License:** [Apache 2.0](https://opensource.org/licenses/Apache-2.0)

1.  **Group** : io.grpc. **Name** : grpc-core. **Version** : 1.57.0.
     * **Project URL:** [https://github.com/grpc/grpc-java](https://github.com/grpc/grpc-java)
     * **License:** [Apache 2.0](https://opensource.org/licenses/Apache-2.0)

1.  **Group** : io.grpc. **Name** : grpc-protobuf. **Version** : 1.57.0.
     * **Project URL:** [https://github.com/grpc/grpc-java](https://github.com/grpc/grpc-java)
     * **License:** [Apache 2.0](https://opensource.org/licenses/Apache-2.0)

1.  **Group** : io.grpc. **Name** : grpc-protobuf-lite. **Version** : 1.57.0.
     * **Project URL:** [https://github.com/grpc/grpc-java](https://github.com/grpc/grpc-java)
     * **License:** [Apache 2.0](https://opensource.org/licenses/Apache-2.0)

1.  **Group** : io.grpc. **Name** : grpc-stub. **Version** : 1.57.0.
>>>>>>> 281cd6dd
     * **Project URL:** [https://github.com/grpc/grpc-java](https://github.com/grpc/grpc-java)
     * **License:** [Apache 2.0](https://opensource.org/licenses/Apache-2.0)

1.  **Group** : io.kotest. **Name** : kotest-assertions-api. **Version** : 5.6.2.
     * **Project URL:** [https://github.com/kotest/kotest](https://github.com/kotest/kotest)
     * **License:** [Apache-2.0](https://opensource.org/licenses/Apache-2.0)

1.  **Group** : io.kotest. **Name** : kotest-assertions-api-jvm. **Version** : 5.6.2.
     * **Project URL:** [https://github.com/kotest/kotest](https://github.com/kotest/kotest)
     * **License:** [Apache-2.0](https://opensource.org/licenses/Apache-2.0)

1.  **Group** : io.kotest. **Name** : kotest-assertions-core. **Version** : 5.6.2.
     * **Project URL:** [https://github.com/kotest/kotest](https://github.com/kotest/kotest)
     * **License:** [Apache-2.0](https://opensource.org/licenses/Apache-2.0)

1.  **Group** : io.kotest. **Name** : kotest-assertions-core-jvm. **Version** : 5.6.2.
     * **Project URL:** [https://github.com/kotest/kotest](https://github.com/kotest/kotest)
     * **License:** [Apache-2.0](https://opensource.org/licenses/Apache-2.0)

1.  **Group** : io.kotest. **Name** : kotest-assertions-shared. **Version** : 5.6.2.
     * **Project URL:** [https://github.com/kotest/kotest](https://github.com/kotest/kotest)
     * **License:** [Apache-2.0](https://opensource.org/licenses/Apache-2.0)

1.  **Group** : io.kotest. **Name** : kotest-assertions-shared-jvm. **Version** : 5.6.2.
     * **Project URL:** [https://github.com/kotest/kotest](https://github.com/kotest/kotest)
     * **License:** [Apache-2.0](https://opensource.org/licenses/Apache-2.0)

1.  **Group** : io.kotest. **Name** : kotest-common. **Version** : 5.6.2.
     * **Project URL:** [https://github.com/kotest/kotest](https://github.com/kotest/kotest)
     * **License:** [Apache-2.0](https://opensource.org/licenses/Apache-2.0)

1.  **Group** : io.kotest. **Name** : kotest-common-jvm. **Version** : 5.6.2.
     * **Project URL:** [https://github.com/kotest/kotest](https://github.com/kotest/kotest)
     * **License:** [Apache-2.0](https://opensource.org/licenses/Apache-2.0)

1.  **Group** : io.perfmark. **Name** : perfmark-api. **Version** : 0.26.0.
     * **Project URL:** [https://github.com/perfmark/perfmark](https://github.com/perfmark/perfmark)
     * **License:** [Apache 2.0](https://opensource.org/licenses/Apache-2.0)

1.  **Group** : io.spine.validation. **Name** : spine-validation-java-runtime. **Version** : 2.0.0-SNAPSHOT.99.**No license information found**
1.  **Group** : junit. **Name** : junit. **Version** : 4.13.1.
     * **Project URL:** [http://junit.org](http://junit.org)
     * **License:** [Eclipse Public License 1.0](http://www.eclipse.org/legal/epl-v10.html)

1.  **Group** : org.apiguardian. **Name** : apiguardian-api. **Version** : 1.1.2.
     * **Project URL:** [https://github.com/apiguardian-team/apiguardian](https://github.com/apiguardian-team/apiguardian)
     * **License:** [The Apache License, Version 2.0](http://www.apache.org/licenses/LICENSE-2.0.txt)

1.  **Group** : org.checkerframework. **Name** : checker-compat-qual. **Version** : 2.5.3.
     * **Project URL:** [https://checkerframework.org](https://checkerframework.org)
     * **License:** [GNU General Public License, version 2 (GPL2), with the classpath exception](http://www.gnu.org/software/classpath/license.html)
     * **License:** [The MIT License](http://opensource.org/licenses/MIT)

1.  **Group** : org.checkerframework. **Name** : checker-qual. **Version** : 3.36.0.
     * **Project URL:** [https://checkerframework.org/](https://checkerframework.org/)
     * **License:** [The MIT License](http://opensource.org/licenses/MIT)

1.  **Group** : org.codehaus.mojo. **Name** : animal-sniffer-annotations. **Version** : 1.21.
     * **License:** [MIT license](http://www.opensource.org/licenses/mit-license.php)
     * **License:** [The Apache Software License, Version 2.0](https://www.apache.org/licenses/LICENSE-2.0.txt)

1.  **Group** : org.hamcrest. **Name** : hamcrest. **Version** : 2.2.
     * **Project URL:** [http://hamcrest.org/JavaHamcrest/](http://hamcrest.org/JavaHamcrest/)
     * **License:** [BSD License 3](http://opensource.org/licenses/BSD-3-Clause)

1.  **Group** : org.hamcrest. **Name** : hamcrest-core. **Version** : 2.2.
     * **Project URL:** [http://hamcrest.org/JavaHamcrest/](http://hamcrest.org/JavaHamcrest/)
     * **License:** [BSD License 3](http://opensource.org/licenses/BSD-3-Clause)

1.  **Group** : org.jetbrains. **Name** : annotations. **Version** : 23.0.0.
     * **Project URL:** [https://github.com/JetBrains/java-annotations](https://github.com/JetBrains/java-annotations)
     * **License:** [The Apache Software License, Version 2.0](https://www.apache.org/licenses/LICENSE-2.0.txt)

1.  **Group** : org.jetbrains.kotlin. **Name** : kotlin-reflect. **Version** : 1.9.0.
     * **Project URL:** [https://kotlinlang.org/](https://kotlinlang.org/)
     * **License:** [The Apache License, Version 2.0](http://www.apache.org/licenses/LICENSE-2.0.txt)

1.  **Group** : org.jetbrains.kotlin. **Name** : kotlin-stdlib. **Version** : 1.9.0.
     * **Project URL:** [https://kotlinlang.org/](https://kotlinlang.org/)
     * **License:** [The Apache License, Version 2.0](http://www.apache.org/licenses/LICENSE-2.0.txt)

1.  **Group** : org.jetbrains.kotlin. **Name** : kotlin-stdlib-common. **Version** : 1.9.0.
     * **Project URL:** [https://kotlinlang.org/](https://kotlinlang.org/)
     * **License:** [The Apache License, Version 2.0](http://www.apache.org/licenses/LICENSE-2.0.txt)

1.  **Group** : org.jetbrains.kotlin. **Name** : kotlin-stdlib-jdk7. **Version** : 1.9.0.
     * **Project URL:** [https://kotlinlang.org/](https://kotlinlang.org/)
     * **License:** [The Apache License, Version 2.0](http://www.apache.org/licenses/LICENSE-2.0.txt)

1.  **Group** : org.jetbrains.kotlin. **Name** : kotlin-stdlib-jdk8. **Version** : 1.9.0.
     * **Project URL:** [https://kotlinlang.org/](https://kotlinlang.org/)
     * **License:** [The Apache License, Version 2.0](http://www.apache.org/licenses/LICENSE-2.0.txt)

1.  **Group** : org.jetbrains.kotlinx. **Name** : kotlinx-coroutines-bom. **Version** : 1.7.0.**No license information found**
1.  **Group** : org.jetbrains.kotlinx. **Name** : kotlinx-coroutines-core. **Version** : 1.7.0.
     * **Project URL:** [https://github.com/Kotlin/kotlinx.coroutines](https://github.com/Kotlin/kotlinx.coroutines)
     * **License:** [The Apache Software License, Version 2.0](https://www.apache.org/licenses/LICENSE-2.0.txt)

1.  **Group** : org.jetbrains.kotlinx. **Name** : kotlinx-coroutines-core-jvm. **Version** : 1.7.0.
     * **Project URL:** [https://github.com/Kotlin/kotlinx.coroutines](https://github.com/Kotlin/kotlinx.coroutines)
     * **License:** [The Apache Software License, Version 2.0](https://www.apache.org/licenses/LICENSE-2.0.txt)

1.  **Group** : org.jetbrains.kotlinx. **Name** : kotlinx-coroutines-jdk8. **Version** : 1.7.0.
     * **Project URL:** [https://github.com/Kotlin/kotlinx.coroutines](https://github.com/Kotlin/kotlinx.coroutines)
     * **License:** [The Apache Software License, Version 2.0](https://www.apache.org/licenses/LICENSE-2.0.txt)

1.  **Group** : org.junit. **Name** : junit-bom. **Version** : 5.10.0.**No license information found**
1.  **Group** : org.junit.jupiter. **Name** : junit-jupiter-api. **Version** : 5.10.0.
     * **Project URL:** [https://junit.org/junit5/](https://junit.org/junit5/)
     * **License:** [Eclipse Public License v2.0](https://www.eclipse.org/legal/epl-v20.html)

1.  **Group** : org.junit.jupiter. **Name** : junit-jupiter-params. **Version** : 5.10.0.
     * **Project URL:** [https://junit.org/junit5/](https://junit.org/junit5/)
     * **License:** [Eclipse Public License v2.0](https://www.eclipse.org/legal/epl-v20.html)

1.  **Group** : org.junit.platform. **Name** : junit-platform-commons. **Version** : 1.10.0.
     * **Project URL:** [https://junit.org/junit5/](https://junit.org/junit5/)
     * **License:** [Eclipse Public License v2.0](https://www.eclipse.org/legal/epl-v20.html)

1.  **Group** : org.opentest4j. **Name** : opentest4j. **Version** : 1.3.0.
     * **Project URL:** [https://github.com/ota4j-team/opentest4j](https://github.com/ota4j-team/opentest4j)
     * **License:** [The Apache License, Version 2.0](https://www.apache.org/licenses/LICENSE-2.0.txt)

1.  **Group** : org.ow2.asm. **Name** : asm. **Version** : 9.2.
     * **Project URL:** [http://asm.ow2.io/](http://asm.ow2.io/)
     * **License:** [BSD-3-Clause](https://asm.ow2.io/license.html)
     * **License:** [The Apache Software License, Version 2.0](http://www.apache.org/licenses/LICENSE-2.0.txt)

## Compile, tests, and tooling
1.  **Group** : aopalliance. **Name** : aopalliance. **Version** : 1.0.
     * **Project URL:** [http://aopalliance.sourceforge.net](http://aopalliance.sourceforge.net)
     * **License:** Public Domain

1.  **Group** : com.beust. **Name** : jcommander. **Version** : 1.48.
     * **Project URL:** [http://beust.com/jcommander](http://beust.com/jcommander)
     * **License:** [The Apache Software License, Version 2.0](http://www.apache.org/licenses/LICENSE-2.0.txt)

1.  **Group** : com.beust. **Name** : jcommander. **Version** : 1.82.
     * **Project URL:** [https://jcommander.org](https://jcommander.org)
     * **License:** [Apache License, Version 2.0](https://www.apache.org/licenses/LICENSE-2.0.txt)

1.  **Group** : com.fasterxml.jackson. **Name** : jackson-bom. **Version** : 2.15.2.**No license information found**
1.  **Group** : com.fasterxml.jackson.core. **Name** : jackson-annotations. **Version** : 2.15.2.
     * **Project URL:** [https://github.com/FasterXML/jackson](https://github.com/FasterXML/jackson)
     * **License:** [The Apache Software License, Version 2.0](https://www.apache.org/licenses/LICENSE-2.0.txt)

1.  **Group** : com.fasterxml.jackson.core. **Name** : jackson-core. **Version** : 2.15.2.
     * **Project URL:** [https://github.com/FasterXML/jackson-core](https://github.com/FasterXML/jackson-core)
     * **License:** [Apache License, Version 2.0](http://www.apache.org/licenses/LICENSE-2.0.txt)
     * **License:** [The Apache Software License, Version 2.0](https://www.apache.org/licenses/LICENSE-2.0.txt)

1.  **Group** : com.fasterxml.jackson.core. **Name** : jackson-databind. **Version** : 2.15.2.
     * **Project URL:** [https://github.com/FasterXML/jackson](https://github.com/FasterXML/jackson)
     * **License:** [Apache License, Version 2.0](http://www.apache.org/licenses/LICENSE-2.0.txt)
     * **License:** [The Apache Software License, Version 2.0](https://www.apache.org/licenses/LICENSE-2.0.txt)

1.  **Group** : com.fasterxml.jackson.dataformat. **Name** : jackson-dataformat-xml. **Version** : 2.15.2.
     * **Project URL:** [https://github.com/FasterXML/jackson-dataformat-xml](https://github.com/FasterXML/jackson-dataformat-xml)
     * **License:** [Apache License, Version 2.0](http://www.apache.org/licenses/LICENSE-2.0.txt)
     * **License:** [The Apache Software License, Version 2.0](http://www.apache.org/licenses/LICENSE-2.0.txt)

1.  **Group** : com.fasterxml.jackson.module. **Name** : jackson-module-kotlin. **Version** : 2.15.2.
     * **Project URL:** [https://github.com/FasterXML/jackson-module-kotlin](https://github.com/FasterXML/jackson-module-kotlin)
     * **License:** [Apache License, Version 2.0](http://www.apache.org/licenses/LICENSE-2.0.txt)
     * **License:** [The Apache Software License, Version 2.0](https://www.apache.org/licenses/LICENSE-2.0.txt)

1.  **Group** : com.fasterxml.woodstox. **Name** : woodstox-core. **Version** : 6.5.1.
     * **Project URL:** [https://github.com/FasterXML/woodstox](https://github.com/FasterXML/woodstox)
     * **License:** [The Apache License, Version 2.0](http://www.apache.org/licenses/LICENSE-2.0.txt)
     * **License:** [The Apache Software License, Version 2.0](http://www.apache.org/licenses/LICENSE-2.0.txt)

1.  **Group** : com.github.ben-manes.caffeine. **Name** : caffeine. **Version** : 3.0.5.
     * **Project URL:** [https://github.com/ben-manes/caffeine](https://github.com/ben-manes/caffeine)
     * **License:** [Apache License, Version 2.0](https://www.apache.org/licenses/LICENSE-2.0.txt)

1.  **Group** : com.github.kevinstern. **Name** : software-and-algorithms. **Version** : 1.0.
     * **Project URL:** [https://www.github.com/KevinStern/software-and-algorithms](https://www.github.com/KevinStern/software-and-algorithms)
     * **License:** [MIT License](http://www.opensource.org/licenses/mit-license.php)

1.  **Group** : com.google.android. **Name** : annotations. **Version** : 4.1.1.4.
     * **Project URL:** [http://source.android.com/](http://source.android.com/)
     * **License:** [Apache 2.0](http://www.apache.org/licenses/LICENSE-2.0)

1.  **Group** : com.google.api.grpc. **Name** : proto-google-common-protos. **Version** : 2.17.0.
     * **Project URL:** [https://github.com/googleapis/gapic-generator-java](https://github.com/googleapis/gapic-generator-java)
     * **License:** [Apache-2.0](https://www.apache.org/licenses/LICENSE-2.0.txt)

1.  **Group** : com.google.auto. **Name** : auto-common. **Version** : 1.2.2.
     * **Project URL:** [https://github.com/google/auto/tree/main/common](https://github.com/google/auto/tree/main/common)
     * **License:** [Apache 2.0](http://www.apache.org/licenses/LICENSE-2.0.txt)

1.  **Group** : com.google.auto.service. **Name** : auto-service-annotations. **Version** : 1.1.1.
     * **Project URL:** [https://github.com/google/auto/tree/main/service](https://github.com/google/auto/tree/main/service)
     * **License:** [Apache 2.0](http://www.apache.org/licenses/LICENSE-2.0.txt)

1.  **Group** : com.google.auto.value. **Name** : auto-value-annotations. **Version** : 1.10.2.
     * **Project URL:** [https://github.com/google/auto/tree/main/value](https://github.com/google/auto/tree/main/value)
     * **License:** [Apache 2.0](http://www.apache.org/licenses/LICENSE-2.0.txt)

1.  **Group** : com.google.code.findbugs. **Name** : jsr305. **Version** : 3.0.2.
     * **Project URL:** [http://findbugs.sourceforge.net/](http://findbugs.sourceforge.net/)
     * **License:** [The Apache Software License, Version 2.0](http://www.apache.org/licenses/LICENSE-2.0.txt)

1.  **Group** : com.google.code.gson. **Name** : gson. **Version** : 2.9.0.
     * **Project URL:** [https://github.com/google/gson/gson](https://github.com/google/gson/gson)
     * **License:** [Apache-2.0](https://www.apache.org/licenses/LICENSE-2.0.txt)

1.  **Group** : com.google.errorprone. **Name** : error_prone_annotation. **Version** : 2.20.0.
     * **Project URL:** [https://errorprone.info/error_prone_annotation](https://errorprone.info/error_prone_annotation)
     * **License:** [Apache 2.0](http://www.apache.org/licenses/LICENSE-2.0.txt)

1.  **Group** : com.google.errorprone. **Name** : error_prone_annotations. **Version** : 2.20.0.
     * **Project URL:** [https://errorprone.info/error_prone_annotations](https://errorprone.info/error_prone_annotations)
     * **License:** [Apache 2.0](http://www.apache.org/licenses/LICENSE-2.0.txt)

1.  **Group** : com.google.errorprone. **Name** : error_prone_check_api. **Version** : 2.20.0.
     * **Project URL:** [https://errorprone.info/error_prone_check_api](https://errorprone.info/error_prone_check_api)
     * **License:** [Apache 2.0](http://www.apache.org/licenses/LICENSE-2.0.txt)

1.  **Group** : com.google.errorprone. **Name** : error_prone_core. **Version** : 2.20.0.
     * **Project URL:** [https://errorprone.info/error_prone_core](https://errorprone.info/error_prone_core)
     * **License:** [Apache 2.0](http://www.apache.org/licenses/LICENSE-2.0.txt)

1.  **Group** : com.google.errorprone. **Name** : error_prone_type_annotations. **Version** : 2.20.0.
     * **Project URL:** [https://errorprone.info/error_prone_type_annotations](https://errorprone.info/error_prone_type_annotations)
     * **License:** [Apache 2.0](http://www.apache.org/licenses/LICENSE-2.0.txt)

1.  **Group** : com.google.errorprone. **Name** : javac. **Version** : 9+181-r4173-1.
     * **Project URL:** [https://github.com/google/error-prone-javac](https://github.com/google/error-prone-javac)
     * **License:** [GNU General Public License, version 2, with the Classpath Exception](http://openjdk.java.net/legal/gplv2+ce.html)

1.  **Group** : com.google.flogger. **Name** : flogger. **Version** : 0.7.4.
     * **Project URL:** [https://github.com/google/flogger](https://github.com/google/flogger)
     * **License:** [Apache 2.0](https://www.apache.org/licenses/LICENSE-2.0.txt)

1.  **Group** : com.google.flogger. **Name** : flogger-system-backend. **Version** : 0.7.4.
     * **Project URL:** [https://github.com/google/flogger](https://github.com/google/flogger)
     * **License:** [Apache 2.0](https://www.apache.org/licenses/LICENSE-2.0.txt)

1.  **Group** : com.google.guava. **Name** : failureaccess. **Version** : 1.0.1.
     * **Project URL:** [https://github.com/google/guava/](https://github.com/google/guava/)
     * **License:** [The Apache Software License, Version 2.0](http://www.apache.org/licenses/LICENSE-2.0.txt)

1.  **Group** : com.google.guava. **Name** : guava. **Version** : 32.1.1-jre.
     * **Project URL:** [https://github.com/google/guava](https://github.com/google/guava)
     * **License:** [Apache License, Version 2.0](http://www.apache.org/licenses/LICENSE-2.0.txt)

1.  **Group** : com.google.guava. **Name** : guava-parent. **Version** : 32.1.1-jre.**No license information found**
1.  **Group** : com.google.guava. **Name** : guava-testlib. **Version** : 32.1.1-jre.
     * **License:** [Apache License, Version 2.0](http://www.apache.org/licenses/LICENSE-2.0.txt)

1.  **Group** : com.google.inject. **Name** : guice. **Version** : 5.1.0.
     * **Project URL:** [https://github.com/google/guice](https://github.com/google/guice)
     * **License:** [The Apache Software License, Version 2.0](http://www.apache.org/licenses/LICENSE-2.0.txt)

1.  **Group** : com.google.j2objc. **Name** : j2objc-annotations. **Version** : 1.3.
     * **Project URL:** [https://github.com/google/j2objc/](https://github.com/google/j2objc/)
     * **License:** [The Apache Software License, Version 2.0](http://www.apache.org/licenses/LICENSE-2.0.txt)

1.  **Group** : com.google.protobuf. **Name** : protobuf-java. **Version** : 3.23.4.
     * **Project URL:** [https://developers.google.com/protocol-buffers/](https://developers.google.com/protocol-buffers/)
     * **License:** [BSD-3-Clause](https://opensource.org/licenses/BSD-3-Clause)

1.  **Group** : com.google.protobuf. **Name** : protobuf-java-util. **Version** : 3.23.4.
     * **Project URL:** [https://developers.google.com/protocol-buffers/](https://developers.google.com/protocol-buffers/)
     * **License:** [BSD-3-Clause](https://opensource.org/licenses/BSD-3-Clause)

1.  **Group** : com.google.protobuf. **Name** : protobuf-kotlin. **Version** : 3.23.4.
     * **License:** [BSD-3-Clause](https://opensource.org/licenses/BSD-3-Clause)

1.  **Group** : com.google.protobuf. **Name** : protoc. **Version** : 3.23.4.
     * **Project URL:** [https://developers.google.com/protocol-buffers/](https://developers.google.com/protocol-buffers/)
     * **License:** [BSD-3-Clause](https://opensource.org/licenses/BSD-3-Clause)
     * **License:** [The Apache Software License, Version 2.0](http://www.apache.org/licenses/LICENSE-2.0.txt)

1.  **Group** : com.google.truth. **Name** : truth. **Version** : 1.1.5.
     * **License:** [The Apache Software License, Version 2.0](http://www.apache.org/licenses/LICENSE-2.0.txt)

1.  **Group** : com.google.truth.extensions. **Name** : truth-java8-extension. **Version** : 1.1.5.
     * **License:** [The Apache Software License, Version 2.0](http://www.apache.org/licenses/LICENSE-2.0.txt)

1.  **Group** : com.google.truth.extensions. **Name** : truth-liteproto-extension. **Version** : 1.1.5.
     * **License:** [The Apache Software License, Version 2.0](http://www.apache.org/licenses/LICENSE-2.0.txt)

1.  **Group** : com.google.truth.extensions. **Name** : truth-proto-extension. **Version** : 1.1.5.
     * **License:** [The Apache Software License, Version 2.0](http://www.apache.org/licenses/LICENSE-2.0.txt)

1.  **Group** : com.puppycrawl.tools. **Name** : checkstyle. **Version** : 10.3.4.
     * **Project URL:** [https://checkstyle.org/](https://checkstyle.org/)
     * **License:** [LGPL-2.1+](http://www.gnu.org/licenses/old-licenses/lgpl-2.1.txt)

1.  **Group** : com.soywiz.korlibs.korte. **Name** : korte-jvm. **Version** : 2.7.0.
     * **Project URL:** [https://github.com/korlibs/korge-next](https://github.com/korlibs/korge-next)
     * **License:** [MIT](https://raw.githubusercontent.com/korlibs/korge-next/master/korge/LICENSE.txt)

1.  **Group** : com.squareup. **Name** : javapoet. **Version** : 1.13.0.
     * **Project URL:** [http://github.com/square/javapoet/](http://github.com/square/javapoet/)
     * **License:** [Apache 2.0](http://www.apache.org/licenses/LICENSE-2.0.txt)

1.  **Group** : commons-beanutils. **Name** : commons-beanutils. **Version** : 1.9.4.
     * **Project URL:** [https://commons.apache.org/proper/commons-beanutils/](https://commons.apache.org/proper/commons-beanutils/)
     * **License:** [Apache License, Version 2.0](https://www.apache.org/licenses/LICENSE-2.0.txt)

1.  **Group** : commons-codec. **Name** : commons-codec. **Version** : 1.15.
     * **Project URL:** [https://commons.apache.org/proper/commons-codec/](https://commons.apache.org/proper/commons-codec/)
     * **License:** [Apache License, Version 2.0](https://www.apache.org/licenses/LICENSE-2.0.txt)

1.  **Group** : commons-collections. **Name** : commons-collections. **Version** : 3.2.2.
     * **Project URL:** [http://commons.apache.org/collections/](http://commons.apache.org/collections/)
     * **License:** [Apache License, Version 2.0](http://www.apache.org/licenses/LICENSE-2.0.txt)

1.  **Group** : info.picocli. **Name** : picocli. **Version** : 4.6.3.
     * **Project URL:** [http://picocli.info](http://picocli.info)
     * **License:** [The Apache Software License, version 2.0](http://www.apache.org/licenses/LICENSE-2.0.txt)

1.  **Group** : io.github.davidburstrom.contester. **Name** : contester-breakpoint. **Version** : 0.2.0.
     * **Project URL:** [https://github.com/davidburstrom/contester](https://github.com/davidburstrom/contester)
     * **License:** [The Apache License, Version 2.0](http://www.apache.org/licenses/LICENSE-2.0.txt)

1.  **Group** : io.github.detekt.sarif4k. **Name** : sarif4k. **Version** : 0.4.0.**No license information found**
1.  **Group** : io.github.detekt.sarif4k. **Name** : sarif4k-jvm. **Version** : 0.4.0.
     * **Project URL:** [https://detekt.github.io/detekt](https://detekt.github.io/detekt)
     * **License:** [The Apache Software License, Version 2.0](http://www.apache.org/licenses/LICENSE-2.0.txt)

1.  **Group** : io.github.eisop. **Name** : dataflow-errorprone. **Version** : 3.34.0-eisop1.
     * **Project URL:** [https://eisop.github.io/](https://eisop.github.io/)
     * **License:** [GNU General Public License, version 2 (GPL2), with the classpath exception](http://www.gnu.org/software/classpath/license.html)

1.  **Group** : io.github.java-diff-utils. **Name** : java-diff-utils. **Version** : 4.12.
     * **License:** [The Apache Software License, Version 2.0](http://www.apache.org/licenses/LICENSE-2.0.txt)

1.  **Group** : io.gitlab.arturbosch.detekt. **Name** : detekt-api. **Version** : 1.23.0.
     * **Project URL:** [https://detekt.dev](https://detekt.dev)
     * **License:** [The Apache Software License, Version 2.0](https://www.apache.org/licenses/LICENSE-2.0.txt)

1.  **Group** : io.gitlab.arturbosch.detekt. **Name** : detekt-cli. **Version** : 1.23.0.
     * **Project URL:** [https://detekt.dev](https://detekt.dev)
     * **License:** [The Apache Software License, Version 2.0](https://www.apache.org/licenses/LICENSE-2.0.txt)

1.  **Group** : io.gitlab.arturbosch.detekt. **Name** : detekt-core. **Version** : 1.23.0.
     * **Project URL:** [https://detekt.dev](https://detekt.dev)
     * **License:** [The Apache Software License, Version 2.0](https://www.apache.org/licenses/LICENSE-2.0.txt)

1.  **Group** : io.gitlab.arturbosch.detekt. **Name** : detekt-metrics. **Version** : 1.23.0.
     * **Project URL:** [https://detekt.dev](https://detekt.dev)
     * **License:** [The Apache Software License, Version 2.0](https://www.apache.org/licenses/LICENSE-2.0.txt)

1.  **Group** : io.gitlab.arturbosch.detekt. **Name** : detekt-parser. **Version** : 1.23.0.
     * **Project URL:** [https://detekt.dev](https://detekt.dev)
     * **License:** [The Apache Software License, Version 2.0](https://www.apache.org/licenses/LICENSE-2.0.txt)

1.  **Group** : io.gitlab.arturbosch.detekt. **Name** : detekt-psi-utils. **Version** : 1.23.0.
     * **Project URL:** [https://detekt.dev](https://detekt.dev)
     * **License:** [The Apache Software License, Version 2.0](https://www.apache.org/licenses/LICENSE-2.0.txt)

1.  **Group** : io.gitlab.arturbosch.detekt. **Name** : detekt-report-html. **Version** : 1.23.0.
     * **Project URL:** [https://detekt.dev](https://detekt.dev)
     * **License:** [The Apache Software License, Version 2.0](https://www.apache.org/licenses/LICENSE-2.0.txt)

1.  **Group** : io.gitlab.arturbosch.detekt. **Name** : detekt-report-md. **Version** : 1.23.0.
     * **Project URL:** [https://detekt.dev](https://detekt.dev)
     * **License:** [The Apache Software License, Version 2.0](https://www.apache.org/licenses/LICENSE-2.0.txt)

1.  **Group** : io.gitlab.arturbosch.detekt. **Name** : detekt-report-sarif. **Version** : 1.23.0.
     * **Project URL:** [https://detekt.dev](https://detekt.dev)
     * **License:** [The Apache Software License, Version 2.0](https://www.apache.org/licenses/LICENSE-2.0.txt)

1.  **Group** : io.gitlab.arturbosch.detekt. **Name** : detekt-report-txt. **Version** : 1.23.0.
     * **Project URL:** [https://detekt.dev](https://detekt.dev)
     * **License:** [The Apache Software License, Version 2.0](https://www.apache.org/licenses/LICENSE-2.0.txt)

1.  **Group** : io.gitlab.arturbosch.detekt. **Name** : detekt-report-xml. **Version** : 1.23.0.
     * **Project URL:** [https://detekt.dev](https://detekt.dev)
     * **License:** [The Apache Software License, Version 2.0](https://www.apache.org/licenses/LICENSE-2.0.txt)

1.  **Group** : io.gitlab.arturbosch.detekt. **Name** : detekt-rules. **Version** : 1.23.0.
     * **Project URL:** [https://detekt.dev](https://detekt.dev)
     * **License:** [The Apache Software License, Version 2.0](https://www.apache.org/licenses/LICENSE-2.0.txt)

1.  **Group** : io.gitlab.arturbosch.detekt. **Name** : detekt-rules-complexity. **Version** : 1.23.0.
     * **Project URL:** [https://detekt.dev](https://detekt.dev)
     * **License:** [The Apache Software License, Version 2.0](https://www.apache.org/licenses/LICENSE-2.0.txt)

1.  **Group** : io.gitlab.arturbosch.detekt. **Name** : detekt-rules-coroutines. **Version** : 1.23.0.
     * **Project URL:** [https://detekt.dev](https://detekt.dev)
     * **License:** [The Apache Software License, Version 2.0](https://www.apache.org/licenses/LICENSE-2.0.txt)

1.  **Group** : io.gitlab.arturbosch.detekt. **Name** : detekt-rules-documentation. **Version** : 1.23.0.
     * **Project URL:** [https://detekt.dev](https://detekt.dev)
     * **License:** [The Apache Software License, Version 2.0](https://www.apache.org/licenses/LICENSE-2.0.txt)

1.  **Group** : io.gitlab.arturbosch.detekt. **Name** : detekt-rules-empty. **Version** : 1.23.0.
     * **Project URL:** [https://detekt.dev](https://detekt.dev)
     * **License:** [The Apache Software License, Version 2.0](https://www.apache.org/licenses/LICENSE-2.0.txt)

1.  **Group** : io.gitlab.arturbosch.detekt. **Name** : detekt-rules-errorprone. **Version** : 1.23.0.
     * **Project URL:** [https://detekt.dev](https://detekt.dev)
     * **License:** [The Apache Software License, Version 2.0](https://www.apache.org/licenses/LICENSE-2.0.txt)

1.  **Group** : io.gitlab.arturbosch.detekt. **Name** : detekt-rules-exceptions. **Version** : 1.23.0.
     * **Project URL:** [https://detekt.dev](https://detekt.dev)
     * **License:** [The Apache Software License, Version 2.0](https://www.apache.org/licenses/LICENSE-2.0.txt)

1.  **Group** : io.gitlab.arturbosch.detekt. **Name** : detekt-rules-naming. **Version** : 1.23.0.
     * **Project URL:** [https://detekt.dev](https://detekt.dev)
     * **License:** [The Apache Software License, Version 2.0](https://www.apache.org/licenses/LICENSE-2.0.txt)

1.  **Group** : io.gitlab.arturbosch.detekt. **Name** : detekt-rules-performance. **Version** : 1.23.0.
     * **Project URL:** [https://detekt.dev](https://detekt.dev)
     * **License:** [The Apache Software License, Version 2.0](https://www.apache.org/licenses/LICENSE-2.0.txt)

1.  **Group** : io.gitlab.arturbosch.detekt. **Name** : detekt-rules-style. **Version** : 1.23.0.
     * **Project URL:** [https://detekt.dev](https://detekt.dev)
     * **License:** [The Apache Software License, Version 2.0](https://www.apache.org/licenses/LICENSE-2.0.txt)

1.  **Group** : io.gitlab.arturbosch.detekt. **Name** : detekt-tooling. **Version** : 1.23.0.
     * **Project URL:** [https://detekt.dev](https://detekt.dev)
     * **License:** [The Apache Software License, Version 2.0](https://www.apache.org/licenses/LICENSE-2.0.txt)

1.  **Group** : io.gitlab.arturbosch.detekt. **Name** : detekt-utils. **Version** : 1.23.0.
     * **Project URL:** [https://detekt.dev](https://detekt.dev)
     * **License:** [The Apache Software License, Version 2.0](https://www.apache.org/licenses/LICENSE-2.0.txt)

<<<<<<< HEAD
1.  **Group** : io.grpc. **Name** : grpc-api. **Version** : 1.56.1.
     * **Project URL:** [https://github.com/grpc/grpc-java](https://github.com/grpc/grpc-java)
     * **License:** [Apache 2.0](https://opensource.org/licenses/Apache-2.0)

1.  **Group** : io.grpc. **Name** : grpc-context. **Version** : 1.56.1.
     * **Project URL:** [https://github.com/grpc/grpc-java](https://github.com/grpc/grpc-java)
     * **License:** [Apache 2.0](https://opensource.org/licenses/Apache-2.0)

1.  **Group** : io.grpc. **Name** : grpc-core. **Version** : 1.56.1.
     * **Project URL:** [https://github.com/grpc/grpc-java](https://github.com/grpc/grpc-java)
     * **License:** [Apache 2.0](https://opensource.org/licenses/Apache-2.0)

1.  **Group** : io.grpc. **Name** : grpc-netty. **Version** : 1.56.1.
     * **Project URL:** [https://github.com/grpc/grpc-java](https://github.com/grpc/grpc-java)
     * **License:** [Apache 2.0](https://opensource.org/licenses/Apache-2.0)

1.  **Group** : io.grpc. **Name** : grpc-protobuf. **Version** : 1.56.1.
     * **Project URL:** [https://github.com/grpc/grpc-java](https://github.com/grpc/grpc-java)
     * **License:** [Apache 2.0](https://opensource.org/licenses/Apache-2.0)

1.  **Group** : io.grpc. **Name** : grpc-protobuf-lite. **Version** : 1.56.1.
     * **Project URL:** [https://github.com/grpc/grpc-java](https://github.com/grpc/grpc-java)
     * **License:** [Apache 2.0](https://opensource.org/licenses/Apache-2.0)

1.  **Group** : io.grpc. **Name** : grpc-stub. **Version** : 1.56.1.
     * **Project URL:** [https://github.com/grpc/grpc-java](https://github.com/grpc/grpc-java)
     * **License:** [Apache 2.0](https://opensource.org/licenses/Apache-2.0)

1.  **Group** : io.grpc. **Name** : protoc-gen-grpc-java. **Version** : 1.56.1.
=======
1.  **Group** : io.grpc. **Name** : grpc-api. **Version** : 1.57.0.
     * **Project URL:** [https://github.com/grpc/grpc-java](https://github.com/grpc/grpc-java)
     * **License:** [Apache 2.0](https://opensource.org/licenses/Apache-2.0)

1.  **Group** : io.grpc. **Name** : grpc-context. **Version** : 1.57.0.
     * **Project URL:** [https://github.com/grpc/grpc-java](https://github.com/grpc/grpc-java)
     * **License:** [Apache 2.0](https://opensource.org/licenses/Apache-2.0)

1.  **Group** : io.grpc. **Name** : grpc-core. **Version** : 1.57.0.
     * **Project URL:** [https://github.com/grpc/grpc-java](https://github.com/grpc/grpc-java)
     * **License:** [Apache 2.0](https://opensource.org/licenses/Apache-2.0)

1.  **Group** : io.grpc. **Name** : grpc-netty. **Version** : 1.57.0.
     * **Project URL:** [https://github.com/grpc/grpc-java](https://github.com/grpc/grpc-java)
     * **License:** [Apache 2.0](https://opensource.org/licenses/Apache-2.0)

1.  **Group** : io.grpc. **Name** : grpc-protobuf. **Version** : 1.57.0.
     * **Project URL:** [https://github.com/grpc/grpc-java](https://github.com/grpc/grpc-java)
     * **License:** [Apache 2.0](https://opensource.org/licenses/Apache-2.0)

1.  **Group** : io.grpc. **Name** : grpc-protobuf-lite. **Version** : 1.57.0.
     * **Project URL:** [https://github.com/grpc/grpc-java](https://github.com/grpc/grpc-java)
     * **License:** [Apache 2.0](https://opensource.org/licenses/Apache-2.0)

1.  **Group** : io.grpc. **Name** : grpc-stub. **Version** : 1.57.0.
     * **Project URL:** [https://github.com/grpc/grpc-java](https://github.com/grpc/grpc-java)
     * **License:** [Apache 2.0](https://opensource.org/licenses/Apache-2.0)

1.  **Group** : io.grpc. **Name** : protoc-gen-grpc-java. **Version** : 1.57.0.
>>>>>>> 281cd6dd
     * **Project URL:** [https://github.com/grpc/grpc-java](https://github.com/grpc/grpc-java)
     * **License:** [Apache 2.0](https://opensource.org/licenses/Apache-2.0)

1.  **Group** : io.kotest. **Name** : kotest-assertions-api. **Version** : 5.6.2.
     * **Project URL:** [https://github.com/kotest/kotest](https://github.com/kotest/kotest)
     * **License:** [Apache-2.0](https://opensource.org/licenses/Apache-2.0)

1.  **Group** : io.kotest. **Name** : kotest-assertions-api-jvm. **Version** : 5.6.2.
     * **Project URL:** [https://github.com/kotest/kotest](https://github.com/kotest/kotest)
     * **License:** [Apache-2.0](https://opensource.org/licenses/Apache-2.0)

1.  **Group** : io.kotest. **Name** : kotest-assertions-core. **Version** : 5.6.2.
     * **Project URL:** [https://github.com/kotest/kotest](https://github.com/kotest/kotest)
     * **License:** [Apache-2.0](https://opensource.org/licenses/Apache-2.0)

1.  **Group** : io.kotest. **Name** : kotest-assertions-core-jvm. **Version** : 5.6.2.
     * **Project URL:** [https://github.com/kotest/kotest](https://github.com/kotest/kotest)
     * **License:** [Apache-2.0](https://opensource.org/licenses/Apache-2.0)

1.  **Group** : io.kotest. **Name** : kotest-assertions-shared. **Version** : 5.6.2.
     * **Project URL:** [https://github.com/kotest/kotest](https://github.com/kotest/kotest)
     * **License:** [Apache-2.0](https://opensource.org/licenses/Apache-2.0)

1.  **Group** : io.kotest. **Name** : kotest-assertions-shared-jvm. **Version** : 5.6.2.
     * **Project URL:** [https://github.com/kotest/kotest](https://github.com/kotest/kotest)
     * **License:** [Apache-2.0](https://opensource.org/licenses/Apache-2.0)

1.  **Group** : io.kotest. **Name** : kotest-common. **Version** : 5.6.2.
     * **Project URL:** [https://github.com/kotest/kotest](https://github.com/kotest/kotest)
     * **License:** [Apache-2.0](https://opensource.org/licenses/Apache-2.0)

1.  **Group** : io.kotest. **Name** : kotest-common-jvm. **Version** : 5.6.2.
     * **Project URL:** [https://github.com/kotest/kotest](https://github.com/kotest/kotest)
     * **License:** [Apache-2.0](https://opensource.org/licenses/Apache-2.0)

<<<<<<< HEAD
1.  **Group** : io.netty. **Name** : netty-buffer. **Version** : 4.1.87.Final.
     * **Project URL:** [https://netty.io/](https://netty.io/)
     * **License:** [Apache License, Version 2.0](https://www.apache.org/licenses/LICENSE-2.0)

1.  **Group** : io.netty. **Name** : netty-codec. **Version** : 4.1.87.Final.
     * **Project URL:** [https://netty.io/](https://netty.io/)
     * **License:** [Apache License, Version 2.0](https://www.apache.org/licenses/LICENSE-2.0)

1.  **Group** : io.netty. **Name** : netty-codec-http. **Version** : 4.1.87.Final.
     * **Project URL:** [https://netty.io/](https://netty.io/)
     * **License:** [Apache License, Version 2.0](https://www.apache.org/licenses/LICENSE-2.0)

1.  **Group** : io.netty. **Name** : netty-codec-http2. **Version** : 4.1.87.Final.
     * **Project URL:** [https://netty.io/](https://netty.io/)
     * **License:** [Apache License, Version 2.0](https://www.apache.org/licenses/LICENSE-2.0)

1.  **Group** : io.netty. **Name** : netty-codec-socks. **Version** : 4.1.87.Final.
     * **Project URL:** [https://netty.io/](https://netty.io/)
     * **License:** [Apache License, Version 2.0](https://www.apache.org/licenses/LICENSE-2.0)

1.  **Group** : io.netty. **Name** : netty-common. **Version** : 4.1.87.Final.
     * **Project URL:** [https://netty.io/](https://netty.io/)
     * **License:** [Apache License, Version 2.0](https://www.apache.org/licenses/LICENSE-2.0)

1.  **Group** : io.netty. **Name** : netty-handler. **Version** : 4.1.87.Final.
     * **Project URL:** [https://netty.io/](https://netty.io/)
     * **License:** [Apache License, Version 2.0](https://www.apache.org/licenses/LICENSE-2.0)

1.  **Group** : io.netty. **Name** : netty-handler-proxy. **Version** : 4.1.87.Final.
     * **Project URL:** [https://netty.io/](https://netty.io/)
     * **License:** [Apache License, Version 2.0](https://www.apache.org/licenses/LICENSE-2.0)

1.  **Group** : io.netty. **Name** : netty-resolver. **Version** : 4.1.87.Final.
     * **Project URL:** [https://netty.io/](https://netty.io/)
     * **License:** [Apache License, Version 2.0](https://www.apache.org/licenses/LICENSE-2.0)

1.  **Group** : io.netty. **Name** : netty-transport. **Version** : 4.1.87.Final.
     * **Project URL:** [https://netty.io/](https://netty.io/)
     * **License:** [Apache License, Version 2.0](https://www.apache.org/licenses/LICENSE-2.0)

1.  **Group** : io.netty. **Name** : netty-transport-native-unix-common. **Version** : 4.1.87.Final.
=======
1.  **Group** : io.netty. **Name** : netty-buffer. **Version** : 4.1.93.Final.
     * **Project URL:** [https://netty.io/](https://netty.io/)
     * **License:** [Apache License, Version 2.0](https://www.apache.org/licenses/LICENSE-2.0)

1.  **Group** : io.netty. **Name** : netty-codec. **Version** : 4.1.93.Final.
     * **Project URL:** [https://netty.io/](https://netty.io/)
     * **License:** [Apache License, Version 2.0](https://www.apache.org/licenses/LICENSE-2.0)

1.  **Group** : io.netty. **Name** : netty-codec-http. **Version** : 4.1.93.Final.
     * **Project URL:** [https://netty.io/](https://netty.io/)
     * **License:** [Apache License, Version 2.0](https://www.apache.org/licenses/LICENSE-2.0)

1.  **Group** : io.netty. **Name** : netty-codec-http2. **Version** : 4.1.93.Final.
     * **Project URL:** [https://netty.io/](https://netty.io/)
     * **License:** [Apache License, Version 2.0](https://www.apache.org/licenses/LICENSE-2.0)

1.  **Group** : io.netty. **Name** : netty-codec-socks. **Version** : 4.1.93.Final.
     * **Project URL:** [https://netty.io/](https://netty.io/)
     * **License:** [Apache License, Version 2.0](https://www.apache.org/licenses/LICENSE-2.0)

1.  **Group** : io.netty. **Name** : netty-common. **Version** : 4.1.93.Final.
     * **Project URL:** [https://netty.io/](https://netty.io/)
     * **License:** [Apache License, Version 2.0](https://www.apache.org/licenses/LICENSE-2.0)

1.  **Group** : io.netty. **Name** : netty-handler. **Version** : 4.1.93.Final.
     * **Project URL:** [https://netty.io/](https://netty.io/)
     * **License:** [Apache License, Version 2.0](https://www.apache.org/licenses/LICENSE-2.0)

1.  **Group** : io.netty. **Name** : netty-handler-proxy. **Version** : 4.1.93.Final.
     * **Project URL:** [https://netty.io/](https://netty.io/)
     * **License:** [Apache License, Version 2.0](https://www.apache.org/licenses/LICENSE-2.0)

1.  **Group** : io.netty. **Name** : netty-resolver. **Version** : 4.1.93.Final.
     * **Project URL:** [https://netty.io/](https://netty.io/)
     * **License:** [Apache License, Version 2.0](https://www.apache.org/licenses/LICENSE-2.0)

1.  **Group** : io.netty. **Name** : netty-transport. **Version** : 4.1.93.Final.
     * **Project URL:** [https://netty.io/](https://netty.io/)
     * **License:** [Apache License, Version 2.0](https://www.apache.org/licenses/LICENSE-2.0)

1.  **Group** : io.netty. **Name** : netty-transport-native-unix-common. **Version** : 4.1.93.Final.
>>>>>>> 281cd6dd
     * **Project URL:** [https://netty.io/](https://netty.io/)
     * **License:** [Apache License, Version 2.0](https://www.apache.org/licenses/LICENSE-2.0)

1.  **Group** : io.perfmark. **Name** : perfmark-api. **Version** : 0.26.0.
     * **Project URL:** [https://github.com/perfmark/perfmark](https://github.com/perfmark/perfmark)
     * **License:** [Apache 2.0](https://opensource.org/licenses/Apache-2.0)

1.  **Group** : io.spine.protodata. **Name** : protodata-codegen-java. **Version** : 0.9.6.**No license information found**
1.  **Group** : io.spine.protodata. **Name** : protodata-fat-cli. **Version** : 0.9.9.**No license information found**
1.  **Group** : io.spine.protodata. **Name** : protodata-protoc. **Version** : 0.9.9.**No license information found**
1.  **Group** : io.spine.validation. **Name** : spine-validation-configuration. **Version** : 2.0.0-SNAPSHOT.99.**No license information found**
1.  **Group** : io.spine.validation. **Name** : spine-validation-context. **Version** : 2.0.0-SNAPSHOT.99.**No license information found**
1.  **Group** : io.spine.validation. **Name** : spine-validation-java. **Version** : 2.0.0-SNAPSHOT.99.**No license information found**
1.  **Group** : io.spine.validation. **Name** : spine-validation-java-bundle. **Version** : 2.0.0-SNAPSHOT.99.**No license information found**
1.  **Group** : io.spine.validation. **Name** : spine-validation-java-runtime. **Version** : 2.0.0-SNAPSHOT.99.**No license information found**
1.  **Group** : io.spine.validation. **Name** : spine-validation-model. **Version** : 2.0.0-SNAPSHOT.99.**No license information found**
1.  **Group** : javax.annotation. **Name** : javax.annotation-api. **Version** : 1.3.2.
     * **Project URL:** [http://jcp.org/en/jsr/detail?id=250](http://jcp.org/en/jsr/detail?id=250)
     * **License:** [CDDL + GPLv2 with classpath exception](https://github.com/javaee/javax.annotation/blob/master/LICENSE)

1.  **Group** : javax.inject. **Name** : javax.inject. **Version** : 1.
     * **Project URL:** [http://code.google.com/p/atinject/](http://code.google.com/p/atinject/)
     * **License:** [The Apache Software License, Version 2.0](http://www.apache.org/licenses/LICENSE-2.0.txt)

1.  **Group** : junit. **Name** : junit. **Version** : 4.13.1.
     * **Project URL:** [http://junit.org](http://junit.org)
     * **License:** [Eclipse Public License 1.0](http://www.eclipse.org/legal/epl-v10.html)

1.  **Group** : net.java.dev.jna. **Name** : jna. **Version** : 5.6.0.
     * **Project URL:** [https://github.com/java-native-access/jna](https://github.com/java-native-access/jna)
     * **License:** [Apache License v2.0](http://www.apache.org/licenses/LICENSE-2.0.txt)
     * **License:** [LGPL, version 2.1](http://www.gnu.org/licenses/licenses.html)

1.  **Group** : net.ltgt.gradle. **Name** : gradle-errorprone-plugin. **Version** : 3.1.0.**No license information found**
1.  **Group** : net.sf.saxon. **Name** : Saxon-HE. **Version** : 11.4.
     * **Project URL:** [http://www.saxonica.com/](http://www.saxonica.com/)
     * **License:** [Mozilla Public License Version 2.0](http://www.mozilla.org/MPL/2.0/)

1.  **Group** : net.sourceforge.pmd. **Name** : pmd-core. **Version** : 6.55.0.
     * **License:** [BSD-style](http://pmd.sourceforge.net/license.html)

1.  **Group** : net.sourceforge.pmd. **Name** : pmd-java. **Version** : 6.55.0.
     * **License:** [BSD-style](http://pmd.sourceforge.net/license.html)

1.  **Group** : net.sourceforge.saxon. **Name** : saxon. **Version** : 9.1.0.8.
     * **Project URL:** [http://saxon.sourceforge.net/](http://saxon.sourceforge.net/)
     * **License:** [Mozilla Public License Version 1.0](http://www.mozilla.org/MPL/MPL-1.0.txt)

1.  **Group** : org.antlr. **Name** : antlr4-runtime. **Version** : 4.11.1.
     * **Project URL:** [https://www.antlr.org/](https://www.antlr.org/)
     * **License:** [BSD-3-Clause](https://www.antlr.org/license.html)

1.  **Group** : org.antlr. **Name** : antlr4-runtime. **Version** : 4.7.2.
     * **Project URL:** [http://www.antlr.org](http://www.antlr.org)
     * **License:** [The BSD License](http://www.antlr.org/license.html)

1.  **Group** : org.apache.commons. **Name** : commons-lang3. **Version** : 3.8.1.
     * **Project URL:** [http://commons.apache.org/proper/commons-lang/](http://commons.apache.org/proper/commons-lang/)
     * **License:** [Apache License, Version 2.0](https://www.apache.org/licenses/LICENSE-2.0.txt)

1.  **Group** : org.apache.httpcomponents.client5. **Name** : httpclient5. **Version** : 5.1.3.
     * **License:** [Apache License, Version 2.0](https://www.apache.org/licenses/LICENSE-2.0.txt)

1.  **Group** : org.apache.httpcomponents.core5. **Name** : httpcore5. **Version** : 5.1.3.
     * **License:** [Apache License, Version 2.0](https://www.apache.org/licenses/LICENSE-2.0.txt)

1.  **Group** : org.apache.httpcomponents.core5. **Name** : httpcore5-h2. **Version** : 5.1.3.
     * **License:** [Apache License, Version 2.0](https://www.apache.org/licenses/LICENSE-2.0.txt)

1.  **Group** : org.apiguardian. **Name** : apiguardian-api. **Version** : 1.1.2.
     * **Project URL:** [https://github.com/apiguardian-team/apiguardian](https://github.com/apiguardian-team/apiguardian)
     * **License:** [The Apache License, Version 2.0](http://www.apache.org/licenses/LICENSE-2.0.txt)

1.  **Group** : org.checkerframework. **Name** : checker-compat-qual. **Version** : 2.5.3.
     * **Project URL:** [https://checkerframework.org](https://checkerframework.org)
     * **License:** [GNU General Public License, version 2 (GPL2), with the classpath exception](http://www.gnu.org/software/classpath/license.html)
     * **License:** [The MIT License](http://opensource.org/licenses/MIT)

1.  **Group** : org.checkerframework. **Name** : checker-qual. **Version** : 3.36.0.
     * **Project URL:** [https://checkerframework.org/](https://checkerframework.org/)
     * **License:** [The MIT License](http://opensource.org/licenses/MIT)

1.  **Group** : org.codehaus.mojo. **Name** : animal-sniffer-annotations. **Version** : 1.21.
     * **License:** [MIT license](http://www.opensource.org/licenses/mit-license.php)
     * **License:** [The Apache Software License, Version 2.0](https://www.apache.org/licenses/LICENSE-2.0.txt)

1.  **Group** : org.codehaus.woodstox. **Name** : stax2-api. **Version** : 4.2.1.
     * **Project URL:** [http://github.com/FasterXML/stax2-api](http://github.com/FasterXML/stax2-api)
     * **License:** [The Apache Software License, Version 2.0](http://www.apache.org/licenses/LICENSE-2.0.txt)
     * **License:** [The BSD License](http://www.opensource.org/licenses/bsd-license.php)

1.  **Group** : org.freemarker. **Name** : freemarker. **Version** : 2.3.31.
     * **Project URL:** [https://freemarker.apache.org/](https://freemarker.apache.org/)
     * **License:** [Apache License, Version 2.0](http://www.apache.org/licenses/LICENSE-2.0.txt)

1.  **Group** : org.hamcrest. **Name** : hamcrest. **Version** : 2.2.
     * **Project URL:** [http://hamcrest.org/JavaHamcrest/](http://hamcrest.org/JavaHamcrest/)
     * **License:** [BSD License 3](http://opensource.org/licenses/BSD-3-Clause)

1.  **Group** : org.hamcrest. **Name** : hamcrest-core. **Version** : 2.2.
     * **Project URL:** [http://hamcrest.org/JavaHamcrest/](http://hamcrest.org/JavaHamcrest/)
     * **License:** [BSD License 3](http://opensource.org/licenses/BSD-3-Clause)

1.  **Group** : org.jacoco. **Name** : org.jacoco.agent. **Version** : 0.8.8.
     * **License:** [Eclipse Public License 2.0](https://www.eclipse.org/legal/epl-2.0/)

1.  **Group** : org.jacoco. **Name** : org.jacoco.ant. **Version** : 0.8.8.
     * **License:** [Eclipse Public License 2.0](https://www.eclipse.org/legal/epl-2.0/)

1.  **Group** : org.jacoco. **Name** : org.jacoco.core. **Version** : 0.8.8.
     * **License:** [Eclipse Public License 2.0](https://www.eclipse.org/legal/epl-2.0/)

1.  **Group** : org.jacoco. **Name** : org.jacoco.report. **Version** : 0.8.8.
     * **License:** [Eclipse Public License 2.0](https://www.eclipse.org/legal/epl-2.0/)

1.  **Group** : org.javassist. **Name** : javassist. **Version** : 3.28.0-GA.
     * **Project URL:** [http://www.javassist.org/](http://www.javassist.org/)
     * **License:** [Apache License 2.0](http://www.apache.org/licenses/)
     * **License:** [LGPL 2.1](http://www.gnu.org/licenses/lgpl-2.1.html)
     * **License:** [MPL 1.1](http://www.mozilla.org/MPL/MPL-1.1.html)

1.  **Group** : org.jboss.forge.roaster. **Name** : roaster-api. **Version** : 2.28.0.Final.
     * **License:** [Eclipse Public License version 1.0](http://www.eclipse.org/legal/epl-v10.html)
     * **License:** [Public Domain](http://repository.jboss.org/licenses/cc0-1.0.txt)

1.  **Group** : org.jboss.forge.roaster. **Name** : roaster-jdt. **Version** : 2.28.0.Final.
     * **License:** [Eclipse Public License version 1.0](http://www.eclipse.org/legal/epl-v10.html)
     * **License:** [Public Domain](http://repository.jboss.org/licenses/cc0-1.0.txt)

1.  **Group** : org.jetbrains. **Name** : annotations. **Version** : 23.0.0.
     * **Project URL:** [https://github.com/JetBrains/java-annotations](https://github.com/JetBrains/java-annotations)
     * **License:** [The Apache Software License, Version 2.0](https://www.apache.org/licenses/LICENSE-2.0.txt)

1.  **Group** : org.jetbrains. **Name** : markdown. **Version** : 0.3.1.**No license information found**
1.  **Group** : org.jetbrains. **Name** : markdown-jvm. **Version** : 0.3.1.
     * **Project URL:** [https://github.com/JetBrains/markdown](https://github.com/JetBrains/markdown)
     * **License:** [The Apache Software License, Version 2.0](http://www.apache.org/licenses/LICENSE-2.0.txt)

1.  **Group** : org.jetbrains.dokka. **Name** : dokka-analysis. **Version** : 1.8.10.
     * **Project URL:** [https://github.com/Kotlin/dokka](https://github.com/Kotlin/dokka)
     * **License:** [The Apache Software License, Version 2.0](http://www.apache.org/licenses/LICENSE-2.0.txt)

1.  **Group** : org.jetbrains.dokka. **Name** : dokka-base. **Version** : 1.8.10.
     * **Project URL:** [https://github.com/Kotlin/dokka](https://github.com/Kotlin/dokka)
     * **License:** [The Apache Software License, Version 2.0](http://www.apache.org/licenses/LICENSE-2.0.txt)

1.  **Group** : org.jetbrains.dokka. **Name** : dokka-core. **Version** : 1.8.10.
     * **Project URL:** [https://github.com/Kotlin/dokka](https://github.com/Kotlin/dokka)
     * **License:** [The Apache Software License, Version 2.0](http://www.apache.org/licenses/LICENSE-2.0.txt)

1.  **Group** : org.jetbrains.dokka. **Name** : javadoc-plugin. **Version** : 1.8.10.
     * **Project URL:** [https://github.com/Kotlin/dokka](https://github.com/Kotlin/dokka)
     * **License:** [The Apache Software License, Version 2.0](http://www.apache.org/licenses/LICENSE-2.0.txt)

1.  **Group** : org.jetbrains.dokka. **Name** : kotlin-analysis-compiler. **Version** : 1.8.10.
     * **Project URL:** [https://github.com/Kotlin/dokka](https://github.com/Kotlin/dokka)
     * **License:** [The Apache Software License, Version 2.0](http://www.apache.org/licenses/LICENSE-2.0.txt)

1.  **Group** : org.jetbrains.dokka. **Name** : kotlin-analysis-intellij. **Version** : 1.8.10.
     * **Project URL:** [https://github.com/Kotlin/dokka](https://github.com/Kotlin/dokka)
     * **License:** [The Apache Software License, Version 2.0](http://www.apache.org/licenses/LICENSE-2.0.txt)

1.  **Group** : org.jetbrains.dokka. **Name** : kotlin-as-java-plugin. **Version** : 1.8.10.
     * **Project URL:** [https://github.com/Kotlin/dokka](https://github.com/Kotlin/dokka)
     * **License:** [The Apache Software License, Version 2.0](http://www.apache.org/licenses/LICENSE-2.0.txt)

1.  **Group** : org.jetbrains.intellij.deps. **Name** : trove4j. **Version** : 1.0.20200330.
     * **Project URL:** [https://github.com/JetBrains/intellij-deps-trove4j](https://github.com/JetBrains/intellij-deps-trove4j)
     * **License:** [GNU LESSER GENERAL PUBLIC LICENSE 2.1](https://www.gnu.org/licenses/old-licenses/lgpl-2.1.en.html)

1.  **Group** : org.jetbrains.kotlin. **Name** : kotlin-compiler-embeddable. **Version** : 1.8.21.
     * **Project URL:** [https://kotlinlang.org/](https://kotlinlang.org/)
     * **License:** [The Apache License, Version 2.0](http://www.apache.org/licenses/LICENSE-2.0.txt)

1.  **Group** : org.jetbrains.kotlin. **Name** : kotlin-compiler-embeddable. **Version** : 1.8.22.
     * **Project URL:** [https://kotlinlang.org/](https://kotlinlang.org/)
     * **License:** [The Apache License, Version 2.0](http://www.apache.org/licenses/LICENSE-2.0.txt)

1.  **Group** : org.jetbrains.kotlin. **Name** : kotlin-daemon-embeddable. **Version** : 1.8.21.
     * **Project URL:** [https://kotlinlang.org/](https://kotlinlang.org/)
     * **License:** [The Apache License, Version 2.0](http://www.apache.org/licenses/LICENSE-2.0.txt)

1.  **Group** : org.jetbrains.kotlin. **Name** : kotlin-daemon-embeddable. **Version** : 1.8.22.
     * **Project URL:** [https://kotlinlang.org/](https://kotlinlang.org/)
     * **License:** [The Apache License, Version 2.0](http://www.apache.org/licenses/LICENSE-2.0.txt)

1.  **Group** : org.jetbrains.kotlin. **Name** : kotlin-klib-commonizer-embeddable. **Version** : 1.8.22.
     * **Project URL:** [https://kotlinlang.org/](https://kotlinlang.org/)
     * **License:** [The Apache License, Version 2.0](http://www.apache.org/licenses/LICENSE-2.0.txt)

1.  **Group** : org.jetbrains.kotlin. **Name** : kotlin-reflect. **Version** : 1.9.0.
     * **Project URL:** [https://kotlinlang.org/](https://kotlinlang.org/)
     * **License:** [The Apache License, Version 2.0](http://www.apache.org/licenses/LICENSE-2.0.txt)

1.  **Group** : org.jetbrains.kotlin. **Name** : kotlin-script-runtime. **Version** : 1.8.21.
     * **Project URL:** [https://kotlinlang.org/](https://kotlinlang.org/)
     * **License:** [The Apache License, Version 2.0](http://www.apache.org/licenses/LICENSE-2.0.txt)

1.  **Group** : org.jetbrains.kotlin. **Name** : kotlin-script-runtime. **Version** : 1.8.22.
     * **Project URL:** [https://kotlinlang.org/](https://kotlinlang.org/)
     * **License:** [The Apache License, Version 2.0](http://www.apache.org/licenses/LICENSE-2.0.txt)

1.  **Group** : org.jetbrains.kotlin. **Name** : kotlin-scripting-common. **Version** : 1.8.22.
     * **Project URL:** [https://kotlinlang.org/](https://kotlinlang.org/)
     * **License:** [The Apache License, Version 2.0](http://www.apache.org/licenses/LICENSE-2.0.txt)

1.  **Group** : org.jetbrains.kotlin. **Name** : kotlin-scripting-compiler-embeddable. **Version** : 1.8.22.
     * **Project URL:** [https://kotlinlang.org/](https://kotlinlang.org/)
     * **License:** [The Apache License, Version 2.0](http://www.apache.org/licenses/LICENSE-2.0.txt)

1.  **Group** : org.jetbrains.kotlin. **Name** : kotlin-scripting-compiler-impl-embeddable. **Version** : 1.8.22.
     * **Project URL:** [https://kotlinlang.org/](https://kotlinlang.org/)
     * **License:** [The Apache License, Version 2.0](http://www.apache.org/licenses/LICENSE-2.0.txt)

1.  **Group** : org.jetbrains.kotlin. **Name** : kotlin-scripting-jvm. **Version** : 1.8.22.
     * **Project URL:** [https://kotlinlang.org/](https://kotlinlang.org/)
     * **License:** [The Apache License, Version 2.0](http://www.apache.org/licenses/LICENSE-2.0.txt)

1.  **Group** : org.jetbrains.kotlin. **Name** : kotlin-stdlib. **Version** : 1.9.0.
     * **Project URL:** [https://kotlinlang.org/](https://kotlinlang.org/)
     * **License:** [The Apache License, Version 2.0](http://www.apache.org/licenses/LICENSE-2.0.txt)

1.  **Group** : org.jetbrains.kotlin. **Name** : kotlin-stdlib-common. **Version** : 1.9.0.
     * **Project URL:** [https://kotlinlang.org/](https://kotlinlang.org/)
     * **License:** [The Apache License, Version 2.0](http://www.apache.org/licenses/LICENSE-2.0.txt)

1.  **Group** : org.jetbrains.kotlin. **Name** : kotlin-stdlib-jdk7. **Version** : 1.9.0.
     * **Project URL:** [https://kotlinlang.org/](https://kotlinlang.org/)
     * **License:** [The Apache License, Version 2.0](http://www.apache.org/licenses/LICENSE-2.0.txt)

1.  **Group** : org.jetbrains.kotlin. **Name** : kotlin-stdlib-jdk8. **Version** : 1.9.0.
     * **Project URL:** [https://kotlinlang.org/](https://kotlinlang.org/)
     * **License:** [The Apache License, Version 2.0](http://www.apache.org/licenses/LICENSE-2.0.txt)

1.  **Group** : org.jetbrains.kotlinx. **Name** : atomicfu. **Version** : 0.20.2.
     * **Project URL:** [https://github.com/Kotlin/kotlinx.atomicfu](https://github.com/Kotlin/kotlinx.atomicfu)
     * **License:** [The Apache Software License, Version 2.0](https://www.apache.org/licenses/LICENSE-2.0.txt)

1.  **Group** : org.jetbrains.kotlinx. **Name** : kotlinx-coroutines-bom. **Version** : 1.6.3.**No license information found**
1.  **Group** : org.jetbrains.kotlinx. **Name** : kotlinx-coroutines-bom. **Version** : 1.7.0.**No license information found**
1.  **Group** : org.jetbrains.kotlinx. **Name** : kotlinx-coroutines-core. **Version** : 1.6.3.**No license information found**
1.  **Group** : org.jetbrains.kotlinx. **Name** : kotlinx-coroutines-core. **Version** : 1.7.0.
     * **Project URL:** [https://github.com/Kotlin/kotlinx.coroutines](https://github.com/Kotlin/kotlinx.coroutines)
     * **License:** [The Apache Software License, Version 2.0](https://www.apache.org/licenses/LICENSE-2.0.txt)

1.  **Group** : org.jetbrains.kotlinx. **Name** : kotlinx-coroutines-core-jvm. **Version** : 1.6.3.
     * **Project URL:** [https://github.com/Kotlin/kotlinx.coroutines](https://github.com/Kotlin/kotlinx.coroutines)
     * **License:** [The Apache Software License, Version 2.0](https://www.apache.org/licenses/LICENSE-2.0.txt)

1.  **Group** : org.jetbrains.kotlinx. **Name** : kotlinx-coroutines-core-jvm. **Version** : 1.7.0.
     * **Project URL:** [https://github.com/Kotlin/kotlinx.coroutines](https://github.com/Kotlin/kotlinx.coroutines)
     * **License:** [The Apache Software License, Version 2.0](https://www.apache.org/licenses/LICENSE-2.0.txt)

1.  **Group** : org.jetbrains.kotlinx. **Name** : kotlinx-coroutines-jdk8. **Version** : 1.7.0.
     * **Project URL:** [https://github.com/Kotlin/kotlinx.coroutines](https://github.com/Kotlin/kotlinx.coroutines)
     * **License:** [The Apache Software License, Version 2.0](https://www.apache.org/licenses/LICENSE-2.0.txt)

1.  **Group** : org.jetbrains.kotlinx. **Name** : kotlinx-html-jvm. **Version** : 0.7.5.
     * **Project URL:** [https://github.com/Kotlin/kotlinx.html](https://github.com/Kotlin/kotlinx.html)
     * **License:** [The Apache License, Version 2.0](https://www.apache.org/licenses/LICENSE-2.0.txt)

1.  **Group** : org.jetbrains.kotlinx. **Name** : kotlinx-html-jvm. **Version** : 0.8.1.
     * **Project URL:** [https://github.com/Kotlin/kotlinx.html](https://github.com/Kotlin/kotlinx.html)
     * **License:** [The Apache License, Version 2.0](https://www.apache.org/licenses/LICENSE-2.0.txt)

1.  **Group** : org.jetbrains.kotlinx. **Name** : kotlinx-serialization-core. **Version** : 1.4.1.**No license information found**
1.  **Group** : org.jetbrains.kotlinx. **Name** : kotlinx-serialization-core-jvm. **Version** : 1.4.1.
     * **Project URL:** [https://github.com/Kotlin/kotlinx.serialization](https://github.com/Kotlin/kotlinx.serialization)
     * **License:** [The Apache Software License, Version 2.0](https://www.apache.org/licenses/LICENSE-2.0.txt)

1.  **Group** : org.jetbrains.kotlinx. **Name** : kotlinx-serialization-json. **Version** : 1.4.1.**No license information found**
1.  **Group** : org.jetbrains.kotlinx. **Name** : kotlinx-serialization-json-jvm. **Version** : 1.4.1.
     * **Project URL:** [https://github.com/Kotlin/kotlinx.serialization](https://github.com/Kotlin/kotlinx.serialization)
     * **License:** [The Apache Software License, Version 2.0](https://www.apache.org/licenses/LICENSE-2.0.txt)

1.  **Group** : org.jsoup. **Name** : jsoup. **Version** : 1.15.3.
     * **Project URL:** [https://jsoup.org/](https://jsoup.org/)
     * **License:** [The MIT License](https://jsoup.org/license)

1.  **Group** : org.junit. **Name** : junit-bom. **Version** : 5.10.0.**No license information found**
1.  **Group** : org.junit.jupiter. **Name** : junit-jupiter-api. **Version** : 5.10.0.
     * **Project URL:** [https://junit.org/junit5/](https://junit.org/junit5/)
     * **License:** [Eclipse Public License v2.0](https://www.eclipse.org/legal/epl-v20.html)

1.  **Group** : org.junit.jupiter. **Name** : junit-jupiter-engine. **Version** : 5.10.0.
     * **Project URL:** [https://junit.org/junit5/](https://junit.org/junit5/)
     * **License:** [Eclipse Public License v2.0](https://www.eclipse.org/legal/epl-v20.html)

1.  **Group** : org.junit.jupiter. **Name** : junit-jupiter-params. **Version** : 5.10.0.
     * **Project URL:** [https://junit.org/junit5/](https://junit.org/junit5/)
     * **License:** [Eclipse Public License v2.0](https://www.eclipse.org/legal/epl-v20.html)

1.  **Group** : org.junit.platform. **Name** : junit-platform-commons. **Version** : 1.10.0.
     * **Project URL:** [https://junit.org/junit5/](https://junit.org/junit5/)
     * **License:** [Eclipse Public License v2.0](https://www.eclipse.org/legal/epl-v20.html)

1.  **Group** : org.junit.platform. **Name** : junit-platform-engine. **Version** : 1.10.0.
     * **Project URL:** [https://junit.org/junit5/](https://junit.org/junit5/)
     * **License:** [Eclipse Public License v2.0](https://www.eclipse.org/legal/epl-v20.html)

1.  **Group** : org.opentest4j. **Name** : opentest4j. **Version** : 1.3.0.
     * **Project URL:** [https://github.com/ota4j-team/opentest4j](https://github.com/ota4j-team/opentest4j)
     * **License:** [The Apache License, Version 2.0](https://www.apache.org/licenses/LICENSE-2.0.txt)

1.  **Group** : org.ow2.asm. **Name** : asm. **Version** : 9.2.
     * **Project URL:** [http://asm.ow2.io/](http://asm.ow2.io/)
     * **License:** [BSD-3-Clause](https://asm.ow2.io/license.html)
     * **License:** [The Apache Software License, Version 2.0](http://www.apache.org/licenses/LICENSE-2.0.txt)

1.  **Group** : org.ow2.asm. **Name** : asm-analysis. **Version** : 9.2.
     * **Project URL:** [http://asm.ow2.io/](http://asm.ow2.io/)
     * **License:** [BSD-3-Clause](https://asm.ow2.io/license.html)
     * **License:** [The Apache Software License, Version 2.0](http://www.apache.org/licenses/LICENSE-2.0.txt)

1.  **Group** : org.ow2.asm. **Name** : asm-commons. **Version** : 9.2.
     * **Project URL:** [http://asm.ow2.io/](http://asm.ow2.io/)
     * **License:** [BSD-3-Clause](https://asm.ow2.io/license.html)
     * **License:** [The Apache Software License, Version 2.0](http://www.apache.org/licenses/LICENSE-2.0.txt)

1.  **Group** : org.ow2.asm. **Name** : asm-tree. **Version** : 9.2.
     * **Project URL:** [http://asm.ow2.io/](http://asm.ow2.io/)
     * **License:** [BSD-3-Clause](https://asm.ow2.io/license.html)
     * **License:** [The Apache Software License, Version 2.0](http://www.apache.org/licenses/LICENSE-2.0.txt)

1.  **Group** : org.pcollections. **Name** : pcollections. **Version** : 3.1.4.
     * **Project URL:** [https://github.com/hrldcpr/pcollections](https://github.com/hrldcpr/pcollections)
     * **License:** [The MIT License](https://opensource.org/licenses/mit-license.php)

1.  **Group** : org.reflections. **Name** : reflections. **Version** : 0.10.2.
     * **Project URL:** [http://github.com/ronmamo/reflections](http://github.com/ronmamo/reflections)
     * **License:** [The Apache Software License, Version 2.0](http://www.apache.org/licenses/LICENSE-2.0.txt)
     * **License:** [WTFPL](http://www.wtfpl.net/)

1.  **Group** : org.snakeyaml. **Name** : snakeyaml-engine. **Version** : 2.6.
     * **Project URL:** [https://bitbucket.org/snakeyaml/snakeyaml-engine](https://bitbucket.org/snakeyaml/snakeyaml-engine)
     * **License:** [Apache License, Version 2.0](http://www.apache.org/licenses/LICENSE-2.0.txt)

1.  **Group** : org.xmlresolver. **Name** : xmlresolver. **Version** : 4.4.3.
     * **Project URL:** [https://github.com/xmlresolver/xmlresolver](https://github.com/xmlresolver/xmlresolver)
     * **License:** [Apache License version 2.0](https://www.apache.org/licenses/LICENSE-2.0)


The dependencies distributed under several licenses, are used according their commercial-use-friendly license.

<<<<<<< HEAD
This report was generated on **Sun Jul 30 21:37:07 WEST 2023** using [Gradle-License-Report plugin](https://github.com/jk1/Gradle-License-Report) by Evgeny Naumenko, licensed under [Apache 2.0 License](https://github.com/jk1/Gradle-License-Report/blob/master/LICENSE).
=======
This report was generated on **Mon Jul 31 17:24:14 WEST 2023** using [Gradle-License-Report plugin](https://github.com/jk1/Gradle-License-Report) by Evgeny Naumenko, licensed under [Apache 2.0 License](https://github.com/jk1/Gradle-License-Report/blob/master/LICENSE).
>>>>>>> 281cd6dd
<|MERGE_RESOLUTION|>--- conflicted
+++ resolved
@@ -1,10 +1,6 @@
 
 
-<<<<<<< HEAD
-# Dependencies of `io.spine:spine-client:2.0.0-SNAPSHOT.152`
-=======
 # Dependencies of `io.spine:spine-client:2.0.0-SNAPSHOT.153`
->>>>>>> 281cd6dd
 
 ## Runtime
 1.  **Group** : com.google.android. **Name** : annotations. **Version** : 4.1.1.4.
@@ -63,29 +59,6 @@
 1.  **Group** : com.google.protobuf. **Name** : protobuf-kotlin. **Version** : 3.23.4.
      * **License:** [BSD-3-Clause](https://opensource.org/licenses/BSD-3-Clause)
 
-<<<<<<< HEAD
-1.  **Group** : io.grpc. **Name** : grpc-api. **Version** : 1.56.1.
-     * **Project URL:** [https://github.com/grpc/grpc-java](https://github.com/grpc/grpc-java)
-     * **License:** [Apache 2.0](https://opensource.org/licenses/Apache-2.0)
-
-1.  **Group** : io.grpc. **Name** : grpc-context. **Version** : 1.56.1.
-     * **Project URL:** [https://github.com/grpc/grpc-java](https://github.com/grpc/grpc-java)
-     * **License:** [Apache 2.0](https://opensource.org/licenses/Apache-2.0)
-
-1.  **Group** : io.grpc. **Name** : grpc-core. **Version** : 1.56.1.
-     * **Project URL:** [https://github.com/grpc/grpc-java](https://github.com/grpc/grpc-java)
-     * **License:** [Apache 2.0](https://opensource.org/licenses/Apache-2.0)
-
-1.  **Group** : io.grpc. **Name** : grpc-protobuf. **Version** : 1.56.1.
-     * **Project URL:** [https://github.com/grpc/grpc-java](https://github.com/grpc/grpc-java)
-     * **License:** [Apache 2.0](https://opensource.org/licenses/Apache-2.0)
-
-1.  **Group** : io.grpc. **Name** : grpc-protobuf-lite. **Version** : 1.56.1.
-     * **Project URL:** [https://github.com/grpc/grpc-java](https://github.com/grpc/grpc-java)
-     * **License:** [Apache 2.0](https://opensource.org/licenses/Apache-2.0)
-
-1.  **Group** : io.grpc. **Name** : grpc-stub. **Version** : 1.56.1.
-=======
 1.  **Group** : io.grpc. **Name** : grpc-api. **Version** : 1.57.0.
      * **Project URL:** [https://github.com/grpc/grpc-java](https://github.com/grpc/grpc-java)
      * **License:** [Apache 2.0](https://opensource.org/licenses/Apache-2.0)
@@ -107,7 +80,6 @@
      * **License:** [Apache 2.0](https://opensource.org/licenses/Apache-2.0)
 
 1.  **Group** : io.grpc. **Name** : grpc-stub. **Version** : 1.57.0.
->>>>>>> 281cd6dd
      * **Project URL:** [https://github.com/grpc/grpc-java](https://github.com/grpc/grpc-java)
      * **License:** [Apache 2.0](https://opensource.org/licenses/Apache-2.0)
 
@@ -453,33 +425,6 @@
      * **Project URL:** [https://detekt.dev](https://detekt.dev)
      * **License:** [The Apache Software License, Version 2.0](https://www.apache.org/licenses/LICENSE-2.0.txt)
 
-<<<<<<< HEAD
-1.  **Group** : io.grpc. **Name** : grpc-api. **Version** : 1.56.1.
-     * **Project URL:** [https://github.com/grpc/grpc-java](https://github.com/grpc/grpc-java)
-     * **License:** [Apache 2.0](https://opensource.org/licenses/Apache-2.0)
-
-1.  **Group** : io.grpc. **Name** : grpc-context. **Version** : 1.56.1.
-     * **Project URL:** [https://github.com/grpc/grpc-java](https://github.com/grpc/grpc-java)
-     * **License:** [Apache 2.0](https://opensource.org/licenses/Apache-2.0)
-
-1.  **Group** : io.grpc. **Name** : grpc-core. **Version** : 1.56.1.
-     * **Project URL:** [https://github.com/grpc/grpc-java](https://github.com/grpc/grpc-java)
-     * **License:** [Apache 2.0](https://opensource.org/licenses/Apache-2.0)
-
-1.  **Group** : io.grpc. **Name** : grpc-protobuf. **Version** : 1.56.1.
-     * **Project URL:** [https://github.com/grpc/grpc-java](https://github.com/grpc/grpc-java)
-     * **License:** [Apache 2.0](https://opensource.org/licenses/Apache-2.0)
-
-1.  **Group** : io.grpc. **Name** : grpc-protobuf-lite. **Version** : 1.56.1.
-     * **Project URL:** [https://github.com/grpc/grpc-java](https://github.com/grpc/grpc-java)
-     * **License:** [Apache 2.0](https://opensource.org/licenses/Apache-2.0)
-
-1.  **Group** : io.grpc. **Name** : grpc-stub. **Version** : 1.56.1.
-     * **Project URL:** [https://github.com/grpc/grpc-java](https://github.com/grpc/grpc-java)
-     * **License:** [Apache 2.0](https://opensource.org/licenses/Apache-2.0)
-
-1.  **Group** : io.grpc. **Name** : protoc-gen-grpc-java. **Version** : 1.56.1.
-=======
 1.  **Group** : io.grpc. **Name** : grpc-api. **Version** : 1.57.0.
      * **Project URL:** [https://github.com/grpc/grpc-java](https://github.com/grpc/grpc-java)
      * **License:** [Apache 2.0](https://opensource.org/licenses/Apache-2.0)
@@ -505,7 +450,6 @@
      * **License:** [Apache 2.0](https://opensource.org/licenses/Apache-2.0)
 
 1.  **Group** : io.grpc. **Name** : protoc-gen-grpc-java. **Version** : 1.57.0.
->>>>>>> 281cd6dd
      * **Project URL:** [https://github.com/grpc/grpc-java](https://github.com/grpc/grpc-java)
      * **License:** [Apache 2.0](https://opensource.org/licenses/Apache-2.0)
 
@@ -867,21 +811,12 @@
 
 The dependencies distributed under several licenses, are used according their commercial-use-friendly license.
 
-<<<<<<< HEAD
-This report was generated on **Sun Jul 30 21:37:04 WEST 2023** using [Gradle-License-Report plugin](https://github.com/jk1/Gradle-License-Report) by Evgeny Naumenko, licensed under [Apache 2.0 License](https://github.com/jk1/Gradle-License-Report/blob/master/LICENSE).
-
-
-
-
-# Dependencies of `io.spine:spine-core:2.0.0-SNAPSHOT.152`
-=======
 This report was generated on **Mon Jul 31 17:24:11 WEST 2023** using [Gradle-License-Report plugin](https://github.com/jk1/Gradle-License-Report) by Evgeny Naumenko, licensed under [Apache 2.0 License](https://github.com/jk1/Gradle-License-Report/blob/master/LICENSE).
 
 
 
 
 # Dependencies of `io.spine:spine-core:2.0.0-SNAPSHOT.153`
->>>>>>> 281cd6dd
 
 ## Runtime
 1.  **Group** : com.google.code.findbugs. **Name** : jsr305. **Version** : 3.0.2.
@@ -1266,33 +1201,6 @@
      * **Project URL:** [https://detekt.dev](https://detekt.dev)
      * **License:** [The Apache Software License, Version 2.0](https://www.apache.org/licenses/LICENSE-2.0.txt)
 
-<<<<<<< HEAD
-1.  **Group** : io.grpc. **Name** : grpc-api. **Version** : 1.56.1.
-     * **Project URL:** [https://github.com/grpc/grpc-java](https://github.com/grpc/grpc-java)
-     * **License:** [Apache 2.0](https://opensource.org/licenses/Apache-2.0)
-
-1.  **Group** : io.grpc. **Name** : grpc-context. **Version** : 1.56.1.
-     * **Project URL:** [https://github.com/grpc/grpc-java](https://github.com/grpc/grpc-java)
-     * **License:** [Apache 2.0](https://opensource.org/licenses/Apache-2.0)
-
-1.  **Group** : io.grpc. **Name** : grpc-core. **Version** : 1.56.1.
-     * **Project URL:** [https://github.com/grpc/grpc-java](https://github.com/grpc/grpc-java)
-     * **License:** [Apache 2.0](https://opensource.org/licenses/Apache-2.0)
-
-1.  **Group** : io.grpc. **Name** : grpc-protobuf. **Version** : 1.56.1.
-     * **Project URL:** [https://github.com/grpc/grpc-java](https://github.com/grpc/grpc-java)
-     * **License:** [Apache 2.0](https://opensource.org/licenses/Apache-2.0)
-
-1.  **Group** : io.grpc. **Name** : grpc-protobuf-lite. **Version** : 1.56.1.
-     * **Project URL:** [https://github.com/grpc/grpc-java](https://github.com/grpc/grpc-java)
-     * **License:** [Apache 2.0](https://opensource.org/licenses/Apache-2.0)
-
-1.  **Group** : io.grpc. **Name** : grpc-stub. **Version** : 1.56.1.
-     * **Project URL:** [https://github.com/grpc/grpc-java](https://github.com/grpc/grpc-java)
-     * **License:** [Apache 2.0](https://opensource.org/licenses/Apache-2.0)
-
-1.  **Group** : io.grpc. **Name** : protoc-gen-grpc-java. **Version** : 1.56.1.
-=======
 1.  **Group** : io.grpc. **Name** : grpc-api. **Version** : 1.57.0.
      * **Project URL:** [https://github.com/grpc/grpc-java](https://github.com/grpc/grpc-java)
      * **License:** [Apache 2.0](https://opensource.org/licenses/Apache-2.0)
@@ -1318,7 +1226,6 @@
      * **License:** [Apache 2.0](https://opensource.org/licenses/Apache-2.0)
 
 1.  **Group** : io.grpc. **Name** : protoc-gen-grpc-java. **Version** : 1.57.0.
->>>>>>> 281cd6dd
      * **Project URL:** [https://github.com/grpc/grpc-java](https://github.com/grpc/grpc-java)
      * **License:** [Apache 2.0](https://opensource.org/licenses/Apache-2.0)
 
@@ -1680,21 +1587,12 @@
 
 The dependencies distributed under several licenses, are used according their commercial-use-friendly license.
 
-<<<<<<< HEAD
-This report was generated on **Sun Jul 30 21:37:04 WEST 2023** using [Gradle-License-Report plugin](https://github.com/jk1/Gradle-License-Report) by Evgeny Naumenko, licensed under [Apache 2.0 License](https://github.com/jk1/Gradle-License-Report/blob/master/LICENSE).
-
-
-
-
-# Dependencies of `io.spine:spine-server:2.0.0-SNAPSHOT.152`
-=======
 This report was generated on **Mon Jul 31 17:24:11 WEST 2023** using [Gradle-License-Report plugin](https://github.com/jk1/Gradle-License-Report) by Evgeny Naumenko, licensed under [Apache 2.0 License](https://github.com/jk1/Gradle-License-Report/blob/master/LICENSE).
 
 
 
 
 # Dependencies of `io.spine:spine-server:2.0.0-SNAPSHOT.153`
->>>>>>> 281cd6dd
 
 ## Runtime
 1.  **Group** : com.google.android. **Name** : annotations. **Version** : 4.1.1.4.
@@ -1753,29 +1651,6 @@
 1.  **Group** : com.google.protobuf. **Name** : protobuf-kotlin. **Version** : 3.23.4.
      * **License:** [BSD-3-Clause](https://opensource.org/licenses/BSD-3-Clause)
 
-<<<<<<< HEAD
-1.  **Group** : io.grpc. **Name** : grpc-api. **Version** : 1.56.1.
-     * **Project URL:** [https://github.com/grpc/grpc-java](https://github.com/grpc/grpc-java)
-     * **License:** [Apache 2.0](https://opensource.org/licenses/Apache-2.0)
-
-1.  **Group** : io.grpc. **Name** : grpc-context. **Version** : 1.56.1.
-     * **Project URL:** [https://github.com/grpc/grpc-java](https://github.com/grpc/grpc-java)
-     * **License:** [Apache 2.0](https://opensource.org/licenses/Apache-2.0)
-
-1.  **Group** : io.grpc. **Name** : grpc-core. **Version** : 1.56.1.
-     * **Project URL:** [https://github.com/grpc/grpc-java](https://github.com/grpc/grpc-java)
-     * **License:** [Apache 2.0](https://opensource.org/licenses/Apache-2.0)
-
-1.  **Group** : io.grpc. **Name** : grpc-protobuf. **Version** : 1.56.1.
-     * **Project URL:** [https://github.com/grpc/grpc-java](https://github.com/grpc/grpc-java)
-     * **License:** [Apache 2.0](https://opensource.org/licenses/Apache-2.0)
-
-1.  **Group** : io.grpc. **Name** : grpc-protobuf-lite. **Version** : 1.56.1.
-     * **Project URL:** [https://github.com/grpc/grpc-java](https://github.com/grpc/grpc-java)
-     * **License:** [Apache 2.0](https://opensource.org/licenses/Apache-2.0)
-
-1.  **Group** : io.grpc. **Name** : grpc-stub. **Version** : 1.56.1.
-=======
 1.  **Group** : io.grpc. **Name** : grpc-api. **Version** : 1.57.0.
      * **Project URL:** [https://github.com/grpc/grpc-java](https://github.com/grpc/grpc-java)
      * **License:** [Apache 2.0](https://opensource.org/licenses/Apache-2.0)
@@ -1797,7 +1672,6 @@
      * **License:** [Apache 2.0](https://opensource.org/licenses/Apache-2.0)
 
 1.  **Group** : io.grpc. **Name** : grpc-stub. **Version** : 1.57.0.
->>>>>>> 281cd6dd
      * **Project URL:** [https://github.com/grpc/grpc-java](https://github.com/grpc/grpc-java)
      * **License:** [Apache 2.0](https://opensource.org/licenses/Apache-2.0)
 
@@ -2147,37 +2021,6 @@
      * **Project URL:** [https://detekt.dev](https://detekt.dev)
      * **License:** [The Apache Software License, Version 2.0](https://www.apache.org/licenses/LICENSE-2.0.txt)
 
-<<<<<<< HEAD
-1.  **Group** : io.grpc. **Name** : grpc-api. **Version** : 1.56.1.
-     * **Project URL:** [https://github.com/grpc/grpc-java](https://github.com/grpc/grpc-java)
-     * **License:** [Apache 2.0](https://opensource.org/licenses/Apache-2.0)
-
-1.  **Group** : io.grpc. **Name** : grpc-context. **Version** : 1.56.1.
-     * **Project URL:** [https://github.com/grpc/grpc-java](https://github.com/grpc/grpc-java)
-     * **License:** [Apache 2.0](https://opensource.org/licenses/Apache-2.0)
-
-1.  **Group** : io.grpc. **Name** : grpc-core. **Version** : 1.56.1.
-     * **Project URL:** [https://github.com/grpc/grpc-java](https://github.com/grpc/grpc-java)
-     * **License:** [Apache 2.0](https://opensource.org/licenses/Apache-2.0)
-
-1.  **Group** : io.grpc. **Name** : grpc-netty-shaded. **Version** : 1.56.1.
-     * **Project URL:** [https://github.com/grpc/grpc-java](https://github.com/grpc/grpc-java)
-     * **License:** [Apache 2.0](https://opensource.org/licenses/Apache-2.0)
-
-1.  **Group** : io.grpc. **Name** : grpc-protobuf. **Version** : 1.56.1.
-     * **Project URL:** [https://github.com/grpc/grpc-java](https://github.com/grpc/grpc-java)
-     * **License:** [Apache 2.0](https://opensource.org/licenses/Apache-2.0)
-
-1.  **Group** : io.grpc. **Name** : grpc-protobuf-lite. **Version** : 1.56.1.
-     * **Project URL:** [https://github.com/grpc/grpc-java](https://github.com/grpc/grpc-java)
-     * **License:** [Apache 2.0](https://opensource.org/licenses/Apache-2.0)
-
-1.  **Group** : io.grpc. **Name** : grpc-stub. **Version** : 1.56.1.
-     * **Project URL:** [https://github.com/grpc/grpc-java](https://github.com/grpc/grpc-java)
-     * **License:** [Apache 2.0](https://opensource.org/licenses/Apache-2.0)
-
-1.  **Group** : io.grpc. **Name** : protoc-gen-grpc-java. **Version** : 1.56.1.
-=======
 1.  **Group** : io.grpc. **Name** : grpc-api. **Version** : 1.57.0.
      * **Project URL:** [https://github.com/grpc/grpc-java](https://github.com/grpc/grpc-java)
      * **License:** [Apache 2.0](https://opensource.org/licenses/Apache-2.0)
@@ -2207,7 +2050,6 @@
      * **License:** [Apache 2.0](https://opensource.org/licenses/Apache-2.0)
 
 1.  **Group** : io.grpc. **Name** : protoc-gen-grpc-java. **Version** : 1.57.0.
->>>>>>> 281cd6dd
      * **Project URL:** [https://github.com/grpc/grpc-java](https://github.com/grpc/grpc-java)
      * **License:** [Apache 2.0](https://opensource.org/licenses/Apache-2.0)
 
@@ -2569,21 +2411,12 @@
 
 The dependencies distributed under several licenses, are used according their commercial-use-friendly license.
 
-<<<<<<< HEAD
-This report was generated on **Sun Jul 30 21:37:05 WEST 2023** using [Gradle-License-Report plugin](https://github.com/jk1/Gradle-License-Report) by Evgeny Naumenko, licensed under [Apache 2.0 License](https://github.com/jk1/Gradle-License-Report/blob/master/LICENSE).
-
-
-
-
-# Dependencies of `io.spine.tools:spine-testutil-client:2.0.0-SNAPSHOT.152`
-=======
 This report was generated on **Mon Jul 31 17:24:12 WEST 2023** using [Gradle-License-Report plugin](https://github.com/jk1/Gradle-License-Report) by Evgeny Naumenko, licensed under [Apache 2.0 License](https://github.com/jk1/Gradle-License-Report/blob/master/LICENSE).
 
 
 
 
 # Dependencies of `io.spine.tools:spine-testutil-client:2.0.0-SNAPSHOT.153`
->>>>>>> 281cd6dd
 
 ## Runtime
 1.  **Group** : com.google.android. **Name** : annotations. **Version** : 4.1.1.4.
@@ -2664,29 +2497,6 @@
 1.  **Group** : io.github.java-diff-utils. **Name** : java-diff-utils. **Version** : 4.12.
      * **License:** [The Apache Software License, Version 2.0](http://www.apache.org/licenses/LICENSE-2.0.txt)
 
-<<<<<<< HEAD
-1.  **Group** : io.grpc. **Name** : grpc-api. **Version** : 1.56.1.
-     * **Project URL:** [https://github.com/grpc/grpc-java](https://github.com/grpc/grpc-java)
-     * **License:** [Apache 2.0](https://opensource.org/licenses/Apache-2.0)
-
-1.  **Group** : io.grpc. **Name** : grpc-context. **Version** : 1.56.1.
-     * **Project URL:** [https://github.com/grpc/grpc-java](https://github.com/grpc/grpc-java)
-     * **License:** [Apache 2.0](https://opensource.org/licenses/Apache-2.0)
-
-1.  **Group** : io.grpc. **Name** : grpc-core. **Version** : 1.56.1.
-     * **Project URL:** [https://github.com/grpc/grpc-java](https://github.com/grpc/grpc-java)
-     * **License:** [Apache 2.0](https://opensource.org/licenses/Apache-2.0)
-
-1.  **Group** : io.grpc. **Name** : grpc-protobuf. **Version** : 1.56.1.
-     * **Project URL:** [https://github.com/grpc/grpc-java](https://github.com/grpc/grpc-java)
-     * **License:** [Apache 2.0](https://opensource.org/licenses/Apache-2.0)
-
-1.  **Group** : io.grpc. **Name** : grpc-protobuf-lite. **Version** : 1.56.1.
-     * **Project URL:** [https://github.com/grpc/grpc-java](https://github.com/grpc/grpc-java)
-     * **License:** [Apache 2.0](https://opensource.org/licenses/Apache-2.0)
-
-1.  **Group** : io.grpc. **Name** : grpc-stub. **Version** : 1.56.1.
-=======
 1.  **Group** : io.grpc. **Name** : grpc-api. **Version** : 1.57.0.
      * **Project URL:** [https://github.com/grpc/grpc-java](https://github.com/grpc/grpc-java)
      * **License:** [Apache 2.0](https://opensource.org/licenses/Apache-2.0)
@@ -2708,7 +2518,6 @@
      * **License:** [Apache 2.0](https://opensource.org/licenses/Apache-2.0)
 
 1.  **Group** : io.grpc. **Name** : grpc-stub. **Version** : 1.57.0.
->>>>>>> 281cd6dd
      * **Project URL:** [https://github.com/grpc/grpc-java](https://github.com/grpc/grpc-java)
      * **License:** [Apache 2.0](https://opensource.org/licenses/Apache-2.0)
 
@@ -3132,33 +2941,6 @@
      * **Project URL:** [https://detekt.dev](https://detekt.dev)
      * **License:** [The Apache Software License, Version 2.0](https://www.apache.org/licenses/LICENSE-2.0.txt)
 
-<<<<<<< HEAD
-1.  **Group** : io.grpc. **Name** : grpc-api. **Version** : 1.56.1.
-     * **Project URL:** [https://github.com/grpc/grpc-java](https://github.com/grpc/grpc-java)
-     * **License:** [Apache 2.0](https://opensource.org/licenses/Apache-2.0)
-
-1.  **Group** : io.grpc. **Name** : grpc-context. **Version** : 1.56.1.
-     * **Project URL:** [https://github.com/grpc/grpc-java](https://github.com/grpc/grpc-java)
-     * **License:** [Apache 2.0](https://opensource.org/licenses/Apache-2.0)
-
-1.  **Group** : io.grpc. **Name** : grpc-core. **Version** : 1.56.1.
-     * **Project URL:** [https://github.com/grpc/grpc-java](https://github.com/grpc/grpc-java)
-     * **License:** [Apache 2.0](https://opensource.org/licenses/Apache-2.0)
-
-1.  **Group** : io.grpc. **Name** : grpc-protobuf. **Version** : 1.56.1.
-     * **Project URL:** [https://github.com/grpc/grpc-java](https://github.com/grpc/grpc-java)
-     * **License:** [Apache 2.0](https://opensource.org/licenses/Apache-2.0)
-
-1.  **Group** : io.grpc. **Name** : grpc-protobuf-lite. **Version** : 1.56.1.
-     * **Project URL:** [https://github.com/grpc/grpc-java](https://github.com/grpc/grpc-java)
-     * **License:** [Apache 2.0](https://opensource.org/licenses/Apache-2.0)
-
-1.  **Group** : io.grpc. **Name** : grpc-stub. **Version** : 1.56.1.
-     * **Project URL:** [https://github.com/grpc/grpc-java](https://github.com/grpc/grpc-java)
-     * **License:** [Apache 2.0](https://opensource.org/licenses/Apache-2.0)
-
-1.  **Group** : io.grpc. **Name** : protoc-gen-grpc-java. **Version** : 1.56.1.
-=======
 1.  **Group** : io.grpc. **Name** : grpc-api. **Version** : 1.57.0.
      * **Project URL:** [https://github.com/grpc/grpc-java](https://github.com/grpc/grpc-java)
      * **License:** [Apache 2.0](https://opensource.org/licenses/Apache-2.0)
@@ -3184,7 +2966,6 @@
      * **License:** [Apache 2.0](https://opensource.org/licenses/Apache-2.0)
 
 1.  **Group** : io.grpc. **Name** : protoc-gen-grpc-java. **Version** : 1.57.0.
->>>>>>> 281cd6dd
      * **Project URL:** [https://github.com/grpc/grpc-java](https://github.com/grpc/grpc-java)
      * **License:** [Apache 2.0](https://opensource.org/licenses/Apache-2.0)
 
@@ -3561,21 +3342,12 @@
 
 The dependencies distributed under several licenses, are used according their commercial-use-friendly license.
 
-<<<<<<< HEAD
-This report was generated on **Sun Jul 30 21:37:06 WEST 2023** using [Gradle-License-Report plugin](https://github.com/jk1/Gradle-License-Report) by Evgeny Naumenko, licensed under [Apache 2.0 License](https://github.com/jk1/Gradle-License-Report/blob/master/LICENSE).
-
-
-
-
-# Dependencies of `io.spine.tools:spine-testutil-core:2.0.0-SNAPSHOT.152`
-=======
 This report was generated on **Mon Jul 31 17:24:12 WEST 2023** using [Gradle-License-Report plugin](https://github.com/jk1/Gradle-License-Report) by Evgeny Naumenko, licensed under [Apache 2.0 License](https://github.com/jk1/Gradle-License-Report/blob/master/LICENSE).
 
 
 
 
 # Dependencies of `io.spine.tools:spine-testutil-core:2.0.0-SNAPSHOT.153`
->>>>>>> 281cd6dd
 
 ## Runtime
 1.  **Group** : com.google.android. **Name** : annotations. **Version** : 4.1.1.4.
@@ -3656,29 +3428,6 @@
 1.  **Group** : io.github.java-diff-utils. **Name** : java-diff-utils. **Version** : 4.12.
      * **License:** [The Apache Software License, Version 2.0](http://www.apache.org/licenses/LICENSE-2.0.txt)
 
-<<<<<<< HEAD
-1.  **Group** : io.grpc. **Name** : grpc-api. **Version** : 1.56.1.
-     * **Project URL:** [https://github.com/grpc/grpc-java](https://github.com/grpc/grpc-java)
-     * **License:** [Apache 2.0](https://opensource.org/licenses/Apache-2.0)
-
-1.  **Group** : io.grpc. **Name** : grpc-context. **Version** : 1.56.1.
-     * **Project URL:** [https://github.com/grpc/grpc-java](https://github.com/grpc/grpc-java)
-     * **License:** [Apache 2.0](https://opensource.org/licenses/Apache-2.0)
-
-1.  **Group** : io.grpc. **Name** : grpc-core. **Version** : 1.56.1.
-     * **Project URL:** [https://github.com/grpc/grpc-java](https://github.com/grpc/grpc-java)
-     * **License:** [Apache 2.0](https://opensource.org/licenses/Apache-2.0)
-
-1.  **Group** : io.grpc. **Name** : grpc-protobuf. **Version** : 1.56.1.
-     * **Project URL:** [https://github.com/grpc/grpc-java](https://github.com/grpc/grpc-java)
-     * **License:** [Apache 2.0](https://opensource.org/licenses/Apache-2.0)
-
-1.  **Group** : io.grpc. **Name** : grpc-protobuf-lite. **Version** : 1.56.1.
-     * **Project URL:** [https://github.com/grpc/grpc-java](https://github.com/grpc/grpc-java)
-     * **License:** [Apache 2.0](https://opensource.org/licenses/Apache-2.0)
-
-1.  **Group** : io.grpc. **Name** : grpc-stub. **Version** : 1.56.1.
-=======
 1.  **Group** : io.grpc. **Name** : grpc-api. **Version** : 1.57.0.
      * **Project URL:** [https://github.com/grpc/grpc-java](https://github.com/grpc/grpc-java)
      * **License:** [Apache 2.0](https://opensource.org/licenses/Apache-2.0)
@@ -3700,7 +3449,6 @@
      * **License:** [Apache 2.0](https://opensource.org/licenses/Apache-2.0)
 
 1.  **Group** : io.grpc. **Name** : grpc-stub. **Version** : 1.57.0.
->>>>>>> 281cd6dd
      * **Project URL:** [https://github.com/grpc/grpc-java](https://github.com/grpc/grpc-java)
      * **License:** [Apache 2.0](https://opensource.org/licenses/Apache-2.0)
 
@@ -4124,33 +3872,6 @@
      * **Project URL:** [https://detekt.dev](https://detekt.dev)
      * **License:** [The Apache Software License, Version 2.0](https://www.apache.org/licenses/LICENSE-2.0.txt)
 
-<<<<<<< HEAD
-1.  **Group** : io.grpc. **Name** : grpc-api. **Version** : 1.56.1.
-     * **Project URL:** [https://github.com/grpc/grpc-java](https://github.com/grpc/grpc-java)
-     * **License:** [Apache 2.0](https://opensource.org/licenses/Apache-2.0)
-
-1.  **Group** : io.grpc. **Name** : grpc-context. **Version** : 1.56.1.
-     * **Project URL:** [https://github.com/grpc/grpc-java](https://github.com/grpc/grpc-java)
-     * **License:** [Apache 2.0](https://opensource.org/licenses/Apache-2.0)
-
-1.  **Group** : io.grpc. **Name** : grpc-core. **Version** : 1.56.1.
-     * **Project URL:** [https://github.com/grpc/grpc-java](https://github.com/grpc/grpc-java)
-     * **License:** [Apache 2.0](https://opensource.org/licenses/Apache-2.0)
-
-1.  **Group** : io.grpc. **Name** : grpc-protobuf. **Version** : 1.56.1.
-     * **Project URL:** [https://github.com/grpc/grpc-java](https://github.com/grpc/grpc-java)
-     * **License:** [Apache 2.0](https://opensource.org/licenses/Apache-2.0)
-
-1.  **Group** : io.grpc. **Name** : grpc-protobuf-lite. **Version** : 1.56.1.
-     * **Project URL:** [https://github.com/grpc/grpc-java](https://github.com/grpc/grpc-java)
-     * **License:** [Apache 2.0](https://opensource.org/licenses/Apache-2.0)
-
-1.  **Group** : io.grpc. **Name** : grpc-stub. **Version** : 1.56.1.
-     * **Project URL:** [https://github.com/grpc/grpc-java](https://github.com/grpc/grpc-java)
-     * **License:** [Apache 2.0](https://opensource.org/licenses/Apache-2.0)
-
-1.  **Group** : io.grpc. **Name** : protoc-gen-grpc-java. **Version** : 1.56.1.
-=======
 1.  **Group** : io.grpc. **Name** : grpc-api. **Version** : 1.57.0.
      * **Project URL:** [https://github.com/grpc/grpc-java](https://github.com/grpc/grpc-java)
      * **License:** [Apache 2.0](https://opensource.org/licenses/Apache-2.0)
@@ -4176,7 +3897,6 @@
      * **License:** [Apache 2.0](https://opensource.org/licenses/Apache-2.0)
 
 1.  **Group** : io.grpc. **Name** : protoc-gen-grpc-java. **Version** : 1.57.0.
->>>>>>> 281cd6dd
      * **Project URL:** [https://github.com/grpc/grpc-java](https://github.com/grpc/grpc-java)
      * **License:** [Apache 2.0](https://opensource.org/licenses/Apache-2.0)
 
@@ -4553,21 +4273,12 @@
 
 The dependencies distributed under several licenses, are used according their commercial-use-friendly license.
 
-<<<<<<< HEAD
-This report was generated on **Sun Jul 30 21:37:06 WEST 2023** using [Gradle-License-Report plugin](https://github.com/jk1/Gradle-License-Report) by Evgeny Naumenko, licensed under [Apache 2.0 License](https://github.com/jk1/Gradle-License-Report/blob/master/LICENSE).
-
-
-
-
-# Dependencies of `io.spine.tools:spine-testutil-server:2.0.0-SNAPSHOT.152`
-=======
 This report was generated on **Mon Jul 31 17:24:13 WEST 2023** using [Gradle-License-Report plugin](https://github.com/jk1/Gradle-License-Report) by Evgeny Naumenko, licensed under [Apache 2.0 License](https://github.com/jk1/Gradle-License-Report/blob/master/LICENSE).
 
 
 
 
 # Dependencies of `io.spine.tools:spine-testutil-server:2.0.0-SNAPSHOT.153`
->>>>>>> 281cd6dd
 
 ## Runtime
 1.  **Group** : com.google.android. **Name** : annotations. **Version** : 4.1.1.4.
@@ -4648,29 +4359,6 @@
 1.  **Group** : io.github.java-diff-utils. **Name** : java-diff-utils. **Version** : 4.12.
      * **License:** [The Apache Software License, Version 2.0](http://www.apache.org/licenses/LICENSE-2.0.txt)
 
-<<<<<<< HEAD
-1.  **Group** : io.grpc. **Name** : grpc-api. **Version** : 1.56.1.
-     * **Project URL:** [https://github.com/grpc/grpc-java](https://github.com/grpc/grpc-java)
-     * **License:** [Apache 2.0](https://opensource.org/licenses/Apache-2.0)
-
-1.  **Group** : io.grpc. **Name** : grpc-context. **Version** : 1.56.1.
-     * **Project URL:** [https://github.com/grpc/grpc-java](https://github.com/grpc/grpc-java)
-     * **License:** [Apache 2.0](https://opensource.org/licenses/Apache-2.0)
-
-1.  **Group** : io.grpc. **Name** : grpc-core. **Version** : 1.56.1.
-     * **Project URL:** [https://github.com/grpc/grpc-java](https://github.com/grpc/grpc-java)
-     * **License:** [Apache 2.0](https://opensource.org/licenses/Apache-2.0)
-
-1.  **Group** : io.grpc. **Name** : grpc-protobuf. **Version** : 1.56.1.
-     * **Project URL:** [https://github.com/grpc/grpc-java](https://github.com/grpc/grpc-java)
-     * **License:** [Apache 2.0](https://opensource.org/licenses/Apache-2.0)
-
-1.  **Group** : io.grpc. **Name** : grpc-protobuf-lite. **Version** : 1.56.1.
-     * **Project URL:** [https://github.com/grpc/grpc-java](https://github.com/grpc/grpc-java)
-     * **License:** [Apache 2.0](https://opensource.org/licenses/Apache-2.0)
-
-1.  **Group** : io.grpc. **Name** : grpc-stub. **Version** : 1.56.1.
-=======
 1.  **Group** : io.grpc. **Name** : grpc-api. **Version** : 1.57.0.
      * **Project URL:** [https://github.com/grpc/grpc-java](https://github.com/grpc/grpc-java)
      * **License:** [Apache 2.0](https://opensource.org/licenses/Apache-2.0)
@@ -4692,7 +4380,6 @@
      * **License:** [Apache 2.0](https://opensource.org/licenses/Apache-2.0)
 
 1.  **Group** : io.grpc. **Name** : grpc-stub. **Version** : 1.57.0.
->>>>>>> 281cd6dd
      * **Project URL:** [https://github.com/grpc/grpc-java](https://github.com/grpc/grpc-java)
      * **License:** [Apache 2.0](https://opensource.org/licenses/Apache-2.0)
 
@@ -5116,37 +4803,6 @@
      * **Project URL:** [https://detekt.dev](https://detekt.dev)
      * **License:** [The Apache Software License, Version 2.0](https://www.apache.org/licenses/LICENSE-2.0.txt)
 
-<<<<<<< HEAD
-1.  **Group** : io.grpc. **Name** : grpc-api. **Version** : 1.56.1.
-     * **Project URL:** [https://github.com/grpc/grpc-java](https://github.com/grpc/grpc-java)
-     * **License:** [Apache 2.0](https://opensource.org/licenses/Apache-2.0)
-
-1.  **Group** : io.grpc. **Name** : grpc-context. **Version** : 1.56.1.
-     * **Project URL:** [https://github.com/grpc/grpc-java](https://github.com/grpc/grpc-java)
-     * **License:** [Apache 2.0](https://opensource.org/licenses/Apache-2.0)
-
-1.  **Group** : io.grpc. **Name** : grpc-core. **Version** : 1.56.1.
-     * **Project URL:** [https://github.com/grpc/grpc-java](https://github.com/grpc/grpc-java)
-     * **License:** [Apache 2.0](https://opensource.org/licenses/Apache-2.0)
-
-1.  **Group** : io.grpc. **Name** : grpc-netty. **Version** : 1.56.1.
-     * **Project URL:** [https://github.com/grpc/grpc-java](https://github.com/grpc/grpc-java)
-     * **License:** [Apache 2.0](https://opensource.org/licenses/Apache-2.0)
-
-1.  **Group** : io.grpc. **Name** : grpc-protobuf. **Version** : 1.56.1.
-     * **Project URL:** [https://github.com/grpc/grpc-java](https://github.com/grpc/grpc-java)
-     * **License:** [Apache 2.0](https://opensource.org/licenses/Apache-2.0)
-
-1.  **Group** : io.grpc. **Name** : grpc-protobuf-lite. **Version** : 1.56.1.
-     * **Project URL:** [https://github.com/grpc/grpc-java](https://github.com/grpc/grpc-java)
-     * **License:** [Apache 2.0](https://opensource.org/licenses/Apache-2.0)
-
-1.  **Group** : io.grpc. **Name** : grpc-stub. **Version** : 1.56.1.
-     * **Project URL:** [https://github.com/grpc/grpc-java](https://github.com/grpc/grpc-java)
-     * **License:** [Apache 2.0](https://opensource.org/licenses/Apache-2.0)
-
-1.  **Group** : io.grpc. **Name** : protoc-gen-grpc-java. **Version** : 1.56.1.
-=======
 1.  **Group** : io.grpc. **Name** : grpc-api. **Version** : 1.57.0.
      * **Project URL:** [https://github.com/grpc/grpc-java](https://github.com/grpc/grpc-java)
      * **License:** [Apache 2.0](https://opensource.org/licenses/Apache-2.0)
@@ -5176,7 +4832,6 @@
      * **License:** [Apache 2.0](https://opensource.org/licenses/Apache-2.0)
 
 1.  **Group** : io.grpc. **Name** : protoc-gen-grpc-java. **Version** : 1.57.0.
->>>>>>> 281cd6dd
      * **Project URL:** [https://github.com/grpc/grpc-java](https://github.com/grpc/grpc-java)
      * **License:** [Apache 2.0](https://opensource.org/licenses/Apache-2.0)
 
@@ -5212,49 +4867,6 @@
      * **Project URL:** [https://github.com/kotest/kotest](https://github.com/kotest/kotest)
      * **License:** [Apache-2.0](https://opensource.org/licenses/Apache-2.0)
 
-<<<<<<< HEAD
-1.  **Group** : io.netty. **Name** : netty-buffer. **Version** : 4.1.87.Final.
-     * **Project URL:** [https://netty.io/](https://netty.io/)
-     * **License:** [Apache License, Version 2.0](https://www.apache.org/licenses/LICENSE-2.0)
-
-1.  **Group** : io.netty. **Name** : netty-codec. **Version** : 4.1.87.Final.
-     * **Project URL:** [https://netty.io/](https://netty.io/)
-     * **License:** [Apache License, Version 2.0](https://www.apache.org/licenses/LICENSE-2.0)
-
-1.  **Group** : io.netty. **Name** : netty-codec-http. **Version** : 4.1.87.Final.
-     * **Project URL:** [https://netty.io/](https://netty.io/)
-     * **License:** [Apache License, Version 2.0](https://www.apache.org/licenses/LICENSE-2.0)
-
-1.  **Group** : io.netty. **Name** : netty-codec-http2. **Version** : 4.1.87.Final.
-     * **Project URL:** [https://netty.io/](https://netty.io/)
-     * **License:** [Apache License, Version 2.0](https://www.apache.org/licenses/LICENSE-2.0)
-
-1.  **Group** : io.netty. **Name** : netty-codec-socks. **Version** : 4.1.87.Final.
-     * **Project URL:** [https://netty.io/](https://netty.io/)
-     * **License:** [Apache License, Version 2.0](https://www.apache.org/licenses/LICENSE-2.0)
-
-1.  **Group** : io.netty. **Name** : netty-common. **Version** : 4.1.87.Final.
-     * **Project URL:** [https://netty.io/](https://netty.io/)
-     * **License:** [Apache License, Version 2.0](https://www.apache.org/licenses/LICENSE-2.0)
-
-1.  **Group** : io.netty. **Name** : netty-handler. **Version** : 4.1.87.Final.
-     * **Project URL:** [https://netty.io/](https://netty.io/)
-     * **License:** [Apache License, Version 2.0](https://www.apache.org/licenses/LICENSE-2.0)
-
-1.  **Group** : io.netty. **Name** : netty-handler-proxy. **Version** : 4.1.87.Final.
-     * **Project URL:** [https://netty.io/](https://netty.io/)
-     * **License:** [Apache License, Version 2.0](https://www.apache.org/licenses/LICENSE-2.0)
-
-1.  **Group** : io.netty. **Name** : netty-resolver. **Version** : 4.1.87.Final.
-     * **Project URL:** [https://netty.io/](https://netty.io/)
-     * **License:** [Apache License, Version 2.0](https://www.apache.org/licenses/LICENSE-2.0)
-
-1.  **Group** : io.netty. **Name** : netty-transport. **Version** : 4.1.87.Final.
-     * **Project URL:** [https://netty.io/](https://netty.io/)
-     * **License:** [Apache License, Version 2.0](https://www.apache.org/licenses/LICENSE-2.0)
-
-1.  **Group** : io.netty. **Name** : netty-transport-native-unix-common. **Version** : 4.1.87.Final.
-=======
 1.  **Group** : io.netty. **Name** : netty-buffer. **Version** : 4.1.93.Final.
      * **Project URL:** [https://netty.io/](https://netty.io/)
      * **License:** [Apache License, Version 2.0](https://www.apache.org/licenses/LICENSE-2.0)
@@ -5296,7 +4908,6 @@
      * **License:** [Apache License, Version 2.0](https://www.apache.org/licenses/LICENSE-2.0)
 
 1.  **Group** : io.netty. **Name** : netty-transport-native-unix-common. **Version** : 4.1.93.Final.
->>>>>>> 281cd6dd
      * **Project URL:** [https://netty.io/](https://netty.io/)
      * **License:** [Apache License, Version 2.0](https://www.apache.org/licenses/LICENSE-2.0)
 
@@ -5641,8 +5252,4 @@
 
 The dependencies distributed under several licenses, are used according their commercial-use-friendly license.
 
-<<<<<<< HEAD
-This report was generated on **Sun Jul 30 21:37:07 WEST 2023** using [Gradle-License-Report plugin](https://github.com/jk1/Gradle-License-Report) by Evgeny Naumenko, licensed under [Apache 2.0 License](https://github.com/jk1/Gradle-License-Report/blob/master/LICENSE).
-=======
-This report was generated on **Mon Jul 31 17:24:14 WEST 2023** using [Gradle-License-Report plugin](https://github.com/jk1/Gradle-License-Report) by Evgeny Naumenko, licensed under [Apache 2.0 License](https://github.com/jk1/Gradle-License-Report/blob/master/LICENSE).
->>>>>>> 281cd6dd
+This report was generated on **Mon Jul 31 17:24:14 WEST 2023** using [Gradle-License-Report plugin](https://github.com/jk1/Gradle-License-Report) by Evgeny Naumenko, licensed under [Apache 2.0 License](https://github.com/jk1/Gradle-License-Report/blob/master/LICENSE).