
    
<<<<<<< HEAD
# Dependencies of `io.spine:spine-client:1.1.2`
=======
# Dependencies of `io.spine:spine-client:1.1.1-SNAPSHOT+2`
>>>>>>> ef7079af

## Runtime
1. **Group:** com.google.android **Name:** annotations **Version:** 4.1.1.4
     * **POM Project URL:** [http://source.android.com/](http://source.android.com/)
     * **POM License: Apache 2.0** - [http://www.apache.org/licenses/LICENSE-2.0](http://www.apache.org/licenses/LICENSE-2.0)

1. **Group:** com.google.api.grpc **Name:** proto-google-common-protos **Version:** 1.12.0
     * **POM Project URL:** [https://github.com/googleapis/api-client-staging](https://github.com/googleapis/api-client-staging)
     * **POM License: Apache-2.0** - [https://www.apache.org/licenses/LICENSE-2.0.txt](https://www.apache.org/licenses/LICENSE-2.0.txt)

1. **Group:** com.google.code.findbugs **Name:** jsr305 **Version:** 3.0.2
     * **Manifest license URL:** [http://www.apache.org/licenses/LICENSE-2.0.txt](http://www.apache.org/licenses/LICENSE-2.0.txt)
     * **POM Project URL:** [http://findbugs.sourceforge.net/](http://findbugs.sourceforge.net/)
     * **POM License: The Apache Software License, Version 2.0** - [http://www.apache.org/licenses/LICENSE-2.0.txt](http://www.apache.org/licenses/LICENSE-2.0.txt)

1. **Group:** com.google.code.gson **Name:** gson **Version:** 2.7
     * **POM License: Apache 2.0** - [http://www.apache.org/licenses/LICENSE-2.0.txt](http://www.apache.org/licenses/LICENSE-2.0.txt)

1. **Group:** com.google.errorprone **Name:** error_prone_annotations **Version:** 2.3.3
     * **POM License: Apache 2.0** - [http://www.apache.org/licenses/LICENSE-2.0.txt](http://www.apache.org/licenses/LICENSE-2.0.txt)

1. **Group:** com.google.errorprone **Name:** error_prone_type_annotations **Version:** 2.3.3
     * **POM License: Apache 2.0** - [http://www.apache.org/licenses/LICENSE-2.0.txt](http://www.apache.org/licenses/LICENSE-2.0.txt)

1. **Group:** com.google.flogger **Name:** flogger **Version:** 0.4
     * **POM Project URL:** [https://github.com/google/flogger](https://github.com/google/flogger)
     * **POM License: Apache 2.0** - [http://www.apache.org/licenses/LICENSE-2.0.txt](http://www.apache.org/licenses/LICENSE-2.0.txt)

1. **Group:** com.google.flogger **Name:** flogger-system-backend **Version:** 0.4
     * **POM Project URL:** [https://github.com/google/flogger](https://github.com/google/flogger)
     * **POM License: Apache 2.0** - [http://www.apache.org/licenses/LICENSE-2.0.txt](http://www.apache.org/licenses/LICENSE-2.0.txt)

1. **Group:** com.google.guava **Name:** failureaccess **Version:** 1.0.1
     * **Manifest Project URL:** [https://github.com/google/guava/](https://github.com/google/guava/)
     * **Manifest license URL:** [http://www.apache.org/licenses/LICENSE-2.0.txt](http://www.apache.org/licenses/LICENSE-2.0.txt)
     * **POM License: The Apache Software License, Version 2.0** - [http://www.apache.org/licenses/LICENSE-2.0.txt](http://www.apache.org/licenses/LICENSE-2.0.txt)

1. **Group:** com.google.guava **Name:** guava **Version:** 28.1-jre
     * **Manifest Project URL:** [https://github.com/google/guava/](https://github.com/google/guava/)
     * **Manifest license URL:** [http://www.apache.org/licenses/LICENSE-2.0.txt](http://www.apache.org/licenses/LICENSE-2.0.txt)
     * **POM License: Apache License, Version 2.0** - [http://www.apache.org/licenses/LICENSE-2.0.txt](http://www.apache.org/licenses/LICENSE-2.0.txt)

1. **Group:** com.google.guava **Name:** listenablefuture **Version:** 9999.0-empty-to-avoid-conflict-with-guava
     * **POM License: The Apache Software License, Version 2.0** - [http://www.apache.org/licenses/LICENSE-2.0.txt](http://www.apache.org/licenses/LICENSE-2.0.txt)

1. **Group:** com.google.j2objc **Name:** j2objc-annotations **Version:** 1.3
     * **POM Project URL:** [https://github.com/google/j2objc/](https://github.com/google/j2objc/)
     * **POM License: The Apache Software License, Version 2.0** - [http://www.apache.org/licenses/LICENSE-2.0.txt](http://www.apache.org/licenses/LICENSE-2.0.txt)

1. **Group:** com.google.protobuf **Name:** protobuf-java **Version:** 3.9.0
     * **Manifest Project URL:** [https://developers.google.com/protocol-buffers/](https://developers.google.com/protocol-buffers/)
     * **Manifest license URL:** [https://opensource.org/licenses/BSD-3-Clause](https://opensource.org/licenses/BSD-3-Clause)
     * **POM License: 3-Clause BSD License** - [https://opensource.org/licenses/BSD-3-Clause](https://opensource.org/licenses/BSD-3-Clause)

1. **Group:** com.google.protobuf **Name:** protobuf-java-util **Version:** 3.9.0
     * **Manifest Project URL:** [https://developers.google.com/protocol-buffers/](https://developers.google.com/protocol-buffers/)
     * **Manifest license URL:** [https://opensource.org/licenses/BSD-3-Clause](https://opensource.org/licenses/BSD-3-Clause)
     * **POM License: 3-Clause BSD License** - [https://opensource.org/licenses/BSD-3-Clause](https://opensource.org/licenses/BSD-3-Clause)

1. **Group:** com.squareup.okhttp **Name:** okhttp **Version:** 2.5.0
     * **POM License: Apache 2.0** - [http://www.apache.org/licenses/LICENSE-2.0.txt](http://www.apache.org/licenses/LICENSE-2.0.txt)

1. **Group:** com.squareup.okio **Name:** okio **Version:** 1.13.0
     * **POM License: Apache 2.0** - [http://www.apache.org/licenses/LICENSE-2.0.txt](http://www.apache.org/licenses/LICENSE-2.0.txt)

1. **Group:** io.grpc **Name:** grpc-api **Version:** 1.22.0
     * **POM Project URL:** [https://github.com/grpc/grpc-java](https://github.com/grpc/grpc-java)
     * **POM License: Apache 2.0** - [https://opensource.org/licenses/Apache-2.0](https://opensource.org/licenses/Apache-2.0)

1. **Group:** io.grpc **Name:** grpc-context **Version:** 1.22.0
     * **POM Project URL:** [https://github.com/grpc/grpc-java](https://github.com/grpc/grpc-java)
     * **POM License: Apache 2.0** - [https://opensource.org/licenses/Apache-2.0](https://opensource.org/licenses/Apache-2.0)

1. **Group:** io.grpc **Name:** grpc-core **Version:** 1.22.0
     * **POM Project URL:** [https://github.com/grpc/grpc-java](https://github.com/grpc/grpc-java)
     * **POM License: Apache 2.0** - [https://opensource.org/licenses/Apache-2.0](https://opensource.org/licenses/Apache-2.0)

1. **Group:** io.grpc **Name:** grpc-okhttp **Version:** 1.22.0
     * **POM Project URL:** [https://github.com/grpc/grpc-java](https://github.com/grpc/grpc-java)
     * **POM License: Apache 2.0** - [https://opensource.org/licenses/Apache-2.0](https://opensource.org/licenses/Apache-2.0)

1. **Group:** io.grpc **Name:** grpc-protobuf **Version:** 1.22.0
     * **POM Project URL:** [https://github.com/grpc/grpc-java](https://github.com/grpc/grpc-java)
     * **POM License: Apache 2.0** - [https://opensource.org/licenses/Apache-2.0](https://opensource.org/licenses/Apache-2.0)

1. **Group:** io.grpc **Name:** grpc-protobuf-lite **Version:** 1.22.0
     * **POM Project URL:** [https://github.com/grpc/grpc-java](https://github.com/grpc/grpc-java)
     * **POM License: Apache 2.0** - [https://opensource.org/licenses/Apache-2.0](https://opensource.org/licenses/Apache-2.0)

1. **Group:** io.grpc **Name:** grpc-stub **Version:** 1.22.0
     * **POM Project URL:** [https://github.com/grpc/grpc-java](https://github.com/grpc/grpc-java)
     * **POM License: Apache 2.0** - [https://opensource.org/licenses/Apache-2.0](https://opensource.org/licenses/Apache-2.0)

1. **Group:** io.opencensus **Name:** opencensus-api **Version:** 0.21.0
     * **POM Project URL:** [https://github.com/census-instrumentation/opencensus-java](https://github.com/census-instrumentation/opencensus-java)
     * **POM License: The Apache License, Version 2.0** - [http://www.apache.org/licenses/LICENSE-2.0.txt](http://www.apache.org/licenses/LICENSE-2.0.txt)

1. **Group:** io.opencensus **Name:** opencensus-contrib-grpc-metrics **Version:** 0.21.0
     * **POM Project URL:** [https://github.com/census-instrumentation/opencensus-java](https://github.com/census-instrumentation/opencensus-java)
     * **POM License: The Apache License, Version 2.0** - [http://www.apache.org/licenses/LICENSE-2.0.txt](http://www.apache.org/licenses/LICENSE-2.0.txt)

1. **Group:** io.perfmark **Name:** perfmark-api **Version:** 0.16.0
     * **POM Project URL:** [https://github.com/perfmark/perfmark](https://github.com/perfmark/perfmark)
     * **POM License: Apache 2.0** - [https://opensource.org/licenses/Apache-2.0](https://opensource.org/licenses/Apache-2.0)

1. **Group:** org.checkerframework **Name:** checker-qual **Version:** 2.9.0
     * **POM Project URL:** [https://checkerframework.org](https://checkerframework.org)
     * **POM License: The MIT License** - [http://opensource.org/licenses/MIT](http://opensource.org/licenses/MIT)

1. **Group:** org.codehaus.mojo **Name:** animal-sniffer-annotations **Version:** 1.18
     * **POM License: MIT license** - [http://www.opensource.org/licenses/mit-license.php](http://www.opensource.org/licenses/mit-license.php)
     * **POM License: The Apache Software License, Version 2.0** - [http://www.apache.org/licenses/LICENSE-2.0.txt](http://www.apache.org/licenses/LICENSE-2.0.txt)

## Compile, tests and tooling
1. **Group:** com.beust **Name:** jcommander **Version:** 1.72
     * **Manifest license URL:** [http://www.apache.org/licenses/LICENSE-2.0](http://www.apache.org/licenses/LICENSE-2.0)
     * **POM Project URL:** [http://jcommander.org](http://jcommander.org)
     * **POM License: Apache 2.0** - [http://www.apache.org/licenses/LICENSE-2.0](http://www.apache.org/licenses/LICENSE-2.0)

1. **Group:** com.github.kevinstern **Name:** software-and-algorithms **Version:** 1.0
     * **POM Project URL:** [https://www.github.com/KevinStern/software-and-algorithms](https://www.github.com/KevinStern/software-and-algorithms)
     * **POM License: MIT License** - [http://www.opensource.org/licenses/mit-license.php](http://www.opensource.org/licenses/mit-license.php)

1. **Group:** com.github.stephenc.jcip **Name:** jcip-annotations **Version:** 1.0-1
     * **POM Project URL:** [http://stephenc.github.com/jcip-annotations](http://stephenc.github.com/jcip-annotations)
     * **POM License: Apache License, Version 2.0** - [http://www.apache.org/licenses/LICENSE-2.0.txt](http://www.apache.org/licenses/LICENSE-2.0.txt)

1. **Group:** com.google.android **Name:** annotations **Version:** 4.1.1.4
     * **POM Project URL:** [http://source.android.com/](http://source.android.com/)
     * **POM License: Apache 2.0** - [http://www.apache.org/licenses/LICENSE-2.0](http://www.apache.org/licenses/LICENSE-2.0)

1. **Group:** com.google.api.grpc **Name:** proto-google-common-protos **Version:** 1.12.0
     * **POM Project URL:** [https://github.com/googleapis/api-client-staging](https://github.com/googleapis/api-client-staging)
     * **POM License: Apache-2.0** - [https://www.apache.org/licenses/LICENSE-2.0.txt](https://www.apache.org/licenses/LICENSE-2.0.txt)

1. **Group:** com.google.auto **Name:** auto-common **Version:** 0.10
     * **POM License: Apache 2.0** - [http://www.apache.org/licenses/LICENSE-2.0.txt](http://www.apache.org/licenses/LICENSE-2.0.txt)

1. **Group:** com.google.auto.value **Name:** auto-value-annotations **Version:** 1.6.3
     * **POM License: Apache 2.0** - [http://www.apache.org/licenses/LICENSE-2.0.txt](http://www.apache.org/licenses/LICENSE-2.0.txt)

1. **Group:** com.google.code.findbugs **Name:** jFormatString **Version:** 3.0.0
     * **POM Project URL:** [http://findbugs.sourceforge.net/](http://findbugs.sourceforge.net/)
     * **POM License: GNU Lesser Public License** - [http://www.gnu.org/licenses/lgpl.html](http://www.gnu.org/licenses/lgpl.html)

1. **Group:** com.google.code.findbugs **Name:** jsr305 **Version:** 3.0.2
     * **Manifest license URL:** [http://www.apache.org/licenses/LICENSE-2.0.txt](http://www.apache.org/licenses/LICENSE-2.0.txt)
     * **POM Project URL:** [http://findbugs.sourceforge.net/](http://findbugs.sourceforge.net/)
     * **POM License: The Apache Software License, Version 2.0** - [http://www.apache.org/licenses/LICENSE-2.0.txt](http://www.apache.org/licenses/LICENSE-2.0.txt)

1. **Group:** com.google.code.gson **Name:** gson **Version:** 2.7
     * **POM License: Apache 2.0** - [http://www.apache.org/licenses/LICENSE-2.0.txt](http://www.apache.org/licenses/LICENSE-2.0.txt)

1. **Group:** com.google.code.gson **Name:** gson **Version:** 2.8.5
     * **POM License: Apache 2.0** - [http://www.apache.org/licenses/LICENSE-2.0.txt](http://www.apache.org/licenses/LICENSE-2.0.txt)

1. **Group:** com.google.errorprone **Name:** error_prone_annotation **Version:** 2.3.3
     * **POM License: Apache 2.0** - [http://www.apache.org/licenses/LICENSE-2.0.txt](http://www.apache.org/licenses/LICENSE-2.0.txt)

1. **Group:** com.google.errorprone **Name:** error_prone_annotations **Version:** 2.3.3
     * **POM License: Apache 2.0** - [http://www.apache.org/licenses/LICENSE-2.0.txt](http://www.apache.org/licenses/LICENSE-2.0.txt)

1. **Group:** com.google.errorprone **Name:** error_prone_check_api **Version:** 2.3.3
     * **POM License: Apache 2.0** - [http://www.apache.org/licenses/LICENSE-2.0.txt](http://www.apache.org/licenses/LICENSE-2.0.txt)

1. **Group:** com.google.errorprone **Name:** error_prone_core **Version:** 2.3.3
     * **POM License: Apache 2.0** - [http://www.apache.org/licenses/LICENSE-2.0.txt](http://www.apache.org/licenses/LICENSE-2.0.txt)

1. **Group:** com.google.errorprone **Name:** error_prone_type_annotations **Version:** 2.3.3
     * **POM License: Apache 2.0** - [http://www.apache.org/licenses/LICENSE-2.0.txt](http://www.apache.org/licenses/LICENSE-2.0.txt)

1. **Group:** com.google.errorprone **Name:** javac **Version:** 9+181-r4173-1
     * **POM Project URL:** [https://github.com/google/error-prone-javac](https://github.com/google/error-prone-javac)
     * **POM License: GNU General Public License, version 2, with the Classpath Exception** - [http://openjdk.java.net/legal/gplv2+ce.html](http://openjdk.java.net/legal/gplv2+ce.html)

1. **Group:** com.google.flogger **Name:** flogger **Version:** 0.4
     * **POM Project URL:** [https://github.com/google/flogger](https://github.com/google/flogger)
     * **POM License: Apache 2.0** - [http://www.apache.org/licenses/LICENSE-2.0.txt](http://www.apache.org/licenses/LICENSE-2.0.txt)

1. **Group:** com.google.flogger **Name:** flogger-system-backend **Version:** 0.4
     * **POM Project URL:** [https://github.com/google/flogger](https://github.com/google/flogger)
     * **POM License: Apache 2.0** - [http://www.apache.org/licenses/LICENSE-2.0.txt](http://www.apache.org/licenses/LICENSE-2.0.txt)

1. **Group:** com.google.guava **Name:** failureaccess **Version:** 1.0.1
     * **Manifest Project URL:** [https://github.com/google/guava/](https://github.com/google/guava/)
     * **Manifest license URL:** [http://www.apache.org/licenses/LICENSE-2.0.txt](http://www.apache.org/licenses/LICENSE-2.0.txt)
     * **POM License: The Apache Software License, Version 2.0** - [http://www.apache.org/licenses/LICENSE-2.0.txt](http://www.apache.org/licenses/LICENSE-2.0.txt)

1. **Group:** com.google.guava **Name:** guava **Version:** 28.1-jre
     * **Manifest Project URL:** [https://github.com/google/guava/](https://github.com/google/guava/)
     * **Manifest license URL:** [http://www.apache.org/licenses/LICENSE-2.0.txt](http://www.apache.org/licenses/LICENSE-2.0.txt)
     * **POM License: Apache License, Version 2.0** - [http://www.apache.org/licenses/LICENSE-2.0.txt](http://www.apache.org/licenses/LICENSE-2.0.txt)

1. **Group:** com.google.guava **Name:** guava-testlib **Version:** 28.1-jre
     * **POM License: Apache License, Version 2.0** - [http://www.apache.org/licenses/LICENSE-2.0.txt](http://www.apache.org/licenses/LICENSE-2.0.txt)

1. **Group:** com.google.guava **Name:** listenablefuture **Version:** 9999.0-empty-to-avoid-conflict-with-guava
     * **POM License: The Apache Software License, Version 2.0** - [http://www.apache.org/licenses/LICENSE-2.0.txt](http://www.apache.org/licenses/LICENSE-2.0.txt)

1. **Group:** com.google.j2objc **Name:** j2objc-annotations **Version:** 1.3
     * **POM Project URL:** [https://github.com/google/j2objc/](https://github.com/google/j2objc/)
     * **POM License: The Apache Software License, Version 2.0** - [http://www.apache.org/licenses/LICENSE-2.0.txt](http://www.apache.org/licenses/LICENSE-2.0.txt)

1. **Group:** com.google.protobuf **Name:** protobuf-java **Version:** 3.9.0
     * **Manifest Project URL:** [https://developers.google.com/protocol-buffers/](https://developers.google.com/protocol-buffers/)
     * **Manifest license URL:** [https://opensource.org/licenses/BSD-3-Clause](https://opensource.org/licenses/BSD-3-Clause)
     * **POM License: 3-Clause BSD License** - [https://opensource.org/licenses/BSD-3-Clause](https://opensource.org/licenses/BSD-3-Clause)

1. **Group:** com.google.protobuf **Name:** protobuf-java-util **Version:** 3.9.0
     * **Manifest Project URL:** [https://developers.google.com/protocol-buffers/](https://developers.google.com/protocol-buffers/)
     * **Manifest license URL:** [https://opensource.org/licenses/BSD-3-Clause](https://opensource.org/licenses/BSD-3-Clause)
     * **POM License: 3-Clause BSD License** - [https://opensource.org/licenses/BSD-3-Clause](https://opensource.org/licenses/BSD-3-Clause)

1. **Group:** com.google.protobuf **Name:** protoc **Version:** 3.9.0
     * **POM Project URL:** [https://developers.google.com/protocol-buffers/](https://developers.google.com/protocol-buffers/)
     * **POM License: 3-Clause BSD License** - [https://opensource.org/licenses/BSD-3-Clause](https://opensource.org/licenses/BSD-3-Clause)
     * **POM License: The Apache Software License, Version 2.0** - [http://www.apache.org/licenses/LICENSE-2.0.txt](http://www.apache.org/licenses/LICENSE-2.0.txt)

1. **Group:** com.google.truth **Name:** truth **Version:** 1.0
     * **POM License: The Apache Software License, Version 2.0** - [http://www.apache.org/licenses/LICENSE-2.0.txt](http://www.apache.org/licenses/LICENSE-2.0.txt)

1. **Group:** com.google.truth.extensions **Name:** truth-java8-extension **Version:** 1.0
     * **POM License: The Apache Software License, Version 2.0** - [http://www.apache.org/licenses/LICENSE-2.0.txt](http://www.apache.org/licenses/LICENSE-2.0.txt)

1. **Group:** com.google.truth.extensions **Name:** truth-liteproto-extension **Version:** 1.0
     * **POM License: The Apache Software License, Version 2.0** - [http://www.apache.org/licenses/LICENSE-2.0.txt](http://www.apache.org/licenses/LICENSE-2.0.txt)

1. **Group:** com.google.truth.extensions **Name:** truth-proto-extension **Version:** 1.0
     * **POM License: The Apache Software License, Version 2.0** - [http://www.apache.org/licenses/LICENSE-2.0.txt](http://www.apache.org/licenses/LICENSE-2.0.txt)

1. **Group:** com.googlecode.java-diff-utils **Name:** diffutils **Version:** 1.3.0
     * **Manifest license URL:** [http://www.apache.org/licenses/LICENSE-2.0.txt](http://www.apache.org/licenses/LICENSE-2.0.txt)
     * **POM Project URL:** [http://code.google.com/p/java-diff-utils/](http://code.google.com/p/java-diff-utils/)
     * **POM License: The Apache Software License, Version 2.0** - [http://www.apache.org/licenses/LICENSE-2.0.txt](http://www.apache.org/licenses/LICENSE-2.0.txt)

1. **Group:** com.squareup.okhttp **Name:** okhttp **Version:** 2.5.0
     * **POM License: Apache 2.0** - [http://www.apache.org/licenses/LICENSE-2.0.txt](http://www.apache.org/licenses/LICENSE-2.0.txt)

1. **Group:** com.squareup.okio **Name:** okio **Version:** 1.13.0
     * **POM License: Apache 2.0** - [http://www.apache.org/licenses/LICENSE-2.0.txt](http://www.apache.org/licenses/LICENSE-2.0.txt)

1. **Group:** commons-io **Name:** commons-io **Version:** 2.6
     * **Project URL:** [http://commons.apache.org/proper/commons-io/](http://commons.apache.org/proper/commons-io/)
     * **Manifest license URL:** [https://www.apache.org/licenses/LICENSE-2.0.txt](https://www.apache.org/licenses/LICENSE-2.0.txt)
     * **POM License: Apache License, Version 2.0** - [https://www.apache.org/licenses/LICENSE-2.0.txt](https://www.apache.org/licenses/LICENSE-2.0.txt)

1. **Group:** io.grpc **Name:** grpc-api **Version:** 1.22.0
     * **POM Project URL:** [https://github.com/grpc/grpc-java](https://github.com/grpc/grpc-java)
     * **POM License: Apache 2.0** - [https://opensource.org/licenses/Apache-2.0](https://opensource.org/licenses/Apache-2.0)

1. **Group:** io.grpc **Name:** grpc-context **Version:** 1.22.0
     * **POM Project URL:** [https://github.com/grpc/grpc-java](https://github.com/grpc/grpc-java)
     * **POM License: Apache 2.0** - [https://opensource.org/licenses/Apache-2.0](https://opensource.org/licenses/Apache-2.0)

1. **Group:** io.grpc **Name:** grpc-core **Version:** 1.22.0
     * **POM Project URL:** [https://github.com/grpc/grpc-java](https://github.com/grpc/grpc-java)
     * **POM License: Apache 2.0** - [https://opensource.org/licenses/Apache-2.0](https://opensource.org/licenses/Apache-2.0)

1. **Group:** io.grpc **Name:** grpc-okhttp **Version:** 1.22.0
     * **POM Project URL:** [https://github.com/grpc/grpc-java](https://github.com/grpc/grpc-java)
     * **POM License: Apache 2.0** - [https://opensource.org/licenses/Apache-2.0](https://opensource.org/licenses/Apache-2.0)

1. **Group:** io.grpc **Name:** grpc-protobuf **Version:** 1.22.0
     * **POM Project URL:** [https://github.com/grpc/grpc-java](https://github.com/grpc/grpc-java)
     * **POM License: Apache 2.0** - [https://opensource.org/licenses/Apache-2.0](https://opensource.org/licenses/Apache-2.0)

1. **Group:** io.grpc **Name:** grpc-protobuf-lite **Version:** 1.22.0
     * **POM Project URL:** [https://github.com/grpc/grpc-java](https://github.com/grpc/grpc-java)
     * **POM License: Apache 2.0** - [https://opensource.org/licenses/Apache-2.0](https://opensource.org/licenses/Apache-2.0)

1. **Group:** io.grpc **Name:** grpc-stub **Version:** 1.22.0
     * **POM Project URL:** [https://github.com/grpc/grpc-java](https://github.com/grpc/grpc-java)
     * **POM License: Apache 2.0** - [https://opensource.org/licenses/Apache-2.0](https://opensource.org/licenses/Apache-2.0)

1. **Group:** io.grpc **Name:** protoc-gen-grpc-java **Version:** 1.22.0
     * **POM Project URL:** [https://github.com/grpc/grpc-java](https://github.com/grpc/grpc-java)
     * **POM License: Apache 2.0** - [https://opensource.org/licenses/Apache-2.0](https://opensource.org/licenses/Apache-2.0)

1. **Group:** io.opencensus **Name:** opencensus-api **Version:** 0.21.0
     * **POM Project URL:** [https://github.com/census-instrumentation/opencensus-java](https://github.com/census-instrumentation/opencensus-java)
     * **POM License: The Apache License, Version 2.0** - [http://www.apache.org/licenses/LICENSE-2.0.txt](http://www.apache.org/licenses/LICENSE-2.0.txt)

1. **Group:** io.opencensus **Name:** opencensus-contrib-grpc-metrics **Version:** 0.21.0
     * **POM Project URL:** [https://github.com/census-instrumentation/opencensus-java](https://github.com/census-instrumentation/opencensus-java)
     * **POM License: The Apache License, Version 2.0** - [http://www.apache.org/licenses/LICENSE-2.0.txt](http://www.apache.org/licenses/LICENSE-2.0.txt)

1. **Group:** io.perfmark **Name:** perfmark-api **Version:** 0.16.0
     * **POM Project URL:** [https://github.com/perfmark/perfmark](https://github.com/perfmark/perfmark)
     * **POM License: Apache 2.0** - [https://opensource.org/licenses/Apache-2.0](https://opensource.org/licenses/Apache-2.0)

1. **Group:** javax.annotation **Name:** javax.annotation-api **Version:** 1.3.1
     * **Manifest Project URL:** [https://javaee.github.io/glassfish](https://javaee.github.io/glassfish)
     * **Manifest license URL:** [https://github.com/javaee/javax.annotation/blob/master/LICENSE](https://github.com/javaee/javax.annotation/blob/master/LICENSE)
     * **POM Project URL:** [http://jcp.org/en/jsr/detail?id=250](http://jcp.org/en/jsr/detail?id=250)
     * **POM License: CDDL + GPLv2 with classpath exception** - [https://github.com/javaee/javax.annotation/blob/master/LICENSE](https://github.com/javaee/javax.annotation/blob/master/LICENSE)

1. **Group:** junit **Name:** junit **Version:** 4.12
     * **POM Project URL:** [http://junit.org](http://junit.org)
     * **POM License: Eclipse Public License 1.0** - [http://www.eclipse.org/legal/epl-v10.html](http://www.eclipse.org/legal/epl-v10.html)

1. **Group:** net.bytebuddy **Name:** byte-buddy **Version:** 1.7.9
     * **Manifest license URL:** [http://www.apache.org/licenses/LICENSE-2.0.txt](http://www.apache.org/licenses/LICENSE-2.0.txt)
     * **POM License: The Apache Software License, Version 2.0** - [http://www.apache.org/licenses/LICENSE-2.0.txt](http://www.apache.org/licenses/LICENSE-2.0.txt)

1. **Group:** net.bytebuddy **Name:** byte-buddy-agent **Version:** 1.7.9
     * **Manifest license URL:** [http://www.apache.org/licenses/LICENSE-2.0.txt](http://www.apache.org/licenses/LICENSE-2.0.txt)
     * **POM License: The Apache Software License, Version 2.0** - [http://www.apache.org/licenses/LICENSE-2.0.txt](http://www.apache.org/licenses/LICENSE-2.0.txt)

1. **Group:** net.java.dev.javacc **Name:** javacc **Version:** 5.0
     * **POM Project URL:** [https://javacc.dev.java.net/](https://javacc.dev.java.net/)
     * **POM License: Berkeley Software Distribution (BSD) License** - [http://www.opensource.org/licenses/bsd-license.html](http://www.opensource.org/licenses/bsd-license.html)

1. **Group:** net.sourceforge.pmd **Name:** pmd-core **Version:** 6.16.0
     * **POM License: BSD-style** - [http://pmd.sourceforge.net/license.html](http://pmd.sourceforge.net/license.html)

1. **Group:** net.sourceforge.pmd **Name:** pmd-java **Version:** 6.16.0
     * **POM License: BSD-style** - [http://pmd.sourceforge.net/license.html](http://pmd.sourceforge.net/license.html)

1. **Group:** net.sourceforge.saxon **Name:** saxon **Version:** 9.1.0.8
     * **POM Project URL:** [http://saxon.sourceforge.net/](http://saxon.sourceforge.net/)
     * **POM License: Mozilla Public License Version 1.0** - [http://www.mozilla.org/MPL/MPL-1.0.txt](http://www.mozilla.org/MPL/MPL-1.0.txt)

1. **Group:** org.antlr **Name:** antlr4-runtime **Version:** 4.7
     * **Manifest Project URL:** [http://www.antlr.org](http://www.antlr.org)
     * **Manifest license URL:** [http://www.antlr.org/license.html](http://www.antlr.org/license.html)
     * **POM License: The BSD License** - [http://www.antlr.org/license.html](http://www.antlr.org/license.html)

1. **Group:** org.apache.commons **Name:** commons-lang3 **Version:** 3.8.1
     * **Project URL:** [http://commons.apache.org/proper/commons-lang/](http://commons.apache.org/proper/commons-lang/)
     * **Manifest license URL:** [https://www.apache.org/licenses/LICENSE-2.0.txt](https://www.apache.org/licenses/LICENSE-2.0.txt)
     * **POM License: Apache License, Version 2.0** - [https://www.apache.org/licenses/LICENSE-2.0.txt](https://www.apache.org/licenses/LICENSE-2.0.txt)

1. **Group:** org.apiguardian **Name:** apiguardian-api **Version:** 1.0.0
     * **POM Project URL:** [https://github.com/apiguardian-team/apiguardian](https://github.com/apiguardian-team/apiguardian)
     * **POM License: The Apache License, Version 2.0** - [http://www.apache.org/licenses/LICENSE-2.0.txt](http://www.apache.org/licenses/LICENSE-2.0.txt)

1. **Group:** org.checkerframework **Name:** checker-compat-qual **Version:** 2.5.3
     * **POM Project URL:** [https://checkerframework.org](https://checkerframework.org)
     * **POM License: GNU General Public License, version 2 (GPL2), with the classpath exception** - [http://www.gnu.org/software/classpath/license.html](http://www.gnu.org/software/classpath/license.html)
     * **POM License: The MIT License** - [http://opensource.org/licenses/MIT](http://opensource.org/licenses/MIT)

1. **Group:** org.checkerframework **Name:** checker-qual **Version:** 2.9.0
     * **POM Project URL:** [https://checkerframework.org](https://checkerframework.org)
     * **POM License: The MIT License** - [http://opensource.org/licenses/MIT](http://opensource.org/licenses/MIT)

1. **Group:** org.checkerframework **Name:** dataflow **Version:** 2.5.3
     * **POM Project URL:** [https://checkerframework.org](https://checkerframework.org)
     * **POM License: GNU General Public License, version 2 (GPL2), with the classpath exception** - [http://www.gnu.org/software/classpath/license.html](http://www.gnu.org/software/classpath/license.html)
     * **POM License: The MIT License** - [http://opensource.org/licenses/MIT](http://opensource.org/licenses/MIT)

1. **Group:** org.checkerframework **Name:** javacutil **Version:** 2.5.3
     * **POM Project URL:** [https://checkerframework.org](https://checkerframework.org)
     * **POM License: GNU General Public License, version 2 (GPL2), with the classpath exception** - [http://www.gnu.org/software/classpath/license.html](http://www.gnu.org/software/classpath/license.html)
     * **POM License: The MIT License** - [http://opensource.org/licenses/MIT](http://opensource.org/licenses/MIT)

1. **Group:** org.codehaus.mojo **Name:** animal-sniffer-annotations **Version:** 1.18
     * **POM License: MIT license** - [http://www.opensource.org/licenses/mit-license.php](http://www.opensource.org/licenses/mit-license.php)
     * **POM License: The Apache Software License, Version 2.0** - [http://www.apache.org/licenses/LICENSE-2.0.txt](http://www.apache.org/licenses/LICENSE-2.0.txt)

1. **Group:** org.hamcrest **Name:** hamcrest-all **Version:** 1.3
     * **POM License: New BSD License** - [http://www.opensource.org/licenses/bsd-license.php](http://www.opensource.org/licenses/bsd-license.php)

1. **Group:** org.hamcrest **Name:** hamcrest-core **Version:** 1.3
     * **POM License: New BSD License** - [http://www.opensource.org/licenses/bsd-license.php](http://www.opensource.org/licenses/bsd-license.php)

1. **Group:** org.jacoco **Name:** org.jacoco.agent **Version:** 0.8.4
     * **Manifest license URL:** [http://www.eclipse.org/legal/epl-v10.html](http://www.eclipse.org/legal/epl-v10.html)
     * **POM License: Eclipse Public License v1.0** - [http://www.eclipse.org/legal/epl-v10.html](http://www.eclipse.org/legal/epl-v10.html)

1. **Group:** org.jacoco **Name:** org.jacoco.ant **Version:** 0.8.4
     * **Manifest license URL:** [http://www.eclipse.org/legal/epl-v10.html](http://www.eclipse.org/legal/epl-v10.html)
     * **POM License: Eclipse Public License v1.0** - [http://www.eclipse.org/legal/epl-v10.html](http://www.eclipse.org/legal/epl-v10.html)

1. **Group:** org.jacoco **Name:** org.jacoco.core **Version:** 0.8.4
     * **Manifest license URL:** [http://www.eclipse.org/legal/epl-v10.html](http://www.eclipse.org/legal/epl-v10.html)
     * **POM License: Eclipse Public License v1.0** - [http://www.eclipse.org/legal/epl-v10.html](http://www.eclipse.org/legal/epl-v10.html)

1. **Group:** org.jacoco **Name:** org.jacoco.report **Version:** 0.8.4
     * **Manifest license URL:** [http://www.eclipse.org/legal/epl-v10.html](http://www.eclipse.org/legal/epl-v10.html)
     * **POM License: Eclipse Public License v1.0** - [http://www.eclipse.org/legal/epl-v10.html](http://www.eclipse.org/legal/epl-v10.html)

1. **Group:** org.junit.jupiter **Name:** junit-jupiter-api **Version:** 5.5.1
     * **POM Project URL:** [https://junit.org/junit5/](https://junit.org/junit5/)
     * **POM License: Eclipse Public License v2.0** - [https://www.eclipse.org/legal/epl-v20.html](https://www.eclipse.org/legal/epl-v20.html)

1. **Group:** org.junit.jupiter **Name:** junit-jupiter-engine **Version:** 5.5.1
     * **POM Project URL:** [https://junit.org/junit5/](https://junit.org/junit5/)
     * **POM License: Eclipse Public License v2.0** - [https://www.eclipse.org/legal/epl-v20.html](https://www.eclipse.org/legal/epl-v20.html)

1. **Group:** org.junit.jupiter **Name:** junit-jupiter-params **Version:** 5.5.1
     * **POM Project URL:** [https://junit.org/junit5/](https://junit.org/junit5/)
     * **POM License: Eclipse Public License v2.0** - [https://www.eclipse.org/legal/epl-v20.html](https://www.eclipse.org/legal/epl-v20.html)

1. **Group:** org.junit.platform **Name:** junit-platform-commons **Version:** 1.5.1
     * **POM Project URL:** [https://junit.org/junit5/](https://junit.org/junit5/)
     * **POM License: Eclipse Public License v2.0** - [https://www.eclipse.org/legal/epl-v20.html](https://www.eclipse.org/legal/epl-v20.html)

1. **Group:** org.junit.platform **Name:** junit-platform-engine **Version:** 1.5.1
     * **POM Project URL:** [https://junit.org/junit5/](https://junit.org/junit5/)
     * **POM License: Eclipse Public License v2.0** - [https://www.eclipse.org/legal/epl-v20.html](https://www.eclipse.org/legal/epl-v20.html)

1. **Group:** org.mockito **Name:** mockito-core **Version:** 2.12.0
     * **POM Project URL:** [https://github.com/mockito/mockito](https://github.com/mockito/mockito)
     * **POM License: The MIT License** - [https://github.com/mockito/mockito/blob/master/LICENSE](https://github.com/mockito/mockito/blob/master/LICENSE)

1. **Group:** org.objenesis **Name:** objenesis **Version:** 2.6
     * **Manifest license URL:** [http://www.apache.org/licenses/LICENSE-2.0.txt](http://www.apache.org/licenses/LICENSE-2.0.txt)
     * **POM Project URL:** [http://objenesis.org](http://objenesis.org)
     * **POM License: Apache 2** - [http://www.apache.org/licenses/LICENSE-2.0.txt](http://www.apache.org/licenses/LICENSE-2.0.txt)

1. **Group:** org.opentest4j **Name:** opentest4j **Version:** 1.2.0
     * **Manifest License:** The Apache License, Version 2.0 (Not packaged)
     * **POM Project URL:** [https://github.com/ota4j-team/opentest4j](https://github.com/ota4j-team/opentest4j)
     * **POM License: The Apache License, Version 2.0** - [http://www.apache.org/licenses/LICENSE-2.0.txt](http://www.apache.org/licenses/LICENSE-2.0.txt)

1. **Group:** org.ow2.asm **Name:** asm **Version:** 7.1
     * **Manifest Project URL:** [http://asm.ow2.org](http://asm.ow2.org)
     * **POM Project URL:** [http://asm.ow2.org/](http://asm.ow2.org/)
     * **POM License: BSD** - [http://asm.ow2.org/license.html](http://asm.ow2.org/license.html)
     * **POM License: The Apache Software License, Version 2.0** - [http://www.apache.org/licenses/LICENSE-2.0.txt](http://www.apache.org/licenses/LICENSE-2.0.txt)

1. **Group:** org.ow2.asm **Name:** asm-analysis **Version:** 7.1
     * **Manifest Project URL:** [http://asm.ow2.org](http://asm.ow2.org)
     * **POM Project URL:** [http://asm.ow2.org/](http://asm.ow2.org/)
     * **POM License: BSD** - [http://asm.ow2.org/license.html](http://asm.ow2.org/license.html)
     * **POM License: The Apache Software License, Version 2.0** - [http://www.apache.org/licenses/LICENSE-2.0.txt](http://www.apache.org/licenses/LICENSE-2.0.txt)

1. **Group:** org.ow2.asm **Name:** asm-commons **Version:** 7.1
     * **Manifest Project URL:** [http://asm.ow2.org](http://asm.ow2.org)
     * **POM Project URL:** [http://asm.ow2.org/](http://asm.ow2.org/)
     * **POM License: BSD** - [http://asm.ow2.org/license.html](http://asm.ow2.org/license.html)
     * **POM License: The Apache Software License, Version 2.0** - [http://www.apache.org/licenses/LICENSE-2.0.txt](http://www.apache.org/licenses/LICENSE-2.0.txt)

1. **Group:** org.ow2.asm **Name:** asm-tree **Version:** 7.1
     * **Manifest Project URL:** [http://asm.ow2.org](http://asm.ow2.org)
     * **POM Project URL:** [http://asm.ow2.org/](http://asm.ow2.org/)
     * **POM License: BSD** - [http://asm.ow2.org/license.html](http://asm.ow2.org/license.html)
     * **POM License: The Apache Software License, Version 2.0** - [http://www.apache.org/licenses/LICENSE-2.0.txt](http://www.apache.org/licenses/LICENSE-2.0.txt)

1. **Group:** org.pcollections **Name:** pcollections **Version:** 2.1.2
     * **POM Project URL:** [http://pcollections.org](http://pcollections.org)
     * **POM License: The MIT License** - [http://www.opensource.org/licenses/mit-license.php](http://www.opensource.org/licenses/mit-license.php)

    
        
 The dependencies distributed under several licenses, are used according their commercial-use-friendly license.


<<<<<<< HEAD
This report was generated on **Wed Sep 25 15:30:54 EEST 2019** using [Gradle-License-Report plugin](https://github.com/jk1/Gradle-License-Report) by Evgeny Naumenko, licensed under [Apache 2.0 License](https://github.com/jk1/Gradle-License-Report/blob/master/LICENSE).



    
# Dependencies of `io.spine:spine-core:1.1.2`
=======
This report was generated on **Tue Sep 24 20:22:17 EEST 2019** using [Gradle-License-Report plugin](https://github.com/jk1/Gradle-License-Report) by Evgeny Naumenko, licensed under [Apache 2.0 License](https://github.com/jk1/Gradle-License-Report/blob/master/LICENSE).



    
# Dependencies of `io.spine:spine-core:1.1.1-SNAPSHOT+2`
>>>>>>> ef7079af

## Runtime
1. **Group:** com.google.code.findbugs **Name:** jsr305 **Version:** 3.0.2
     * **Manifest license URL:** [http://www.apache.org/licenses/LICENSE-2.0.txt](http://www.apache.org/licenses/LICENSE-2.0.txt)
     * **POM Project URL:** [http://findbugs.sourceforge.net/](http://findbugs.sourceforge.net/)
     * **POM License: The Apache Software License, Version 2.0** - [http://www.apache.org/licenses/LICENSE-2.0.txt](http://www.apache.org/licenses/LICENSE-2.0.txt)

1. **Group:** com.google.code.gson **Name:** gson **Version:** 2.7
     * **POM License: Apache 2.0** - [http://www.apache.org/licenses/LICENSE-2.0.txt](http://www.apache.org/licenses/LICENSE-2.0.txt)

1. **Group:** com.google.errorprone **Name:** error_prone_annotations **Version:** 2.3.3
     * **POM License: Apache 2.0** - [http://www.apache.org/licenses/LICENSE-2.0.txt](http://www.apache.org/licenses/LICENSE-2.0.txt)

1. **Group:** com.google.errorprone **Name:** error_prone_type_annotations **Version:** 2.3.3
     * **POM License: Apache 2.0** - [http://www.apache.org/licenses/LICENSE-2.0.txt](http://www.apache.org/licenses/LICENSE-2.0.txt)

1. **Group:** com.google.flogger **Name:** flogger **Version:** 0.4
     * **POM Project URL:** [https://github.com/google/flogger](https://github.com/google/flogger)
     * **POM License: Apache 2.0** - [http://www.apache.org/licenses/LICENSE-2.0.txt](http://www.apache.org/licenses/LICENSE-2.0.txt)

1. **Group:** com.google.flogger **Name:** flogger-system-backend **Version:** 0.4
     * **POM Project URL:** [https://github.com/google/flogger](https://github.com/google/flogger)
     * **POM License: Apache 2.0** - [http://www.apache.org/licenses/LICENSE-2.0.txt](http://www.apache.org/licenses/LICENSE-2.0.txt)

1. **Group:** com.google.guava **Name:** failureaccess **Version:** 1.0.1
     * **Manifest Project URL:** [https://github.com/google/guava/](https://github.com/google/guava/)
     * **Manifest license URL:** [http://www.apache.org/licenses/LICENSE-2.0.txt](http://www.apache.org/licenses/LICENSE-2.0.txt)
     * **POM License: The Apache Software License, Version 2.0** - [http://www.apache.org/licenses/LICENSE-2.0.txt](http://www.apache.org/licenses/LICENSE-2.0.txt)

1. **Group:** com.google.guava **Name:** guava **Version:** 28.1-jre
     * **Manifest Project URL:** [https://github.com/google/guava/](https://github.com/google/guava/)
     * **Manifest license URL:** [http://www.apache.org/licenses/LICENSE-2.0.txt](http://www.apache.org/licenses/LICENSE-2.0.txt)
     * **POM License: Apache License, Version 2.0** - [http://www.apache.org/licenses/LICENSE-2.0.txt](http://www.apache.org/licenses/LICENSE-2.0.txt)

1. **Group:** com.google.guava **Name:** listenablefuture **Version:** 9999.0-empty-to-avoid-conflict-with-guava
     * **POM License: The Apache Software License, Version 2.0** - [http://www.apache.org/licenses/LICENSE-2.0.txt](http://www.apache.org/licenses/LICENSE-2.0.txt)

1. **Group:** com.google.j2objc **Name:** j2objc-annotations **Version:** 1.3
     * **POM Project URL:** [https://github.com/google/j2objc/](https://github.com/google/j2objc/)
     * **POM License: The Apache Software License, Version 2.0** - [http://www.apache.org/licenses/LICENSE-2.0.txt](http://www.apache.org/licenses/LICENSE-2.0.txt)

1. **Group:** com.google.protobuf **Name:** protobuf-java **Version:** 3.9.0
     * **Manifest Project URL:** [https://developers.google.com/protocol-buffers/](https://developers.google.com/protocol-buffers/)
     * **Manifest license URL:** [https://opensource.org/licenses/BSD-3-Clause](https://opensource.org/licenses/BSD-3-Clause)
     * **POM License: 3-Clause BSD License** - [https://opensource.org/licenses/BSD-3-Clause](https://opensource.org/licenses/BSD-3-Clause)

1. **Group:** com.google.protobuf **Name:** protobuf-java-util **Version:** 3.9.0
     * **Manifest Project URL:** [https://developers.google.com/protocol-buffers/](https://developers.google.com/protocol-buffers/)
     * **Manifest license URL:** [https://opensource.org/licenses/BSD-3-Clause](https://opensource.org/licenses/BSD-3-Clause)
     * **POM License: 3-Clause BSD License** - [https://opensource.org/licenses/BSD-3-Clause](https://opensource.org/licenses/BSD-3-Clause)

1. **Group:** org.checkerframework **Name:** checker-qual **Version:** 2.9.0
     * **POM Project URL:** [https://checkerframework.org](https://checkerframework.org)
     * **POM License: The MIT License** - [http://opensource.org/licenses/MIT](http://opensource.org/licenses/MIT)

1. **Group:** org.codehaus.mojo **Name:** animal-sniffer-annotations **Version:** 1.18
     * **POM License: MIT license** - [http://www.opensource.org/licenses/mit-license.php](http://www.opensource.org/licenses/mit-license.php)
     * **POM License: The Apache Software License, Version 2.0** - [http://www.apache.org/licenses/LICENSE-2.0.txt](http://www.apache.org/licenses/LICENSE-2.0.txt)

## Compile, tests and tooling
1. **Group:** com.beust **Name:** jcommander **Version:** 1.72
     * **Manifest license URL:** [http://www.apache.org/licenses/LICENSE-2.0](http://www.apache.org/licenses/LICENSE-2.0)
     * **POM Project URL:** [http://jcommander.org](http://jcommander.org)
     * **POM License: Apache 2.0** - [http://www.apache.org/licenses/LICENSE-2.0](http://www.apache.org/licenses/LICENSE-2.0)

1. **Group:** com.github.kevinstern **Name:** software-and-algorithms **Version:** 1.0
     * **POM Project URL:** [https://www.github.com/KevinStern/software-and-algorithms](https://www.github.com/KevinStern/software-and-algorithms)
     * **POM License: MIT License** - [http://www.opensource.org/licenses/mit-license.php](http://www.opensource.org/licenses/mit-license.php)

1. **Group:** com.github.stephenc.jcip **Name:** jcip-annotations **Version:** 1.0-1
     * **POM Project URL:** [http://stephenc.github.com/jcip-annotations](http://stephenc.github.com/jcip-annotations)
     * **POM License: Apache License, Version 2.0** - [http://www.apache.org/licenses/LICENSE-2.0.txt](http://www.apache.org/licenses/LICENSE-2.0.txt)

1. **Group:** com.google.android **Name:** annotations **Version:** 4.1.1.4
     * **POM Project URL:** [http://source.android.com/](http://source.android.com/)
     * **POM License: Apache 2.0** - [http://www.apache.org/licenses/LICENSE-2.0](http://www.apache.org/licenses/LICENSE-2.0)

1. **Group:** com.google.api.grpc **Name:** proto-google-common-protos **Version:** 1.12.0
     * **POM Project URL:** [https://github.com/googleapis/api-client-staging](https://github.com/googleapis/api-client-staging)
     * **POM License: Apache-2.0** - [https://www.apache.org/licenses/LICENSE-2.0.txt](https://www.apache.org/licenses/LICENSE-2.0.txt)

1. **Group:** com.google.auto **Name:** auto-common **Version:** 0.10
     * **POM License: Apache 2.0** - [http://www.apache.org/licenses/LICENSE-2.0.txt](http://www.apache.org/licenses/LICENSE-2.0.txt)

1. **Group:** com.google.auto.value **Name:** auto-value-annotations **Version:** 1.6.3
     * **POM License: Apache 2.0** - [http://www.apache.org/licenses/LICENSE-2.0.txt](http://www.apache.org/licenses/LICENSE-2.0.txt)

1. **Group:** com.google.code.findbugs **Name:** jFormatString **Version:** 3.0.0
     * **POM Project URL:** [http://findbugs.sourceforge.net/](http://findbugs.sourceforge.net/)
     * **POM License: GNU Lesser Public License** - [http://www.gnu.org/licenses/lgpl.html](http://www.gnu.org/licenses/lgpl.html)

1. **Group:** com.google.code.findbugs **Name:** jsr305 **Version:** 3.0.2
     * **Manifest license URL:** [http://www.apache.org/licenses/LICENSE-2.0.txt](http://www.apache.org/licenses/LICENSE-2.0.txt)
     * **POM Project URL:** [http://findbugs.sourceforge.net/](http://findbugs.sourceforge.net/)
     * **POM License: The Apache Software License, Version 2.0** - [http://www.apache.org/licenses/LICENSE-2.0.txt](http://www.apache.org/licenses/LICENSE-2.0.txt)

1. **Group:** com.google.code.gson **Name:** gson **Version:** 2.7
     * **POM License: Apache 2.0** - [http://www.apache.org/licenses/LICENSE-2.0.txt](http://www.apache.org/licenses/LICENSE-2.0.txt)

1. **Group:** com.google.code.gson **Name:** gson **Version:** 2.8.5
     * **POM License: Apache 2.0** - [http://www.apache.org/licenses/LICENSE-2.0.txt](http://www.apache.org/licenses/LICENSE-2.0.txt)

1. **Group:** com.google.errorprone **Name:** error_prone_annotation **Version:** 2.3.3
     * **POM License: Apache 2.0** - [http://www.apache.org/licenses/LICENSE-2.0.txt](http://www.apache.org/licenses/LICENSE-2.0.txt)

1. **Group:** com.google.errorprone **Name:** error_prone_annotations **Version:** 2.3.3
     * **POM License: Apache 2.0** - [http://www.apache.org/licenses/LICENSE-2.0.txt](http://www.apache.org/licenses/LICENSE-2.0.txt)

1. **Group:** com.google.errorprone **Name:** error_prone_check_api **Version:** 2.3.3
     * **POM License: Apache 2.0** - [http://www.apache.org/licenses/LICENSE-2.0.txt](http://www.apache.org/licenses/LICENSE-2.0.txt)

1. **Group:** com.google.errorprone **Name:** error_prone_core **Version:** 2.3.3
     * **POM License: Apache 2.0** - [http://www.apache.org/licenses/LICENSE-2.0.txt](http://www.apache.org/licenses/LICENSE-2.0.txt)

1. **Group:** com.google.errorprone **Name:** error_prone_type_annotations **Version:** 2.3.3
     * **POM License: Apache 2.0** - [http://www.apache.org/licenses/LICENSE-2.0.txt](http://www.apache.org/licenses/LICENSE-2.0.txt)

1. **Group:** com.google.errorprone **Name:** javac **Version:** 9+181-r4173-1
     * **POM Project URL:** [https://github.com/google/error-prone-javac](https://github.com/google/error-prone-javac)
     * **POM License: GNU General Public License, version 2, with the Classpath Exception** - [http://openjdk.java.net/legal/gplv2+ce.html](http://openjdk.java.net/legal/gplv2+ce.html)

1. **Group:** com.google.flogger **Name:** flogger **Version:** 0.4
     * **POM Project URL:** [https://github.com/google/flogger](https://github.com/google/flogger)
     * **POM License: Apache 2.0** - [http://www.apache.org/licenses/LICENSE-2.0.txt](http://www.apache.org/licenses/LICENSE-2.0.txt)

1. **Group:** com.google.flogger **Name:** flogger-system-backend **Version:** 0.4
     * **POM Project URL:** [https://github.com/google/flogger](https://github.com/google/flogger)
     * **POM License: Apache 2.0** - [http://www.apache.org/licenses/LICENSE-2.0.txt](http://www.apache.org/licenses/LICENSE-2.0.txt)

1. **Group:** com.google.guava **Name:** failureaccess **Version:** 1.0.1
     * **Manifest Project URL:** [https://github.com/google/guava/](https://github.com/google/guava/)
     * **Manifest license URL:** [http://www.apache.org/licenses/LICENSE-2.0.txt](http://www.apache.org/licenses/LICENSE-2.0.txt)
     * **POM License: The Apache Software License, Version 2.0** - [http://www.apache.org/licenses/LICENSE-2.0.txt](http://www.apache.org/licenses/LICENSE-2.0.txt)

1. **Group:** com.google.guava **Name:** guava **Version:** 28.1-jre
     * **Manifest Project URL:** [https://github.com/google/guava/](https://github.com/google/guava/)
     * **Manifest license URL:** [http://www.apache.org/licenses/LICENSE-2.0.txt](http://www.apache.org/licenses/LICENSE-2.0.txt)
     * **POM License: Apache License, Version 2.0** - [http://www.apache.org/licenses/LICENSE-2.0.txt](http://www.apache.org/licenses/LICENSE-2.0.txt)

1. **Group:** com.google.guava **Name:** guava-testlib **Version:** 28.1-jre
     * **POM License: Apache License, Version 2.0** - [http://www.apache.org/licenses/LICENSE-2.0.txt](http://www.apache.org/licenses/LICENSE-2.0.txt)

1. **Group:** com.google.guava **Name:** listenablefuture **Version:** 9999.0-empty-to-avoid-conflict-with-guava
     * **POM License: The Apache Software License, Version 2.0** - [http://www.apache.org/licenses/LICENSE-2.0.txt](http://www.apache.org/licenses/LICENSE-2.0.txt)

1. **Group:** com.google.j2objc **Name:** j2objc-annotations **Version:** 1.3
     * **POM Project URL:** [https://github.com/google/j2objc/](https://github.com/google/j2objc/)
     * **POM License: The Apache Software License, Version 2.0** - [http://www.apache.org/licenses/LICENSE-2.0.txt](http://www.apache.org/licenses/LICENSE-2.0.txt)

1. **Group:** com.google.protobuf **Name:** protobuf-java **Version:** 3.9.0
     * **Manifest Project URL:** [https://developers.google.com/protocol-buffers/](https://developers.google.com/protocol-buffers/)
     * **Manifest license URL:** [https://opensource.org/licenses/BSD-3-Clause](https://opensource.org/licenses/BSD-3-Clause)
     * **POM License: 3-Clause BSD License** - [https://opensource.org/licenses/BSD-3-Clause](https://opensource.org/licenses/BSD-3-Clause)

1. **Group:** com.google.protobuf **Name:** protobuf-java-util **Version:** 3.9.0
     * **Manifest Project URL:** [https://developers.google.com/protocol-buffers/](https://developers.google.com/protocol-buffers/)
     * **Manifest license URL:** [https://opensource.org/licenses/BSD-3-Clause](https://opensource.org/licenses/BSD-3-Clause)
     * **POM License: 3-Clause BSD License** - [https://opensource.org/licenses/BSD-3-Clause](https://opensource.org/licenses/BSD-3-Clause)

1. **Group:** com.google.protobuf **Name:** protoc **Version:** 3.9.0
     * **POM Project URL:** [https://developers.google.com/protocol-buffers/](https://developers.google.com/protocol-buffers/)
     * **POM License: 3-Clause BSD License** - [https://opensource.org/licenses/BSD-3-Clause](https://opensource.org/licenses/BSD-3-Clause)
     * **POM License: The Apache Software License, Version 2.0** - [http://www.apache.org/licenses/LICENSE-2.0.txt](http://www.apache.org/licenses/LICENSE-2.0.txt)

1. **Group:** com.google.truth **Name:** truth **Version:** 1.0
     * **POM License: The Apache Software License, Version 2.0** - [http://www.apache.org/licenses/LICENSE-2.0.txt](http://www.apache.org/licenses/LICENSE-2.0.txt)

1. **Group:** com.google.truth.extensions **Name:** truth-java8-extension **Version:** 1.0
     * **POM License: The Apache Software License, Version 2.0** - [http://www.apache.org/licenses/LICENSE-2.0.txt](http://www.apache.org/licenses/LICENSE-2.0.txt)

1. **Group:** com.google.truth.extensions **Name:** truth-liteproto-extension **Version:** 1.0
     * **POM License: The Apache Software License, Version 2.0** - [http://www.apache.org/licenses/LICENSE-2.0.txt](http://www.apache.org/licenses/LICENSE-2.0.txt)

1. **Group:** com.google.truth.extensions **Name:** truth-proto-extension **Version:** 1.0
     * **POM License: The Apache Software License, Version 2.0** - [http://www.apache.org/licenses/LICENSE-2.0.txt](http://www.apache.org/licenses/LICENSE-2.0.txt)

1. **Group:** com.googlecode.java-diff-utils **Name:** diffutils **Version:** 1.3.0
     * **Manifest license URL:** [http://www.apache.org/licenses/LICENSE-2.0.txt](http://www.apache.org/licenses/LICENSE-2.0.txt)
     * **POM Project URL:** [http://code.google.com/p/java-diff-utils/](http://code.google.com/p/java-diff-utils/)
     * **POM License: The Apache Software License, Version 2.0** - [http://www.apache.org/licenses/LICENSE-2.0.txt](http://www.apache.org/licenses/LICENSE-2.0.txt)

1. **Group:** com.squareup.okhttp **Name:** okhttp **Version:** 2.5.0
     * **POM License: Apache 2.0** - [http://www.apache.org/licenses/LICENSE-2.0.txt](http://www.apache.org/licenses/LICENSE-2.0.txt)

1. **Group:** com.squareup.okio **Name:** okio **Version:** 1.13.0
     * **POM License: Apache 2.0** - [http://www.apache.org/licenses/LICENSE-2.0.txt](http://www.apache.org/licenses/LICENSE-2.0.txt)

1. **Group:** commons-io **Name:** commons-io **Version:** 2.6
     * **Project URL:** [http://commons.apache.org/proper/commons-io/](http://commons.apache.org/proper/commons-io/)
     * **Manifest license URL:** [https://www.apache.org/licenses/LICENSE-2.0.txt](https://www.apache.org/licenses/LICENSE-2.0.txt)
     * **POM License: Apache License, Version 2.0** - [https://www.apache.org/licenses/LICENSE-2.0.txt](https://www.apache.org/licenses/LICENSE-2.0.txt)

1. **Group:** io.grpc **Name:** grpc-api **Version:** 1.22.0
     * **POM Project URL:** [https://github.com/grpc/grpc-java](https://github.com/grpc/grpc-java)
     * **POM License: Apache 2.0** - [https://opensource.org/licenses/Apache-2.0](https://opensource.org/licenses/Apache-2.0)

1. **Group:** io.grpc **Name:** grpc-context **Version:** 1.22.0
     * **POM Project URL:** [https://github.com/grpc/grpc-java](https://github.com/grpc/grpc-java)
     * **POM License: Apache 2.0** - [https://opensource.org/licenses/Apache-2.0](https://opensource.org/licenses/Apache-2.0)

1. **Group:** io.grpc **Name:** grpc-core **Version:** 1.22.0
     * **POM Project URL:** [https://github.com/grpc/grpc-java](https://github.com/grpc/grpc-java)
     * **POM License: Apache 2.0** - [https://opensource.org/licenses/Apache-2.0](https://opensource.org/licenses/Apache-2.0)

1. **Group:** io.grpc **Name:** grpc-okhttp **Version:** 1.22.0
     * **POM Project URL:** [https://github.com/grpc/grpc-java](https://github.com/grpc/grpc-java)
     * **POM License: Apache 2.0** - [https://opensource.org/licenses/Apache-2.0](https://opensource.org/licenses/Apache-2.0)

1. **Group:** io.grpc **Name:** grpc-protobuf **Version:** 1.22.0
     * **POM Project URL:** [https://github.com/grpc/grpc-java](https://github.com/grpc/grpc-java)
     * **POM License: Apache 2.0** - [https://opensource.org/licenses/Apache-2.0](https://opensource.org/licenses/Apache-2.0)

1. **Group:** io.grpc **Name:** grpc-protobuf-lite **Version:** 1.22.0
     * **POM Project URL:** [https://github.com/grpc/grpc-java](https://github.com/grpc/grpc-java)
     * **POM License: Apache 2.0** - [https://opensource.org/licenses/Apache-2.0](https://opensource.org/licenses/Apache-2.0)

1. **Group:** io.grpc **Name:** grpc-stub **Version:** 1.22.0
     * **POM Project URL:** [https://github.com/grpc/grpc-java](https://github.com/grpc/grpc-java)
     * **POM License: Apache 2.0** - [https://opensource.org/licenses/Apache-2.0](https://opensource.org/licenses/Apache-2.0)

1. **Group:** io.grpc **Name:** protoc-gen-grpc-java **Version:** 1.22.0
     * **POM Project URL:** [https://github.com/grpc/grpc-java](https://github.com/grpc/grpc-java)
     * **POM License: Apache 2.0** - [https://opensource.org/licenses/Apache-2.0](https://opensource.org/licenses/Apache-2.0)

1. **Group:** io.opencensus **Name:** opencensus-api **Version:** 0.21.0
     * **POM Project URL:** [https://github.com/census-instrumentation/opencensus-java](https://github.com/census-instrumentation/opencensus-java)
     * **POM License: The Apache License, Version 2.0** - [http://www.apache.org/licenses/LICENSE-2.0.txt](http://www.apache.org/licenses/LICENSE-2.0.txt)

1. **Group:** io.opencensus **Name:** opencensus-contrib-grpc-metrics **Version:** 0.21.0
     * **POM Project URL:** [https://github.com/census-instrumentation/opencensus-java](https://github.com/census-instrumentation/opencensus-java)
     * **POM License: The Apache License, Version 2.0** - [http://www.apache.org/licenses/LICENSE-2.0.txt](http://www.apache.org/licenses/LICENSE-2.0.txt)

1. **Group:** io.perfmark **Name:** perfmark-api **Version:** 0.16.0
     * **POM Project URL:** [https://github.com/perfmark/perfmark](https://github.com/perfmark/perfmark)
     * **POM License: Apache 2.0** - [https://opensource.org/licenses/Apache-2.0](https://opensource.org/licenses/Apache-2.0)

1. **Group:** javax.annotation **Name:** javax.annotation-api **Version:** 1.3.1
     * **Manifest Project URL:** [https://javaee.github.io/glassfish](https://javaee.github.io/glassfish)
     * **Manifest license URL:** [https://github.com/javaee/javax.annotation/blob/master/LICENSE](https://github.com/javaee/javax.annotation/blob/master/LICENSE)
     * **POM Project URL:** [http://jcp.org/en/jsr/detail?id=250](http://jcp.org/en/jsr/detail?id=250)
     * **POM License: CDDL + GPLv2 with classpath exception** - [https://github.com/javaee/javax.annotation/blob/master/LICENSE](https://github.com/javaee/javax.annotation/blob/master/LICENSE)

1. **Group:** junit **Name:** junit **Version:** 4.12
     * **POM Project URL:** [http://junit.org](http://junit.org)
     * **POM License: Eclipse Public License 1.0** - [http://www.eclipse.org/legal/epl-v10.html](http://www.eclipse.org/legal/epl-v10.html)

1. **Group:** net.bytebuddy **Name:** byte-buddy **Version:** 1.7.9
     * **Manifest license URL:** [http://www.apache.org/licenses/LICENSE-2.0.txt](http://www.apache.org/licenses/LICENSE-2.0.txt)
     * **POM License: The Apache Software License, Version 2.0** - [http://www.apache.org/licenses/LICENSE-2.0.txt](http://www.apache.org/licenses/LICENSE-2.0.txt)

1. **Group:** net.bytebuddy **Name:** byte-buddy-agent **Version:** 1.7.9
     * **Manifest license URL:** [http://www.apache.org/licenses/LICENSE-2.0.txt](http://www.apache.org/licenses/LICENSE-2.0.txt)
     * **POM License: The Apache Software License, Version 2.0** - [http://www.apache.org/licenses/LICENSE-2.0.txt](http://www.apache.org/licenses/LICENSE-2.0.txt)

1. **Group:** net.java.dev.javacc **Name:** javacc **Version:** 5.0
     * **POM Project URL:** [https://javacc.dev.java.net/](https://javacc.dev.java.net/)
     * **POM License: Berkeley Software Distribution (BSD) License** - [http://www.opensource.org/licenses/bsd-license.html](http://www.opensource.org/licenses/bsd-license.html)

1. **Group:** net.sourceforge.pmd **Name:** pmd-core **Version:** 6.16.0
     * **POM License: BSD-style** - [http://pmd.sourceforge.net/license.html](http://pmd.sourceforge.net/license.html)

1. **Group:** net.sourceforge.pmd **Name:** pmd-java **Version:** 6.16.0
     * **POM License: BSD-style** - [http://pmd.sourceforge.net/license.html](http://pmd.sourceforge.net/license.html)

1. **Group:** net.sourceforge.saxon **Name:** saxon **Version:** 9.1.0.8
     * **POM Project URL:** [http://saxon.sourceforge.net/](http://saxon.sourceforge.net/)
     * **POM License: Mozilla Public License Version 1.0** - [http://www.mozilla.org/MPL/MPL-1.0.txt](http://www.mozilla.org/MPL/MPL-1.0.txt)

1. **Group:** org.antlr **Name:** antlr4-runtime **Version:** 4.7
     * **Manifest Project URL:** [http://www.antlr.org](http://www.antlr.org)
     * **Manifest license URL:** [http://www.antlr.org/license.html](http://www.antlr.org/license.html)
     * **POM License: The BSD License** - [http://www.antlr.org/license.html](http://www.antlr.org/license.html)

1. **Group:** org.apache.commons **Name:** commons-lang3 **Version:** 3.8.1
     * **Project URL:** [http://commons.apache.org/proper/commons-lang/](http://commons.apache.org/proper/commons-lang/)
     * **Manifest license URL:** [https://www.apache.org/licenses/LICENSE-2.0.txt](https://www.apache.org/licenses/LICENSE-2.0.txt)
     * **POM License: Apache License, Version 2.0** - [https://www.apache.org/licenses/LICENSE-2.0.txt](https://www.apache.org/licenses/LICENSE-2.0.txt)

1. **Group:** org.apiguardian **Name:** apiguardian-api **Version:** 1.0.0
     * **POM Project URL:** [https://github.com/apiguardian-team/apiguardian](https://github.com/apiguardian-team/apiguardian)
     * **POM License: The Apache License, Version 2.0** - [http://www.apache.org/licenses/LICENSE-2.0.txt](http://www.apache.org/licenses/LICENSE-2.0.txt)

1. **Group:** org.checkerframework **Name:** checker-compat-qual **Version:** 2.5.3
     * **POM Project URL:** [https://checkerframework.org](https://checkerframework.org)
     * **POM License: GNU General Public License, version 2 (GPL2), with the classpath exception** - [http://www.gnu.org/software/classpath/license.html](http://www.gnu.org/software/classpath/license.html)
     * **POM License: The MIT License** - [http://opensource.org/licenses/MIT](http://opensource.org/licenses/MIT)

1. **Group:** org.checkerframework **Name:** checker-qual **Version:** 2.9.0
     * **POM Project URL:** [https://checkerframework.org](https://checkerframework.org)
     * **POM License: The MIT License** - [http://opensource.org/licenses/MIT](http://opensource.org/licenses/MIT)

1. **Group:** org.checkerframework **Name:** dataflow **Version:** 2.5.3
     * **POM Project URL:** [https://checkerframework.org](https://checkerframework.org)
     * **POM License: GNU General Public License, version 2 (GPL2), with the classpath exception** - [http://www.gnu.org/software/classpath/license.html](http://www.gnu.org/software/classpath/license.html)
     * **POM License: The MIT License** - [http://opensource.org/licenses/MIT](http://opensource.org/licenses/MIT)

1. **Group:** org.checkerframework **Name:** javacutil **Version:** 2.5.3
     * **POM Project URL:** [https://checkerframework.org](https://checkerframework.org)
     * **POM License: GNU General Public License, version 2 (GPL2), with the classpath exception** - [http://www.gnu.org/software/classpath/license.html](http://www.gnu.org/software/classpath/license.html)
     * **POM License: The MIT License** - [http://opensource.org/licenses/MIT](http://opensource.org/licenses/MIT)

1. **Group:** org.codehaus.mojo **Name:** animal-sniffer-annotations **Version:** 1.18
     * **POM License: MIT license** - [http://www.opensource.org/licenses/mit-license.php](http://www.opensource.org/licenses/mit-license.php)
     * **POM License: The Apache Software License, Version 2.0** - [http://www.apache.org/licenses/LICENSE-2.0.txt](http://www.apache.org/licenses/LICENSE-2.0.txt)

1. **Group:** org.hamcrest **Name:** hamcrest-all **Version:** 1.3
     * **POM License: New BSD License** - [http://www.opensource.org/licenses/bsd-license.php](http://www.opensource.org/licenses/bsd-license.php)

1. **Group:** org.hamcrest **Name:** hamcrest-core **Version:** 1.3
     * **POM License: New BSD License** - [http://www.opensource.org/licenses/bsd-license.php](http://www.opensource.org/licenses/bsd-license.php)

1. **Group:** org.jacoco **Name:** org.jacoco.agent **Version:** 0.8.4
     * **Manifest license URL:** [http://www.eclipse.org/legal/epl-v10.html](http://www.eclipse.org/legal/epl-v10.html)
     * **POM License: Eclipse Public License v1.0** - [http://www.eclipse.org/legal/epl-v10.html](http://www.eclipse.org/legal/epl-v10.html)

1. **Group:** org.jacoco **Name:** org.jacoco.ant **Version:** 0.8.4
     * **Manifest license URL:** [http://www.eclipse.org/legal/epl-v10.html](http://www.eclipse.org/legal/epl-v10.html)
     * **POM License: Eclipse Public License v1.0** - [http://www.eclipse.org/legal/epl-v10.html](http://www.eclipse.org/legal/epl-v10.html)

1. **Group:** org.jacoco **Name:** org.jacoco.core **Version:** 0.8.4
     * **Manifest license URL:** [http://www.eclipse.org/legal/epl-v10.html](http://www.eclipse.org/legal/epl-v10.html)
     * **POM License: Eclipse Public License v1.0** - [http://www.eclipse.org/legal/epl-v10.html](http://www.eclipse.org/legal/epl-v10.html)

1. **Group:** org.jacoco **Name:** org.jacoco.report **Version:** 0.8.4
     * **Manifest license URL:** [http://www.eclipse.org/legal/epl-v10.html](http://www.eclipse.org/legal/epl-v10.html)
     * **POM License: Eclipse Public License v1.0** - [http://www.eclipse.org/legal/epl-v10.html](http://www.eclipse.org/legal/epl-v10.html)

1. **Group:** org.junit.jupiter **Name:** junit-jupiter-api **Version:** 5.5.1
     * **POM Project URL:** [https://junit.org/junit5/](https://junit.org/junit5/)
     * **POM License: Eclipse Public License v2.0** - [https://www.eclipse.org/legal/epl-v20.html](https://www.eclipse.org/legal/epl-v20.html)

1. **Group:** org.junit.jupiter **Name:** junit-jupiter-engine **Version:** 5.5.1
     * **POM Project URL:** [https://junit.org/junit5/](https://junit.org/junit5/)
     * **POM License: Eclipse Public License v2.0** - [https://www.eclipse.org/legal/epl-v20.html](https://www.eclipse.org/legal/epl-v20.html)

1. **Group:** org.junit.jupiter **Name:** junit-jupiter-params **Version:** 5.5.1
     * **POM Project URL:** [https://junit.org/junit5/](https://junit.org/junit5/)
     * **POM License: Eclipse Public License v2.0** - [https://www.eclipse.org/legal/epl-v20.html](https://www.eclipse.org/legal/epl-v20.html)

1. **Group:** org.junit.platform **Name:** junit-platform-commons **Version:** 1.5.1
     * **POM Project URL:** [https://junit.org/junit5/](https://junit.org/junit5/)
     * **POM License: Eclipse Public License v2.0** - [https://www.eclipse.org/legal/epl-v20.html](https://www.eclipse.org/legal/epl-v20.html)

1. **Group:** org.junit.platform **Name:** junit-platform-engine **Version:** 1.5.1
     * **POM Project URL:** [https://junit.org/junit5/](https://junit.org/junit5/)
     * **POM License: Eclipse Public License v2.0** - [https://www.eclipse.org/legal/epl-v20.html](https://www.eclipse.org/legal/epl-v20.html)

1. **Group:** org.mockito **Name:** mockito-core **Version:** 2.12.0
     * **POM Project URL:** [https://github.com/mockito/mockito](https://github.com/mockito/mockito)
     * **POM License: The MIT License** - [https://github.com/mockito/mockito/blob/master/LICENSE](https://github.com/mockito/mockito/blob/master/LICENSE)

1. **Group:** org.objenesis **Name:** objenesis **Version:** 2.6
     * **Manifest license URL:** [http://www.apache.org/licenses/LICENSE-2.0.txt](http://www.apache.org/licenses/LICENSE-2.0.txt)
     * **POM Project URL:** [http://objenesis.org](http://objenesis.org)
     * **POM License: Apache 2** - [http://www.apache.org/licenses/LICENSE-2.0.txt](http://www.apache.org/licenses/LICENSE-2.0.txt)

1. **Group:** org.opentest4j **Name:** opentest4j **Version:** 1.2.0
     * **Manifest License:** The Apache License, Version 2.0 (Not packaged)
     * **POM Project URL:** [https://github.com/ota4j-team/opentest4j](https://github.com/ota4j-team/opentest4j)
     * **POM License: The Apache License, Version 2.0** - [http://www.apache.org/licenses/LICENSE-2.0.txt](http://www.apache.org/licenses/LICENSE-2.0.txt)

1. **Group:** org.ow2.asm **Name:** asm **Version:** 7.1
     * **Manifest Project URL:** [http://asm.ow2.org](http://asm.ow2.org)
     * **POM Project URL:** [http://asm.ow2.org/](http://asm.ow2.org/)
     * **POM License: BSD** - [http://asm.ow2.org/license.html](http://asm.ow2.org/license.html)
     * **POM License: The Apache Software License, Version 2.0** - [http://www.apache.org/licenses/LICENSE-2.0.txt](http://www.apache.org/licenses/LICENSE-2.0.txt)

1. **Group:** org.ow2.asm **Name:** asm-analysis **Version:** 7.1
     * **Manifest Project URL:** [http://asm.ow2.org](http://asm.ow2.org)
     * **POM Project URL:** [http://asm.ow2.org/](http://asm.ow2.org/)
     * **POM License: BSD** - [http://asm.ow2.org/license.html](http://asm.ow2.org/license.html)
     * **POM License: The Apache Software License, Version 2.0** - [http://www.apache.org/licenses/LICENSE-2.0.txt](http://www.apache.org/licenses/LICENSE-2.0.txt)

1. **Group:** org.ow2.asm **Name:** asm-commons **Version:** 7.1
     * **Manifest Project URL:** [http://asm.ow2.org](http://asm.ow2.org)
     * **POM Project URL:** [http://asm.ow2.org/](http://asm.ow2.org/)
     * **POM License: BSD** - [http://asm.ow2.org/license.html](http://asm.ow2.org/license.html)
     * **POM License: The Apache Software License, Version 2.0** - [http://www.apache.org/licenses/LICENSE-2.0.txt](http://www.apache.org/licenses/LICENSE-2.0.txt)

1. **Group:** org.ow2.asm **Name:** asm-tree **Version:** 7.1
     * **Manifest Project URL:** [http://asm.ow2.org](http://asm.ow2.org)
     * **POM Project URL:** [http://asm.ow2.org/](http://asm.ow2.org/)
     * **POM License: BSD** - [http://asm.ow2.org/license.html](http://asm.ow2.org/license.html)
     * **POM License: The Apache Software License, Version 2.0** - [http://www.apache.org/licenses/LICENSE-2.0.txt](http://www.apache.org/licenses/LICENSE-2.0.txt)

1. **Group:** org.pcollections **Name:** pcollections **Version:** 2.1.2
     * **POM Project URL:** [http://pcollections.org](http://pcollections.org)
     * **POM License: The MIT License** - [http://www.opensource.org/licenses/mit-license.php](http://www.opensource.org/licenses/mit-license.php)

    
        
 The dependencies distributed under several licenses, are used according their commercial-use-friendly license.


<<<<<<< HEAD
This report was generated on **Wed Sep 25 15:30:57 EEST 2019** using [Gradle-License-Report plugin](https://github.com/jk1/Gradle-License-Report) by Evgeny Naumenko, licensed under [Apache 2.0 License](https://github.com/jk1/Gradle-License-Report/blob/master/LICENSE).



    
# Dependencies of `io.spine.tools:spine-model-assembler:1.1.2`
=======
This report was generated on **Tue Sep 24 20:22:17 EEST 2019** using [Gradle-License-Report plugin](https://github.com/jk1/Gradle-License-Report) by Evgeny Naumenko, licensed under [Apache 2.0 License](https://github.com/jk1/Gradle-License-Report/blob/master/LICENSE).



    
# Dependencies of `io.spine.tools:spine-model-assembler:1.1.1-SNAPSHOT+2`
>>>>>>> ef7079af

## Runtime
1. **Group:** com.google.android **Name:** annotations **Version:** 4.1.1.4
     * **POM Project URL:** [http://source.android.com/](http://source.android.com/)
     * **POM License: Apache 2.0** - [http://www.apache.org/licenses/LICENSE-2.0](http://www.apache.org/licenses/LICENSE-2.0)

1. **Group:** com.google.api.grpc **Name:** proto-google-common-protos **Version:** 1.12.0
     * **POM Project URL:** [https://github.com/googleapis/api-client-staging](https://github.com/googleapis/api-client-staging)
     * **POM License: Apache-2.0** - [https://www.apache.org/licenses/LICENSE-2.0.txt](https://www.apache.org/licenses/LICENSE-2.0.txt)

1. **Group:** com.google.code.findbugs **Name:** jsr305 **Version:** 3.0.2
     * **Manifest license URL:** [http://www.apache.org/licenses/LICENSE-2.0.txt](http://www.apache.org/licenses/LICENSE-2.0.txt)
     * **POM Project URL:** [http://findbugs.sourceforge.net/](http://findbugs.sourceforge.net/)
     * **POM License: The Apache Software License, Version 2.0** - [http://www.apache.org/licenses/LICENSE-2.0.txt](http://www.apache.org/licenses/LICENSE-2.0.txt)

1. **Group:** com.google.code.gson **Name:** gson **Version:** 2.7
     * **POM License: Apache 2.0** - [http://www.apache.org/licenses/LICENSE-2.0.txt](http://www.apache.org/licenses/LICENSE-2.0.txt)

1. **Group:** com.google.errorprone **Name:** error_prone_annotations **Version:** 2.3.3
     * **POM License: Apache 2.0** - [http://www.apache.org/licenses/LICENSE-2.0.txt](http://www.apache.org/licenses/LICENSE-2.0.txt)

1. **Group:** com.google.errorprone **Name:** error_prone_type_annotations **Version:** 2.3.3
     * **POM License: Apache 2.0** - [http://www.apache.org/licenses/LICENSE-2.0.txt](http://www.apache.org/licenses/LICENSE-2.0.txt)

1. **Group:** com.google.flogger **Name:** flogger **Version:** 0.4
     * **POM Project URL:** [https://github.com/google/flogger](https://github.com/google/flogger)
     * **POM License: Apache 2.0** - [http://www.apache.org/licenses/LICENSE-2.0.txt](http://www.apache.org/licenses/LICENSE-2.0.txt)

1. **Group:** com.google.flogger **Name:** flogger-system-backend **Version:** 0.4
     * **POM Project URL:** [https://github.com/google/flogger](https://github.com/google/flogger)
     * **POM License: Apache 2.0** - [http://www.apache.org/licenses/LICENSE-2.0.txt](http://www.apache.org/licenses/LICENSE-2.0.txt)

1. **Group:** com.google.guava **Name:** failureaccess **Version:** 1.0.1
     * **Manifest Project URL:** [https://github.com/google/guava/](https://github.com/google/guava/)
     * **Manifest license URL:** [http://www.apache.org/licenses/LICENSE-2.0.txt](http://www.apache.org/licenses/LICENSE-2.0.txt)
     * **POM License: The Apache Software License, Version 2.0** - [http://www.apache.org/licenses/LICENSE-2.0.txt](http://www.apache.org/licenses/LICENSE-2.0.txt)

1. **Group:** com.google.guava **Name:** guava **Version:** 28.1-jre
     * **Manifest Project URL:** [https://github.com/google/guava/](https://github.com/google/guava/)
     * **Manifest license URL:** [http://www.apache.org/licenses/LICENSE-2.0.txt](http://www.apache.org/licenses/LICENSE-2.0.txt)
     * **POM License: Apache License, Version 2.0** - [http://www.apache.org/licenses/LICENSE-2.0.txt](http://www.apache.org/licenses/LICENSE-2.0.txt)

1. **Group:** com.google.guava **Name:** listenablefuture **Version:** 9999.0-empty-to-avoid-conflict-with-guava
     * **POM License: The Apache Software License, Version 2.0** - [http://www.apache.org/licenses/LICENSE-2.0.txt](http://www.apache.org/licenses/LICENSE-2.0.txt)

1. **Group:** com.google.j2objc **Name:** j2objc-annotations **Version:** 1.3
     * **POM Project URL:** [https://github.com/google/j2objc/](https://github.com/google/j2objc/)
     * **POM License: The Apache Software License, Version 2.0** - [http://www.apache.org/licenses/LICENSE-2.0.txt](http://www.apache.org/licenses/LICENSE-2.0.txt)

1. **Group:** com.google.protobuf **Name:** protobuf-java **Version:** 3.9.0
     * **Manifest Project URL:** [https://developers.google.com/protocol-buffers/](https://developers.google.com/protocol-buffers/)
     * **Manifest license URL:** [https://opensource.org/licenses/BSD-3-Clause](https://opensource.org/licenses/BSD-3-Clause)
     * **POM License: 3-Clause BSD License** - [https://opensource.org/licenses/BSD-3-Clause](https://opensource.org/licenses/BSD-3-Clause)

1. **Group:** com.google.protobuf **Name:** protobuf-java-util **Version:** 3.9.0
     * **Manifest Project URL:** [https://developers.google.com/protocol-buffers/](https://developers.google.com/protocol-buffers/)
     * **Manifest license URL:** [https://opensource.org/licenses/BSD-3-Clause](https://opensource.org/licenses/BSD-3-Clause)
     * **POM License: 3-Clause BSD License** - [https://opensource.org/licenses/BSD-3-Clause](https://opensource.org/licenses/BSD-3-Clause)

1. **Group:** com.squareup.okhttp **Name:** okhttp **Version:** 2.5.0
     * **POM License: Apache 2.0** - [http://www.apache.org/licenses/LICENSE-2.0.txt](http://www.apache.org/licenses/LICENSE-2.0.txt)

1. **Group:** com.squareup.okio **Name:** okio **Version:** 1.13.0
     * **POM License: Apache 2.0** - [http://www.apache.org/licenses/LICENSE-2.0.txt](http://www.apache.org/licenses/LICENSE-2.0.txt)

1. **Group:** io.grpc **Name:** grpc-api **Version:** 1.22.0
     * **POM Project URL:** [https://github.com/grpc/grpc-java](https://github.com/grpc/grpc-java)
     * **POM License: Apache 2.0** - [https://opensource.org/licenses/Apache-2.0](https://opensource.org/licenses/Apache-2.0)

1. **Group:** io.grpc **Name:** grpc-context **Version:** 1.22.0
     * **POM Project URL:** [https://github.com/grpc/grpc-java](https://github.com/grpc/grpc-java)
     * **POM License: Apache 2.0** - [https://opensource.org/licenses/Apache-2.0](https://opensource.org/licenses/Apache-2.0)

1. **Group:** io.grpc **Name:** grpc-core **Version:** 1.22.0
     * **POM Project URL:** [https://github.com/grpc/grpc-java](https://github.com/grpc/grpc-java)
     * **POM License: Apache 2.0** - [https://opensource.org/licenses/Apache-2.0](https://opensource.org/licenses/Apache-2.0)

1. **Group:** io.grpc **Name:** grpc-okhttp **Version:** 1.22.0
     * **POM Project URL:** [https://github.com/grpc/grpc-java](https://github.com/grpc/grpc-java)
     * **POM License: Apache 2.0** - [https://opensource.org/licenses/Apache-2.0](https://opensource.org/licenses/Apache-2.0)

1. **Group:** io.grpc **Name:** grpc-protobuf **Version:** 1.22.0
     * **POM Project URL:** [https://github.com/grpc/grpc-java](https://github.com/grpc/grpc-java)
     * **POM License: Apache 2.0** - [https://opensource.org/licenses/Apache-2.0](https://opensource.org/licenses/Apache-2.0)

1. **Group:** io.grpc **Name:** grpc-protobuf-lite **Version:** 1.22.0
     * **POM Project URL:** [https://github.com/grpc/grpc-java](https://github.com/grpc/grpc-java)
     * **POM License: Apache 2.0** - [https://opensource.org/licenses/Apache-2.0](https://opensource.org/licenses/Apache-2.0)

1. **Group:** io.grpc **Name:** grpc-stub **Version:** 1.22.0
     * **POM Project URL:** [https://github.com/grpc/grpc-java](https://github.com/grpc/grpc-java)
     * **POM License: Apache 2.0** - [https://opensource.org/licenses/Apache-2.0](https://opensource.org/licenses/Apache-2.0)

1. **Group:** io.opencensus **Name:** opencensus-api **Version:** 0.21.0
     * **POM Project URL:** [https://github.com/census-instrumentation/opencensus-java](https://github.com/census-instrumentation/opencensus-java)
     * **POM License: The Apache License, Version 2.0** - [http://www.apache.org/licenses/LICENSE-2.0.txt](http://www.apache.org/licenses/LICENSE-2.0.txt)

1. **Group:** io.opencensus **Name:** opencensus-contrib-grpc-metrics **Version:** 0.21.0
     * **POM Project URL:** [https://github.com/census-instrumentation/opencensus-java](https://github.com/census-instrumentation/opencensus-java)
     * **POM License: The Apache License, Version 2.0** - [http://www.apache.org/licenses/LICENSE-2.0.txt](http://www.apache.org/licenses/LICENSE-2.0.txt)

1. **Group:** io.perfmark **Name:** perfmark-api **Version:** 0.16.0
     * **POM Project URL:** [https://github.com/perfmark/perfmark](https://github.com/perfmark/perfmark)
     * **POM License: Apache 2.0** - [https://opensource.org/licenses/Apache-2.0](https://opensource.org/licenses/Apache-2.0)

1. **Group:** org.checkerframework **Name:** checker-qual **Version:** 2.9.0
     * **POM Project URL:** [https://checkerframework.org](https://checkerframework.org)
     * **POM License: The MIT License** - [http://opensource.org/licenses/MIT](http://opensource.org/licenses/MIT)

1. **Group:** org.codehaus.mojo **Name:** animal-sniffer-annotations **Version:** 1.18
     * **POM License: MIT license** - [http://www.opensource.org/licenses/mit-license.php](http://www.opensource.org/licenses/mit-license.php)
     * **POM License: The Apache Software License, Version 2.0** - [http://www.apache.org/licenses/LICENSE-2.0.txt](http://www.apache.org/licenses/LICENSE-2.0.txt)

## Compile, tests and tooling
1. **Group:** com.beust **Name:** jcommander **Version:** 1.72
     * **Manifest license URL:** [http://www.apache.org/licenses/LICENSE-2.0](http://www.apache.org/licenses/LICENSE-2.0)
     * **POM Project URL:** [http://jcommander.org](http://jcommander.org)
     * **POM License: Apache 2.0** - [http://www.apache.org/licenses/LICENSE-2.0](http://www.apache.org/licenses/LICENSE-2.0)

1. **Group:** com.github.kevinstern **Name:** software-and-algorithms **Version:** 1.0
     * **POM Project URL:** [https://www.github.com/KevinStern/software-and-algorithms](https://www.github.com/KevinStern/software-and-algorithms)
     * **POM License: MIT License** - [http://www.opensource.org/licenses/mit-license.php](http://www.opensource.org/licenses/mit-license.php)

1. **Group:** com.github.stephenc.jcip **Name:** jcip-annotations **Version:** 1.0-1
     * **POM Project URL:** [http://stephenc.github.com/jcip-annotations](http://stephenc.github.com/jcip-annotations)
     * **POM License: Apache License, Version 2.0** - [http://www.apache.org/licenses/LICENSE-2.0.txt](http://www.apache.org/licenses/LICENSE-2.0.txt)

1. **Group:** com.google.android **Name:** annotations **Version:** 4.1.1.4
     * **POM Project URL:** [http://source.android.com/](http://source.android.com/)
     * **POM License: Apache 2.0** - [http://www.apache.org/licenses/LICENSE-2.0](http://www.apache.org/licenses/LICENSE-2.0)

1. **Group:** com.google.api.grpc **Name:** proto-google-common-protos **Version:** 1.12.0
     * **POM Project URL:** [https://github.com/googleapis/api-client-staging](https://github.com/googleapis/api-client-staging)
     * **POM License: Apache-2.0** - [https://www.apache.org/licenses/LICENSE-2.0.txt](https://www.apache.org/licenses/LICENSE-2.0.txt)

1. **Group:** com.google.auto **Name:** auto-common **Version:** 0.10
     * **POM License: Apache 2.0** - [http://www.apache.org/licenses/LICENSE-2.0.txt](http://www.apache.org/licenses/LICENSE-2.0.txt)

1. **Group:** com.google.auto.value **Name:** auto-value-annotations **Version:** 1.6.3
     * **POM License: Apache 2.0** - [http://www.apache.org/licenses/LICENSE-2.0.txt](http://www.apache.org/licenses/LICENSE-2.0.txt)

1. **Group:** com.google.code.findbugs **Name:** jFormatString **Version:** 3.0.0
     * **POM Project URL:** [http://findbugs.sourceforge.net/](http://findbugs.sourceforge.net/)
     * **POM License: GNU Lesser Public License** - [http://www.gnu.org/licenses/lgpl.html](http://www.gnu.org/licenses/lgpl.html)

1. **Group:** com.google.code.findbugs **Name:** jsr305 **Version:** 3.0.2
     * **Manifest license URL:** [http://www.apache.org/licenses/LICENSE-2.0.txt](http://www.apache.org/licenses/LICENSE-2.0.txt)
     * **POM Project URL:** [http://findbugs.sourceforge.net/](http://findbugs.sourceforge.net/)
     * **POM License: The Apache Software License, Version 2.0** - [http://www.apache.org/licenses/LICENSE-2.0.txt](http://www.apache.org/licenses/LICENSE-2.0.txt)

1. **Group:** com.google.code.gson **Name:** gson **Version:** 2.7
     * **POM License: Apache 2.0** - [http://www.apache.org/licenses/LICENSE-2.0.txt](http://www.apache.org/licenses/LICENSE-2.0.txt)

1. **Group:** com.google.code.gson **Name:** gson **Version:** 2.8.5
     * **POM License: Apache 2.0** - [http://www.apache.org/licenses/LICENSE-2.0.txt](http://www.apache.org/licenses/LICENSE-2.0.txt)

1. **Group:** com.google.errorprone **Name:** error_prone_annotation **Version:** 2.3.3
     * **POM License: Apache 2.0** - [http://www.apache.org/licenses/LICENSE-2.0.txt](http://www.apache.org/licenses/LICENSE-2.0.txt)

1. **Group:** com.google.errorprone **Name:** error_prone_annotations **Version:** 2.3.3
     * **POM License: Apache 2.0** - [http://www.apache.org/licenses/LICENSE-2.0.txt](http://www.apache.org/licenses/LICENSE-2.0.txt)

1. **Group:** com.google.errorprone **Name:** error_prone_check_api **Version:** 2.3.3
     * **POM License: Apache 2.0** - [http://www.apache.org/licenses/LICENSE-2.0.txt](http://www.apache.org/licenses/LICENSE-2.0.txt)

1. **Group:** com.google.errorprone **Name:** error_prone_core **Version:** 2.3.3
     * **POM License: Apache 2.0** - [http://www.apache.org/licenses/LICENSE-2.0.txt](http://www.apache.org/licenses/LICENSE-2.0.txt)

1. **Group:** com.google.errorprone **Name:** error_prone_type_annotations **Version:** 2.3.3
     * **POM License: Apache 2.0** - [http://www.apache.org/licenses/LICENSE-2.0.txt](http://www.apache.org/licenses/LICENSE-2.0.txt)

1. **Group:** com.google.errorprone **Name:** javac **Version:** 9+181-r4173-1
     * **POM Project URL:** [https://github.com/google/error-prone-javac](https://github.com/google/error-prone-javac)
     * **POM License: GNU General Public License, version 2, with the Classpath Exception** - [http://openjdk.java.net/legal/gplv2+ce.html](http://openjdk.java.net/legal/gplv2+ce.html)

1. **Group:** com.google.flogger **Name:** flogger **Version:** 0.4
     * **POM Project URL:** [https://github.com/google/flogger](https://github.com/google/flogger)
     * **POM License: Apache 2.0** - [http://www.apache.org/licenses/LICENSE-2.0.txt](http://www.apache.org/licenses/LICENSE-2.0.txt)

1. **Group:** com.google.flogger **Name:** flogger-system-backend **Version:** 0.4
     * **POM Project URL:** [https://github.com/google/flogger](https://github.com/google/flogger)
     * **POM License: Apache 2.0** - [http://www.apache.org/licenses/LICENSE-2.0.txt](http://www.apache.org/licenses/LICENSE-2.0.txt)

1. **Group:** com.google.guava **Name:** failureaccess **Version:** 1.0.1
     * **Manifest Project URL:** [https://github.com/google/guava/](https://github.com/google/guava/)
     * **Manifest license URL:** [http://www.apache.org/licenses/LICENSE-2.0.txt](http://www.apache.org/licenses/LICENSE-2.0.txt)
     * **POM License: The Apache Software License, Version 2.0** - [http://www.apache.org/licenses/LICENSE-2.0.txt](http://www.apache.org/licenses/LICENSE-2.0.txt)

1. **Group:** com.google.guava **Name:** guava **Version:** 28.1-jre
     * **Manifest Project URL:** [https://github.com/google/guava/](https://github.com/google/guava/)
     * **Manifest license URL:** [http://www.apache.org/licenses/LICENSE-2.0.txt](http://www.apache.org/licenses/LICENSE-2.0.txt)
     * **POM License: Apache License, Version 2.0** - [http://www.apache.org/licenses/LICENSE-2.0.txt](http://www.apache.org/licenses/LICENSE-2.0.txt)

1. **Group:** com.google.guava **Name:** guava-testlib **Version:** 28.1-jre
     * **POM License: Apache License, Version 2.0** - [http://www.apache.org/licenses/LICENSE-2.0.txt](http://www.apache.org/licenses/LICENSE-2.0.txt)

1. **Group:** com.google.guava **Name:** listenablefuture **Version:** 9999.0-empty-to-avoid-conflict-with-guava
     * **POM License: The Apache Software License, Version 2.0** - [http://www.apache.org/licenses/LICENSE-2.0.txt](http://www.apache.org/licenses/LICENSE-2.0.txt)

1. **Group:** com.google.j2objc **Name:** j2objc-annotations **Version:** 1.3
     * **POM Project URL:** [https://github.com/google/j2objc/](https://github.com/google/j2objc/)
     * **POM License: The Apache Software License, Version 2.0** - [http://www.apache.org/licenses/LICENSE-2.0.txt](http://www.apache.org/licenses/LICENSE-2.0.txt)

1. **Group:** com.google.protobuf **Name:** protobuf-java **Version:** 3.9.0
     * **Manifest Project URL:** [https://developers.google.com/protocol-buffers/](https://developers.google.com/protocol-buffers/)
     * **Manifest license URL:** [https://opensource.org/licenses/BSD-3-Clause](https://opensource.org/licenses/BSD-3-Clause)
     * **POM License: 3-Clause BSD License** - [https://opensource.org/licenses/BSD-3-Clause](https://opensource.org/licenses/BSD-3-Clause)

1. **Group:** com.google.protobuf **Name:** protobuf-java-util **Version:** 3.9.0
     * **Manifest Project URL:** [https://developers.google.com/protocol-buffers/](https://developers.google.com/protocol-buffers/)
     * **Manifest license URL:** [https://opensource.org/licenses/BSD-3-Clause](https://opensource.org/licenses/BSD-3-Clause)
     * **POM License: 3-Clause BSD License** - [https://opensource.org/licenses/BSD-3-Clause](https://opensource.org/licenses/BSD-3-Clause)

1. **Group:** com.google.protobuf **Name:** protoc **Version:** 3.9.0
     * **POM Project URL:** [https://developers.google.com/protocol-buffers/](https://developers.google.com/protocol-buffers/)
     * **POM License: 3-Clause BSD License** - [https://opensource.org/licenses/BSD-3-Clause](https://opensource.org/licenses/BSD-3-Clause)
     * **POM License: The Apache Software License, Version 2.0** - [http://www.apache.org/licenses/LICENSE-2.0.txt](http://www.apache.org/licenses/LICENSE-2.0.txt)

1. **Group:** com.google.truth **Name:** truth **Version:** 1.0
     * **POM License: The Apache Software License, Version 2.0** - [http://www.apache.org/licenses/LICENSE-2.0.txt](http://www.apache.org/licenses/LICENSE-2.0.txt)

1. **Group:** com.google.truth.extensions **Name:** truth-java8-extension **Version:** 1.0
     * **POM License: The Apache Software License, Version 2.0** - [http://www.apache.org/licenses/LICENSE-2.0.txt](http://www.apache.org/licenses/LICENSE-2.0.txt)

1. **Group:** com.google.truth.extensions **Name:** truth-liteproto-extension **Version:** 1.0
     * **POM License: The Apache Software License, Version 2.0** - [http://www.apache.org/licenses/LICENSE-2.0.txt](http://www.apache.org/licenses/LICENSE-2.0.txt)

1. **Group:** com.google.truth.extensions **Name:** truth-proto-extension **Version:** 1.0
     * **POM License: The Apache Software License, Version 2.0** - [http://www.apache.org/licenses/LICENSE-2.0.txt](http://www.apache.org/licenses/LICENSE-2.0.txt)

1. **Group:** com.googlecode.java-diff-utils **Name:** diffutils **Version:** 1.3.0
     * **Manifest license URL:** [http://www.apache.org/licenses/LICENSE-2.0.txt](http://www.apache.org/licenses/LICENSE-2.0.txt)
     * **POM Project URL:** [http://code.google.com/p/java-diff-utils/](http://code.google.com/p/java-diff-utils/)
     * **POM License: The Apache Software License, Version 2.0** - [http://www.apache.org/licenses/LICENSE-2.0.txt](http://www.apache.org/licenses/LICENSE-2.0.txt)

1. **Group:** com.squareup.okhttp **Name:** okhttp **Version:** 2.5.0
     * **POM License: Apache 2.0** - [http://www.apache.org/licenses/LICENSE-2.0.txt](http://www.apache.org/licenses/LICENSE-2.0.txt)

1. **Group:** com.squareup.okio **Name:** okio **Version:** 1.13.0
     * **POM License: Apache 2.0** - [http://www.apache.org/licenses/LICENSE-2.0.txt](http://www.apache.org/licenses/LICENSE-2.0.txt)

1. **Group:** commons-io **Name:** commons-io **Version:** 2.6
     * **Project URL:** [http://commons.apache.org/proper/commons-io/](http://commons.apache.org/proper/commons-io/)
     * **Manifest license URL:** [https://www.apache.org/licenses/LICENSE-2.0.txt](https://www.apache.org/licenses/LICENSE-2.0.txt)
     * **POM License: Apache License, Version 2.0** - [https://www.apache.org/licenses/LICENSE-2.0.txt](https://www.apache.org/licenses/LICENSE-2.0.txt)

1. **Group:** io.grpc **Name:** grpc-api **Version:** 1.22.0
     * **POM Project URL:** [https://github.com/grpc/grpc-java](https://github.com/grpc/grpc-java)
     * **POM License: Apache 2.0** - [https://opensource.org/licenses/Apache-2.0](https://opensource.org/licenses/Apache-2.0)

1. **Group:** io.grpc **Name:** grpc-context **Version:** 1.22.0
     * **POM Project URL:** [https://github.com/grpc/grpc-java](https://github.com/grpc/grpc-java)
     * **POM License: Apache 2.0** - [https://opensource.org/licenses/Apache-2.0](https://opensource.org/licenses/Apache-2.0)

1. **Group:** io.grpc **Name:** grpc-core **Version:** 1.22.0
     * **POM Project URL:** [https://github.com/grpc/grpc-java](https://github.com/grpc/grpc-java)
     * **POM License: Apache 2.0** - [https://opensource.org/licenses/Apache-2.0](https://opensource.org/licenses/Apache-2.0)

1. **Group:** io.grpc **Name:** grpc-okhttp **Version:** 1.22.0
     * **POM Project URL:** [https://github.com/grpc/grpc-java](https://github.com/grpc/grpc-java)
     * **POM License: Apache 2.0** - [https://opensource.org/licenses/Apache-2.0](https://opensource.org/licenses/Apache-2.0)

1. **Group:** io.grpc **Name:** grpc-protobuf **Version:** 1.22.0
     * **POM Project URL:** [https://github.com/grpc/grpc-java](https://github.com/grpc/grpc-java)
     * **POM License: Apache 2.0** - [https://opensource.org/licenses/Apache-2.0](https://opensource.org/licenses/Apache-2.0)

1. **Group:** io.grpc **Name:** grpc-protobuf-lite **Version:** 1.22.0
     * **POM Project URL:** [https://github.com/grpc/grpc-java](https://github.com/grpc/grpc-java)
     * **POM License: Apache 2.0** - [https://opensource.org/licenses/Apache-2.0](https://opensource.org/licenses/Apache-2.0)

1. **Group:** io.grpc **Name:** grpc-stub **Version:** 1.22.0
     * **POM Project URL:** [https://github.com/grpc/grpc-java](https://github.com/grpc/grpc-java)
     * **POM License: Apache 2.0** - [https://opensource.org/licenses/Apache-2.0](https://opensource.org/licenses/Apache-2.0)

1. **Group:** io.grpc **Name:** protoc-gen-grpc-java **Version:** 1.22.0
     * **POM Project URL:** [https://github.com/grpc/grpc-java](https://github.com/grpc/grpc-java)
     * **POM License: Apache 2.0** - [https://opensource.org/licenses/Apache-2.0](https://opensource.org/licenses/Apache-2.0)

1. **Group:** io.opencensus **Name:** opencensus-api **Version:** 0.21.0
     * **POM Project URL:** [https://github.com/census-instrumentation/opencensus-java](https://github.com/census-instrumentation/opencensus-java)
     * **POM License: The Apache License, Version 2.0** - [http://www.apache.org/licenses/LICENSE-2.0.txt](http://www.apache.org/licenses/LICENSE-2.0.txt)

1. **Group:** io.opencensus **Name:** opencensus-contrib-grpc-metrics **Version:** 0.21.0
     * **POM Project URL:** [https://github.com/census-instrumentation/opencensus-java](https://github.com/census-instrumentation/opencensus-java)
     * **POM License: The Apache License, Version 2.0** - [http://www.apache.org/licenses/LICENSE-2.0.txt](http://www.apache.org/licenses/LICENSE-2.0.txt)

1. **Group:** io.perfmark **Name:** perfmark-api **Version:** 0.16.0
     * **POM Project URL:** [https://github.com/perfmark/perfmark](https://github.com/perfmark/perfmark)
     * **POM License: Apache 2.0** - [https://opensource.org/licenses/Apache-2.0](https://opensource.org/licenses/Apache-2.0)

1. **Group:** junit **Name:** junit **Version:** 4.12
     * **POM Project URL:** [http://junit.org](http://junit.org)
     * **POM License: Eclipse Public License 1.0** - [http://www.eclipse.org/legal/epl-v10.html](http://www.eclipse.org/legal/epl-v10.html)

1. **Group:** net.bytebuddy **Name:** byte-buddy **Version:** 1.7.9
     * **Manifest license URL:** [http://www.apache.org/licenses/LICENSE-2.0.txt](http://www.apache.org/licenses/LICENSE-2.0.txt)
     * **POM License: The Apache Software License, Version 2.0** - [http://www.apache.org/licenses/LICENSE-2.0.txt](http://www.apache.org/licenses/LICENSE-2.0.txt)

1. **Group:** net.bytebuddy **Name:** byte-buddy-agent **Version:** 1.7.9
     * **Manifest license URL:** [http://www.apache.org/licenses/LICENSE-2.0.txt](http://www.apache.org/licenses/LICENSE-2.0.txt)
     * **POM License: The Apache Software License, Version 2.0** - [http://www.apache.org/licenses/LICENSE-2.0.txt](http://www.apache.org/licenses/LICENSE-2.0.txt)

1. **Group:** net.java.dev.javacc **Name:** javacc **Version:** 5.0
     * **POM Project URL:** [https://javacc.dev.java.net/](https://javacc.dev.java.net/)
     * **POM License: Berkeley Software Distribution (BSD) License** - [http://www.opensource.org/licenses/bsd-license.html](http://www.opensource.org/licenses/bsd-license.html)

1. **Group:** net.sourceforge.pmd **Name:** pmd-core **Version:** 6.16.0
     * **POM License: BSD-style** - [http://pmd.sourceforge.net/license.html](http://pmd.sourceforge.net/license.html)

1. **Group:** net.sourceforge.pmd **Name:** pmd-java **Version:** 6.16.0
     * **POM License: BSD-style** - [http://pmd.sourceforge.net/license.html](http://pmd.sourceforge.net/license.html)

1. **Group:** net.sourceforge.saxon **Name:** saxon **Version:** 9.1.0.8
     * **POM Project URL:** [http://saxon.sourceforge.net/](http://saxon.sourceforge.net/)
     * **POM License: Mozilla Public License Version 1.0** - [http://www.mozilla.org/MPL/MPL-1.0.txt](http://www.mozilla.org/MPL/MPL-1.0.txt)

1. **Group:** org.antlr **Name:** antlr4-runtime **Version:** 4.7
     * **Manifest Project URL:** [http://www.antlr.org](http://www.antlr.org)
     * **Manifest license URL:** [http://www.antlr.org/license.html](http://www.antlr.org/license.html)
     * **POM License: The BSD License** - [http://www.antlr.org/license.html](http://www.antlr.org/license.html)

1. **Group:** org.apache.commons **Name:** commons-lang3 **Version:** 3.8.1
     * **Project URL:** [http://commons.apache.org/proper/commons-lang/](http://commons.apache.org/proper/commons-lang/)
     * **Manifest license URL:** [https://www.apache.org/licenses/LICENSE-2.0.txt](https://www.apache.org/licenses/LICENSE-2.0.txt)
     * **POM License: Apache License, Version 2.0** - [https://www.apache.org/licenses/LICENSE-2.0.txt](https://www.apache.org/licenses/LICENSE-2.0.txt)

1. **Group:** org.apiguardian **Name:** apiguardian-api **Version:** 1.0.0
     * **POM Project URL:** [https://github.com/apiguardian-team/apiguardian](https://github.com/apiguardian-team/apiguardian)
     * **POM License: The Apache License, Version 2.0** - [http://www.apache.org/licenses/LICENSE-2.0.txt](http://www.apache.org/licenses/LICENSE-2.0.txt)

1. **Group:** org.checkerframework **Name:** checker-compat-qual **Version:** 2.5.3
     * **POM Project URL:** [https://checkerframework.org](https://checkerframework.org)
     * **POM License: GNU General Public License, version 2 (GPL2), with the classpath exception** - [http://www.gnu.org/software/classpath/license.html](http://www.gnu.org/software/classpath/license.html)
     * **POM License: The MIT License** - [http://opensource.org/licenses/MIT](http://opensource.org/licenses/MIT)

1. **Group:** org.checkerframework **Name:** checker-qual **Version:** 2.9.0
     * **POM Project URL:** [https://checkerframework.org](https://checkerframework.org)
     * **POM License: The MIT License** - [http://opensource.org/licenses/MIT](http://opensource.org/licenses/MIT)

1. **Group:** org.checkerframework **Name:** dataflow **Version:** 2.5.3
     * **POM Project URL:** [https://checkerframework.org](https://checkerframework.org)
     * **POM License: GNU General Public License, version 2 (GPL2), with the classpath exception** - [http://www.gnu.org/software/classpath/license.html](http://www.gnu.org/software/classpath/license.html)
     * **POM License: The MIT License** - [http://opensource.org/licenses/MIT](http://opensource.org/licenses/MIT)

1. **Group:** org.checkerframework **Name:** javacutil **Version:** 2.5.3
     * **POM Project URL:** [https://checkerframework.org](https://checkerframework.org)
     * **POM License: GNU General Public License, version 2 (GPL2), with the classpath exception** - [http://www.gnu.org/software/classpath/license.html](http://www.gnu.org/software/classpath/license.html)
     * **POM License: The MIT License** - [http://opensource.org/licenses/MIT](http://opensource.org/licenses/MIT)

1. **Group:** org.codehaus.mojo **Name:** animal-sniffer-annotations **Version:** 1.18
     * **POM License: MIT license** - [http://www.opensource.org/licenses/mit-license.php](http://www.opensource.org/licenses/mit-license.php)
     * **POM License: The Apache Software License, Version 2.0** - [http://www.apache.org/licenses/LICENSE-2.0.txt](http://www.apache.org/licenses/LICENSE-2.0.txt)

1. **Group:** org.hamcrest **Name:** hamcrest-all **Version:** 1.3
     * **POM License: New BSD License** - [http://www.opensource.org/licenses/bsd-license.php](http://www.opensource.org/licenses/bsd-license.php)

1. **Group:** org.hamcrest **Name:** hamcrest-core **Version:** 1.3
     * **POM License: New BSD License** - [http://www.opensource.org/licenses/bsd-license.php](http://www.opensource.org/licenses/bsd-license.php)

1. **Group:** org.jacoco **Name:** org.jacoco.agent **Version:** 0.8.4
     * **Manifest license URL:** [http://www.eclipse.org/legal/epl-v10.html](http://www.eclipse.org/legal/epl-v10.html)
     * **POM License: Eclipse Public License v1.0** - [http://www.eclipse.org/legal/epl-v10.html](http://www.eclipse.org/legal/epl-v10.html)

1. **Group:** org.jacoco **Name:** org.jacoco.ant **Version:** 0.8.4
     * **Manifest license URL:** [http://www.eclipse.org/legal/epl-v10.html](http://www.eclipse.org/legal/epl-v10.html)
     * **POM License: Eclipse Public License v1.0** - [http://www.eclipse.org/legal/epl-v10.html](http://www.eclipse.org/legal/epl-v10.html)

1. **Group:** org.jacoco **Name:** org.jacoco.core **Version:** 0.8.4
     * **Manifest license URL:** [http://www.eclipse.org/legal/epl-v10.html](http://www.eclipse.org/legal/epl-v10.html)
     * **POM License: Eclipse Public License v1.0** - [http://www.eclipse.org/legal/epl-v10.html](http://www.eclipse.org/legal/epl-v10.html)

1. **Group:** org.jacoco **Name:** org.jacoco.report **Version:** 0.8.4
     * **Manifest license URL:** [http://www.eclipse.org/legal/epl-v10.html](http://www.eclipse.org/legal/epl-v10.html)
     * **POM License: Eclipse Public License v1.0** - [http://www.eclipse.org/legal/epl-v10.html](http://www.eclipse.org/legal/epl-v10.html)

1. **Group:** org.junit.jupiter **Name:** junit-jupiter-api **Version:** 5.5.1
     * **POM Project URL:** [https://junit.org/junit5/](https://junit.org/junit5/)
     * **POM License: Eclipse Public License v2.0** - [https://www.eclipse.org/legal/epl-v20.html](https://www.eclipse.org/legal/epl-v20.html)

1. **Group:** org.junit.jupiter **Name:** junit-jupiter-engine **Version:** 5.5.1
     * **POM Project URL:** [https://junit.org/junit5/](https://junit.org/junit5/)
     * **POM License: Eclipse Public License v2.0** - [https://www.eclipse.org/legal/epl-v20.html](https://www.eclipse.org/legal/epl-v20.html)

1. **Group:** org.junit.jupiter **Name:** junit-jupiter-params **Version:** 5.5.1
     * **POM Project URL:** [https://junit.org/junit5/](https://junit.org/junit5/)
     * **POM License: Eclipse Public License v2.0** - [https://www.eclipse.org/legal/epl-v20.html](https://www.eclipse.org/legal/epl-v20.html)

1. **Group:** org.junit.platform **Name:** junit-platform-commons **Version:** 1.5.1
     * **POM Project URL:** [https://junit.org/junit5/](https://junit.org/junit5/)
     * **POM License: Eclipse Public License v2.0** - [https://www.eclipse.org/legal/epl-v20.html](https://www.eclipse.org/legal/epl-v20.html)

1. **Group:** org.junit.platform **Name:** junit-platform-engine **Version:** 1.5.1
     * **POM Project URL:** [https://junit.org/junit5/](https://junit.org/junit5/)
     * **POM License: Eclipse Public License v2.0** - [https://www.eclipse.org/legal/epl-v20.html](https://www.eclipse.org/legal/epl-v20.html)

1. **Group:** org.mockito **Name:** mockito-core **Version:** 2.12.0
     * **POM Project URL:** [https://github.com/mockito/mockito](https://github.com/mockito/mockito)
     * **POM License: The MIT License** - [https://github.com/mockito/mockito/blob/master/LICENSE](https://github.com/mockito/mockito/blob/master/LICENSE)

1. **Group:** org.objenesis **Name:** objenesis **Version:** 2.6
     * **Manifest license URL:** [http://www.apache.org/licenses/LICENSE-2.0.txt](http://www.apache.org/licenses/LICENSE-2.0.txt)
     * **POM Project URL:** [http://objenesis.org](http://objenesis.org)
     * **POM License: Apache 2** - [http://www.apache.org/licenses/LICENSE-2.0.txt](http://www.apache.org/licenses/LICENSE-2.0.txt)

1. **Group:** org.opentest4j **Name:** opentest4j **Version:** 1.2.0
     * **Manifest License:** The Apache License, Version 2.0 (Not packaged)
     * **POM Project URL:** [https://github.com/ota4j-team/opentest4j](https://github.com/ota4j-team/opentest4j)
     * **POM License: The Apache License, Version 2.0** - [http://www.apache.org/licenses/LICENSE-2.0.txt](http://www.apache.org/licenses/LICENSE-2.0.txt)

1. **Group:** org.ow2.asm **Name:** asm **Version:** 7.1
     * **Manifest Project URL:** [http://asm.ow2.org](http://asm.ow2.org)
     * **POM Project URL:** [http://asm.ow2.org/](http://asm.ow2.org/)
     * **POM License: BSD** - [http://asm.ow2.org/license.html](http://asm.ow2.org/license.html)
     * **POM License: The Apache Software License, Version 2.0** - [http://www.apache.org/licenses/LICENSE-2.0.txt](http://www.apache.org/licenses/LICENSE-2.0.txt)

1. **Group:** org.ow2.asm **Name:** asm-analysis **Version:** 7.1
     * **Manifest Project URL:** [http://asm.ow2.org](http://asm.ow2.org)
     * **POM Project URL:** [http://asm.ow2.org/](http://asm.ow2.org/)
     * **POM License: BSD** - [http://asm.ow2.org/license.html](http://asm.ow2.org/license.html)
     * **POM License: The Apache Software License, Version 2.0** - [http://www.apache.org/licenses/LICENSE-2.0.txt](http://www.apache.org/licenses/LICENSE-2.0.txt)

1. **Group:** org.ow2.asm **Name:** asm-commons **Version:** 7.1
     * **Manifest Project URL:** [http://asm.ow2.org](http://asm.ow2.org)
     * **POM Project URL:** [http://asm.ow2.org/](http://asm.ow2.org/)
     * **POM License: BSD** - [http://asm.ow2.org/license.html](http://asm.ow2.org/license.html)
     * **POM License: The Apache Software License, Version 2.0** - [http://www.apache.org/licenses/LICENSE-2.0.txt](http://www.apache.org/licenses/LICENSE-2.0.txt)

1. **Group:** org.ow2.asm **Name:** asm-tree **Version:** 7.1
     * **Manifest Project URL:** [http://asm.ow2.org](http://asm.ow2.org)
     * **POM Project URL:** [http://asm.ow2.org/](http://asm.ow2.org/)
     * **POM License: BSD** - [http://asm.ow2.org/license.html](http://asm.ow2.org/license.html)
     * **POM License: The Apache Software License, Version 2.0** - [http://www.apache.org/licenses/LICENSE-2.0.txt](http://www.apache.org/licenses/LICENSE-2.0.txt)

1. **Group:** org.pcollections **Name:** pcollections **Version:** 2.1.2
     * **POM Project URL:** [http://pcollections.org](http://pcollections.org)
     * **POM License: The MIT License** - [http://www.opensource.org/licenses/mit-license.php](http://www.opensource.org/licenses/mit-license.php)

    
        
 The dependencies distributed under several licenses, are used according their commercial-use-friendly license.


<<<<<<< HEAD
This report was generated on **Wed Sep 25 15:31:00 EEST 2019** using [Gradle-License-Report plugin](https://github.com/jk1/Gradle-License-Report) by Evgeny Naumenko, licensed under [Apache 2.0 License](https://github.com/jk1/Gradle-License-Report/blob/master/LICENSE).



    
# Dependencies of `io.spine.tools:spine-model-verifier:1.1.2`
=======
This report was generated on **Tue Sep 24 20:22:18 EEST 2019** using [Gradle-License-Report plugin](https://github.com/jk1/Gradle-License-Report) by Evgeny Naumenko, licensed under [Apache 2.0 License](https://github.com/jk1/Gradle-License-Report/blob/master/LICENSE).



    
# Dependencies of `io.spine.tools:spine-model-verifier:1.1.1-SNAPSHOT+2`
>>>>>>> ef7079af

## Runtime
1. **Group:** aopalliance **Name:** aopalliance **Version:** 1.0
     * **POM Project URL:** [http://aopalliance.sourceforge.net](http://aopalliance.sourceforge.net)
     * **POM License: Public Domain**

1. **Group:** com.google.android **Name:** annotations **Version:** 4.1.1.4
     * **POM Project URL:** [http://source.android.com/](http://source.android.com/)
     * **POM License: Apache 2.0** - [http://www.apache.org/licenses/LICENSE-2.0](http://www.apache.org/licenses/LICENSE-2.0)

1. **Group:** com.google.api.grpc **Name:** proto-google-common-protos **Version:** 1.12.0
     * **POM Project URL:** [https://github.com/googleapis/api-client-staging](https://github.com/googleapis/api-client-staging)
     * **POM License: Apache-2.0** - [https://www.apache.org/licenses/LICENSE-2.0.txt](https://www.apache.org/licenses/LICENSE-2.0.txt)

1. **Group:** com.google.code.findbugs **Name:** jsr305 **Version:** 3.0.2
     * **Manifest license URL:** [http://www.apache.org/licenses/LICENSE-2.0.txt](http://www.apache.org/licenses/LICENSE-2.0.txt)
     * **POM Project URL:** [http://findbugs.sourceforge.net/](http://findbugs.sourceforge.net/)
     * **POM License: The Apache Software License, Version 2.0** - [http://www.apache.org/licenses/LICENSE-2.0.txt](http://www.apache.org/licenses/LICENSE-2.0.txt)

1. **Group:** com.google.code.gson **Name:** gson **Version:** 2.7
     * **POM License: Apache 2.0** - [http://www.apache.org/licenses/LICENSE-2.0.txt](http://www.apache.org/licenses/LICENSE-2.0.txt)

1. **Group:** com.google.errorprone **Name:** error_prone_annotations **Version:** 2.3.3
     * **POM License: Apache 2.0** - [http://www.apache.org/licenses/LICENSE-2.0.txt](http://www.apache.org/licenses/LICENSE-2.0.txt)

1. **Group:** com.google.errorprone **Name:** error_prone_type_annotations **Version:** 2.3.3
     * **POM License: Apache 2.0** - [http://www.apache.org/licenses/LICENSE-2.0.txt](http://www.apache.org/licenses/LICENSE-2.0.txt)

1. **Group:** com.google.flogger **Name:** flogger **Version:** 0.4
     * **POM Project URL:** [https://github.com/google/flogger](https://github.com/google/flogger)
     * **POM License: Apache 2.0** - [http://www.apache.org/licenses/LICENSE-2.0.txt](http://www.apache.org/licenses/LICENSE-2.0.txt)

1. **Group:** com.google.flogger **Name:** flogger-system-backend **Version:** 0.4
     * **POM Project URL:** [https://github.com/google/flogger](https://github.com/google/flogger)
     * **POM License: Apache 2.0** - [http://www.apache.org/licenses/LICENSE-2.0.txt](http://www.apache.org/licenses/LICENSE-2.0.txt)

1. **Group:** com.google.gradle **Name:** osdetector-gradle-plugin **Version:** 1.4.0
     * **POM Project URL:** [https://github.com/google/osdetector-gradle-plugin](https://github.com/google/osdetector-gradle-plugin)
     * **POM License: Apache License 2.0** - [http://opensource.org/licenses/Apache-2.0](http://opensource.org/licenses/Apache-2.0)

1. **Group:** com.google.guava **Name:** failureaccess **Version:** 1.0.1
     * **Manifest Project URL:** [https://github.com/google/guava/](https://github.com/google/guava/)
     * **Manifest license URL:** [http://www.apache.org/licenses/LICENSE-2.0.txt](http://www.apache.org/licenses/LICENSE-2.0.txt)
     * **POM License: The Apache Software License, Version 2.0** - [http://www.apache.org/licenses/LICENSE-2.0.txt](http://www.apache.org/licenses/LICENSE-2.0.txt)

1. **Group:** com.google.guava **Name:** guava **Version:** 28.1-jre
     * **Manifest Project URL:** [https://github.com/google/guava/](https://github.com/google/guava/)
     * **Manifest license URL:** [http://www.apache.org/licenses/LICENSE-2.0.txt](http://www.apache.org/licenses/LICENSE-2.0.txt)
     * **POM License: Apache License, Version 2.0** - [http://www.apache.org/licenses/LICENSE-2.0.txt](http://www.apache.org/licenses/LICENSE-2.0.txt)

1. **Group:** com.google.guava **Name:** listenablefuture **Version:** 9999.0-empty-to-avoid-conflict-with-guava
     * **POM License: The Apache Software License, Version 2.0** - [http://www.apache.org/licenses/LICENSE-2.0.txt](http://www.apache.org/licenses/LICENSE-2.0.txt)

1. **Group:** com.google.j2objc **Name:** j2objc-annotations **Version:** 1.3
     * **POM Project URL:** [https://github.com/google/j2objc/](https://github.com/google/j2objc/)
     * **POM License: The Apache Software License, Version 2.0** - [http://www.apache.org/licenses/LICENSE-2.0.txt](http://www.apache.org/licenses/LICENSE-2.0.txt)

1. **Group:** com.google.protobuf **Name:** protobuf-gradle-plugin **Version:** 0.8.8
     * **POM Project URL:** [https://github.com/google/protobuf-gradle-plugin](https://github.com/google/protobuf-gradle-plugin)
     * **POM License: BSD 3-Clause** - [http://opensource.org/licenses/BSD-3-Clause](http://opensource.org/licenses/BSD-3-Clause)

1. **Group:** com.google.protobuf **Name:** protobuf-java **Version:** 3.9.0
     * **Manifest Project URL:** [https://developers.google.com/protocol-buffers/](https://developers.google.com/protocol-buffers/)
     * **Manifest license URL:** [https://opensource.org/licenses/BSD-3-Clause](https://opensource.org/licenses/BSD-3-Clause)
     * **POM License: 3-Clause BSD License** - [https://opensource.org/licenses/BSD-3-Clause](https://opensource.org/licenses/BSD-3-Clause)

1. **Group:** com.google.protobuf **Name:** protobuf-java-util **Version:** 3.9.0
     * **Manifest Project URL:** [https://developers.google.com/protocol-buffers/](https://developers.google.com/protocol-buffers/)
     * **Manifest license URL:** [https://opensource.org/licenses/BSD-3-Clause](https://opensource.org/licenses/BSD-3-Clause)
     * **POM License: 3-Clause BSD License** - [https://opensource.org/licenses/BSD-3-Clause](https://opensource.org/licenses/BSD-3-Clause)

1. **Group:** com.squareup **Name:** javapoet **Version:** 1.11.0
     * **POM Project URL:** [http://github.com/square/javapoet/](http://github.com/square/javapoet/)
     * **POM License: Apache 2.0** - [http://www.apache.org/licenses/LICENSE-2.0.txt](http://www.apache.org/licenses/LICENSE-2.0.txt)

1. **Group:** com.squareup.okhttp **Name:** okhttp **Version:** 2.5.0
     * **POM License: Apache 2.0** - [http://www.apache.org/licenses/LICENSE-2.0.txt](http://www.apache.org/licenses/LICENSE-2.0.txt)

1. **Group:** com.squareup.okio **Name:** okio **Version:** 1.13.0
     * **POM License: Apache 2.0** - [http://www.apache.org/licenses/LICENSE-2.0.txt](http://www.apache.org/licenses/LICENSE-2.0.txt)

1. **Group:** commons-lang **Name:** commons-lang **Version:** 2.6
     * **Project URL:** [http://commons.apache.org/lang/](http://commons.apache.org/lang/)
     * **Manifest license URL:** [http://www.apache.org/licenses/LICENSE-2.0.txt](http://www.apache.org/licenses/LICENSE-2.0.txt)
     * **POM License: The Apache Software License, Version 2.0** - [http://www.apache.org/licenses/LICENSE-2.0.txt](http://www.apache.org/licenses/LICENSE-2.0.txt)

1. **Group:** io.grpc **Name:** grpc-api **Version:** 1.22.0
     * **POM Project URL:** [https://github.com/grpc/grpc-java](https://github.com/grpc/grpc-java)
     * **POM License: Apache 2.0** - [https://opensource.org/licenses/Apache-2.0](https://opensource.org/licenses/Apache-2.0)

1. **Group:** io.grpc **Name:** grpc-context **Version:** 1.22.0
     * **POM Project URL:** [https://github.com/grpc/grpc-java](https://github.com/grpc/grpc-java)
     * **POM License: Apache 2.0** - [https://opensource.org/licenses/Apache-2.0](https://opensource.org/licenses/Apache-2.0)

1. **Group:** io.grpc **Name:** grpc-core **Version:** 1.22.0
     * **POM Project URL:** [https://github.com/grpc/grpc-java](https://github.com/grpc/grpc-java)
     * **POM License: Apache 2.0** - [https://opensource.org/licenses/Apache-2.0](https://opensource.org/licenses/Apache-2.0)

1. **Group:** io.grpc **Name:** grpc-okhttp **Version:** 1.22.0
     * **POM Project URL:** [https://github.com/grpc/grpc-java](https://github.com/grpc/grpc-java)
     * **POM License: Apache 2.0** - [https://opensource.org/licenses/Apache-2.0](https://opensource.org/licenses/Apache-2.0)

1. **Group:** io.grpc **Name:** grpc-protobuf **Version:** 1.22.0
     * **POM Project URL:** [https://github.com/grpc/grpc-java](https://github.com/grpc/grpc-java)
     * **POM License: Apache 2.0** - [https://opensource.org/licenses/Apache-2.0](https://opensource.org/licenses/Apache-2.0)

1. **Group:** io.grpc **Name:** grpc-protobuf-lite **Version:** 1.22.0
     * **POM Project URL:** [https://github.com/grpc/grpc-java](https://github.com/grpc/grpc-java)
     * **POM License: Apache 2.0** - [https://opensource.org/licenses/Apache-2.0](https://opensource.org/licenses/Apache-2.0)

1. **Group:** io.grpc **Name:** grpc-stub **Version:** 1.22.0
     * **POM Project URL:** [https://github.com/grpc/grpc-java](https://github.com/grpc/grpc-java)
     * **POM License: Apache 2.0** - [https://opensource.org/licenses/Apache-2.0](https://opensource.org/licenses/Apache-2.0)

1. **Group:** io.opencensus **Name:** opencensus-api **Version:** 0.21.0
     * **POM Project URL:** [https://github.com/census-instrumentation/opencensus-java](https://github.com/census-instrumentation/opencensus-java)
     * **POM License: The Apache License, Version 2.0** - [http://www.apache.org/licenses/LICENSE-2.0.txt](http://www.apache.org/licenses/LICENSE-2.0.txt)

1. **Group:** io.opencensus **Name:** opencensus-contrib-grpc-metrics **Version:** 0.21.0
     * **POM Project URL:** [https://github.com/census-instrumentation/opencensus-java](https://github.com/census-instrumentation/opencensus-java)
     * **POM License: The Apache License, Version 2.0** - [http://www.apache.org/licenses/LICENSE-2.0.txt](http://www.apache.org/licenses/LICENSE-2.0.txt)

1. **Group:** io.perfmark **Name:** perfmark-api **Version:** 0.16.0
     * **POM Project URL:** [https://github.com/perfmark/perfmark](https://github.com/perfmark/perfmark)
     * **POM License: Apache 2.0** - [https://opensource.org/licenses/Apache-2.0](https://opensource.org/licenses/Apache-2.0)

1. **Group:** javax.annotation **Name:** jsr250-api **Version:** 1.0
     * **POM Project URL:** [http://jcp.org/aboutJava/communityprocess/final/jsr250/index.html](http://jcp.org/aboutJava/communityprocess/final/jsr250/index.html)
     * **POM License: COMMON DEVELOPMENT AND DISTRIBUTION LICENSE (CDDL) Version 1.0** - [https://glassfish.dev.java.net/public/CDDLv1.0.html](https://glassfish.dev.java.net/public/CDDLv1.0.html)

1. **Group:** javax.enterprise **Name:** cdi-api **Version:** 1.0
     * **POM License: Apache License, Version 2.0** - [http://www.apache.org/licenses/LICENSE-2.0](http://www.apache.org/licenses/LICENSE-2.0)

1. **Group:** javax.inject **Name:** javax.inject **Version:** 1
     * **POM Project URL:** [http://code.google.com/p/atinject/](http://code.google.com/p/atinject/)
     * **POM License: The Apache Software License, Version 2.0** - [http://www.apache.org/licenses/LICENSE-2.0.txt](http://www.apache.org/licenses/LICENSE-2.0.txt)

1. **Group:** kr.motd.maven **Name:** os-maven-plugin **Version:** 1.4.0.Final
     * **POM Project URL:** [https://github.com/trustin/os-maven-plugin/](https://github.com/trustin/os-maven-plugin/)
     * **POM License: Apache License, Version 2.0** - [http://www.apache.org/licenses/LICENSE-2.0](http://www.apache.org/licenses/LICENSE-2.0)

1. **Group:** org.apache.maven **Name:** maven-artifact **Version:** 3.2.1
     * **POM License: The Apache Software License, Version 2.0** - [http://www.apache.org/licenses/LICENSE-2.0.txt](http://www.apache.org/licenses/LICENSE-2.0.txt)

1. **Group:** org.apache.maven **Name:** maven-model **Version:** 3.2.1
     * **POM License: The Apache Software License, Version 2.0** - [http://www.apache.org/licenses/LICENSE-2.0.txt](http://www.apache.org/licenses/LICENSE-2.0.txt)

1. **Group:** org.apache.maven **Name:** maven-plugin-api **Version:** 3.2.1
     * **POM License: The Apache Software License, Version 2.0** - [http://www.apache.org/licenses/LICENSE-2.0.txt](http://www.apache.org/licenses/LICENSE-2.0.txt)

1. **Group:** org.checkerframework **Name:** checker-qual **Version:** 2.9.0
     * **POM Project URL:** [https://checkerframework.org](https://checkerframework.org)
     * **POM License: The MIT License** - [http://opensource.org/licenses/MIT](http://opensource.org/licenses/MIT)

1. **Group:** org.codehaus.mojo **Name:** animal-sniffer-annotations **Version:** 1.18
     * **POM License: MIT license** - [http://www.opensource.org/licenses/mit-license.php](http://www.opensource.org/licenses/mit-license.php)
     * **POM License: The Apache Software License, Version 2.0** - [http://www.apache.org/licenses/LICENSE-2.0.txt](http://www.apache.org/licenses/LICENSE-2.0.txt)

1. **Group:** org.codehaus.plexus **Name:** plexus-classworlds **Version:** 2.4
     * **POM License: The Apache Software License, Version 2.0** - [http://www.apache.org/licenses/LICENSE-2.0.txt](http://www.apache.org/licenses/LICENSE-2.0.txt)

1. **Group:** org.codehaus.plexus **Name:** plexus-component-annotations **Version:** 1.5.5
     * **POM License: The Apache Software License, Version 2.0** - [http://www.apache.org/licenses/LICENSE-2.0.txt](http://www.apache.org/licenses/LICENSE-2.0.txt)

1. **Group:** org.codehaus.plexus **Name:** plexus-utils **Version:** 3.0.17
     * **POM Project URL:** [http://plexus.codehaus.org/plexus-utils](http://plexus.codehaus.org/plexus-utils)
     * **POM License: Apache License, Version 2.0** - [http://www.apache.org/licenses/LICENSE-2.0](http://www.apache.org/licenses/LICENSE-2.0)
     * **POM License: The Apache Software License, Version 2.0** - [http://www.apache.org/licenses/LICENSE-2.0.txt](http://www.apache.org/licenses/LICENSE-2.0.txt)

1. **Group:** org.eclipse.sisu **Name:** org.eclipse.sisu.inject **Version:** 0.0.0.M5
     * **Manifest Project URL:** [http://www.eclipse.org/sisu/](http://www.eclipse.org/sisu/)
     * **Manifest license URL:** [http://www.eclipse.org/legal/epl-v10.html](http://www.eclipse.org/legal/epl-v10.html)
     * **POM License: Eclipse Public License, Version 1.0** - [http://www.eclipse.org/legal/epl-v10.html](http://www.eclipse.org/legal/epl-v10.html)

1. **Group:** org.eclipse.sisu **Name:** org.eclipse.sisu.plexus **Version:** 0.0.0.M5
     * **Manifest Project URL:** [http://www.eclipse.org/sisu/](http://www.eclipse.org/sisu/)
     * **Manifest license URL:** [http://www.eclipse.org/legal/epl-v10.html](http://www.eclipse.org/legal/epl-v10.html)
     * **POM License: Eclipse Public License, Version 1.0** - [http://www.eclipse.org/legal/epl-v10.html](http://www.eclipse.org/legal/epl-v10.html)

1. **Group:** org.jboss.forge.roaster **Name:** roaster-api **Version:** 2.20.8.Final
     * **POM License: Eclipse Public License version 1.0** - [http://www.eclipse.org/legal/epl-v10.html](http://www.eclipse.org/legal/epl-v10.html)
     * **POM License: Public Domain** - [http://repository.jboss.org/licenses/cc0-1.0.txt](http://repository.jboss.org/licenses/cc0-1.0.txt)

1. **Group:** org.jboss.forge.roaster **Name:** roaster-jdt **Version:** 2.20.8.Final
     * **POM License: Eclipse Public License version 1.0** - [http://www.eclipse.org/legal/epl-v10.html](http://www.eclipse.org/legal/epl-v10.html)
     * **POM License: Public Domain** - [http://repository.jboss.org/licenses/cc0-1.0.txt](http://repository.jboss.org/licenses/cc0-1.0.txt)

1. **Group:** org.sonatype.sisu **Name:** sisu-guice **Version:** 3.1.0
     * **Manifest Project URL:** [http://code.google.com/p/google-guice/](http://code.google.com/p/google-guice/)
     * **Manifest license URL:** [http://www.apache.org/licenses/LICENSE-2.0.txt](http://www.apache.org/licenses/LICENSE-2.0.txt)
     * **POM License: The Apache Software License, Version 2.0** - [http://www.apache.org/licenses/LICENSE-2.0.txt](http://www.apache.org/licenses/LICENSE-2.0.txt)

## Compile, tests and tooling
1. **Group:** aopalliance **Name:** aopalliance **Version:** 1.0
     * **POM Project URL:** [http://aopalliance.sourceforge.net](http://aopalliance.sourceforge.net)
     * **POM License: Public Domain**

1. **Group:** com.beust **Name:** jcommander **Version:** 1.72
     * **Manifest license URL:** [http://www.apache.org/licenses/LICENSE-2.0](http://www.apache.org/licenses/LICENSE-2.0)
     * **POM Project URL:** [http://jcommander.org](http://jcommander.org)
     * **POM License: Apache 2.0** - [http://www.apache.org/licenses/LICENSE-2.0](http://www.apache.org/licenses/LICENSE-2.0)

1. **Group:** com.github.kevinstern **Name:** software-and-algorithms **Version:** 1.0
     * **POM Project URL:** [https://www.github.com/KevinStern/software-and-algorithms](https://www.github.com/KevinStern/software-and-algorithms)
     * **POM License: MIT License** - [http://www.opensource.org/licenses/mit-license.php](http://www.opensource.org/licenses/mit-license.php)

1. **Group:** com.github.stephenc.jcip **Name:** jcip-annotations **Version:** 1.0-1
     * **POM Project URL:** [http://stephenc.github.com/jcip-annotations](http://stephenc.github.com/jcip-annotations)
     * **POM License: Apache License, Version 2.0** - [http://www.apache.org/licenses/LICENSE-2.0.txt](http://www.apache.org/licenses/LICENSE-2.0.txt)

1. **Group:** com.google.android **Name:** annotations **Version:** 4.1.1.4
     * **POM Project URL:** [http://source.android.com/](http://source.android.com/)
     * **POM License: Apache 2.0** - [http://www.apache.org/licenses/LICENSE-2.0](http://www.apache.org/licenses/LICENSE-2.0)

1. **Group:** com.google.api.grpc **Name:** proto-google-common-protos **Version:** 1.12.0
     * **POM Project URL:** [https://github.com/googleapis/api-client-staging](https://github.com/googleapis/api-client-staging)
     * **POM License: Apache-2.0** - [https://www.apache.org/licenses/LICENSE-2.0.txt](https://www.apache.org/licenses/LICENSE-2.0.txt)

1. **Group:** com.google.auto **Name:** auto-common **Version:** 0.10
     * **POM License: Apache 2.0** - [http://www.apache.org/licenses/LICENSE-2.0.txt](http://www.apache.org/licenses/LICENSE-2.0.txt)

1. **Group:** com.google.auto.value **Name:** auto-value-annotations **Version:** 1.6.3
     * **POM License: Apache 2.0** - [http://www.apache.org/licenses/LICENSE-2.0.txt](http://www.apache.org/licenses/LICENSE-2.0.txt)

1. **Group:** com.google.code.findbugs **Name:** jFormatString **Version:** 3.0.0
     * **POM Project URL:** [http://findbugs.sourceforge.net/](http://findbugs.sourceforge.net/)
     * **POM License: GNU Lesser Public License** - [http://www.gnu.org/licenses/lgpl.html](http://www.gnu.org/licenses/lgpl.html)

1. **Group:** com.google.code.findbugs **Name:** jsr305 **Version:** 3.0.2
     * **Manifest license URL:** [http://www.apache.org/licenses/LICENSE-2.0.txt](http://www.apache.org/licenses/LICENSE-2.0.txt)
     * **POM Project URL:** [http://findbugs.sourceforge.net/](http://findbugs.sourceforge.net/)
     * **POM License: The Apache Software License, Version 2.0** - [http://www.apache.org/licenses/LICENSE-2.0.txt](http://www.apache.org/licenses/LICENSE-2.0.txt)

1. **Group:** com.google.code.gson **Name:** gson **Version:** 2.7
     * **POM License: Apache 2.0** - [http://www.apache.org/licenses/LICENSE-2.0.txt](http://www.apache.org/licenses/LICENSE-2.0.txt)

1. **Group:** com.google.code.gson **Name:** gson **Version:** 2.8.5
     * **POM License: Apache 2.0** - [http://www.apache.org/licenses/LICENSE-2.0.txt](http://www.apache.org/licenses/LICENSE-2.0.txt)

1. **Group:** com.google.errorprone **Name:** error_prone_annotation **Version:** 2.3.3
     * **POM License: Apache 2.0** - [http://www.apache.org/licenses/LICENSE-2.0.txt](http://www.apache.org/licenses/LICENSE-2.0.txt)

1. **Group:** com.google.errorprone **Name:** error_prone_annotations **Version:** 2.3.3
     * **POM License: Apache 2.0** - [http://www.apache.org/licenses/LICENSE-2.0.txt](http://www.apache.org/licenses/LICENSE-2.0.txt)

1. **Group:** com.google.errorprone **Name:** error_prone_check_api **Version:** 2.3.3
     * **POM License: Apache 2.0** - [http://www.apache.org/licenses/LICENSE-2.0.txt](http://www.apache.org/licenses/LICENSE-2.0.txt)

1. **Group:** com.google.errorprone **Name:** error_prone_core **Version:** 2.3.3
     * **POM License: Apache 2.0** - [http://www.apache.org/licenses/LICENSE-2.0.txt](http://www.apache.org/licenses/LICENSE-2.0.txt)

1. **Group:** com.google.errorprone **Name:** error_prone_type_annotations **Version:** 2.3.3
     * **POM License: Apache 2.0** - [http://www.apache.org/licenses/LICENSE-2.0.txt](http://www.apache.org/licenses/LICENSE-2.0.txt)

1. **Group:** com.google.errorprone **Name:** javac **Version:** 9+181-r4173-1
     * **POM Project URL:** [https://github.com/google/error-prone-javac](https://github.com/google/error-prone-javac)
     * **POM License: GNU General Public License, version 2, with the Classpath Exception** - [http://openjdk.java.net/legal/gplv2+ce.html](http://openjdk.java.net/legal/gplv2+ce.html)

1. **Group:** com.google.flogger **Name:** flogger **Version:** 0.4
     * **POM Project URL:** [https://github.com/google/flogger](https://github.com/google/flogger)
     * **POM License: Apache 2.0** - [http://www.apache.org/licenses/LICENSE-2.0.txt](http://www.apache.org/licenses/LICENSE-2.0.txt)

1. **Group:** com.google.flogger **Name:** flogger-system-backend **Version:** 0.4
     * **POM Project URL:** [https://github.com/google/flogger](https://github.com/google/flogger)
     * **POM License: Apache 2.0** - [http://www.apache.org/licenses/LICENSE-2.0.txt](http://www.apache.org/licenses/LICENSE-2.0.txt)

1. **Group:** com.google.gradle **Name:** osdetector-gradle-plugin **Version:** 1.4.0
     * **POM Project URL:** [https://github.com/google/osdetector-gradle-plugin](https://github.com/google/osdetector-gradle-plugin)
     * **POM License: Apache License 2.0** - [http://opensource.org/licenses/Apache-2.0](http://opensource.org/licenses/Apache-2.0)

1. **Group:** com.google.guava **Name:** failureaccess **Version:** 1.0.1
     * **Manifest Project URL:** [https://github.com/google/guava/](https://github.com/google/guava/)
     * **Manifest license URL:** [http://www.apache.org/licenses/LICENSE-2.0.txt](http://www.apache.org/licenses/LICENSE-2.0.txt)
     * **POM License: The Apache Software License, Version 2.0** - [http://www.apache.org/licenses/LICENSE-2.0.txt](http://www.apache.org/licenses/LICENSE-2.0.txt)

1. **Group:** com.google.guava **Name:** guava **Version:** 28.1-jre
     * **Manifest Project URL:** [https://github.com/google/guava/](https://github.com/google/guava/)
     * **Manifest license URL:** [http://www.apache.org/licenses/LICENSE-2.0.txt](http://www.apache.org/licenses/LICENSE-2.0.txt)
     * **POM License: Apache License, Version 2.0** - [http://www.apache.org/licenses/LICENSE-2.0.txt](http://www.apache.org/licenses/LICENSE-2.0.txt)

1. **Group:** com.google.guava **Name:** guava-testlib **Version:** 28.1-jre
     * **POM License: Apache License, Version 2.0** - [http://www.apache.org/licenses/LICENSE-2.0.txt](http://www.apache.org/licenses/LICENSE-2.0.txt)

1. **Group:** com.google.guava **Name:** listenablefuture **Version:** 9999.0-empty-to-avoid-conflict-with-guava
     * **POM License: The Apache Software License, Version 2.0** - [http://www.apache.org/licenses/LICENSE-2.0.txt](http://www.apache.org/licenses/LICENSE-2.0.txt)

1. **Group:** com.google.j2objc **Name:** j2objc-annotations **Version:** 1.3
     * **POM Project URL:** [https://github.com/google/j2objc/](https://github.com/google/j2objc/)
     * **POM License: The Apache Software License, Version 2.0** - [http://www.apache.org/licenses/LICENSE-2.0.txt](http://www.apache.org/licenses/LICENSE-2.0.txt)

1. **Group:** com.google.protobuf **Name:** protobuf-gradle-plugin **Version:** 0.8.8
     * **POM Project URL:** [https://github.com/google/protobuf-gradle-plugin](https://github.com/google/protobuf-gradle-plugin)
     * **POM License: BSD 3-Clause** - [http://opensource.org/licenses/BSD-3-Clause](http://opensource.org/licenses/BSD-3-Clause)

1. **Group:** com.google.protobuf **Name:** protobuf-java **Version:** 3.9.0
     * **Manifest Project URL:** [https://developers.google.com/protocol-buffers/](https://developers.google.com/protocol-buffers/)
     * **Manifest license URL:** [https://opensource.org/licenses/BSD-3-Clause](https://opensource.org/licenses/BSD-3-Clause)
     * **POM License: 3-Clause BSD License** - [https://opensource.org/licenses/BSD-3-Clause](https://opensource.org/licenses/BSD-3-Clause)

1. **Group:** com.google.protobuf **Name:** protobuf-java-util **Version:** 3.9.0
     * **Manifest Project URL:** [https://developers.google.com/protocol-buffers/](https://developers.google.com/protocol-buffers/)
     * **Manifest license URL:** [https://opensource.org/licenses/BSD-3-Clause](https://opensource.org/licenses/BSD-3-Clause)
     * **POM License: 3-Clause BSD License** - [https://opensource.org/licenses/BSD-3-Clause](https://opensource.org/licenses/BSD-3-Clause)

1. **Group:** com.google.protobuf **Name:** protoc **Version:** 3.9.0
     * **POM Project URL:** [https://developers.google.com/protocol-buffers/](https://developers.google.com/protocol-buffers/)
     * **POM License: 3-Clause BSD License** - [https://opensource.org/licenses/BSD-3-Clause](https://opensource.org/licenses/BSD-3-Clause)
     * **POM License: The Apache Software License, Version 2.0** - [http://www.apache.org/licenses/LICENSE-2.0.txt](http://www.apache.org/licenses/LICENSE-2.0.txt)

1. **Group:** com.google.truth **Name:** truth **Version:** 1.0
     * **POM License: The Apache Software License, Version 2.0** - [http://www.apache.org/licenses/LICENSE-2.0.txt](http://www.apache.org/licenses/LICENSE-2.0.txt)

1. **Group:** com.google.truth.extensions **Name:** truth-java8-extension **Version:** 1.0
     * **POM License: The Apache Software License, Version 2.0** - [http://www.apache.org/licenses/LICENSE-2.0.txt](http://www.apache.org/licenses/LICENSE-2.0.txt)

1. **Group:** com.google.truth.extensions **Name:** truth-liteproto-extension **Version:** 1.0
     * **POM License: The Apache Software License, Version 2.0** - [http://www.apache.org/licenses/LICENSE-2.0.txt](http://www.apache.org/licenses/LICENSE-2.0.txt)

1. **Group:** com.google.truth.extensions **Name:** truth-proto-extension **Version:** 1.0
     * **POM License: The Apache Software License, Version 2.0** - [http://www.apache.org/licenses/LICENSE-2.0.txt](http://www.apache.org/licenses/LICENSE-2.0.txt)

1. **Group:** com.googlecode.java-diff-utils **Name:** diffutils **Version:** 1.3.0
     * **Manifest license URL:** [http://www.apache.org/licenses/LICENSE-2.0.txt](http://www.apache.org/licenses/LICENSE-2.0.txt)
     * **POM Project URL:** [http://code.google.com/p/java-diff-utils/](http://code.google.com/p/java-diff-utils/)
     * **POM License: The Apache Software License, Version 2.0** - [http://www.apache.org/licenses/LICENSE-2.0.txt](http://www.apache.org/licenses/LICENSE-2.0.txt)

1. **Group:** com.squareup **Name:** javapoet **Version:** 1.11.0
     * **POM Project URL:** [http://github.com/square/javapoet/](http://github.com/square/javapoet/)
     * **POM License: Apache 2.0** - [http://www.apache.org/licenses/LICENSE-2.0.txt](http://www.apache.org/licenses/LICENSE-2.0.txt)

1. **Group:** com.squareup.okhttp **Name:** okhttp **Version:** 2.5.0
     * **POM License: Apache 2.0** - [http://www.apache.org/licenses/LICENSE-2.0.txt](http://www.apache.org/licenses/LICENSE-2.0.txt)

1. **Group:** com.squareup.okio **Name:** okio **Version:** 1.13.0
     * **POM License: Apache 2.0** - [http://www.apache.org/licenses/LICENSE-2.0.txt](http://www.apache.org/licenses/LICENSE-2.0.txt)

1. **Group:** commons-io **Name:** commons-io **Version:** 2.6
     * **Project URL:** [http://commons.apache.org/proper/commons-io/](http://commons.apache.org/proper/commons-io/)
     * **Manifest license URL:** [https://www.apache.org/licenses/LICENSE-2.0.txt](https://www.apache.org/licenses/LICENSE-2.0.txt)
     * **POM License: Apache License, Version 2.0** - [https://www.apache.org/licenses/LICENSE-2.0.txt](https://www.apache.org/licenses/LICENSE-2.0.txt)

1. **Group:** commons-lang **Name:** commons-lang **Version:** 2.6
     * **Project URL:** [http://commons.apache.org/lang/](http://commons.apache.org/lang/)
     * **Manifest license URL:** [http://www.apache.org/licenses/LICENSE-2.0.txt](http://www.apache.org/licenses/LICENSE-2.0.txt)
     * **POM License: The Apache Software License, Version 2.0** - [http://www.apache.org/licenses/LICENSE-2.0.txt](http://www.apache.org/licenses/LICENSE-2.0.txt)

1. **Group:** io.grpc **Name:** grpc-api **Version:** 1.22.0
     * **POM Project URL:** [https://github.com/grpc/grpc-java](https://github.com/grpc/grpc-java)
     * **POM License: Apache 2.0** - [https://opensource.org/licenses/Apache-2.0](https://opensource.org/licenses/Apache-2.0)

1. **Group:** io.grpc **Name:** grpc-context **Version:** 1.22.0
     * **POM Project URL:** [https://github.com/grpc/grpc-java](https://github.com/grpc/grpc-java)
     * **POM License: Apache 2.0** - [https://opensource.org/licenses/Apache-2.0](https://opensource.org/licenses/Apache-2.0)

1. **Group:** io.grpc **Name:** grpc-core **Version:** 1.22.0
     * **POM Project URL:** [https://github.com/grpc/grpc-java](https://github.com/grpc/grpc-java)
     * **POM License: Apache 2.0** - [https://opensource.org/licenses/Apache-2.0](https://opensource.org/licenses/Apache-2.0)

1. **Group:** io.grpc **Name:** grpc-okhttp **Version:** 1.22.0
     * **POM Project URL:** [https://github.com/grpc/grpc-java](https://github.com/grpc/grpc-java)
     * **POM License: Apache 2.0** - [https://opensource.org/licenses/Apache-2.0](https://opensource.org/licenses/Apache-2.0)

1. **Group:** io.grpc **Name:** grpc-protobuf **Version:** 1.22.0
     * **POM Project URL:** [https://github.com/grpc/grpc-java](https://github.com/grpc/grpc-java)
     * **POM License: Apache 2.0** - [https://opensource.org/licenses/Apache-2.0](https://opensource.org/licenses/Apache-2.0)

1. **Group:** io.grpc **Name:** grpc-protobuf-lite **Version:** 1.22.0
     * **POM Project URL:** [https://github.com/grpc/grpc-java](https://github.com/grpc/grpc-java)
     * **POM License: Apache 2.0** - [https://opensource.org/licenses/Apache-2.0](https://opensource.org/licenses/Apache-2.0)

1. **Group:** io.grpc **Name:** grpc-stub **Version:** 1.22.0
     * **POM Project URL:** [https://github.com/grpc/grpc-java](https://github.com/grpc/grpc-java)
     * **POM License: Apache 2.0** - [https://opensource.org/licenses/Apache-2.0](https://opensource.org/licenses/Apache-2.0)

1. **Group:** io.grpc **Name:** protoc-gen-grpc-java **Version:** 1.22.0
     * **POM Project URL:** [https://github.com/grpc/grpc-java](https://github.com/grpc/grpc-java)
     * **POM License: Apache 2.0** - [https://opensource.org/licenses/Apache-2.0](https://opensource.org/licenses/Apache-2.0)

1. **Group:** io.opencensus **Name:** opencensus-api **Version:** 0.21.0
     * **POM Project URL:** [https://github.com/census-instrumentation/opencensus-java](https://github.com/census-instrumentation/opencensus-java)
     * **POM License: The Apache License, Version 2.0** - [http://www.apache.org/licenses/LICENSE-2.0.txt](http://www.apache.org/licenses/LICENSE-2.0.txt)

1. **Group:** io.opencensus **Name:** opencensus-contrib-grpc-metrics **Version:** 0.21.0
     * **POM Project URL:** [https://github.com/census-instrumentation/opencensus-java](https://github.com/census-instrumentation/opencensus-java)
     * **POM License: The Apache License, Version 2.0** - [http://www.apache.org/licenses/LICENSE-2.0.txt](http://www.apache.org/licenses/LICENSE-2.0.txt)

1. **Group:** io.perfmark **Name:** perfmark-api **Version:** 0.16.0
     * **POM Project URL:** [https://github.com/perfmark/perfmark](https://github.com/perfmark/perfmark)
     * **POM License: Apache 2.0** - [https://opensource.org/licenses/Apache-2.0](https://opensource.org/licenses/Apache-2.0)

1. **Group:** javax.annotation **Name:** jsr250-api **Version:** 1.0
     * **POM Project URL:** [http://jcp.org/aboutJava/communityprocess/final/jsr250/index.html](http://jcp.org/aboutJava/communityprocess/final/jsr250/index.html)
     * **POM License: COMMON DEVELOPMENT AND DISTRIBUTION LICENSE (CDDL) Version 1.0** - [https://glassfish.dev.java.net/public/CDDLv1.0.html](https://glassfish.dev.java.net/public/CDDLv1.0.html)

1. **Group:** javax.enterprise **Name:** cdi-api **Version:** 1.0
     * **POM License: Apache License, Version 2.0** - [http://www.apache.org/licenses/LICENSE-2.0](http://www.apache.org/licenses/LICENSE-2.0)

1. **Group:** javax.inject **Name:** javax.inject **Version:** 1
     * **POM Project URL:** [http://code.google.com/p/atinject/](http://code.google.com/p/atinject/)
     * **POM License: The Apache Software License, Version 2.0** - [http://www.apache.org/licenses/LICENSE-2.0.txt](http://www.apache.org/licenses/LICENSE-2.0.txt)

1. **Group:** junit **Name:** junit **Version:** 4.12
     * **POM Project URL:** [http://junit.org](http://junit.org)
     * **POM License: Eclipse Public License 1.0** - [http://www.eclipse.org/legal/epl-v10.html](http://www.eclipse.org/legal/epl-v10.html)

1. **Group:** kr.motd.maven **Name:** os-maven-plugin **Version:** 1.4.0.Final
     * **POM Project URL:** [https://github.com/trustin/os-maven-plugin/](https://github.com/trustin/os-maven-plugin/)
     * **POM License: Apache License, Version 2.0** - [http://www.apache.org/licenses/LICENSE-2.0](http://www.apache.org/licenses/LICENSE-2.0)

1. **Group:** net.bytebuddy **Name:** byte-buddy **Version:** 1.7.9
     * **Manifest license URL:** [http://www.apache.org/licenses/LICENSE-2.0.txt](http://www.apache.org/licenses/LICENSE-2.0.txt)
     * **POM License: The Apache Software License, Version 2.0** - [http://www.apache.org/licenses/LICENSE-2.0.txt](http://www.apache.org/licenses/LICENSE-2.0.txt)

1. **Group:** net.bytebuddy **Name:** byte-buddy-agent **Version:** 1.7.9
     * **Manifest license URL:** [http://www.apache.org/licenses/LICENSE-2.0.txt](http://www.apache.org/licenses/LICENSE-2.0.txt)
     * **POM License: The Apache Software License, Version 2.0** - [http://www.apache.org/licenses/LICENSE-2.0.txt](http://www.apache.org/licenses/LICENSE-2.0.txt)

1. **Group:** net.java.dev.javacc **Name:** javacc **Version:** 5.0
     * **POM Project URL:** [https://javacc.dev.java.net/](https://javacc.dev.java.net/)
     * **POM License: Berkeley Software Distribution (BSD) License** - [http://www.opensource.org/licenses/bsd-license.html](http://www.opensource.org/licenses/bsd-license.html)

1. **Group:** net.sourceforge.pmd **Name:** pmd-core **Version:** 6.16.0
     * **POM License: BSD-style** - [http://pmd.sourceforge.net/license.html](http://pmd.sourceforge.net/license.html)

1. **Group:** net.sourceforge.pmd **Name:** pmd-java **Version:** 6.16.0
     * **POM License: BSD-style** - [http://pmd.sourceforge.net/license.html](http://pmd.sourceforge.net/license.html)

1. **Group:** net.sourceforge.saxon **Name:** saxon **Version:** 9.1.0.8
     * **POM Project URL:** [http://saxon.sourceforge.net/](http://saxon.sourceforge.net/)
     * **POM License: Mozilla Public License Version 1.0** - [http://www.mozilla.org/MPL/MPL-1.0.txt](http://www.mozilla.org/MPL/MPL-1.0.txt)

1. **Group:** org.antlr **Name:** antlr4-runtime **Version:** 4.7
     * **Manifest Project URL:** [http://www.antlr.org](http://www.antlr.org)
     * **Manifest license URL:** [http://www.antlr.org/license.html](http://www.antlr.org/license.html)
     * **POM License: The BSD License** - [http://www.antlr.org/license.html](http://www.antlr.org/license.html)

1. **Group:** org.apache.commons **Name:** commons-lang3 **Version:** 3.8.1
     * **Project URL:** [http://commons.apache.org/proper/commons-lang/](http://commons.apache.org/proper/commons-lang/)
     * **Manifest license URL:** [https://www.apache.org/licenses/LICENSE-2.0.txt](https://www.apache.org/licenses/LICENSE-2.0.txt)
     * **POM License: Apache License, Version 2.0** - [https://www.apache.org/licenses/LICENSE-2.0.txt](https://www.apache.org/licenses/LICENSE-2.0.txt)

1. **Group:** org.apache.maven **Name:** maven-artifact **Version:** 3.2.1
     * **POM License: The Apache Software License, Version 2.0** - [http://www.apache.org/licenses/LICENSE-2.0.txt](http://www.apache.org/licenses/LICENSE-2.0.txt)

1. **Group:** org.apache.maven **Name:** maven-model **Version:** 3.2.1
     * **POM License: The Apache Software License, Version 2.0** - [http://www.apache.org/licenses/LICENSE-2.0.txt](http://www.apache.org/licenses/LICENSE-2.0.txt)

1. **Group:** org.apache.maven **Name:** maven-plugin-api **Version:** 3.2.1
     * **POM License: The Apache Software License, Version 2.0** - [http://www.apache.org/licenses/LICENSE-2.0.txt](http://www.apache.org/licenses/LICENSE-2.0.txt)

1. **Group:** org.apiguardian **Name:** apiguardian-api **Version:** 1.0.0
     * **POM Project URL:** [https://github.com/apiguardian-team/apiguardian](https://github.com/apiguardian-team/apiguardian)
     * **POM License: The Apache License, Version 2.0** - [http://www.apache.org/licenses/LICENSE-2.0.txt](http://www.apache.org/licenses/LICENSE-2.0.txt)

1. **Group:** org.checkerframework **Name:** checker-compat-qual **Version:** 2.5.3
     * **POM Project URL:** [https://checkerframework.org](https://checkerframework.org)
     * **POM License: GNU General Public License, version 2 (GPL2), with the classpath exception** - [http://www.gnu.org/software/classpath/license.html](http://www.gnu.org/software/classpath/license.html)
     * **POM License: The MIT License** - [http://opensource.org/licenses/MIT](http://opensource.org/licenses/MIT)

1. **Group:** org.checkerframework **Name:** checker-qual **Version:** 2.9.0
     * **POM Project URL:** [https://checkerframework.org](https://checkerframework.org)
     * **POM License: The MIT License** - [http://opensource.org/licenses/MIT](http://opensource.org/licenses/MIT)

1. **Group:** org.checkerframework **Name:** dataflow **Version:** 2.5.3
     * **POM Project URL:** [https://checkerframework.org](https://checkerframework.org)
     * **POM License: GNU General Public License, version 2 (GPL2), with the classpath exception** - [http://www.gnu.org/software/classpath/license.html](http://www.gnu.org/software/classpath/license.html)
     * **POM License: The MIT License** - [http://opensource.org/licenses/MIT](http://opensource.org/licenses/MIT)

1. **Group:** org.checkerframework **Name:** javacutil **Version:** 2.5.3
     * **POM Project URL:** [https://checkerframework.org](https://checkerframework.org)
     * **POM License: GNU General Public License, version 2 (GPL2), with the classpath exception** - [http://www.gnu.org/software/classpath/license.html](http://www.gnu.org/software/classpath/license.html)
     * **POM License: The MIT License** - [http://opensource.org/licenses/MIT](http://opensource.org/licenses/MIT)

1. **Group:** org.codehaus.mojo **Name:** animal-sniffer-annotations **Version:** 1.18
     * **POM License: MIT license** - [http://www.opensource.org/licenses/mit-license.php](http://www.opensource.org/licenses/mit-license.php)
     * **POM License: The Apache Software License, Version 2.0** - [http://www.apache.org/licenses/LICENSE-2.0.txt](http://www.apache.org/licenses/LICENSE-2.0.txt)

1. **Group:** org.codehaus.plexus **Name:** plexus-classworlds **Version:** 2.4
     * **POM License: The Apache Software License, Version 2.0** - [http://www.apache.org/licenses/LICENSE-2.0.txt](http://www.apache.org/licenses/LICENSE-2.0.txt)

1. **Group:** org.codehaus.plexus **Name:** plexus-component-annotations **Version:** 1.5.5
     * **POM License: The Apache Software License, Version 2.0** - [http://www.apache.org/licenses/LICENSE-2.0.txt](http://www.apache.org/licenses/LICENSE-2.0.txt)

1. **Group:** org.codehaus.plexus **Name:** plexus-utils **Version:** 3.0.17
     * **POM Project URL:** [http://plexus.codehaus.org/plexus-utils](http://plexus.codehaus.org/plexus-utils)
     * **POM License: Apache License, Version 2.0** - [http://www.apache.org/licenses/LICENSE-2.0](http://www.apache.org/licenses/LICENSE-2.0)
     * **POM License: The Apache Software License, Version 2.0** - [http://www.apache.org/licenses/LICENSE-2.0.txt](http://www.apache.org/licenses/LICENSE-2.0.txt)

1. **Group:** org.eclipse.sisu **Name:** org.eclipse.sisu.inject **Version:** 0.0.0.M5
     * **Manifest Project URL:** [http://www.eclipse.org/sisu/](http://www.eclipse.org/sisu/)
     * **Manifest license URL:** [http://www.eclipse.org/legal/epl-v10.html](http://www.eclipse.org/legal/epl-v10.html)
     * **POM License: Eclipse Public License, Version 1.0** - [http://www.eclipse.org/legal/epl-v10.html](http://www.eclipse.org/legal/epl-v10.html)

1. **Group:** org.eclipse.sisu **Name:** org.eclipse.sisu.plexus **Version:** 0.0.0.M5
     * **Manifest Project URL:** [http://www.eclipse.org/sisu/](http://www.eclipse.org/sisu/)
     * **Manifest license URL:** [http://www.eclipse.org/legal/epl-v10.html](http://www.eclipse.org/legal/epl-v10.html)
     * **POM License: Eclipse Public License, Version 1.0** - [http://www.eclipse.org/legal/epl-v10.html](http://www.eclipse.org/legal/epl-v10.html)

1. **Group:** org.hamcrest **Name:** hamcrest-all **Version:** 1.3
     * **POM License: New BSD License** - [http://www.opensource.org/licenses/bsd-license.php](http://www.opensource.org/licenses/bsd-license.php)

1. **Group:** org.hamcrest **Name:** hamcrest-core **Version:** 1.3
     * **POM License: New BSD License** - [http://www.opensource.org/licenses/bsd-license.php](http://www.opensource.org/licenses/bsd-license.php)

1. **Group:** org.jacoco **Name:** org.jacoco.agent **Version:** 0.8.4
     * **Manifest license URL:** [http://www.eclipse.org/legal/epl-v10.html](http://www.eclipse.org/legal/epl-v10.html)
     * **POM License: Eclipse Public License v1.0** - [http://www.eclipse.org/legal/epl-v10.html](http://www.eclipse.org/legal/epl-v10.html)

1. **Group:** org.jacoco **Name:** org.jacoco.ant **Version:** 0.8.4
     * **Manifest license URL:** [http://www.eclipse.org/legal/epl-v10.html](http://www.eclipse.org/legal/epl-v10.html)
     * **POM License: Eclipse Public License v1.0** - [http://www.eclipse.org/legal/epl-v10.html](http://www.eclipse.org/legal/epl-v10.html)

1. **Group:** org.jacoco **Name:** org.jacoco.core **Version:** 0.8.4
     * **Manifest license URL:** [http://www.eclipse.org/legal/epl-v10.html](http://www.eclipse.org/legal/epl-v10.html)
     * **POM License: Eclipse Public License v1.0** - [http://www.eclipse.org/legal/epl-v10.html](http://www.eclipse.org/legal/epl-v10.html)

1. **Group:** org.jacoco **Name:** org.jacoco.report **Version:** 0.8.4
     * **Manifest license URL:** [http://www.eclipse.org/legal/epl-v10.html](http://www.eclipse.org/legal/epl-v10.html)
     * **POM License: Eclipse Public License v1.0** - [http://www.eclipse.org/legal/epl-v10.html](http://www.eclipse.org/legal/epl-v10.html)

1. **Group:** org.jboss.forge.roaster **Name:** roaster-api **Version:** 2.20.8.Final
     * **POM License: Eclipse Public License version 1.0** - [http://www.eclipse.org/legal/epl-v10.html](http://www.eclipse.org/legal/epl-v10.html)
     * **POM License: Public Domain** - [http://repository.jboss.org/licenses/cc0-1.0.txt](http://repository.jboss.org/licenses/cc0-1.0.txt)

1. **Group:** org.jboss.forge.roaster **Name:** roaster-jdt **Version:** 2.20.8.Final
     * **POM License: Eclipse Public License version 1.0** - [http://www.eclipse.org/legal/epl-v10.html](http://www.eclipse.org/legal/epl-v10.html)
     * **POM License: Public Domain** - [http://repository.jboss.org/licenses/cc0-1.0.txt](http://repository.jboss.org/licenses/cc0-1.0.txt)

1. **Group:** org.junit-pioneer **Name:** junit-pioneer **Version:** 0.3.0
     * **POM Project URL:** [https://github.com/junit-pioneer/junit-pioneer](https://github.com/junit-pioneer/junit-pioneer)
     * **POM License: The MIT License** - [https://github.com/junit-pioneer/junit-pioneer/blob/master/LICENSE](https://github.com/junit-pioneer/junit-pioneer/blob/master/LICENSE)

1. **Group:** org.junit.jupiter **Name:** junit-jupiter-api **Version:** 5.5.1
     * **POM Project URL:** [https://junit.org/junit5/](https://junit.org/junit5/)
     * **POM License: Eclipse Public License v2.0** - [https://www.eclipse.org/legal/epl-v20.html](https://www.eclipse.org/legal/epl-v20.html)

1. **Group:** org.junit.jupiter **Name:** junit-jupiter-engine **Version:** 5.5.1
     * **POM Project URL:** [https://junit.org/junit5/](https://junit.org/junit5/)
     * **POM License: Eclipse Public License v2.0** - [https://www.eclipse.org/legal/epl-v20.html](https://www.eclipse.org/legal/epl-v20.html)

1. **Group:** org.junit.jupiter **Name:** junit-jupiter-params **Version:** 5.5.1
     * **POM Project URL:** [https://junit.org/junit5/](https://junit.org/junit5/)
     * **POM License: Eclipse Public License v2.0** - [https://www.eclipse.org/legal/epl-v20.html](https://www.eclipse.org/legal/epl-v20.html)

1. **Group:** org.junit.platform **Name:** junit-platform-commons **Version:** 1.5.1
     * **POM Project URL:** [https://junit.org/junit5/](https://junit.org/junit5/)
     * **POM License: Eclipse Public License v2.0** - [https://www.eclipse.org/legal/epl-v20.html](https://www.eclipse.org/legal/epl-v20.html)

1. **Group:** org.junit.platform **Name:** junit-platform-engine **Version:** 1.5.1
     * **POM Project URL:** [https://junit.org/junit5/](https://junit.org/junit5/)
     * **POM License: Eclipse Public License v2.0** - [https://www.eclipse.org/legal/epl-v20.html](https://www.eclipse.org/legal/epl-v20.html)

1. **Group:** org.mockito **Name:** mockito-core **Version:** 2.12.0
     * **POM Project URL:** [https://github.com/mockito/mockito](https://github.com/mockito/mockito)
     * **POM License: The MIT License** - [https://github.com/mockito/mockito/blob/master/LICENSE](https://github.com/mockito/mockito/blob/master/LICENSE)

1. **Group:** org.objenesis **Name:** objenesis **Version:** 2.6
     * **Manifest license URL:** [http://www.apache.org/licenses/LICENSE-2.0.txt](http://www.apache.org/licenses/LICENSE-2.0.txt)
     * **POM Project URL:** [http://objenesis.org](http://objenesis.org)
     * **POM License: Apache 2** - [http://www.apache.org/licenses/LICENSE-2.0.txt](http://www.apache.org/licenses/LICENSE-2.0.txt)

1. **Group:** org.opentest4j **Name:** opentest4j **Version:** 1.2.0
     * **Manifest License:** The Apache License, Version 2.0 (Not packaged)
     * **POM Project URL:** [https://github.com/ota4j-team/opentest4j](https://github.com/ota4j-team/opentest4j)
     * **POM License: The Apache License, Version 2.0** - [http://www.apache.org/licenses/LICENSE-2.0.txt](http://www.apache.org/licenses/LICENSE-2.0.txt)

1. **Group:** org.ow2.asm **Name:** asm **Version:** 7.1
     * **Manifest Project URL:** [http://asm.ow2.org](http://asm.ow2.org)
     * **POM Project URL:** [http://asm.ow2.org/](http://asm.ow2.org/)
     * **POM License: BSD** - [http://asm.ow2.org/license.html](http://asm.ow2.org/license.html)
     * **POM License: The Apache Software License, Version 2.0** - [http://www.apache.org/licenses/LICENSE-2.0.txt](http://www.apache.org/licenses/LICENSE-2.0.txt)

1. **Group:** org.ow2.asm **Name:** asm-analysis **Version:** 7.1
     * **Manifest Project URL:** [http://asm.ow2.org](http://asm.ow2.org)
     * **POM Project URL:** [http://asm.ow2.org/](http://asm.ow2.org/)
     * **POM License: BSD** - [http://asm.ow2.org/license.html](http://asm.ow2.org/license.html)
     * **POM License: The Apache Software License, Version 2.0** - [http://www.apache.org/licenses/LICENSE-2.0.txt](http://www.apache.org/licenses/LICENSE-2.0.txt)

1. **Group:** org.ow2.asm **Name:** asm-commons **Version:** 7.1
     * **Manifest Project URL:** [http://asm.ow2.org](http://asm.ow2.org)
     * **POM Project URL:** [http://asm.ow2.org/](http://asm.ow2.org/)
     * **POM License: BSD** - [http://asm.ow2.org/license.html](http://asm.ow2.org/license.html)
     * **POM License: The Apache Software License, Version 2.0** - [http://www.apache.org/licenses/LICENSE-2.0.txt](http://www.apache.org/licenses/LICENSE-2.0.txt)

1. **Group:** org.ow2.asm **Name:** asm-tree **Version:** 7.1
     * **Manifest Project URL:** [http://asm.ow2.org](http://asm.ow2.org)
     * **POM Project URL:** [http://asm.ow2.org/](http://asm.ow2.org/)
     * **POM License: BSD** - [http://asm.ow2.org/license.html](http://asm.ow2.org/license.html)
     * **POM License: The Apache Software License, Version 2.0** - [http://www.apache.org/licenses/LICENSE-2.0.txt](http://www.apache.org/licenses/LICENSE-2.0.txt)

1. **Group:** org.pcollections **Name:** pcollections **Version:** 2.1.2
     * **POM Project URL:** [http://pcollections.org](http://pcollections.org)
     * **POM License: The MIT License** - [http://www.opensource.org/licenses/mit-license.php](http://www.opensource.org/licenses/mit-license.php)

1. **Group:** org.sonatype.sisu **Name:** sisu-guice **Version:** 3.1.0
     * **Manifest Project URL:** [http://code.google.com/p/google-guice/](http://code.google.com/p/google-guice/)
     * **Manifest license URL:** [http://www.apache.org/licenses/LICENSE-2.0.txt](http://www.apache.org/licenses/LICENSE-2.0.txt)
     * **POM License: The Apache Software License, Version 2.0** - [http://www.apache.org/licenses/LICENSE-2.0.txt](http://www.apache.org/licenses/LICENSE-2.0.txt)

    
        
 The dependencies distributed under several licenses, are used according their commercial-use-friendly license.


<<<<<<< HEAD
This report was generated on **Wed Sep 25 15:31:05 EEST 2019** using [Gradle-License-Report plugin](https://github.com/jk1/Gradle-License-Report) by Evgeny Naumenko, licensed under [Apache 2.0 License](https://github.com/jk1/Gradle-License-Report/blob/master/LICENSE).



    
# Dependencies of `io.spine:spine-server:1.1.2`
=======
This report was generated on **Tue Sep 24 20:22:19 EEST 2019** using [Gradle-License-Report plugin](https://github.com/jk1/Gradle-License-Report) by Evgeny Naumenko, licensed under [Apache 2.0 License](https://github.com/jk1/Gradle-License-Report/blob/master/LICENSE).



    
# Dependencies of `io.spine:spine-server:1.1.1-SNAPSHOT+2`
>>>>>>> ef7079af

## Runtime
1. **Group:** com.google.android **Name:** annotations **Version:** 4.1.1.4
     * **POM Project URL:** [http://source.android.com/](http://source.android.com/)
     * **POM License: Apache 2.0** - [http://www.apache.org/licenses/LICENSE-2.0](http://www.apache.org/licenses/LICENSE-2.0)

1. **Group:** com.google.api.grpc **Name:** proto-google-common-protos **Version:** 1.12.0
     * **POM Project URL:** [https://github.com/googleapis/api-client-staging](https://github.com/googleapis/api-client-staging)
     * **POM License: Apache-2.0** - [https://www.apache.org/licenses/LICENSE-2.0.txt](https://www.apache.org/licenses/LICENSE-2.0.txt)

1. **Group:** com.google.code.findbugs **Name:** jsr305 **Version:** 3.0.2
     * **Manifest license URL:** [http://www.apache.org/licenses/LICENSE-2.0.txt](http://www.apache.org/licenses/LICENSE-2.0.txt)
     * **POM Project URL:** [http://findbugs.sourceforge.net/](http://findbugs.sourceforge.net/)
     * **POM License: The Apache Software License, Version 2.0** - [http://www.apache.org/licenses/LICENSE-2.0.txt](http://www.apache.org/licenses/LICENSE-2.0.txt)

1. **Group:** com.google.code.gson **Name:** gson **Version:** 2.7
     * **POM License: Apache 2.0** - [http://www.apache.org/licenses/LICENSE-2.0.txt](http://www.apache.org/licenses/LICENSE-2.0.txt)

1. **Group:** com.google.errorprone **Name:** error_prone_annotations **Version:** 2.3.3
     * **POM License: Apache 2.0** - [http://www.apache.org/licenses/LICENSE-2.0.txt](http://www.apache.org/licenses/LICENSE-2.0.txt)

1. **Group:** com.google.errorprone **Name:** error_prone_type_annotations **Version:** 2.3.3
     * **POM License: Apache 2.0** - [http://www.apache.org/licenses/LICENSE-2.0.txt](http://www.apache.org/licenses/LICENSE-2.0.txt)

1. **Group:** com.google.flogger **Name:** flogger **Version:** 0.4
     * **POM Project URL:** [https://github.com/google/flogger](https://github.com/google/flogger)
     * **POM License: Apache 2.0** - [http://www.apache.org/licenses/LICENSE-2.0.txt](http://www.apache.org/licenses/LICENSE-2.0.txt)

1. **Group:** com.google.flogger **Name:** flogger-system-backend **Version:** 0.4
     * **POM Project URL:** [https://github.com/google/flogger](https://github.com/google/flogger)
     * **POM License: Apache 2.0** - [http://www.apache.org/licenses/LICENSE-2.0.txt](http://www.apache.org/licenses/LICENSE-2.0.txt)

1. **Group:** com.google.guava **Name:** failureaccess **Version:** 1.0.1
     * **Manifest Project URL:** [https://github.com/google/guava/](https://github.com/google/guava/)
     * **Manifest license URL:** [http://www.apache.org/licenses/LICENSE-2.0.txt](http://www.apache.org/licenses/LICENSE-2.0.txt)
     * **POM License: The Apache Software License, Version 2.0** - [http://www.apache.org/licenses/LICENSE-2.0.txt](http://www.apache.org/licenses/LICENSE-2.0.txt)

1. **Group:** com.google.guava **Name:** guava **Version:** 28.1-jre
     * **Manifest Project URL:** [https://github.com/google/guava/](https://github.com/google/guava/)
     * **Manifest license URL:** [http://www.apache.org/licenses/LICENSE-2.0.txt](http://www.apache.org/licenses/LICENSE-2.0.txt)
     * **POM License: Apache License, Version 2.0** - [http://www.apache.org/licenses/LICENSE-2.0.txt](http://www.apache.org/licenses/LICENSE-2.0.txt)

1. **Group:** com.google.guava **Name:** listenablefuture **Version:** 9999.0-empty-to-avoid-conflict-with-guava
     * **POM License: The Apache Software License, Version 2.0** - [http://www.apache.org/licenses/LICENSE-2.0.txt](http://www.apache.org/licenses/LICENSE-2.0.txt)

1. **Group:** com.google.j2objc **Name:** j2objc-annotations **Version:** 1.3
     * **POM Project URL:** [https://github.com/google/j2objc/](https://github.com/google/j2objc/)
     * **POM License: The Apache Software License, Version 2.0** - [http://www.apache.org/licenses/LICENSE-2.0.txt](http://www.apache.org/licenses/LICENSE-2.0.txt)

1. **Group:** com.google.protobuf **Name:** protobuf-java **Version:** 3.9.0
     * **Manifest Project URL:** [https://developers.google.com/protocol-buffers/](https://developers.google.com/protocol-buffers/)
     * **Manifest license URL:** [https://opensource.org/licenses/BSD-3-Clause](https://opensource.org/licenses/BSD-3-Clause)
     * **POM License: 3-Clause BSD License** - [https://opensource.org/licenses/BSD-3-Clause](https://opensource.org/licenses/BSD-3-Clause)

1. **Group:** com.google.protobuf **Name:** protobuf-java-util **Version:** 3.9.0
     * **Manifest Project URL:** [https://developers.google.com/protocol-buffers/](https://developers.google.com/protocol-buffers/)
     * **Manifest license URL:** [https://opensource.org/licenses/BSD-3-Clause](https://opensource.org/licenses/BSD-3-Clause)
     * **POM License: 3-Clause BSD License** - [https://opensource.org/licenses/BSD-3-Clause](https://opensource.org/licenses/BSD-3-Clause)

1. **Group:** com.squareup.okhttp **Name:** okhttp **Version:** 2.5.0
     * **POM License: Apache 2.0** - [http://www.apache.org/licenses/LICENSE-2.0.txt](http://www.apache.org/licenses/LICENSE-2.0.txt)

1. **Group:** com.squareup.okio **Name:** okio **Version:** 1.13.0
     * **POM License: Apache 2.0** - [http://www.apache.org/licenses/LICENSE-2.0.txt](http://www.apache.org/licenses/LICENSE-2.0.txt)

1. **Group:** io.grpc **Name:** grpc-api **Version:** 1.22.0
     * **POM Project URL:** [https://github.com/grpc/grpc-java](https://github.com/grpc/grpc-java)
     * **POM License: Apache 2.0** - [https://opensource.org/licenses/Apache-2.0](https://opensource.org/licenses/Apache-2.0)

1. **Group:** io.grpc **Name:** grpc-context **Version:** 1.22.0
     * **POM Project URL:** [https://github.com/grpc/grpc-java](https://github.com/grpc/grpc-java)
     * **POM License: Apache 2.0** - [https://opensource.org/licenses/Apache-2.0](https://opensource.org/licenses/Apache-2.0)

1. **Group:** io.grpc **Name:** grpc-core **Version:** 1.22.0
     * **POM Project URL:** [https://github.com/grpc/grpc-java](https://github.com/grpc/grpc-java)
     * **POM License: Apache 2.0** - [https://opensource.org/licenses/Apache-2.0](https://opensource.org/licenses/Apache-2.0)

1. **Group:** io.grpc **Name:** grpc-okhttp **Version:** 1.22.0
     * **POM Project URL:** [https://github.com/grpc/grpc-java](https://github.com/grpc/grpc-java)
     * **POM License: Apache 2.0** - [https://opensource.org/licenses/Apache-2.0](https://opensource.org/licenses/Apache-2.0)

1. **Group:** io.grpc **Name:** grpc-protobuf **Version:** 1.22.0
     * **POM Project URL:** [https://github.com/grpc/grpc-java](https://github.com/grpc/grpc-java)
     * **POM License: Apache 2.0** - [https://opensource.org/licenses/Apache-2.0](https://opensource.org/licenses/Apache-2.0)

1. **Group:** io.grpc **Name:** grpc-protobuf-lite **Version:** 1.22.0
     * **POM Project URL:** [https://github.com/grpc/grpc-java](https://github.com/grpc/grpc-java)
     * **POM License: Apache 2.0** - [https://opensource.org/licenses/Apache-2.0](https://opensource.org/licenses/Apache-2.0)

1. **Group:** io.grpc **Name:** grpc-stub **Version:** 1.22.0
     * **POM Project URL:** [https://github.com/grpc/grpc-java](https://github.com/grpc/grpc-java)
     * **POM License: Apache 2.0** - [https://opensource.org/licenses/Apache-2.0](https://opensource.org/licenses/Apache-2.0)

1. **Group:** io.opencensus **Name:** opencensus-api **Version:** 0.21.0
     * **POM Project URL:** [https://github.com/census-instrumentation/opencensus-java](https://github.com/census-instrumentation/opencensus-java)
     * **POM License: The Apache License, Version 2.0** - [http://www.apache.org/licenses/LICENSE-2.0.txt](http://www.apache.org/licenses/LICENSE-2.0.txt)

1. **Group:** io.opencensus **Name:** opencensus-contrib-grpc-metrics **Version:** 0.21.0
     * **POM Project URL:** [https://github.com/census-instrumentation/opencensus-java](https://github.com/census-instrumentation/opencensus-java)
     * **POM License: The Apache License, Version 2.0** - [http://www.apache.org/licenses/LICENSE-2.0.txt](http://www.apache.org/licenses/LICENSE-2.0.txt)

1. **Group:** io.perfmark **Name:** perfmark-api **Version:** 0.16.0
     * **POM Project URL:** [https://github.com/perfmark/perfmark](https://github.com/perfmark/perfmark)
     * **POM License: Apache 2.0** - [https://opensource.org/licenses/Apache-2.0](https://opensource.org/licenses/Apache-2.0)

1. **Group:** org.checkerframework **Name:** checker-qual **Version:** 2.9.0
     * **POM Project URL:** [https://checkerframework.org](https://checkerframework.org)
     * **POM License: The MIT License** - [http://opensource.org/licenses/MIT](http://opensource.org/licenses/MIT)

1. **Group:** org.codehaus.mojo **Name:** animal-sniffer-annotations **Version:** 1.18
     * **POM License: MIT license** - [http://www.opensource.org/licenses/mit-license.php](http://www.opensource.org/licenses/mit-license.php)
     * **POM License: The Apache Software License, Version 2.0** - [http://www.apache.org/licenses/LICENSE-2.0.txt](http://www.apache.org/licenses/LICENSE-2.0.txt)

## Compile, tests and tooling
1. **Group:** com.beust **Name:** jcommander **Version:** 1.72
     * **Manifest license URL:** [http://www.apache.org/licenses/LICENSE-2.0](http://www.apache.org/licenses/LICENSE-2.0)
     * **POM Project URL:** [http://jcommander.org](http://jcommander.org)
     * **POM License: Apache 2.0** - [http://www.apache.org/licenses/LICENSE-2.0](http://www.apache.org/licenses/LICENSE-2.0)

1. **Group:** com.github.kevinstern **Name:** software-and-algorithms **Version:** 1.0
     * **POM Project URL:** [https://www.github.com/KevinStern/software-and-algorithms](https://www.github.com/KevinStern/software-and-algorithms)
     * **POM License: MIT License** - [http://www.opensource.org/licenses/mit-license.php](http://www.opensource.org/licenses/mit-license.php)

1. **Group:** com.github.stephenc.jcip **Name:** jcip-annotations **Version:** 1.0-1
     * **POM Project URL:** [http://stephenc.github.com/jcip-annotations](http://stephenc.github.com/jcip-annotations)
     * **POM License: Apache License, Version 2.0** - [http://www.apache.org/licenses/LICENSE-2.0.txt](http://www.apache.org/licenses/LICENSE-2.0.txt)

1. **Group:** com.google.android **Name:** annotations **Version:** 4.1.1.4
     * **POM Project URL:** [http://source.android.com/](http://source.android.com/)
     * **POM License: Apache 2.0** - [http://www.apache.org/licenses/LICENSE-2.0](http://www.apache.org/licenses/LICENSE-2.0)

1. **Group:** com.google.api.grpc **Name:** proto-google-common-protos **Version:** 1.12.0
     * **POM Project URL:** [https://github.com/googleapis/api-client-staging](https://github.com/googleapis/api-client-staging)
     * **POM License: Apache-2.0** - [https://www.apache.org/licenses/LICENSE-2.0.txt](https://www.apache.org/licenses/LICENSE-2.0.txt)

1. **Group:** com.google.auto **Name:** auto-common **Version:** 0.10
     * **POM License: Apache 2.0** - [http://www.apache.org/licenses/LICENSE-2.0.txt](http://www.apache.org/licenses/LICENSE-2.0.txt)

1. **Group:** com.google.auto.service **Name:** auto-service **Version:** 1.0-rc5
     * **POM License: Apache 2.0** - [http://www.apache.org/licenses/LICENSE-2.0.txt](http://www.apache.org/licenses/LICENSE-2.0.txt)

1. **Group:** com.google.auto.service **Name:** auto-service-annotations **Version:** 1.0-rc5
     * **POM License: Apache 2.0** - [http://www.apache.org/licenses/LICENSE-2.0.txt](http://www.apache.org/licenses/LICENSE-2.0.txt)

1. **Group:** com.google.auto.value **Name:** auto-value-annotations **Version:** 1.6.3
     * **POM License: Apache 2.0** - [http://www.apache.org/licenses/LICENSE-2.0.txt](http://www.apache.org/licenses/LICENSE-2.0.txt)

1. **Group:** com.google.code.findbugs **Name:** jFormatString **Version:** 3.0.0
     * **POM Project URL:** [http://findbugs.sourceforge.net/](http://findbugs.sourceforge.net/)
     * **POM License: GNU Lesser Public License** - [http://www.gnu.org/licenses/lgpl.html](http://www.gnu.org/licenses/lgpl.html)

1. **Group:** com.google.code.findbugs **Name:** jsr305 **Version:** 3.0.2
     * **Manifest license URL:** [http://www.apache.org/licenses/LICENSE-2.0.txt](http://www.apache.org/licenses/LICENSE-2.0.txt)
     * **POM Project URL:** [http://findbugs.sourceforge.net/](http://findbugs.sourceforge.net/)
     * **POM License: The Apache Software License, Version 2.0** - [http://www.apache.org/licenses/LICENSE-2.0.txt](http://www.apache.org/licenses/LICENSE-2.0.txt)

1. **Group:** com.google.code.gson **Name:** gson **Version:** 2.7
     * **POM License: Apache 2.0** - [http://www.apache.org/licenses/LICENSE-2.0.txt](http://www.apache.org/licenses/LICENSE-2.0.txt)

1. **Group:** com.google.code.gson **Name:** gson **Version:** 2.8.5
     * **POM License: Apache 2.0** - [http://www.apache.org/licenses/LICENSE-2.0.txt](http://www.apache.org/licenses/LICENSE-2.0.txt)

1. **Group:** com.google.errorprone **Name:** error_prone_annotation **Version:** 2.3.3
     * **POM License: Apache 2.0** - [http://www.apache.org/licenses/LICENSE-2.0.txt](http://www.apache.org/licenses/LICENSE-2.0.txt)

1. **Group:** com.google.errorprone **Name:** error_prone_annotations **Version:** 2.3.3
     * **POM License: Apache 2.0** - [http://www.apache.org/licenses/LICENSE-2.0.txt](http://www.apache.org/licenses/LICENSE-2.0.txt)

1. **Group:** com.google.errorprone **Name:** error_prone_check_api **Version:** 2.3.3
     * **POM License: Apache 2.0** - [http://www.apache.org/licenses/LICENSE-2.0.txt](http://www.apache.org/licenses/LICENSE-2.0.txt)

1. **Group:** com.google.errorprone **Name:** error_prone_core **Version:** 2.3.3
     * **POM License: Apache 2.0** - [http://www.apache.org/licenses/LICENSE-2.0.txt](http://www.apache.org/licenses/LICENSE-2.0.txt)

1. **Group:** com.google.errorprone **Name:** error_prone_type_annotations **Version:** 2.3.3
     * **POM License: Apache 2.0** - [http://www.apache.org/licenses/LICENSE-2.0.txt](http://www.apache.org/licenses/LICENSE-2.0.txt)

1. **Group:** com.google.errorprone **Name:** javac **Version:** 9+181-r4173-1
     * **POM Project URL:** [https://github.com/google/error-prone-javac](https://github.com/google/error-prone-javac)
     * **POM License: GNU General Public License, version 2, with the Classpath Exception** - [http://openjdk.java.net/legal/gplv2+ce.html](http://openjdk.java.net/legal/gplv2+ce.html)

1. **Group:** com.google.flogger **Name:** flogger **Version:** 0.4
     * **POM Project URL:** [https://github.com/google/flogger](https://github.com/google/flogger)
     * **POM License: Apache 2.0** - [http://www.apache.org/licenses/LICENSE-2.0.txt](http://www.apache.org/licenses/LICENSE-2.0.txt)

1. **Group:** com.google.flogger **Name:** flogger-system-backend **Version:** 0.4
     * **POM Project URL:** [https://github.com/google/flogger](https://github.com/google/flogger)
     * **POM License: Apache 2.0** - [http://www.apache.org/licenses/LICENSE-2.0.txt](http://www.apache.org/licenses/LICENSE-2.0.txt)

1. **Group:** com.google.guava **Name:** failureaccess **Version:** 1.0.1
     * **Manifest Project URL:** [https://github.com/google/guava/](https://github.com/google/guava/)
     * **Manifest license URL:** [http://www.apache.org/licenses/LICENSE-2.0.txt](http://www.apache.org/licenses/LICENSE-2.0.txt)
     * **POM License: The Apache Software License, Version 2.0** - [http://www.apache.org/licenses/LICENSE-2.0.txt](http://www.apache.org/licenses/LICENSE-2.0.txt)

1. **Group:** com.google.guava **Name:** guava **Version:** 28.1-jre
     * **Manifest Project URL:** [https://github.com/google/guava/](https://github.com/google/guava/)
     * **Manifest license URL:** [http://www.apache.org/licenses/LICENSE-2.0.txt](http://www.apache.org/licenses/LICENSE-2.0.txt)
     * **POM License: Apache License, Version 2.0** - [http://www.apache.org/licenses/LICENSE-2.0.txt](http://www.apache.org/licenses/LICENSE-2.0.txt)

1. **Group:** com.google.guava **Name:** guava-testlib **Version:** 28.1-jre
     * **POM License: Apache License, Version 2.0** - [http://www.apache.org/licenses/LICENSE-2.0.txt](http://www.apache.org/licenses/LICENSE-2.0.txt)

1. **Group:** com.google.guava **Name:** listenablefuture **Version:** 9999.0-empty-to-avoid-conflict-with-guava
     * **POM License: The Apache Software License, Version 2.0** - [http://www.apache.org/licenses/LICENSE-2.0.txt](http://www.apache.org/licenses/LICENSE-2.0.txt)

1. **Group:** com.google.j2objc **Name:** j2objc-annotations **Version:** 1.3
     * **POM Project URL:** [https://github.com/google/j2objc/](https://github.com/google/j2objc/)
     * **POM License: The Apache Software License, Version 2.0** - [http://www.apache.org/licenses/LICENSE-2.0.txt](http://www.apache.org/licenses/LICENSE-2.0.txt)

1. **Group:** com.google.protobuf **Name:** protobuf-java **Version:** 3.9.0
     * **Manifest Project URL:** [https://developers.google.com/protocol-buffers/](https://developers.google.com/protocol-buffers/)
     * **Manifest license URL:** [https://opensource.org/licenses/BSD-3-Clause](https://opensource.org/licenses/BSD-3-Clause)
     * **POM License: 3-Clause BSD License** - [https://opensource.org/licenses/BSD-3-Clause](https://opensource.org/licenses/BSD-3-Clause)

1. **Group:** com.google.protobuf **Name:** protobuf-java-util **Version:** 3.9.0
     * **Manifest Project URL:** [https://developers.google.com/protocol-buffers/](https://developers.google.com/protocol-buffers/)
     * **Manifest license URL:** [https://opensource.org/licenses/BSD-3-Clause](https://opensource.org/licenses/BSD-3-Clause)
     * **POM License: 3-Clause BSD License** - [https://opensource.org/licenses/BSD-3-Clause](https://opensource.org/licenses/BSD-3-Clause)

1. **Group:** com.google.protobuf **Name:** protoc **Version:** 3.9.0
     * **POM Project URL:** [https://developers.google.com/protocol-buffers/](https://developers.google.com/protocol-buffers/)
     * **POM License: 3-Clause BSD License** - [https://opensource.org/licenses/BSD-3-Clause](https://opensource.org/licenses/BSD-3-Clause)
     * **POM License: The Apache Software License, Version 2.0** - [http://www.apache.org/licenses/LICENSE-2.0.txt](http://www.apache.org/licenses/LICENSE-2.0.txt)

1. **Group:** com.google.truth **Name:** truth **Version:** 1.0
     * **POM License: The Apache Software License, Version 2.0** - [http://www.apache.org/licenses/LICENSE-2.0.txt](http://www.apache.org/licenses/LICENSE-2.0.txt)

1. **Group:** com.google.truth.extensions **Name:** truth-java8-extension **Version:** 1.0
     * **POM License: The Apache Software License, Version 2.0** - [http://www.apache.org/licenses/LICENSE-2.0.txt](http://www.apache.org/licenses/LICENSE-2.0.txt)

1. **Group:** com.google.truth.extensions **Name:** truth-liteproto-extension **Version:** 1.0
     * **POM License: The Apache Software License, Version 2.0** - [http://www.apache.org/licenses/LICENSE-2.0.txt](http://www.apache.org/licenses/LICENSE-2.0.txt)

1. **Group:** com.google.truth.extensions **Name:** truth-proto-extension **Version:** 1.0
     * **POM License: The Apache Software License, Version 2.0** - [http://www.apache.org/licenses/LICENSE-2.0.txt](http://www.apache.org/licenses/LICENSE-2.0.txt)

1. **Group:** com.googlecode.java-diff-utils **Name:** diffutils **Version:** 1.3.0
     * **Manifest license URL:** [http://www.apache.org/licenses/LICENSE-2.0.txt](http://www.apache.org/licenses/LICENSE-2.0.txt)
     * **POM Project URL:** [http://code.google.com/p/java-diff-utils/](http://code.google.com/p/java-diff-utils/)
     * **POM License: The Apache Software License, Version 2.0** - [http://www.apache.org/licenses/LICENSE-2.0.txt](http://www.apache.org/licenses/LICENSE-2.0.txt)

1. **Group:** com.squareup.okhttp **Name:** okhttp **Version:** 2.5.0
     * **POM License: Apache 2.0** - [http://www.apache.org/licenses/LICENSE-2.0.txt](http://www.apache.org/licenses/LICENSE-2.0.txt)

1. **Group:** com.squareup.okio **Name:** okio **Version:** 1.13.0
     * **POM License: Apache 2.0** - [http://www.apache.org/licenses/LICENSE-2.0.txt](http://www.apache.org/licenses/LICENSE-2.0.txt)

1. **Group:** commons-io **Name:** commons-io **Version:** 2.6
     * **Project URL:** [http://commons.apache.org/proper/commons-io/](http://commons.apache.org/proper/commons-io/)
     * **Manifest license URL:** [https://www.apache.org/licenses/LICENSE-2.0.txt](https://www.apache.org/licenses/LICENSE-2.0.txt)
     * **POM License: Apache License, Version 2.0** - [https://www.apache.org/licenses/LICENSE-2.0.txt](https://www.apache.org/licenses/LICENSE-2.0.txt)

1. **Group:** io.grpc **Name:** grpc-api **Version:** 1.22.0
     * **POM Project URL:** [https://github.com/grpc/grpc-java](https://github.com/grpc/grpc-java)
     * **POM License: Apache 2.0** - [https://opensource.org/licenses/Apache-2.0](https://opensource.org/licenses/Apache-2.0)

1. **Group:** io.grpc **Name:** grpc-context **Version:** 1.22.0
     * **POM Project URL:** [https://github.com/grpc/grpc-java](https://github.com/grpc/grpc-java)
     * **POM License: Apache 2.0** - [https://opensource.org/licenses/Apache-2.0](https://opensource.org/licenses/Apache-2.0)

1. **Group:** io.grpc **Name:** grpc-core **Version:** 1.22.0
     * **POM Project URL:** [https://github.com/grpc/grpc-java](https://github.com/grpc/grpc-java)
     * **POM License: Apache 2.0** - [https://opensource.org/licenses/Apache-2.0](https://opensource.org/licenses/Apache-2.0)

1. **Group:** io.grpc **Name:** grpc-netty **Version:** 1.22.0
     * **POM Project URL:** [https://github.com/grpc/grpc-java](https://github.com/grpc/grpc-java)
     * **POM License: Apache 2.0** - [https://opensource.org/licenses/Apache-2.0](https://opensource.org/licenses/Apache-2.0)

1. **Group:** io.grpc **Name:** grpc-okhttp **Version:** 1.22.0
     * **POM Project URL:** [https://github.com/grpc/grpc-java](https://github.com/grpc/grpc-java)
     * **POM License: Apache 2.0** - [https://opensource.org/licenses/Apache-2.0](https://opensource.org/licenses/Apache-2.0)

1. **Group:** io.grpc **Name:** grpc-protobuf **Version:** 1.22.0
     * **POM Project URL:** [https://github.com/grpc/grpc-java](https://github.com/grpc/grpc-java)
     * **POM License: Apache 2.0** - [https://opensource.org/licenses/Apache-2.0](https://opensource.org/licenses/Apache-2.0)

1. **Group:** io.grpc **Name:** grpc-protobuf-lite **Version:** 1.22.0
     * **POM Project URL:** [https://github.com/grpc/grpc-java](https://github.com/grpc/grpc-java)
     * **POM License: Apache 2.0** - [https://opensource.org/licenses/Apache-2.0](https://opensource.org/licenses/Apache-2.0)

1. **Group:** io.grpc **Name:** grpc-stub **Version:** 1.22.0
     * **POM Project URL:** [https://github.com/grpc/grpc-java](https://github.com/grpc/grpc-java)
     * **POM License: Apache 2.0** - [https://opensource.org/licenses/Apache-2.0](https://opensource.org/licenses/Apache-2.0)

1. **Group:** io.grpc **Name:** protoc-gen-grpc-java **Version:** 1.22.0
     * **POM Project URL:** [https://github.com/grpc/grpc-java](https://github.com/grpc/grpc-java)
     * **POM License: Apache 2.0** - [https://opensource.org/licenses/Apache-2.0](https://opensource.org/licenses/Apache-2.0)

1. **Group:** io.netty **Name:** netty-buffer **Version:** 4.1.35.Final
     * **Manifest Project URL:** [http://netty.io/](http://netty.io/)
     * **Manifest license URL:** [http://www.apache.org/licenses/LICENSE-2.0](http://www.apache.org/licenses/LICENSE-2.0)
     * **POM License: Apache License, Version 2.0** - [http://www.apache.org/licenses/LICENSE-2.0](http://www.apache.org/licenses/LICENSE-2.0)

1. **Group:** io.netty **Name:** netty-codec **Version:** 4.1.35.Final
     * **Manifest Project URL:** [http://netty.io/](http://netty.io/)
     * **Manifest license URL:** [http://www.apache.org/licenses/LICENSE-2.0](http://www.apache.org/licenses/LICENSE-2.0)
     * **POM License: Apache License, Version 2.0** - [http://www.apache.org/licenses/LICENSE-2.0](http://www.apache.org/licenses/LICENSE-2.0)

1. **Group:** io.netty **Name:** netty-codec-http **Version:** 4.1.35.Final
     * **Manifest Project URL:** [http://netty.io/](http://netty.io/)
     * **Manifest license URL:** [http://www.apache.org/licenses/LICENSE-2.0](http://www.apache.org/licenses/LICENSE-2.0)
     * **POM License: Apache License, Version 2.0** - [http://www.apache.org/licenses/LICENSE-2.0](http://www.apache.org/licenses/LICENSE-2.0)

1. **Group:** io.netty **Name:** netty-codec-http2 **Version:** 4.1.35.Final
     * **Manifest Project URL:** [http://netty.io/](http://netty.io/)
     * **Manifest license URL:** [http://www.apache.org/licenses/LICENSE-2.0](http://www.apache.org/licenses/LICENSE-2.0)
     * **POM License: Apache License, Version 2.0** - [http://www.apache.org/licenses/LICENSE-2.0](http://www.apache.org/licenses/LICENSE-2.0)

1. **Group:** io.netty **Name:** netty-codec-socks **Version:** 4.1.35.Final
     * **Manifest Project URL:** [http://netty.io/](http://netty.io/)
     * **Manifest license URL:** [http://www.apache.org/licenses/LICENSE-2.0](http://www.apache.org/licenses/LICENSE-2.0)
     * **POM License: Apache License, Version 2.0** - [http://www.apache.org/licenses/LICENSE-2.0](http://www.apache.org/licenses/LICENSE-2.0)

1. **Group:** io.netty **Name:** netty-common **Version:** 4.1.35.Final
     * **Manifest Project URL:** [http://netty.io/](http://netty.io/)
     * **Manifest license URL:** [http://www.apache.org/licenses/LICENSE-2.0](http://www.apache.org/licenses/LICENSE-2.0)
     * **POM License: Apache License, Version 2.0** - [http://www.apache.org/licenses/LICENSE-2.0](http://www.apache.org/licenses/LICENSE-2.0)

1. **Group:** io.netty **Name:** netty-handler **Version:** 4.1.35.Final
     * **Manifest Project URL:** [http://netty.io/](http://netty.io/)
     * **Manifest license URL:** [http://www.apache.org/licenses/LICENSE-2.0](http://www.apache.org/licenses/LICENSE-2.0)
     * **POM License: Apache License, Version 2.0** - [http://www.apache.org/licenses/LICENSE-2.0](http://www.apache.org/licenses/LICENSE-2.0)

1. **Group:** io.netty **Name:** netty-handler-proxy **Version:** 4.1.35.Final
     * **Manifest Project URL:** [http://netty.io/](http://netty.io/)
     * **Manifest license URL:** [http://www.apache.org/licenses/LICENSE-2.0](http://www.apache.org/licenses/LICENSE-2.0)
     * **POM License: Apache License, Version 2.0** - [http://www.apache.org/licenses/LICENSE-2.0](http://www.apache.org/licenses/LICENSE-2.0)

1. **Group:** io.netty **Name:** netty-resolver **Version:** 4.1.35.Final
     * **Manifest Project URL:** [http://netty.io/](http://netty.io/)
     * **Manifest license URL:** [http://www.apache.org/licenses/LICENSE-2.0](http://www.apache.org/licenses/LICENSE-2.0)
     * **POM License: Apache License, Version 2.0** - [http://www.apache.org/licenses/LICENSE-2.0](http://www.apache.org/licenses/LICENSE-2.0)

1. **Group:** io.netty **Name:** netty-transport **Version:** 4.1.35.Final
     * **Manifest Project URL:** [http://netty.io/](http://netty.io/)
     * **Manifest license URL:** [http://www.apache.org/licenses/LICENSE-2.0](http://www.apache.org/licenses/LICENSE-2.0)
     * **POM License: Apache License, Version 2.0** - [http://www.apache.org/licenses/LICENSE-2.0](http://www.apache.org/licenses/LICENSE-2.0)

1. **Group:** io.opencensus **Name:** opencensus-api **Version:** 0.21.0
     * **POM Project URL:** [https://github.com/census-instrumentation/opencensus-java](https://github.com/census-instrumentation/opencensus-java)
     * **POM License: The Apache License, Version 2.0** - [http://www.apache.org/licenses/LICENSE-2.0.txt](http://www.apache.org/licenses/LICENSE-2.0.txt)

1. **Group:** io.opencensus **Name:** opencensus-contrib-grpc-metrics **Version:** 0.21.0
     * **POM Project URL:** [https://github.com/census-instrumentation/opencensus-java](https://github.com/census-instrumentation/opencensus-java)
     * **POM License: The Apache License, Version 2.0** - [http://www.apache.org/licenses/LICENSE-2.0.txt](http://www.apache.org/licenses/LICENSE-2.0.txt)

1. **Group:** io.perfmark **Name:** perfmark-api **Version:** 0.16.0
     * **POM Project URL:** [https://github.com/perfmark/perfmark](https://github.com/perfmark/perfmark)
     * **POM License: Apache 2.0** - [https://opensource.org/licenses/Apache-2.0](https://opensource.org/licenses/Apache-2.0)

1. **Group:** javax.annotation **Name:** javax.annotation-api **Version:** 1.3.1
     * **Manifest Project URL:** [https://javaee.github.io/glassfish](https://javaee.github.io/glassfish)
     * **Manifest license URL:** [https://github.com/javaee/javax.annotation/blob/master/LICENSE](https://github.com/javaee/javax.annotation/blob/master/LICENSE)
     * **POM Project URL:** [http://jcp.org/en/jsr/detail?id=250](http://jcp.org/en/jsr/detail?id=250)
     * **POM License: CDDL + GPLv2 with classpath exception** - [https://github.com/javaee/javax.annotation/blob/master/LICENSE](https://github.com/javaee/javax.annotation/blob/master/LICENSE)

1. **Group:** junit **Name:** junit **Version:** 4.12
     * **POM Project URL:** [http://junit.org](http://junit.org)
     * **POM License: Eclipse Public License 1.0** - [http://www.eclipse.org/legal/epl-v10.html](http://www.eclipse.org/legal/epl-v10.html)

1. **Group:** net.bytebuddy **Name:** byte-buddy **Version:** 1.7.9
     * **Manifest license URL:** [http://www.apache.org/licenses/LICENSE-2.0.txt](http://www.apache.org/licenses/LICENSE-2.0.txt)
     * **POM License: The Apache Software License, Version 2.0** - [http://www.apache.org/licenses/LICENSE-2.0.txt](http://www.apache.org/licenses/LICENSE-2.0.txt)

1. **Group:** net.bytebuddy **Name:** byte-buddy-agent **Version:** 1.7.9
     * **Manifest license URL:** [http://www.apache.org/licenses/LICENSE-2.0.txt](http://www.apache.org/licenses/LICENSE-2.0.txt)
     * **POM License: The Apache Software License, Version 2.0** - [http://www.apache.org/licenses/LICENSE-2.0.txt](http://www.apache.org/licenses/LICENSE-2.0.txt)

1. **Group:** net.java.dev.javacc **Name:** javacc **Version:** 5.0
     * **POM Project URL:** [https://javacc.dev.java.net/](https://javacc.dev.java.net/)
     * **POM License: Berkeley Software Distribution (BSD) License** - [http://www.opensource.org/licenses/bsd-license.html](http://www.opensource.org/licenses/bsd-license.html)

1. **Group:** net.sourceforge.pmd **Name:** pmd-core **Version:** 6.16.0
     * **POM License: BSD-style** - [http://pmd.sourceforge.net/license.html](http://pmd.sourceforge.net/license.html)

1. **Group:** net.sourceforge.pmd **Name:** pmd-java **Version:** 6.16.0
     * **POM License: BSD-style** - [http://pmd.sourceforge.net/license.html](http://pmd.sourceforge.net/license.html)

1. **Group:** net.sourceforge.saxon **Name:** saxon **Version:** 9.1.0.8
     * **POM Project URL:** [http://saxon.sourceforge.net/](http://saxon.sourceforge.net/)
     * **POM License: Mozilla Public License Version 1.0** - [http://www.mozilla.org/MPL/MPL-1.0.txt](http://www.mozilla.org/MPL/MPL-1.0.txt)

1. **Group:** org.antlr **Name:** antlr4-runtime **Version:** 4.7
     * **Manifest Project URL:** [http://www.antlr.org](http://www.antlr.org)
     * **Manifest license URL:** [http://www.antlr.org/license.html](http://www.antlr.org/license.html)
     * **POM License: The BSD License** - [http://www.antlr.org/license.html](http://www.antlr.org/license.html)

1. **Group:** org.apache.commons **Name:** commons-lang3 **Version:** 3.8.1
     * **Project URL:** [http://commons.apache.org/proper/commons-lang/](http://commons.apache.org/proper/commons-lang/)
     * **Manifest license URL:** [https://www.apache.org/licenses/LICENSE-2.0.txt](https://www.apache.org/licenses/LICENSE-2.0.txt)
     * **POM License: Apache License, Version 2.0** - [https://www.apache.org/licenses/LICENSE-2.0.txt](https://www.apache.org/licenses/LICENSE-2.0.txt)

1. **Group:** org.apiguardian **Name:** apiguardian-api **Version:** 1.0.0
     * **POM Project URL:** [https://github.com/apiguardian-team/apiguardian](https://github.com/apiguardian-team/apiguardian)
     * **POM License: The Apache License, Version 2.0** - [http://www.apache.org/licenses/LICENSE-2.0.txt](http://www.apache.org/licenses/LICENSE-2.0.txt)

1. **Group:** org.checkerframework **Name:** checker-compat-qual **Version:** 2.5.3
     * **POM Project URL:** [https://checkerframework.org](https://checkerframework.org)
     * **POM License: GNU General Public License, version 2 (GPL2), with the classpath exception** - [http://www.gnu.org/software/classpath/license.html](http://www.gnu.org/software/classpath/license.html)
     * **POM License: The MIT License** - [http://opensource.org/licenses/MIT](http://opensource.org/licenses/MIT)

1. **Group:** org.checkerframework **Name:** checker-qual **Version:** 2.9.0
     * **POM Project URL:** [https://checkerframework.org](https://checkerframework.org)
     * **POM License: The MIT License** - [http://opensource.org/licenses/MIT](http://opensource.org/licenses/MIT)

1. **Group:** org.checkerframework **Name:** dataflow **Version:** 2.5.3
     * **POM Project URL:** [https://checkerframework.org](https://checkerframework.org)
     * **POM License: GNU General Public License, version 2 (GPL2), with the classpath exception** - [http://www.gnu.org/software/classpath/license.html](http://www.gnu.org/software/classpath/license.html)
     * **POM License: The MIT License** - [http://opensource.org/licenses/MIT](http://opensource.org/licenses/MIT)

1. **Group:** org.checkerframework **Name:** javacutil **Version:** 2.5.3
     * **POM Project URL:** [https://checkerframework.org](https://checkerframework.org)
     * **POM License: GNU General Public License, version 2 (GPL2), with the classpath exception** - [http://www.gnu.org/software/classpath/license.html](http://www.gnu.org/software/classpath/license.html)
     * **POM License: The MIT License** - [http://opensource.org/licenses/MIT](http://opensource.org/licenses/MIT)

1. **Group:** org.codehaus.mojo **Name:** animal-sniffer-annotations **Version:** 1.18
     * **POM License: MIT license** - [http://www.opensource.org/licenses/mit-license.php](http://www.opensource.org/licenses/mit-license.php)
     * **POM License: The Apache Software License, Version 2.0** - [http://www.apache.org/licenses/LICENSE-2.0.txt](http://www.apache.org/licenses/LICENSE-2.0.txt)

1. **Group:** org.hamcrest **Name:** hamcrest-all **Version:** 1.3
     * **POM License: New BSD License** - [http://www.opensource.org/licenses/bsd-license.php](http://www.opensource.org/licenses/bsd-license.php)

1. **Group:** org.hamcrest **Name:** hamcrest-core **Version:** 1.3
     * **POM License: New BSD License** - [http://www.opensource.org/licenses/bsd-license.php](http://www.opensource.org/licenses/bsd-license.php)

1. **Group:** org.jacoco **Name:** org.jacoco.agent **Version:** 0.8.4
     * **Manifest license URL:** [http://www.eclipse.org/legal/epl-v10.html](http://www.eclipse.org/legal/epl-v10.html)
     * **POM License: Eclipse Public License v1.0** - [http://www.eclipse.org/legal/epl-v10.html](http://www.eclipse.org/legal/epl-v10.html)

1. **Group:** org.jacoco **Name:** org.jacoco.ant **Version:** 0.8.4
     * **Manifest license URL:** [http://www.eclipse.org/legal/epl-v10.html](http://www.eclipse.org/legal/epl-v10.html)
     * **POM License: Eclipse Public License v1.0** - [http://www.eclipse.org/legal/epl-v10.html](http://www.eclipse.org/legal/epl-v10.html)

1. **Group:** org.jacoco **Name:** org.jacoco.core **Version:** 0.8.4
     * **Manifest license URL:** [http://www.eclipse.org/legal/epl-v10.html](http://www.eclipse.org/legal/epl-v10.html)
     * **POM License: Eclipse Public License v1.0** - [http://www.eclipse.org/legal/epl-v10.html](http://www.eclipse.org/legal/epl-v10.html)

1. **Group:** org.jacoco **Name:** org.jacoco.report **Version:** 0.8.4
     * **Manifest license URL:** [http://www.eclipse.org/legal/epl-v10.html](http://www.eclipse.org/legal/epl-v10.html)
     * **POM License: Eclipse Public License v1.0** - [http://www.eclipse.org/legal/epl-v10.html](http://www.eclipse.org/legal/epl-v10.html)

1. **Group:** org.junit.jupiter **Name:** junit-jupiter-api **Version:** 5.5.1
     * **POM Project URL:** [https://junit.org/junit5/](https://junit.org/junit5/)
     * **POM License: Eclipse Public License v2.0** - [https://www.eclipse.org/legal/epl-v20.html](https://www.eclipse.org/legal/epl-v20.html)

1. **Group:** org.junit.jupiter **Name:** junit-jupiter-engine **Version:** 5.5.1
     * **POM Project URL:** [https://junit.org/junit5/](https://junit.org/junit5/)
     * **POM License: Eclipse Public License v2.0** - [https://www.eclipse.org/legal/epl-v20.html](https://www.eclipse.org/legal/epl-v20.html)

1. **Group:** org.junit.jupiter **Name:** junit-jupiter-params **Version:** 5.5.1
     * **POM Project URL:** [https://junit.org/junit5/](https://junit.org/junit5/)
     * **POM License: Eclipse Public License v2.0** - [https://www.eclipse.org/legal/epl-v20.html](https://www.eclipse.org/legal/epl-v20.html)

1. **Group:** org.junit.platform **Name:** junit-platform-commons **Version:** 1.5.1
     * **POM Project URL:** [https://junit.org/junit5/](https://junit.org/junit5/)
     * **POM License: Eclipse Public License v2.0** - [https://www.eclipse.org/legal/epl-v20.html](https://www.eclipse.org/legal/epl-v20.html)

1. **Group:** org.junit.platform **Name:** junit-platform-engine **Version:** 1.5.1
     * **POM Project URL:** [https://junit.org/junit5/](https://junit.org/junit5/)
     * **POM License: Eclipse Public License v2.0** - [https://www.eclipse.org/legal/epl-v20.html](https://www.eclipse.org/legal/epl-v20.html)

1. **Group:** org.mockito **Name:** mockito-core **Version:** 2.12.0
     * **POM Project URL:** [https://github.com/mockito/mockito](https://github.com/mockito/mockito)
     * **POM License: The MIT License** - [https://github.com/mockito/mockito/blob/master/LICENSE](https://github.com/mockito/mockito/blob/master/LICENSE)

1. **Group:** org.objenesis **Name:** objenesis **Version:** 2.6
     * **Manifest license URL:** [http://www.apache.org/licenses/LICENSE-2.0.txt](http://www.apache.org/licenses/LICENSE-2.0.txt)
     * **POM Project URL:** [http://objenesis.org](http://objenesis.org)
     * **POM License: Apache 2** - [http://www.apache.org/licenses/LICENSE-2.0.txt](http://www.apache.org/licenses/LICENSE-2.0.txt)

1. **Group:** org.opentest4j **Name:** opentest4j **Version:** 1.2.0
     * **Manifest License:** The Apache License, Version 2.0 (Not packaged)
     * **POM Project URL:** [https://github.com/ota4j-team/opentest4j](https://github.com/ota4j-team/opentest4j)
     * **POM License: The Apache License, Version 2.0** - [http://www.apache.org/licenses/LICENSE-2.0.txt](http://www.apache.org/licenses/LICENSE-2.0.txt)

1. **Group:** org.ow2.asm **Name:** asm **Version:** 7.1
     * **Manifest Project URL:** [http://asm.ow2.org](http://asm.ow2.org)
     * **POM Project URL:** [http://asm.ow2.org/](http://asm.ow2.org/)
     * **POM License: BSD** - [http://asm.ow2.org/license.html](http://asm.ow2.org/license.html)
     * **POM License: The Apache Software License, Version 2.0** - [http://www.apache.org/licenses/LICENSE-2.0.txt](http://www.apache.org/licenses/LICENSE-2.0.txt)

1. **Group:** org.ow2.asm **Name:** asm-analysis **Version:** 7.1
     * **Manifest Project URL:** [http://asm.ow2.org](http://asm.ow2.org)
     * **POM Project URL:** [http://asm.ow2.org/](http://asm.ow2.org/)
     * **POM License: BSD** - [http://asm.ow2.org/license.html](http://asm.ow2.org/license.html)
     * **POM License: The Apache Software License, Version 2.0** - [http://www.apache.org/licenses/LICENSE-2.0.txt](http://www.apache.org/licenses/LICENSE-2.0.txt)

1. **Group:** org.ow2.asm **Name:** asm-commons **Version:** 7.1
     * **Manifest Project URL:** [http://asm.ow2.org](http://asm.ow2.org)
     * **POM Project URL:** [http://asm.ow2.org/](http://asm.ow2.org/)
     * **POM License: BSD** - [http://asm.ow2.org/license.html](http://asm.ow2.org/license.html)
     * **POM License: The Apache Software License, Version 2.0** - [http://www.apache.org/licenses/LICENSE-2.0.txt](http://www.apache.org/licenses/LICENSE-2.0.txt)

1. **Group:** org.ow2.asm **Name:** asm-tree **Version:** 7.1
     * **Manifest Project URL:** [http://asm.ow2.org](http://asm.ow2.org)
     * **POM Project URL:** [http://asm.ow2.org/](http://asm.ow2.org/)
     * **POM License: BSD** - [http://asm.ow2.org/license.html](http://asm.ow2.org/license.html)
     * **POM License: The Apache Software License, Version 2.0** - [http://www.apache.org/licenses/LICENSE-2.0.txt](http://www.apache.org/licenses/LICENSE-2.0.txt)

1. **Group:** org.pcollections **Name:** pcollections **Version:** 2.1.2
     * **POM Project URL:** [http://pcollections.org](http://pcollections.org)
     * **POM License: The MIT License** - [http://www.opensource.org/licenses/mit-license.php](http://www.opensource.org/licenses/mit-license.php)

    
        
 The dependencies distributed under several licenses, are used according their commercial-use-friendly license.


<<<<<<< HEAD
This report was generated on **Wed Sep 25 15:31:08 EEST 2019** using [Gradle-License-Report plugin](https://github.com/jk1/Gradle-License-Report) by Evgeny Naumenko, licensed under [Apache 2.0 License](https://github.com/jk1/Gradle-License-Report/blob/master/LICENSE).



    
# Dependencies of `io.spine:spine-testutil-client:1.1.2`
=======
This report was generated on **Tue Sep 24 20:22:20 EEST 2019** using [Gradle-License-Report plugin](https://github.com/jk1/Gradle-License-Report) by Evgeny Naumenko, licensed under [Apache 2.0 License](https://github.com/jk1/Gradle-License-Report/blob/master/LICENSE).



    
# Dependencies of `io.spine:spine-testutil-client:1.1.1-SNAPSHOT+2`
>>>>>>> ef7079af

## Runtime
1. **Group:** com.google.android **Name:** annotations **Version:** 4.1.1.4
     * **POM Project URL:** [http://source.android.com/](http://source.android.com/)
     * **POM License: Apache 2.0** - [http://www.apache.org/licenses/LICENSE-2.0](http://www.apache.org/licenses/LICENSE-2.0)

1. **Group:** com.google.api.grpc **Name:** proto-google-common-protos **Version:** 1.12.0
     * **POM Project URL:** [https://github.com/googleapis/api-client-staging](https://github.com/googleapis/api-client-staging)
     * **POM License: Apache-2.0** - [https://www.apache.org/licenses/LICENSE-2.0.txt](https://www.apache.org/licenses/LICENSE-2.0.txt)

1. **Group:** com.google.auto.value **Name:** auto-value-annotations **Version:** 1.6.3
     * **POM License: Apache 2.0** - [http://www.apache.org/licenses/LICENSE-2.0.txt](http://www.apache.org/licenses/LICENSE-2.0.txt)

1. **Group:** com.google.code.findbugs **Name:** jsr305 **Version:** 3.0.2
     * **Manifest license URL:** [http://www.apache.org/licenses/LICENSE-2.0.txt](http://www.apache.org/licenses/LICENSE-2.0.txt)
     * **POM Project URL:** [http://findbugs.sourceforge.net/](http://findbugs.sourceforge.net/)
     * **POM License: The Apache Software License, Version 2.0** - [http://www.apache.org/licenses/LICENSE-2.0.txt](http://www.apache.org/licenses/LICENSE-2.0.txt)

1. **Group:** com.google.code.gson **Name:** gson **Version:** 2.7
     * **POM License: Apache 2.0** - [http://www.apache.org/licenses/LICENSE-2.0.txt](http://www.apache.org/licenses/LICENSE-2.0.txt)

1. **Group:** com.google.errorprone **Name:** error_prone_annotations **Version:** 2.3.3
     * **POM License: Apache 2.0** - [http://www.apache.org/licenses/LICENSE-2.0.txt](http://www.apache.org/licenses/LICENSE-2.0.txt)

1. **Group:** com.google.errorprone **Name:** error_prone_type_annotations **Version:** 2.3.3
     * **POM License: Apache 2.0** - [http://www.apache.org/licenses/LICENSE-2.0.txt](http://www.apache.org/licenses/LICENSE-2.0.txt)

1. **Group:** com.google.flogger **Name:** flogger **Version:** 0.4
     * **POM Project URL:** [https://github.com/google/flogger](https://github.com/google/flogger)
     * **POM License: Apache 2.0** - [http://www.apache.org/licenses/LICENSE-2.0.txt](http://www.apache.org/licenses/LICENSE-2.0.txt)

1. **Group:** com.google.flogger **Name:** flogger-system-backend **Version:** 0.4
     * **POM Project URL:** [https://github.com/google/flogger](https://github.com/google/flogger)
     * **POM License: Apache 2.0** - [http://www.apache.org/licenses/LICENSE-2.0.txt](http://www.apache.org/licenses/LICENSE-2.0.txt)

1. **Group:** com.google.guava **Name:** failureaccess **Version:** 1.0.1
     * **Manifest Project URL:** [https://github.com/google/guava/](https://github.com/google/guava/)
     * **Manifest license URL:** [http://www.apache.org/licenses/LICENSE-2.0.txt](http://www.apache.org/licenses/LICENSE-2.0.txt)
     * **POM License: The Apache Software License, Version 2.0** - [http://www.apache.org/licenses/LICENSE-2.0.txt](http://www.apache.org/licenses/LICENSE-2.0.txt)

1. **Group:** com.google.guava **Name:** guava **Version:** 28.1-jre
     * **Manifest Project URL:** [https://github.com/google/guava/](https://github.com/google/guava/)
     * **Manifest license URL:** [http://www.apache.org/licenses/LICENSE-2.0.txt](http://www.apache.org/licenses/LICENSE-2.0.txt)
     * **POM License: Apache License, Version 2.0** - [http://www.apache.org/licenses/LICENSE-2.0.txt](http://www.apache.org/licenses/LICENSE-2.0.txt)

1. **Group:** com.google.guava **Name:** guava-testlib **Version:** 28.1-jre
     * **POM License: Apache License, Version 2.0** - [http://www.apache.org/licenses/LICENSE-2.0.txt](http://www.apache.org/licenses/LICENSE-2.0.txt)

1. **Group:** com.google.guava **Name:** listenablefuture **Version:** 9999.0-empty-to-avoid-conflict-with-guava
     * **POM License: The Apache Software License, Version 2.0** - [http://www.apache.org/licenses/LICENSE-2.0.txt](http://www.apache.org/licenses/LICENSE-2.0.txt)

1. **Group:** com.google.j2objc **Name:** j2objc-annotations **Version:** 1.3
     * **POM Project URL:** [https://github.com/google/j2objc/](https://github.com/google/j2objc/)
     * **POM License: The Apache Software License, Version 2.0** - [http://www.apache.org/licenses/LICENSE-2.0.txt](http://www.apache.org/licenses/LICENSE-2.0.txt)

1. **Group:** com.google.protobuf **Name:** protobuf-java **Version:** 3.9.0
     * **Manifest Project URL:** [https://developers.google.com/protocol-buffers/](https://developers.google.com/protocol-buffers/)
     * **Manifest license URL:** [https://opensource.org/licenses/BSD-3-Clause](https://opensource.org/licenses/BSD-3-Clause)
     * **POM License: 3-Clause BSD License** - [https://opensource.org/licenses/BSD-3-Clause](https://opensource.org/licenses/BSD-3-Clause)

1. **Group:** com.google.protobuf **Name:** protobuf-java-util **Version:** 3.9.0
     * **Manifest Project URL:** [https://developers.google.com/protocol-buffers/](https://developers.google.com/protocol-buffers/)
     * **Manifest license URL:** [https://opensource.org/licenses/BSD-3-Clause](https://opensource.org/licenses/BSD-3-Clause)
     * **POM License: 3-Clause BSD License** - [https://opensource.org/licenses/BSD-3-Clause](https://opensource.org/licenses/BSD-3-Clause)

1. **Group:** com.google.truth **Name:** truth **Version:** 1.0
     * **POM License: The Apache Software License, Version 2.0** - [http://www.apache.org/licenses/LICENSE-2.0.txt](http://www.apache.org/licenses/LICENSE-2.0.txt)

1. **Group:** com.google.truth.extensions **Name:** truth-java8-extension **Version:** 1.0
     * **POM License: The Apache Software License, Version 2.0** - [http://www.apache.org/licenses/LICENSE-2.0.txt](http://www.apache.org/licenses/LICENSE-2.0.txt)

1. **Group:** com.google.truth.extensions **Name:** truth-liteproto-extension **Version:** 1.0
     * **POM License: The Apache Software License, Version 2.0** - [http://www.apache.org/licenses/LICENSE-2.0.txt](http://www.apache.org/licenses/LICENSE-2.0.txt)

1. **Group:** com.google.truth.extensions **Name:** truth-proto-extension **Version:** 1.0
     * **POM License: The Apache Software License, Version 2.0** - [http://www.apache.org/licenses/LICENSE-2.0.txt](http://www.apache.org/licenses/LICENSE-2.0.txt)

1. **Group:** com.googlecode.java-diff-utils **Name:** diffutils **Version:** 1.3.0
     * **Manifest license URL:** [http://www.apache.org/licenses/LICENSE-2.0.txt](http://www.apache.org/licenses/LICENSE-2.0.txt)
     * **POM Project URL:** [http://code.google.com/p/java-diff-utils/](http://code.google.com/p/java-diff-utils/)
     * **POM License: The Apache Software License, Version 2.0** - [http://www.apache.org/licenses/LICENSE-2.0.txt](http://www.apache.org/licenses/LICENSE-2.0.txt)

1. **Group:** com.squareup.okhttp **Name:** okhttp **Version:** 2.5.0
     * **POM License: Apache 2.0** - [http://www.apache.org/licenses/LICENSE-2.0.txt](http://www.apache.org/licenses/LICENSE-2.0.txt)

1. **Group:** com.squareup.okio **Name:** okio **Version:** 1.13.0
     * **POM License: Apache 2.0** - [http://www.apache.org/licenses/LICENSE-2.0.txt](http://www.apache.org/licenses/LICENSE-2.0.txt)

1. **Group:** io.grpc **Name:** grpc-api **Version:** 1.22.0
     * **POM Project URL:** [https://github.com/grpc/grpc-java](https://github.com/grpc/grpc-java)
     * **POM License: Apache 2.0** - [https://opensource.org/licenses/Apache-2.0](https://opensource.org/licenses/Apache-2.0)

1. **Group:** io.grpc **Name:** grpc-context **Version:** 1.22.0
     * **POM Project URL:** [https://github.com/grpc/grpc-java](https://github.com/grpc/grpc-java)
     * **POM License: Apache 2.0** - [https://opensource.org/licenses/Apache-2.0](https://opensource.org/licenses/Apache-2.0)

1. **Group:** io.grpc **Name:** grpc-core **Version:** 1.22.0
     * **POM Project URL:** [https://github.com/grpc/grpc-java](https://github.com/grpc/grpc-java)
     * **POM License: Apache 2.0** - [https://opensource.org/licenses/Apache-2.0](https://opensource.org/licenses/Apache-2.0)

1. **Group:** io.grpc **Name:** grpc-okhttp **Version:** 1.22.0
     * **POM Project URL:** [https://github.com/grpc/grpc-java](https://github.com/grpc/grpc-java)
     * **POM License: Apache 2.0** - [https://opensource.org/licenses/Apache-2.0](https://opensource.org/licenses/Apache-2.0)

1. **Group:** io.grpc **Name:** grpc-protobuf **Version:** 1.22.0
     * **POM Project URL:** [https://github.com/grpc/grpc-java](https://github.com/grpc/grpc-java)
     * **POM License: Apache 2.0** - [https://opensource.org/licenses/Apache-2.0](https://opensource.org/licenses/Apache-2.0)

1. **Group:** io.grpc **Name:** grpc-protobuf-lite **Version:** 1.22.0
     * **POM Project URL:** [https://github.com/grpc/grpc-java](https://github.com/grpc/grpc-java)
     * **POM License: Apache 2.0** - [https://opensource.org/licenses/Apache-2.0](https://opensource.org/licenses/Apache-2.0)

1. **Group:** io.grpc **Name:** grpc-stub **Version:** 1.22.0
     * **POM Project URL:** [https://github.com/grpc/grpc-java](https://github.com/grpc/grpc-java)
     * **POM License: Apache 2.0** - [https://opensource.org/licenses/Apache-2.0](https://opensource.org/licenses/Apache-2.0)

1. **Group:** io.opencensus **Name:** opencensus-api **Version:** 0.21.0
     * **POM Project URL:** [https://github.com/census-instrumentation/opencensus-java](https://github.com/census-instrumentation/opencensus-java)
     * **POM License: The Apache License, Version 2.0** - [http://www.apache.org/licenses/LICENSE-2.0.txt](http://www.apache.org/licenses/LICENSE-2.0.txt)

1. **Group:** io.opencensus **Name:** opencensus-contrib-grpc-metrics **Version:** 0.21.0
     * **POM Project URL:** [https://github.com/census-instrumentation/opencensus-java](https://github.com/census-instrumentation/opencensus-java)
     * **POM License: The Apache License, Version 2.0** - [http://www.apache.org/licenses/LICENSE-2.0.txt](http://www.apache.org/licenses/LICENSE-2.0.txt)

1. **Group:** io.perfmark **Name:** perfmark-api **Version:** 0.16.0
     * **POM Project URL:** [https://github.com/perfmark/perfmark](https://github.com/perfmark/perfmark)
     * **POM License: Apache 2.0** - [https://opensource.org/licenses/Apache-2.0](https://opensource.org/licenses/Apache-2.0)

1. **Group:** junit **Name:** junit **Version:** 4.12
     * **POM Project URL:** [http://junit.org](http://junit.org)
     * **POM License: Eclipse Public License 1.0** - [http://www.eclipse.org/legal/epl-v10.html](http://www.eclipse.org/legal/epl-v10.html)

1. **Group:** net.bytebuddy **Name:** byte-buddy **Version:** 1.7.9
     * **Manifest license URL:** [http://www.apache.org/licenses/LICENSE-2.0.txt](http://www.apache.org/licenses/LICENSE-2.0.txt)
     * **POM License: The Apache Software License, Version 2.0** - [http://www.apache.org/licenses/LICENSE-2.0.txt](http://www.apache.org/licenses/LICENSE-2.0.txt)

1. **Group:** net.bytebuddy **Name:** byte-buddy-agent **Version:** 1.7.9
     * **Manifest license URL:** [http://www.apache.org/licenses/LICENSE-2.0.txt](http://www.apache.org/licenses/LICENSE-2.0.txt)
     * **POM License: The Apache Software License, Version 2.0** - [http://www.apache.org/licenses/LICENSE-2.0.txt](http://www.apache.org/licenses/LICENSE-2.0.txt)

1. **Group:** org.apiguardian **Name:** apiguardian-api **Version:** 1.0.0
     * **POM Project URL:** [https://github.com/apiguardian-team/apiguardian](https://github.com/apiguardian-team/apiguardian)
     * **POM License: The Apache License, Version 2.0** - [http://www.apache.org/licenses/LICENSE-2.0.txt](http://www.apache.org/licenses/LICENSE-2.0.txt)

1. **Group:** org.checkerframework **Name:** checker-compat-qual **Version:** 2.5.3
     * **POM Project URL:** [https://checkerframework.org](https://checkerframework.org)
     * **POM License: GNU General Public License, version 2 (GPL2), with the classpath exception** - [http://www.gnu.org/software/classpath/license.html](http://www.gnu.org/software/classpath/license.html)
     * **POM License: The MIT License** - [http://opensource.org/licenses/MIT](http://opensource.org/licenses/MIT)

1. **Group:** org.checkerframework **Name:** checker-qual **Version:** 2.9.0
     * **POM Project URL:** [https://checkerframework.org](https://checkerframework.org)
     * **POM License: The MIT License** - [http://opensource.org/licenses/MIT](http://opensource.org/licenses/MIT)

1. **Group:** org.codehaus.mojo **Name:** animal-sniffer-annotations **Version:** 1.18
     * **POM License: MIT license** - [http://www.opensource.org/licenses/mit-license.php](http://www.opensource.org/licenses/mit-license.php)
     * **POM License: The Apache Software License, Version 2.0** - [http://www.apache.org/licenses/LICENSE-2.0.txt](http://www.apache.org/licenses/LICENSE-2.0.txt)

1. **Group:** org.hamcrest **Name:** hamcrest-all **Version:** 1.3
     * **POM License: New BSD License** - [http://www.opensource.org/licenses/bsd-license.php](http://www.opensource.org/licenses/bsd-license.php)

1. **Group:** org.hamcrest **Name:** hamcrest-core **Version:** 1.3
     * **POM License: New BSD License** - [http://www.opensource.org/licenses/bsd-license.php](http://www.opensource.org/licenses/bsd-license.php)

1. **Group:** org.junit.jupiter **Name:** junit-jupiter-api **Version:** 5.5.1
     * **POM Project URL:** [https://junit.org/junit5/](https://junit.org/junit5/)
     * **POM License: Eclipse Public License v2.0** - [https://www.eclipse.org/legal/epl-v20.html](https://www.eclipse.org/legal/epl-v20.html)

1. **Group:** org.junit.jupiter **Name:** junit-jupiter-params **Version:** 5.5.1
     * **POM Project URL:** [https://junit.org/junit5/](https://junit.org/junit5/)
     * **POM License: Eclipse Public License v2.0** - [https://www.eclipse.org/legal/epl-v20.html](https://www.eclipse.org/legal/epl-v20.html)

1. **Group:** org.junit.platform **Name:** junit-platform-commons **Version:** 1.5.1
     * **POM Project URL:** [https://junit.org/junit5/](https://junit.org/junit5/)
     * **POM License: Eclipse Public License v2.0** - [https://www.eclipse.org/legal/epl-v20.html](https://www.eclipse.org/legal/epl-v20.html)

1. **Group:** org.mockito **Name:** mockito-core **Version:** 2.12.0
     * **POM Project URL:** [https://github.com/mockito/mockito](https://github.com/mockito/mockito)
     * **POM License: The MIT License** - [https://github.com/mockito/mockito/blob/master/LICENSE](https://github.com/mockito/mockito/blob/master/LICENSE)

1. **Group:** org.objenesis **Name:** objenesis **Version:** 2.6
     * **Manifest license URL:** [http://www.apache.org/licenses/LICENSE-2.0.txt](http://www.apache.org/licenses/LICENSE-2.0.txt)
     * **POM Project URL:** [http://objenesis.org](http://objenesis.org)
     * **POM License: Apache 2** - [http://www.apache.org/licenses/LICENSE-2.0.txt](http://www.apache.org/licenses/LICENSE-2.0.txt)

1. **Group:** org.opentest4j **Name:** opentest4j **Version:** 1.2.0
     * **Manifest License:** The Apache License, Version 2.0 (Not packaged)
     * **POM Project URL:** [https://github.com/ota4j-team/opentest4j](https://github.com/ota4j-team/opentest4j)
     * **POM License: The Apache License, Version 2.0** - [http://www.apache.org/licenses/LICENSE-2.0.txt](http://www.apache.org/licenses/LICENSE-2.0.txt)

## Compile, tests and tooling
1. **Group:** com.beust **Name:** jcommander **Version:** 1.72
     * **Manifest license URL:** [http://www.apache.org/licenses/LICENSE-2.0](http://www.apache.org/licenses/LICENSE-2.0)
     * **POM Project URL:** [http://jcommander.org](http://jcommander.org)
     * **POM License: Apache 2.0** - [http://www.apache.org/licenses/LICENSE-2.0](http://www.apache.org/licenses/LICENSE-2.0)

1. **Group:** com.github.kevinstern **Name:** software-and-algorithms **Version:** 1.0
     * **POM Project URL:** [https://www.github.com/KevinStern/software-and-algorithms](https://www.github.com/KevinStern/software-and-algorithms)
     * **POM License: MIT License** - [http://www.opensource.org/licenses/mit-license.php](http://www.opensource.org/licenses/mit-license.php)

1. **Group:** com.github.stephenc.jcip **Name:** jcip-annotations **Version:** 1.0-1
     * **POM Project URL:** [http://stephenc.github.com/jcip-annotations](http://stephenc.github.com/jcip-annotations)
     * **POM License: Apache License, Version 2.0** - [http://www.apache.org/licenses/LICENSE-2.0.txt](http://www.apache.org/licenses/LICENSE-2.0.txt)

1. **Group:** com.google.android **Name:** annotations **Version:** 4.1.1.4
     * **POM Project URL:** [http://source.android.com/](http://source.android.com/)
     * **POM License: Apache 2.0** - [http://www.apache.org/licenses/LICENSE-2.0](http://www.apache.org/licenses/LICENSE-2.0)

1. **Group:** com.google.api.grpc **Name:** proto-google-common-protos **Version:** 1.12.0
     * **POM Project URL:** [https://github.com/googleapis/api-client-staging](https://github.com/googleapis/api-client-staging)
     * **POM License: Apache-2.0** - [https://www.apache.org/licenses/LICENSE-2.0.txt](https://www.apache.org/licenses/LICENSE-2.0.txt)

1. **Group:** com.google.auto **Name:** auto-common **Version:** 0.10
     * **POM License: Apache 2.0** - [http://www.apache.org/licenses/LICENSE-2.0.txt](http://www.apache.org/licenses/LICENSE-2.0.txt)

1. **Group:** com.google.auto.value **Name:** auto-value-annotations **Version:** 1.6.3
     * **POM License: Apache 2.0** - [http://www.apache.org/licenses/LICENSE-2.0.txt](http://www.apache.org/licenses/LICENSE-2.0.txt)

1. **Group:** com.google.code.findbugs **Name:** jFormatString **Version:** 3.0.0
     * **POM Project URL:** [http://findbugs.sourceforge.net/](http://findbugs.sourceforge.net/)
     * **POM License: GNU Lesser Public License** - [http://www.gnu.org/licenses/lgpl.html](http://www.gnu.org/licenses/lgpl.html)

1. **Group:** com.google.code.findbugs **Name:** jsr305 **Version:** 3.0.2
     * **Manifest license URL:** [http://www.apache.org/licenses/LICENSE-2.0.txt](http://www.apache.org/licenses/LICENSE-2.0.txt)
     * **POM Project URL:** [http://findbugs.sourceforge.net/](http://findbugs.sourceforge.net/)
     * **POM License: The Apache Software License, Version 2.0** - [http://www.apache.org/licenses/LICENSE-2.0.txt](http://www.apache.org/licenses/LICENSE-2.0.txt)

1. **Group:** com.google.code.gson **Name:** gson **Version:** 2.7
     * **POM License: Apache 2.0** - [http://www.apache.org/licenses/LICENSE-2.0.txt](http://www.apache.org/licenses/LICENSE-2.0.txt)

1. **Group:** com.google.code.gson **Name:** gson **Version:** 2.8.5
     * **POM License: Apache 2.0** - [http://www.apache.org/licenses/LICENSE-2.0.txt](http://www.apache.org/licenses/LICENSE-2.0.txt)

1. **Group:** com.google.errorprone **Name:** error_prone_annotation **Version:** 2.3.3
     * **POM License: Apache 2.0** - [http://www.apache.org/licenses/LICENSE-2.0.txt](http://www.apache.org/licenses/LICENSE-2.0.txt)

1. **Group:** com.google.errorprone **Name:** error_prone_annotations **Version:** 2.3.3
     * **POM License: Apache 2.0** - [http://www.apache.org/licenses/LICENSE-2.0.txt](http://www.apache.org/licenses/LICENSE-2.0.txt)

1. **Group:** com.google.errorprone **Name:** error_prone_check_api **Version:** 2.3.3
     * **POM License: Apache 2.0** - [http://www.apache.org/licenses/LICENSE-2.0.txt](http://www.apache.org/licenses/LICENSE-2.0.txt)

1. **Group:** com.google.errorprone **Name:** error_prone_core **Version:** 2.3.3
     * **POM License: Apache 2.0** - [http://www.apache.org/licenses/LICENSE-2.0.txt](http://www.apache.org/licenses/LICENSE-2.0.txt)

1. **Group:** com.google.errorprone **Name:** error_prone_type_annotations **Version:** 2.3.3
     * **POM License: Apache 2.0** - [http://www.apache.org/licenses/LICENSE-2.0.txt](http://www.apache.org/licenses/LICENSE-2.0.txt)

1. **Group:** com.google.errorprone **Name:** javac **Version:** 9+181-r4173-1
     * **POM Project URL:** [https://github.com/google/error-prone-javac](https://github.com/google/error-prone-javac)
     * **POM License: GNU General Public License, version 2, with the Classpath Exception** - [http://openjdk.java.net/legal/gplv2+ce.html](http://openjdk.java.net/legal/gplv2+ce.html)

1. **Group:** com.google.flogger **Name:** flogger **Version:** 0.4
     * **POM Project URL:** [https://github.com/google/flogger](https://github.com/google/flogger)
     * **POM License: Apache 2.0** - [http://www.apache.org/licenses/LICENSE-2.0.txt](http://www.apache.org/licenses/LICENSE-2.0.txt)

1. **Group:** com.google.flogger **Name:** flogger-system-backend **Version:** 0.4
     * **POM Project URL:** [https://github.com/google/flogger](https://github.com/google/flogger)
     * **POM License: Apache 2.0** - [http://www.apache.org/licenses/LICENSE-2.0.txt](http://www.apache.org/licenses/LICENSE-2.0.txt)

1. **Group:** com.google.guava **Name:** failureaccess **Version:** 1.0.1
     * **Manifest Project URL:** [https://github.com/google/guava/](https://github.com/google/guava/)
     * **Manifest license URL:** [http://www.apache.org/licenses/LICENSE-2.0.txt](http://www.apache.org/licenses/LICENSE-2.0.txt)
     * **POM License: The Apache Software License, Version 2.0** - [http://www.apache.org/licenses/LICENSE-2.0.txt](http://www.apache.org/licenses/LICENSE-2.0.txt)

1. **Group:** com.google.guava **Name:** guava **Version:** 28.1-jre
     * **Manifest Project URL:** [https://github.com/google/guava/](https://github.com/google/guava/)
     * **Manifest license URL:** [http://www.apache.org/licenses/LICENSE-2.0.txt](http://www.apache.org/licenses/LICENSE-2.0.txt)
     * **POM License: Apache License, Version 2.0** - [http://www.apache.org/licenses/LICENSE-2.0.txt](http://www.apache.org/licenses/LICENSE-2.0.txt)

1. **Group:** com.google.guava **Name:** guava-testlib **Version:** 28.1-jre
     * **POM License: Apache License, Version 2.0** - [http://www.apache.org/licenses/LICENSE-2.0.txt](http://www.apache.org/licenses/LICENSE-2.0.txt)

1. **Group:** com.google.guava **Name:** listenablefuture **Version:** 9999.0-empty-to-avoid-conflict-with-guava
     * **POM License: The Apache Software License, Version 2.0** - [http://www.apache.org/licenses/LICENSE-2.0.txt](http://www.apache.org/licenses/LICENSE-2.0.txt)

1. **Group:** com.google.j2objc **Name:** j2objc-annotations **Version:** 1.3
     * **POM Project URL:** [https://github.com/google/j2objc/](https://github.com/google/j2objc/)
     * **POM License: The Apache Software License, Version 2.0** - [http://www.apache.org/licenses/LICENSE-2.0.txt](http://www.apache.org/licenses/LICENSE-2.0.txt)

1. **Group:** com.google.protobuf **Name:** protobuf-java **Version:** 3.9.0
     * **Manifest Project URL:** [https://developers.google.com/protocol-buffers/](https://developers.google.com/protocol-buffers/)
     * **Manifest license URL:** [https://opensource.org/licenses/BSD-3-Clause](https://opensource.org/licenses/BSD-3-Clause)
     * **POM License: 3-Clause BSD License** - [https://opensource.org/licenses/BSD-3-Clause](https://opensource.org/licenses/BSD-3-Clause)

1. **Group:** com.google.protobuf **Name:** protobuf-java-util **Version:** 3.9.0
     * **Manifest Project URL:** [https://developers.google.com/protocol-buffers/](https://developers.google.com/protocol-buffers/)
     * **Manifest license URL:** [https://opensource.org/licenses/BSD-3-Clause](https://opensource.org/licenses/BSD-3-Clause)
     * **POM License: 3-Clause BSD License** - [https://opensource.org/licenses/BSD-3-Clause](https://opensource.org/licenses/BSD-3-Clause)

1. **Group:** com.google.protobuf **Name:** protoc **Version:** 3.9.0
     * **POM Project URL:** [https://developers.google.com/protocol-buffers/](https://developers.google.com/protocol-buffers/)
     * **POM License: 3-Clause BSD License** - [https://opensource.org/licenses/BSD-3-Clause](https://opensource.org/licenses/BSD-3-Clause)
     * **POM License: The Apache Software License, Version 2.0** - [http://www.apache.org/licenses/LICENSE-2.0.txt](http://www.apache.org/licenses/LICENSE-2.0.txt)

1. **Group:** com.google.truth **Name:** truth **Version:** 1.0
     * **POM License: The Apache Software License, Version 2.0** - [http://www.apache.org/licenses/LICENSE-2.0.txt](http://www.apache.org/licenses/LICENSE-2.0.txt)

1. **Group:** com.google.truth.extensions **Name:** truth-java8-extension **Version:** 1.0
     * **POM License: The Apache Software License, Version 2.0** - [http://www.apache.org/licenses/LICENSE-2.0.txt](http://www.apache.org/licenses/LICENSE-2.0.txt)

1. **Group:** com.google.truth.extensions **Name:** truth-liteproto-extension **Version:** 1.0
     * **POM License: The Apache Software License, Version 2.0** - [http://www.apache.org/licenses/LICENSE-2.0.txt](http://www.apache.org/licenses/LICENSE-2.0.txt)

1. **Group:** com.google.truth.extensions **Name:** truth-proto-extension **Version:** 1.0
     * **POM License: The Apache Software License, Version 2.0** - [http://www.apache.org/licenses/LICENSE-2.0.txt](http://www.apache.org/licenses/LICENSE-2.0.txt)

1. **Group:** com.googlecode.java-diff-utils **Name:** diffutils **Version:** 1.3.0
     * **Manifest license URL:** [http://www.apache.org/licenses/LICENSE-2.0.txt](http://www.apache.org/licenses/LICENSE-2.0.txt)
     * **POM Project URL:** [http://code.google.com/p/java-diff-utils/](http://code.google.com/p/java-diff-utils/)
     * **POM License: The Apache Software License, Version 2.0** - [http://www.apache.org/licenses/LICENSE-2.0.txt](http://www.apache.org/licenses/LICENSE-2.0.txt)

1. **Group:** com.squareup.okhttp **Name:** okhttp **Version:** 2.5.0
     * **POM License: Apache 2.0** - [http://www.apache.org/licenses/LICENSE-2.0.txt](http://www.apache.org/licenses/LICENSE-2.0.txt)

1. **Group:** com.squareup.okio **Name:** okio **Version:** 1.13.0
     * **POM License: Apache 2.0** - [http://www.apache.org/licenses/LICENSE-2.0.txt](http://www.apache.org/licenses/LICENSE-2.0.txt)

1. **Group:** commons-io **Name:** commons-io **Version:** 2.6
     * **Project URL:** [http://commons.apache.org/proper/commons-io/](http://commons.apache.org/proper/commons-io/)
     * **Manifest license URL:** [https://www.apache.org/licenses/LICENSE-2.0.txt](https://www.apache.org/licenses/LICENSE-2.0.txt)
     * **POM License: Apache License, Version 2.0** - [https://www.apache.org/licenses/LICENSE-2.0.txt](https://www.apache.org/licenses/LICENSE-2.0.txt)

1. **Group:** io.grpc **Name:** grpc-api **Version:** 1.22.0
     * **POM Project URL:** [https://github.com/grpc/grpc-java](https://github.com/grpc/grpc-java)
     * **POM License: Apache 2.0** - [https://opensource.org/licenses/Apache-2.0](https://opensource.org/licenses/Apache-2.0)

1. **Group:** io.grpc **Name:** grpc-context **Version:** 1.22.0
     * **POM Project URL:** [https://github.com/grpc/grpc-java](https://github.com/grpc/grpc-java)
     * **POM License: Apache 2.0** - [https://opensource.org/licenses/Apache-2.0](https://opensource.org/licenses/Apache-2.0)

1. **Group:** io.grpc **Name:** grpc-core **Version:** 1.22.0
     * **POM Project URL:** [https://github.com/grpc/grpc-java](https://github.com/grpc/grpc-java)
     * **POM License: Apache 2.0** - [https://opensource.org/licenses/Apache-2.0](https://opensource.org/licenses/Apache-2.0)

1. **Group:** io.grpc **Name:** grpc-okhttp **Version:** 1.22.0
     * **POM Project URL:** [https://github.com/grpc/grpc-java](https://github.com/grpc/grpc-java)
     * **POM License: Apache 2.0** - [https://opensource.org/licenses/Apache-2.0](https://opensource.org/licenses/Apache-2.0)

1. **Group:** io.grpc **Name:** grpc-protobuf **Version:** 1.22.0
     * **POM Project URL:** [https://github.com/grpc/grpc-java](https://github.com/grpc/grpc-java)
     * **POM License: Apache 2.0** - [https://opensource.org/licenses/Apache-2.0](https://opensource.org/licenses/Apache-2.0)

1. **Group:** io.grpc **Name:** grpc-protobuf-lite **Version:** 1.22.0
     * **POM Project URL:** [https://github.com/grpc/grpc-java](https://github.com/grpc/grpc-java)
     * **POM License: Apache 2.0** - [https://opensource.org/licenses/Apache-2.0](https://opensource.org/licenses/Apache-2.0)

1. **Group:** io.grpc **Name:** grpc-stub **Version:** 1.22.0
     * **POM Project URL:** [https://github.com/grpc/grpc-java](https://github.com/grpc/grpc-java)
     * **POM License: Apache 2.0** - [https://opensource.org/licenses/Apache-2.0](https://opensource.org/licenses/Apache-2.0)

1. **Group:** io.grpc **Name:** protoc-gen-grpc-java **Version:** 1.22.0
     * **POM Project URL:** [https://github.com/grpc/grpc-java](https://github.com/grpc/grpc-java)
     * **POM License: Apache 2.0** - [https://opensource.org/licenses/Apache-2.0](https://opensource.org/licenses/Apache-2.0)

1. **Group:** io.opencensus **Name:** opencensus-api **Version:** 0.21.0
     * **POM Project URL:** [https://github.com/census-instrumentation/opencensus-java](https://github.com/census-instrumentation/opencensus-java)
     * **POM License: The Apache License, Version 2.0** - [http://www.apache.org/licenses/LICENSE-2.0.txt](http://www.apache.org/licenses/LICENSE-2.0.txt)

1. **Group:** io.opencensus **Name:** opencensus-contrib-grpc-metrics **Version:** 0.21.0
     * **POM Project URL:** [https://github.com/census-instrumentation/opencensus-java](https://github.com/census-instrumentation/opencensus-java)
     * **POM License: The Apache License, Version 2.0** - [http://www.apache.org/licenses/LICENSE-2.0.txt](http://www.apache.org/licenses/LICENSE-2.0.txt)

1. **Group:** io.perfmark **Name:** perfmark-api **Version:** 0.16.0
     * **POM Project URL:** [https://github.com/perfmark/perfmark](https://github.com/perfmark/perfmark)
     * **POM License: Apache 2.0** - [https://opensource.org/licenses/Apache-2.0](https://opensource.org/licenses/Apache-2.0)

1. **Group:** junit **Name:** junit **Version:** 4.12
     * **POM Project URL:** [http://junit.org](http://junit.org)
     * **POM License: Eclipse Public License 1.0** - [http://www.eclipse.org/legal/epl-v10.html](http://www.eclipse.org/legal/epl-v10.html)

1. **Group:** net.bytebuddy **Name:** byte-buddy **Version:** 1.7.9
     * **Manifest license URL:** [http://www.apache.org/licenses/LICENSE-2.0.txt](http://www.apache.org/licenses/LICENSE-2.0.txt)
     * **POM License: The Apache Software License, Version 2.0** - [http://www.apache.org/licenses/LICENSE-2.0.txt](http://www.apache.org/licenses/LICENSE-2.0.txt)

1. **Group:** net.bytebuddy **Name:** byte-buddy-agent **Version:** 1.7.9
     * **Manifest license URL:** [http://www.apache.org/licenses/LICENSE-2.0.txt](http://www.apache.org/licenses/LICENSE-2.0.txt)
     * **POM License: The Apache Software License, Version 2.0** - [http://www.apache.org/licenses/LICENSE-2.0.txt](http://www.apache.org/licenses/LICENSE-2.0.txt)

1. **Group:** net.java.dev.javacc **Name:** javacc **Version:** 5.0
     * **POM Project URL:** [https://javacc.dev.java.net/](https://javacc.dev.java.net/)
     * **POM License: Berkeley Software Distribution (BSD) License** - [http://www.opensource.org/licenses/bsd-license.html](http://www.opensource.org/licenses/bsd-license.html)

1. **Group:** net.sourceforge.pmd **Name:** pmd-core **Version:** 6.16.0
     * **POM License: BSD-style** - [http://pmd.sourceforge.net/license.html](http://pmd.sourceforge.net/license.html)

1. **Group:** net.sourceforge.pmd **Name:** pmd-java **Version:** 6.16.0
     * **POM License: BSD-style** - [http://pmd.sourceforge.net/license.html](http://pmd.sourceforge.net/license.html)

1. **Group:** net.sourceforge.saxon **Name:** saxon **Version:** 9.1.0.8
     * **POM Project URL:** [http://saxon.sourceforge.net/](http://saxon.sourceforge.net/)
     * **POM License: Mozilla Public License Version 1.0** - [http://www.mozilla.org/MPL/MPL-1.0.txt](http://www.mozilla.org/MPL/MPL-1.0.txt)

1. **Group:** org.antlr **Name:** antlr4-runtime **Version:** 4.7
     * **Manifest Project URL:** [http://www.antlr.org](http://www.antlr.org)
     * **Manifest license URL:** [http://www.antlr.org/license.html](http://www.antlr.org/license.html)
     * **POM License: The BSD License** - [http://www.antlr.org/license.html](http://www.antlr.org/license.html)

1. **Group:** org.apache.commons **Name:** commons-lang3 **Version:** 3.8.1
     * **Project URL:** [http://commons.apache.org/proper/commons-lang/](http://commons.apache.org/proper/commons-lang/)
     * **Manifest license URL:** [https://www.apache.org/licenses/LICENSE-2.0.txt](https://www.apache.org/licenses/LICENSE-2.0.txt)
     * **POM License: Apache License, Version 2.0** - [https://www.apache.org/licenses/LICENSE-2.0.txt](https://www.apache.org/licenses/LICENSE-2.0.txt)

1. **Group:** org.apiguardian **Name:** apiguardian-api **Version:** 1.0.0
     * **POM Project URL:** [https://github.com/apiguardian-team/apiguardian](https://github.com/apiguardian-team/apiguardian)
     * **POM License: The Apache License, Version 2.0** - [http://www.apache.org/licenses/LICENSE-2.0.txt](http://www.apache.org/licenses/LICENSE-2.0.txt)

1. **Group:** org.checkerframework **Name:** checker-compat-qual **Version:** 2.5.3
     * **POM Project URL:** [https://checkerframework.org](https://checkerframework.org)
     * **POM License: GNU General Public License, version 2 (GPL2), with the classpath exception** - [http://www.gnu.org/software/classpath/license.html](http://www.gnu.org/software/classpath/license.html)
     * **POM License: The MIT License** - [http://opensource.org/licenses/MIT](http://opensource.org/licenses/MIT)

1. **Group:** org.checkerframework **Name:** checker-qual **Version:** 2.9.0
     * **POM Project URL:** [https://checkerframework.org](https://checkerframework.org)
     * **POM License: The MIT License** - [http://opensource.org/licenses/MIT](http://opensource.org/licenses/MIT)

1. **Group:** org.checkerframework **Name:** dataflow **Version:** 2.5.3
     * **POM Project URL:** [https://checkerframework.org](https://checkerframework.org)
     * **POM License: GNU General Public License, version 2 (GPL2), with the classpath exception** - [http://www.gnu.org/software/classpath/license.html](http://www.gnu.org/software/classpath/license.html)
     * **POM License: The MIT License** - [http://opensource.org/licenses/MIT](http://opensource.org/licenses/MIT)

1. **Group:** org.checkerframework **Name:** javacutil **Version:** 2.5.3
     * **POM Project URL:** [https://checkerframework.org](https://checkerframework.org)
     * **POM License: GNU General Public License, version 2 (GPL2), with the classpath exception** - [http://www.gnu.org/software/classpath/license.html](http://www.gnu.org/software/classpath/license.html)
     * **POM License: The MIT License** - [http://opensource.org/licenses/MIT](http://opensource.org/licenses/MIT)

1. **Group:** org.codehaus.mojo **Name:** animal-sniffer-annotations **Version:** 1.18
     * **POM License: MIT license** - [http://www.opensource.org/licenses/mit-license.php](http://www.opensource.org/licenses/mit-license.php)
     * **POM License: The Apache Software License, Version 2.0** - [http://www.apache.org/licenses/LICENSE-2.0.txt](http://www.apache.org/licenses/LICENSE-2.0.txt)

1. **Group:** org.hamcrest **Name:** hamcrest-all **Version:** 1.3
     * **POM License: New BSD License** - [http://www.opensource.org/licenses/bsd-license.php](http://www.opensource.org/licenses/bsd-license.php)

1. **Group:** org.hamcrest **Name:** hamcrest-core **Version:** 1.3
     * **POM License: New BSD License** - [http://www.opensource.org/licenses/bsd-license.php](http://www.opensource.org/licenses/bsd-license.php)

1. **Group:** org.jacoco **Name:** org.jacoco.agent **Version:** 0.8.4
     * **Manifest license URL:** [http://www.eclipse.org/legal/epl-v10.html](http://www.eclipse.org/legal/epl-v10.html)
     * **POM License: Eclipse Public License v1.0** - [http://www.eclipse.org/legal/epl-v10.html](http://www.eclipse.org/legal/epl-v10.html)

1. **Group:** org.jacoco **Name:** org.jacoco.ant **Version:** 0.8.4
     * **Manifest license URL:** [http://www.eclipse.org/legal/epl-v10.html](http://www.eclipse.org/legal/epl-v10.html)
     * **POM License: Eclipse Public License v1.0** - [http://www.eclipse.org/legal/epl-v10.html](http://www.eclipse.org/legal/epl-v10.html)

1. **Group:** org.jacoco **Name:** org.jacoco.core **Version:** 0.8.4
     * **Manifest license URL:** [http://www.eclipse.org/legal/epl-v10.html](http://www.eclipse.org/legal/epl-v10.html)
     * **POM License: Eclipse Public License v1.0** - [http://www.eclipse.org/legal/epl-v10.html](http://www.eclipse.org/legal/epl-v10.html)

1. **Group:** org.jacoco **Name:** org.jacoco.report **Version:** 0.8.4
     * **Manifest license URL:** [http://www.eclipse.org/legal/epl-v10.html](http://www.eclipse.org/legal/epl-v10.html)
     * **POM License: Eclipse Public License v1.0** - [http://www.eclipse.org/legal/epl-v10.html](http://www.eclipse.org/legal/epl-v10.html)

1. **Group:** org.junit.jupiter **Name:** junit-jupiter-api **Version:** 5.5.1
     * **POM Project URL:** [https://junit.org/junit5/](https://junit.org/junit5/)
     * **POM License: Eclipse Public License v2.0** - [https://www.eclipse.org/legal/epl-v20.html](https://www.eclipse.org/legal/epl-v20.html)

1. **Group:** org.junit.jupiter **Name:** junit-jupiter-engine **Version:** 5.5.1
     * **POM Project URL:** [https://junit.org/junit5/](https://junit.org/junit5/)
     * **POM License: Eclipse Public License v2.0** - [https://www.eclipse.org/legal/epl-v20.html](https://www.eclipse.org/legal/epl-v20.html)

1. **Group:** org.junit.jupiter **Name:** junit-jupiter-params **Version:** 5.5.1
     * **POM Project URL:** [https://junit.org/junit5/](https://junit.org/junit5/)
     * **POM License: Eclipse Public License v2.0** - [https://www.eclipse.org/legal/epl-v20.html](https://www.eclipse.org/legal/epl-v20.html)

1. **Group:** org.junit.platform **Name:** junit-platform-commons **Version:** 1.5.1
     * **POM Project URL:** [https://junit.org/junit5/](https://junit.org/junit5/)
     * **POM License: Eclipse Public License v2.0** - [https://www.eclipse.org/legal/epl-v20.html](https://www.eclipse.org/legal/epl-v20.html)

1. **Group:** org.junit.platform **Name:** junit-platform-engine **Version:** 1.5.1
     * **POM Project URL:** [https://junit.org/junit5/](https://junit.org/junit5/)
     * **POM License: Eclipse Public License v2.0** - [https://www.eclipse.org/legal/epl-v20.html](https://www.eclipse.org/legal/epl-v20.html)

1. **Group:** org.mockito **Name:** mockito-core **Version:** 2.12.0
     * **POM Project URL:** [https://github.com/mockito/mockito](https://github.com/mockito/mockito)
     * **POM License: The MIT License** - [https://github.com/mockito/mockito/blob/master/LICENSE](https://github.com/mockito/mockito/blob/master/LICENSE)

1. **Group:** org.objenesis **Name:** objenesis **Version:** 2.6
     * **Manifest license URL:** [http://www.apache.org/licenses/LICENSE-2.0.txt](http://www.apache.org/licenses/LICENSE-2.0.txt)
     * **POM Project URL:** [http://objenesis.org](http://objenesis.org)
     * **POM License: Apache 2** - [http://www.apache.org/licenses/LICENSE-2.0.txt](http://www.apache.org/licenses/LICENSE-2.0.txt)

1. **Group:** org.opentest4j **Name:** opentest4j **Version:** 1.2.0
     * **Manifest License:** The Apache License, Version 2.0 (Not packaged)
     * **POM Project URL:** [https://github.com/ota4j-team/opentest4j](https://github.com/ota4j-team/opentest4j)
     * **POM License: The Apache License, Version 2.0** - [http://www.apache.org/licenses/LICENSE-2.0.txt](http://www.apache.org/licenses/LICENSE-2.0.txt)

1. **Group:** org.ow2.asm **Name:** asm **Version:** 7.1
     * **Manifest Project URL:** [http://asm.ow2.org](http://asm.ow2.org)
     * **POM Project URL:** [http://asm.ow2.org/](http://asm.ow2.org/)
     * **POM License: BSD** - [http://asm.ow2.org/license.html](http://asm.ow2.org/license.html)
     * **POM License: The Apache Software License, Version 2.0** - [http://www.apache.org/licenses/LICENSE-2.0.txt](http://www.apache.org/licenses/LICENSE-2.0.txt)

1. **Group:** org.ow2.asm **Name:** asm-analysis **Version:** 7.1
     * **Manifest Project URL:** [http://asm.ow2.org](http://asm.ow2.org)
     * **POM Project URL:** [http://asm.ow2.org/](http://asm.ow2.org/)
     * **POM License: BSD** - [http://asm.ow2.org/license.html](http://asm.ow2.org/license.html)
     * **POM License: The Apache Software License, Version 2.0** - [http://www.apache.org/licenses/LICENSE-2.0.txt](http://www.apache.org/licenses/LICENSE-2.0.txt)

1. **Group:** org.ow2.asm **Name:** asm-commons **Version:** 7.1
     * **Manifest Project URL:** [http://asm.ow2.org](http://asm.ow2.org)
     * **POM Project URL:** [http://asm.ow2.org/](http://asm.ow2.org/)
     * **POM License: BSD** - [http://asm.ow2.org/license.html](http://asm.ow2.org/license.html)
     * **POM License: The Apache Software License, Version 2.0** - [http://www.apache.org/licenses/LICENSE-2.0.txt](http://www.apache.org/licenses/LICENSE-2.0.txt)

1. **Group:** org.ow2.asm **Name:** asm-tree **Version:** 7.1
     * **Manifest Project URL:** [http://asm.ow2.org](http://asm.ow2.org)
     * **POM Project URL:** [http://asm.ow2.org/](http://asm.ow2.org/)
     * **POM License: BSD** - [http://asm.ow2.org/license.html](http://asm.ow2.org/license.html)
     * **POM License: The Apache Software License, Version 2.0** - [http://www.apache.org/licenses/LICENSE-2.0.txt](http://www.apache.org/licenses/LICENSE-2.0.txt)

1. **Group:** org.pcollections **Name:** pcollections **Version:** 2.1.2
     * **POM Project URL:** [http://pcollections.org](http://pcollections.org)
     * **POM License: The MIT License** - [http://www.opensource.org/licenses/mit-license.php](http://www.opensource.org/licenses/mit-license.php)

    
        
 The dependencies distributed under several licenses, are used according their commercial-use-friendly license.


<<<<<<< HEAD
This report was generated on **Wed Sep 25 15:31:11 EEST 2019** using [Gradle-License-Report plugin](https://github.com/jk1/Gradle-License-Report) by Evgeny Naumenko, licensed under [Apache 2.0 License](https://github.com/jk1/Gradle-License-Report/blob/master/LICENSE).



    
# Dependencies of `io.spine:spine-testutil-core:1.1.2`
=======
This report was generated on **Tue Sep 24 20:22:20 EEST 2019** using [Gradle-License-Report plugin](https://github.com/jk1/Gradle-License-Report) by Evgeny Naumenko, licensed under [Apache 2.0 License](https://github.com/jk1/Gradle-License-Report/blob/master/LICENSE).



    
# Dependencies of `io.spine:spine-testutil-core:1.1.1-SNAPSHOT+2`
>>>>>>> ef7079af

## Runtime
1. **Group:** com.google.android **Name:** annotations **Version:** 4.1.1.4
     * **POM Project URL:** [http://source.android.com/](http://source.android.com/)
     * **POM License: Apache 2.0** - [http://www.apache.org/licenses/LICENSE-2.0](http://www.apache.org/licenses/LICENSE-2.0)

1. **Group:** com.google.api.grpc **Name:** proto-google-common-protos **Version:** 1.12.0
     * **POM Project URL:** [https://github.com/googleapis/api-client-staging](https://github.com/googleapis/api-client-staging)
     * **POM License: Apache-2.0** - [https://www.apache.org/licenses/LICENSE-2.0.txt](https://www.apache.org/licenses/LICENSE-2.0.txt)

1. **Group:** com.google.auto.value **Name:** auto-value-annotations **Version:** 1.6.3
     * **POM License: Apache 2.0** - [http://www.apache.org/licenses/LICENSE-2.0.txt](http://www.apache.org/licenses/LICENSE-2.0.txt)

1. **Group:** com.google.code.findbugs **Name:** jsr305 **Version:** 3.0.2
     * **Manifest license URL:** [http://www.apache.org/licenses/LICENSE-2.0.txt](http://www.apache.org/licenses/LICENSE-2.0.txt)
     * **POM Project URL:** [http://findbugs.sourceforge.net/](http://findbugs.sourceforge.net/)
     * **POM License: The Apache Software License, Version 2.0** - [http://www.apache.org/licenses/LICENSE-2.0.txt](http://www.apache.org/licenses/LICENSE-2.0.txt)

1. **Group:** com.google.code.gson **Name:** gson **Version:** 2.7
     * **POM License: Apache 2.0** - [http://www.apache.org/licenses/LICENSE-2.0.txt](http://www.apache.org/licenses/LICENSE-2.0.txt)

1. **Group:** com.google.errorprone **Name:** error_prone_annotations **Version:** 2.3.3
     * **POM License: Apache 2.0** - [http://www.apache.org/licenses/LICENSE-2.0.txt](http://www.apache.org/licenses/LICENSE-2.0.txt)

1. **Group:** com.google.errorprone **Name:** error_prone_type_annotations **Version:** 2.3.3
     * **POM License: Apache 2.0** - [http://www.apache.org/licenses/LICENSE-2.0.txt](http://www.apache.org/licenses/LICENSE-2.0.txt)

1. **Group:** com.google.flogger **Name:** flogger **Version:** 0.4
     * **POM Project URL:** [https://github.com/google/flogger](https://github.com/google/flogger)
     * **POM License: Apache 2.0** - [http://www.apache.org/licenses/LICENSE-2.0.txt](http://www.apache.org/licenses/LICENSE-2.0.txt)

1. **Group:** com.google.flogger **Name:** flogger-system-backend **Version:** 0.4
     * **POM Project URL:** [https://github.com/google/flogger](https://github.com/google/flogger)
     * **POM License: Apache 2.0** - [http://www.apache.org/licenses/LICENSE-2.0.txt](http://www.apache.org/licenses/LICENSE-2.0.txt)

1. **Group:** com.google.guava **Name:** failureaccess **Version:** 1.0.1
     * **Manifest Project URL:** [https://github.com/google/guava/](https://github.com/google/guava/)
     * **Manifest license URL:** [http://www.apache.org/licenses/LICENSE-2.0.txt](http://www.apache.org/licenses/LICENSE-2.0.txt)
     * **POM License: The Apache Software License, Version 2.0** - [http://www.apache.org/licenses/LICENSE-2.0.txt](http://www.apache.org/licenses/LICENSE-2.0.txt)

1. **Group:** com.google.guava **Name:** guava **Version:** 28.1-jre
     * **Manifest Project URL:** [https://github.com/google/guava/](https://github.com/google/guava/)
     * **Manifest license URL:** [http://www.apache.org/licenses/LICENSE-2.0.txt](http://www.apache.org/licenses/LICENSE-2.0.txt)
     * **POM License: Apache License, Version 2.0** - [http://www.apache.org/licenses/LICENSE-2.0.txt](http://www.apache.org/licenses/LICENSE-2.0.txt)

1. **Group:** com.google.guava **Name:** guava-testlib **Version:** 28.1-jre
     * **POM License: Apache License, Version 2.0** - [http://www.apache.org/licenses/LICENSE-2.0.txt](http://www.apache.org/licenses/LICENSE-2.0.txt)

1. **Group:** com.google.guava **Name:** listenablefuture **Version:** 9999.0-empty-to-avoid-conflict-with-guava
     * **POM License: The Apache Software License, Version 2.0** - [http://www.apache.org/licenses/LICENSE-2.0.txt](http://www.apache.org/licenses/LICENSE-2.0.txt)

1. **Group:** com.google.j2objc **Name:** j2objc-annotations **Version:** 1.3
     * **POM Project URL:** [https://github.com/google/j2objc/](https://github.com/google/j2objc/)
     * **POM License: The Apache Software License, Version 2.0** - [http://www.apache.org/licenses/LICENSE-2.0.txt](http://www.apache.org/licenses/LICENSE-2.0.txt)

1. **Group:** com.google.protobuf **Name:** protobuf-java **Version:** 3.9.0
     * **Manifest Project URL:** [https://developers.google.com/protocol-buffers/](https://developers.google.com/protocol-buffers/)
     * **Manifest license URL:** [https://opensource.org/licenses/BSD-3-Clause](https://opensource.org/licenses/BSD-3-Clause)
     * **POM License: 3-Clause BSD License** - [https://opensource.org/licenses/BSD-3-Clause](https://opensource.org/licenses/BSD-3-Clause)

1. **Group:** com.google.protobuf **Name:** protobuf-java-util **Version:** 3.9.0
     * **Manifest Project URL:** [https://developers.google.com/protocol-buffers/](https://developers.google.com/protocol-buffers/)
     * **Manifest license URL:** [https://opensource.org/licenses/BSD-3-Clause](https://opensource.org/licenses/BSD-3-Clause)
     * **POM License: 3-Clause BSD License** - [https://opensource.org/licenses/BSD-3-Clause](https://opensource.org/licenses/BSD-3-Clause)

1. **Group:** com.google.truth **Name:** truth **Version:** 1.0
     * **POM License: The Apache Software License, Version 2.0** - [http://www.apache.org/licenses/LICENSE-2.0.txt](http://www.apache.org/licenses/LICENSE-2.0.txt)

1. **Group:** com.google.truth.extensions **Name:** truth-java8-extension **Version:** 1.0
     * **POM License: The Apache Software License, Version 2.0** - [http://www.apache.org/licenses/LICENSE-2.0.txt](http://www.apache.org/licenses/LICENSE-2.0.txt)

1. **Group:** com.google.truth.extensions **Name:** truth-liteproto-extension **Version:** 1.0
     * **POM License: The Apache Software License, Version 2.0** - [http://www.apache.org/licenses/LICENSE-2.0.txt](http://www.apache.org/licenses/LICENSE-2.0.txt)

1. **Group:** com.google.truth.extensions **Name:** truth-proto-extension **Version:** 1.0
     * **POM License: The Apache Software License, Version 2.0** - [http://www.apache.org/licenses/LICENSE-2.0.txt](http://www.apache.org/licenses/LICENSE-2.0.txt)

1. **Group:** com.googlecode.java-diff-utils **Name:** diffutils **Version:** 1.3.0
     * **Manifest license URL:** [http://www.apache.org/licenses/LICENSE-2.0.txt](http://www.apache.org/licenses/LICENSE-2.0.txt)
     * **POM Project URL:** [http://code.google.com/p/java-diff-utils/](http://code.google.com/p/java-diff-utils/)
     * **POM License: The Apache Software License, Version 2.0** - [http://www.apache.org/licenses/LICENSE-2.0.txt](http://www.apache.org/licenses/LICENSE-2.0.txt)

1. **Group:** com.squareup.okhttp **Name:** okhttp **Version:** 2.5.0
     * **POM License: Apache 2.0** - [http://www.apache.org/licenses/LICENSE-2.0.txt](http://www.apache.org/licenses/LICENSE-2.0.txt)

1. **Group:** com.squareup.okio **Name:** okio **Version:** 1.13.0
     * **POM License: Apache 2.0** - [http://www.apache.org/licenses/LICENSE-2.0.txt](http://www.apache.org/licenses/LICENSE-2.0.txt)

1. **Group:** io.grpc **Name:** grpc-api **Version:** 1.22.0
     * **POM Project URL:** [https://github.com/grpc/grpc-java](https://github.com/grpc/grpc-java)
     * **POM License: Apache 2.0** - [https://opensource.org/licenses/Apache-2.0](https://opensource.org/licenses/Apache-2.0)

1. **Group:** io.grpc **Name:** grpc-context **Version:** 1.22.0
     * **POM Project URL:** [https://github.com/grpc/grpc-java](https://github.com/grpc/grpc-java)
     * **POM License: Apache 2.0** - [https://opensource.org/licenses/Apache-2.0](https://opensource.org/licenses/Apache-2.0)

1. **Group:** io.grpc **Name:** grpc-core **Version:** 1.22.0
     * **POM Project URL:** [https://github.com/grpc/grpc-java](https://github.com/grpc/grpc-java)
     * **POM License: Apache 2.0** - [https://opensource.org/licenses/Apache-2.0](https://opensource.org/licenses/Apache-2.0)

1. **Group:** io.grpc **Name:** grpc-okhttp **Version:** 1.22.0
     * **POM Project URL:** [https://github.com/grpc/grpc-java](https://github.com/grpc/grpc-java)
     * **POM License: Apache 2.0** - [https://opensource.org/licenses/Apache-2.0](https://opensource.org/licenses/Apache-2.0)

1. **Group:** io.grpc **Name:** grpc-protobuf **Version:** 1.22.0
     * **POM Project URL:** [https://github.com/grpc/grpc-java](https://github.com/grpc/grpc-java)
     * **POM License: Apache 2.0** - [https://opensource.org/licenses/Apache-2.0](https://opensource.org/licenses/Apache-2.0)

1. **Group:** io.grpc **Name:** grpc-protobuf-lite **Version:** 1.22.0
     * **POM Project URL:** [https://github.com/grpc/grpc-java](https://github.com/grpc/grpc-java)
     * **POM License: Apache 2.0** - [https://opensource.org/licenses/Apache-2.0](https://opensource.org/licenses/Apache-2.0)

1. **Group:** io.grpc **Name:** grpc-stub **Version:** 1.22.0
     * **POM Project URL:** [https://github.com/grpc/grpc-java](https://github.com/grpc/grpc-java)
     * **POM License: Apache 2.0** - [https://opensource.org/licenses/Apache-2.0](https://opensource.org/licenses/Apache-2.0)

1. **Group:** io.opencensus **Name:** opencensus-api **Version:** 0.21.0
     * **POM Project URL:** [https://github.com/census-instrumentation/opencensus-java](https://github.com/census-instrumentation/opencensus-java)
     * **POM License: The Apache License, Version 2.0** - [http://www.apache.org/licenses/LICENSE-2.0.txt](http://www.apache.org/licenses/LICENSE-2.0.txt)

1. **Group:** io.opencensus **Name:** opencensus-contrib-grpc-metrics **Version:** 0.21.0
     * **POM Project URL:** [https://github.com/census-instrumentation/opencensus-java](https://github.com/census-instrumentation/opencensus-java)
     * **POM License: The Apache License, Version 2.0** - [http://www.apache.org/licenses/LICENSE-2.0.txt](http://www.apache.org/licenses/LICENSE-2.0.txt)

1. **Group:** io.perfmark **Name:** perfmark-api **Version:** 0.16.0
     * **POM Project URL:** [https://github.com/perfmark/perfmark](https://github.com/perfmark/perfmark)
     * **POM License: Apache 2.0** - [https://opensource.org/licenses/Apache-2.0](https://opensource.org/licenses/Apache-2.0)

1. **Group:** junit **Name:** junit **Version:** 4.12
     * **POM Project URL:** [http://junit.org](http://junit.org)
     * **POM License: Eclipse Public License 1.0** - [http://www.eclipse.org/legal/epl-v10.html](http://www.eclipse.org/legal/epl-v10.html)

1. **Group:** net.bytebuddy **Name:** byte-buddy **Version:** 1.7.9
     * **Manifest license URL:** [http://www.apache.org/licenses/LICENSE-2.0.txt](http://www.apache.org/licenses/LICENSE-2.0.txt)
     * **POM License: The Apache Software License, Version 2.0** - [http://www.apache.org/licenses/LICENSE-2.0.txt](http://www.apache.org/licenses/LICENSE-2.0.txt)

1. **Group:** net.bytebuddy **Name:** byte-buddy-agent **Version:** 1.7.9
     * **Manifest license URL:** [http://www.apache.org/licenses/LICENSE-2.0.txt](http://www.apache.org/licenses/LICENSE-2.0.txt)
     * **POM License: The Apache Software License, Version 2.0** - [http://www.apache.org/licenses/LICENSE-2.0.txt](http://www.apache.org/licenses/LICENSE-2.0.txt)

1. **Group:** org.apiguardian **Name:** apiguardian-api **Version:** 1.0.0
     * **POM Project URL:** [https://github.com/apiguardian-team/apiguardian](https://github.com/apiguardian-team/apiguardian)
     * **POM License: The Apache License, Version 2.0** - [http://www.apache.org/licenses/LICENSE-2.0.txt](http://www.apache.org/licenses/LICENSE-2.0.txt)

1. **Group:** org.checkerframework **Name:** checker-compat-qual **Version:** 2.5.3
     * **POM Project URL:** [https://checkerframework.org](https://checkerframework.org)
     * **POM License: GNU General Public License, version 2 (GPL2), with the classpath exception** - [http://www.gnu.org/software/classpath/license.html](http://www.gnu.org/software/classpath/license.html)
     * **POM License: The MIT License** - [http://opensource.org/licenses/MIT](http://opensource.org/licenses/MIT)

1. **Group:** org.checkerframework **Name:** checker-qual **Version:** 2.9.0
     * **POM Project URL:** [https://checkerframework.org](https://checkerframework.org)
     * **POM License: The MIT License** - [http://opensource.org/licenses/MIT](http://opensource.org/licenses/MIT)

1. **Group:** org.codehaus.mojo **Name:** animal-sniffer-annotations **Version:** 1.18
     * **POM License: MIT license** - [http://www.opensource.org/licenses/mit-license.php](http://www.opensource.org/licenses/mit-license.php)
     * **POM License: The Apache Software License, Version 2.0** - [http://www.apache.org/licenses/LICENSE-2.0.txt](http://www.apache.org/licenses/LICENSE-2.0.txt)

1. **Group:** org.hamcrest **Name:** hamcrest-all **Version:** 1.3
     * **POM License: New BSD License** - [http://www.opensource.org/licenses/bsd-license.php](http://www.opensource.org/licenses/bsd-license.php)

1. **Group:** org.hamcrest **Name:** hamcrest-core **Version:** 1.3
     * **POM License: New BSD License** - [http://www.opensource.org/licenses/bsd-license.php](http://www.opensource.org/licenses/bsd-license.php)

1. **Group:** org.junit.jupiter **Name:** junit-jupiter-api **Version:** 5.5.1
     * **POM Project URL:** [https://junit.org/junit5/](https://junit.org/junit5/)
     * **POM License: Eclipse Public License v2.0** - [https://www.eclipse.org/legal/epl-v20.html](https://www.eclipse.org/legal/epl-v20.html)

1. **Group:** org.junit.jupiter **Name:** junit-jupiter-engine **Version:** 5.5.1
     * **POM Project URL:** [https://junit.org/junit5/](https://junit.org/junit5/)
     * **POM License: Eclipse Public License v2.0** - [https://www.eclipse.org/legal/epl-v20.html](https://www.eclipse.org/legal/epl-v20.html)

1. **Group:** org.junit.jupiter **Name:** junit-jupiter-params **Version:** 5.5.1
     * **POM Project URL:** [https://junit.org/junit5/](https://junit.org/junit5/)
     * **POM License: Eclipse Public License v2.0** - [https://www.eclipse.org/legal/epl-v20.html](https://www.eclipse.org/legal/epl-v20.html)

1. **Group:** org.junit.platform **Name:** junit-platform-commons **Version:** 1.5.1
     * **POM Project URL:** [https://junit.org/junit5/](https://junit.org/junit5/)
     * **POM License: Eclipse Public License v2.0** - [https://www.eclipse.org/legal/epl-v20.html](https://www.eclipse.org/legal/epl-v20.html)

1. **Group:** org.junit.platform **Name:** junit-platform-engine **Version:** 1.5.1
     * **POM Project URL:** [https://junit.org/junit5/](https://junit.org/junit5/)
     * **POM License: Eclipse Public License v2.0** - [https://www.eclipse.org/legal/epl-v20.html](https://www.eclipse.org/legal/epl-v20.html)

1. **Group:** org.mockito **Name:** mockito-core **Version:** 2.12.0
     * **POM Project URL:** [https://github.com/mockito/mockito](https://github.com/mockito/mockito)
     * **POM License: The MIT License** - [https://github.com/mockito/mockito/blob/master/LICENSE](https://github.com/mockito/mockito/blob/master/LICENSE)

1. **Group:** org.objenesis **Name:** objenesis **Version:** 2.6
     * **Manifest license URL:** [http://www.apache.org/licenses/LICENSE-2.0.txt](http://www.apache.org/licenses/LICENSE-2.0.txt)
     * **POM Project URL:** [http://objenesis.org](http://objenesis.org)
     * **POM License: Apache 2** - [http://www.apache.org/licenses/LICENSE-2.0.txt](http://www.apache.org/licenses/LICENSE-2.0.txt)

1. **Group:** org.opentest4j **Name:** opentest4j **Version:** 1.2.0
     * **Manifest License:** The Apache License, Version 2.0 (Not packaged)
     * **POM Project URL:** [https://github.com/ota4j-team/opentest4j](https://github.com/ota4j-team/opentest4j)
     * **POM License: The Apache License, Version 2.0** - [http://www.apache.org/licenses/LICENSE-2.0.txt](http://www.apache.org/licenses/LICENSE-2.0.txt)

## Compile, tests and tooling
1. **Group:** com.beust **Name:** jcommander **Version:** 1.72
     * **Manifest license URL:** [http://www.apache.org/licenses/LICENSE-2.0](http://www.apache.org/licenses/LICENSE-2.0)
     * **POM Project URL:** [http://jcommander.org](http://jcommander.org)
     * **POM License: Apache 2.0** - [http://www.apache.org/licenses/LICENSE-2.0](http://www.apache.org/licenses/LICENSE-2.0)

1. **Group:** com.github.kevinstern **Name:** software-and-algorithms **Version:** 1.0
     * **POM Project URL:** [https://www.github.com/KevinStern/software-and-algorithms](https://www.github.com/KevinStern/software-and-algorithms)
     * **POM License: MIT License** - [http://www.opensource.org/licenses/mit-license.php](http://www.opensource.org/licenses/mit-license.php)

1. **Group:** com.github.stephenc.jcip **Name:** jcip-annotations **Version:** 1.0-1
     * **POM Project URL:** [http://stephenc.github.com/jcip-annotations](http://stephenc.github.com/jcip-annotations)
     * **POM License: Apache License, Version 2.0** - [http://www.apache.org/licenses/LICENSE-2.0.txt](http://www.apache.org/licenses/LICENSE-2.0.txt)

1. **Group:** com.google.android **Name:** annotations **Version:** 4.1.1.4
     * **POM Project URL:** [http://source.android.com/](http://source.android.com/)
     * **POM License: Apache 2.0** - [http://www.apache.org/licenses/LICENSE-2.0](http://www.apache.org/licenses/LICENSE-2.0)

1. **Group:** com.google.api.grpc **Name:** proto-google-common-protos **Version:** 1.12.0
     * **POM Project URL:** [https://github.com/googleapis/api-client-staging](https://github.com/googleapis/api-client-staging)
     * **POM License: Apache-2.0** - [https://www.apache.org/licenses/LICENSE-2.0.txt](https://www.apache.org/licenses/LICENSE-2.0.txt)

1. **Group:** com.google.auto **Name:** auto-common **Version:** 0.10
     * **POM License: Apache 2.0** - [http://www.apache.org/licenses/LICENSE-2.0.txt](http://www.apache.org/licenses/LICENSE-2.0.txt)

1. **Group:** com.google.auto.value **Name:** auto-value-annotations **Version:** 1.6.3
     * **POM License: Apache 2.0** - [http://www.apache.org/licenses/LICENSE-2.0.txt](http://www.apache.org/licenses/LICENSE-2.0.txt)

1. **Group:** com.google.code.findbugs **Name:** jFormatString **Version:** 3.0.0
     * **POM Project URL:** [http://findbugs.sourceforge.net/](http://findbugs.sourceforge.net/)
     * **POM License: GNU Lesser Public License** - [http://www.gnu.org/licenses/lgpl.html](http://www.gnu.org/licenses/lgpl.html)

1. **Group:** com.google.code.findbugs **Name:** jsr305 **Version:** 3.0.2
     * **Manifest license URL:** [http://www.apache.org/licenses/LICENSE-2.0.txt](http://www.apache.org/licenses/LICENSE-2.0.txt)
     * **POM Project URL:** [http://findbugs.sourceforge.net/](http://findbugs.sourceforge.net/)
     * **POM License: The Apache Software License, Version 2.0** - [http://www.apache.org/licenses/LICENSE-2.0.txt](http://www.apache.org/licenses/LICENSE-2.0.txt)

1. **Group:** com.google.code.gson **Name:** gson **Version:** 2.7
     * **POM License: Apache 2.0** - [http://www.apache.org/licenses/LICENSE-2.0.txt](http://www.apache.org/licenses/LICENSE-2.0.txt)

1. **Group:** com.google.code.gson **Name:** gson **Version:** 2.8.5
     * **POM License: Apache 2.0** - [http://www.apache.org/licenses/LICENSE-2.0.txt](http://www.apache.org/licenses/LICENSE-2.0.txt)

1. **Group:** com.google.errorprone **Name:** error_prone_annotation **Version:** 2.3.3
     * **POM License: Apache 2.0** - [http://www.apache.org/licenses/LICENSE-2.0.txt](http://www.apache.org/licenses/LICENSE-2.0.txt)

1. **Group:** com.google.errorprone **Name:** error_prone_annotations **Version:** 2.3.3
     * **POM License: Apache 2.0** - [http://www.apache.org/licenses/LICENSE-2.0.txt](http://www.apache.org/licenses/LICENSE-2.0.txt)

1. **Group:** com.google.errorprone **Name:** error_prone_check_api **Version:** 2.3.3
     * **POM License: Apache 2.0** - [http://www.apache.org/licenses/LICENSE-2.0.txt](http://www.apache.org/licenses/LICENSE-2.0.txt)

1. **Group:** com.google.errorprone **Name:** error_prone_core **Version:** 2.3.3
     * **POM License: Apache 2.0** - [http://www.apache.org/licenses/LICENSE-2.0.txt](http://www.apache.org/licenses/LICENSE-2.0.txt)

1. **Group:** com.google.errorprone **Name:** error_prone_type_annotations **Version:** 2.3.3
     * **POM License: Apache 2.0** - [http://www.apache.org/licenses/LICENSE-2.0.txt](http://www.apache.org/licenses/LICENSE-2.0.txt)

1. **Group:** com.google.errorprone **Name:** javac **Version:** 9+181-r4173-1
     * **POM Project URL:** [https://github.com/google/error-prone-javac](https://github.com/google/error-prone-javac)
     * **POM License: GNU General Public License, version 2, with the Classpath Exception** - [http://openjdk.java.net/legal/gplv2+ce.html](http://openjdk.java.net/legal/gplv2+ce.html)

1. **Group:** com.google.flogger **Name:** flogger **Version:** 0.4
     * **POM Project URL:** [https://github.com/google/flogger](https://github.com/google/flogger)
     * **POM License: Apache 2.0** - [http://www.apache.org/licenses/LICENSE-2.0.txt](http://www.apache.org/licenses/LICENSE-2.0.txt)

1. **Group:** com.google.flogger **Name:** flogger-system-backend **Version:** 0.4
     * **POM Project URL:** [https://github.com/google/flogger](https://github.com/google/flogger)
     * **POM License: Apache 2.0** - [http://www.apache.org/licenses/LICENSE-2.0.txt](http://www.apache.org/licenses/LICENSE-2.0.txt)

1. **Group:** com.google.guava **Name:** failureaccess **Version:** 1.0.1
     * **Manifest Project URL:** [https://github.com/google/guava/](https://github.com/google/guava/)
     * **Manifest license URL:** [http://www.apache.org/licenses/LICENSE-2.0.txt](http://www.apache.org/licenses/LICENSE-2.0.txt)
     * **POM License: The Apache Software License, Version 2.0** - [http://www.apache.org/licenses/LICENSE-2.0.txt](http://www.apache.org/licenses/LICENSE-2.0.txt)

1. **Group:** com.google.guava **Name:** guava **Version:** 28.1-jre
     * **Manifest Project URL:** [https://github.com/google/guava/](https://github.com/google/guava/)
     * **Manifest license URL:** [http://www.apache.org/licenses/LICENSE-2.0.txt](http://www.apache.org/licenses/LICENSE-2.0.txt)
     * **POM License: Apache License, Version 2.0** - [http://www.apache.org/licenses/LICENSE-2.0.txt](http://www.apache.org/licenses/LICENSE-2.0.txt)

1. **Group:** com.google.guava **Name:** guava-testlib **Version:** 28.1-jre
     * **POM License: Apache License, Version 2.0** - [http://www.apache.org/licenses/LICENSE-2.0.txt](http://www.apache.org/licenses/LICENSE-2.0.txt)

1. **Group:** com.google.guava **Name:** listenablefuture **Version:** 9999.0-empty-to-avoid-conflict-with-guava
     * **POM License: The Apache Software License, Version 2.0** - [http://www.apache.org/licenses/LICENSE-2.0.txt](http://www.apache.org/licenses/LICENSE-2.0.txt)

1. **Group:** com.google.j2objc **Name:** j2objc-annotations **Version:** 1.3
     * **POM Project URL:** [https://github.com/google/j2objc/](https://github.com/google/j2objc/)
     * **POM License: The Apache Software License, Version 2.0** - [http://www.apache.org/licenses/LICENSE-2.0.txt](http://www.apache.org/licenses/LICENSE-2.0.txt)

1. **Group:** com.google.protobuf **Name:** protobuf-java **Version:** 3.9.0
     * **Manifest Project URL:** [https://developers.google.com/protocol-buffers/](https://developers.google.com/protocol-buffers/)
     * **Manifest license URL:** [https://opensource.org/licenses/BSD-3-Clause](https://opensource.org/licenses/BSD-3-Clause)
     * **POM License: 3-Clause BSD License** - [https://opensource.org/licenses/BSD-3-Clause](https://opensource.org/licenses/BSD-3-Clause)

1. **Group:** com.google.protobuf **Name:** protobuf-java-util **Version:** 3.9.0
     * **Manifest Project URL:** [https://developers.google.com/protocol-buffers/](https://developers.google.com/protocol-buffers/)
     * **Manifest license URL:** [https://opensource.org/licenses/BSD-3-Clause](https://opensource.org/licenses/BSD-3-Clause)
     * **POM License: 3-Clause BSD License** - [https://opensource.org/licenses/BSD-3-Clause](https://opensource.org/licenses/BSD-3-Clause)

1. **Group:** com.google.protobuf **Name:** protoc **Version:** 3.9.0
     * **POM Project URL:** [https://developers.google.com/protocol-buffers/](https://developers.google.com/protocol-buffers/)
     * **POM License: 3-Clause BSD License** - [https://opensource.org/licenses/BSD-3-Clause](https://opensource.org/licenses/BSD-3-Clause)
     * **POM License: The Apache Software License, Version 2.0** - [http://www.apache.org/licenses/LICENSE-2.0.txt](http://www.apache.org/licenses/LICENSE-2.0.txt)

1. **Group:** com.google.truth **Name:** truth **Version:** 1.0
     * **POM License: The Apache Software License, Version 2.0** - [http://www.apache.org/licenses/LICENSE-2.0.txt](http://www.apache.org/licenses/LICENSE-2.0.txt)

1. **Group:** com.google.truth.extensions **Name:** truth-java8-extension **Version:** 1.0
     * **POM License: The Apache Software License, Version 2.0** - [http://www.apache.org/licenses/LICENSE-2.0.txt](http://www.apache.org/licenses/LICENSE-2.0.txt)

1. **Group:** com.google.truth.extensions **Name:** truth-liteproto-extension **Version:** 1.0
     * **POM License: The Apache Software License, Version 2.0** - [http://www.apache.org/licenses/LICENSE-2.0.txt](http://www.apache.org/licenses/LICENSE-2.0.txt)

1. **Group:** com.google.truth.extensions **Name:** truth-proto-extension **Version:** 1.0
     * **POM License: The Apache Software License, Version 2.0** - [http://www.apache.org/licenses/LICENSE-2.0.txt](http://www.apache.org/licenses/LICENSE-2.0.txt)

1. **Group:** com.googlecode.java-diff-utils **Name:** diffutils **Version:** 1.3.0
     * **Manifest license URL:** [http://www.apache.org/licenses/LICENSE-2.0.txt](http://www.apache.org/licenses/LICENSE-2.0.txt)
     * **POM Project URL:** [http://code.google.com/p/java-diff-utils/](http://code.google.com/p/java-diff-utils/)
     * **POM License: The Apache Software License, Version 2.0** - [http://www.apache.org/licenses/LICENSE-2.0.txt](http://www.apache.org/licenses/LICENSE-2.0.txt)

1. **Group:** com.squareup.okhttp **Name:** okhttp **Version:** 2.5.0
     * **POM License: Apache 2.0** - [http://www.apache.org/licenses/LICENSE-2.0.txt](http://www.apache.org/licenses/LICENSE-2.0.txt)

1. **Group:** com.squareup.okio **Name:** okio **Version:** 1.13.0
     * **POM License: Apache 2.0** - [http://www.apache.org/licenses/LICENSE-2.0.txt](http://www.apache.org/licenses/LICENSE-2.0.txt)

1. **Group:** commons-io **Name:** commons-io **Version:** 2.6
     * **Project URL:** [http://commons.apache.org/proper/commons-io/](http://commons.apache.org/proper/commons-io/)
     * **Manifest license URL:** [https://www.apache.org/licenses/LICENSE-2.0.txt](https://www.apache.org/licenses/LICENSE-2.0.txt)
     * **POM License: Apache License, Version 2.0** - [https://www.apache.org/licenses/LICENSE-2.0.txt](https://www.apache.org/licenses/LICENSE-2.0.txt)

1. **Group:** io.grpc **Name:** grpc-api **Version:** 1.22.0
     * **POM Project URL:** [https://github.com/grpc/grpc-java](https://github.com/grpc/grpc-java)
     * **POM License: Apache 2.0** - [https://opensource.org/licenses/Apache-2.0](https://opensource.org/licenses/Apache-2.0)

1. **Group:** io.grpc **Name:** grpc-context **Version:** 1.22.0
     * **POM Project URL:** [https://github.com/grpc/grpc-java](https://github.com/grpc/grpc-java)
     * **POM License: Apache 2.0** - [https://opensource.org/licenses/Apache-2.0](https://opensource.org/licenses/Apache-2.0)

1. **Group:** io.grpc **Name:** grpc-core **Version:** 1.22.0
     * **POM Project URL:** [https://github.com/grpc/grpc-java](https://github.com/grpc/grpc-java)
     * **POM License: Apache 2.0** - [https://opensource.org/licenses/Apache-2.0](https://opensource.org/licenses/Apache-2.0)

1. **Group:** io.grpc **Name:** grpc-okhttp **Version:** 1.22.0
     * **POM Project URL:** [https://github.com/grpc/grpc-java](https://github.com/grpc/grpc-java)
     * **POM License: Apache 2.0** - [https://opensource.org/licenses/Apache-2.0](https://opensource.org/licenses/Apache-2.0)

1. **Group:** io.grpc **Name:** grpc-protobuf **Version:** 1.22.0
     * **POM Project URL:** [https://github.com/grpc/grpc-java](https://github.com/grpc/grpc-java)
     * **POM License: Apache 2.0** - [https://opensource.org/licenses/Apache-2.0](https://opensource.org/licenses/Apache-2.0)

1. **Group:** io.grpc **Name:** grpc-protobuf-lite **Version:** 1.22.0
     * **POM Project URL:** [https://github.com/grpc/grpc-java](https://github.com/grpc/grpc-java)
     * **POM License: Apache 2.0** - [https://opensource.org/licenses/Apache-2.0](https://opensource.org/licenses/Apache-2.0)

1. **Group:** io.grpc **Name:** grpc-stub **Version:** 1.22.0
     * **POM Project URL:** [https://github.com/grpc/grpc-java](https://github.com/grpc/grpc-java)
     * **POM License: Apache 2.0** - [https://opensource.org/licenses/Apache-2.0](https://opensource.org/licenses/Apache-2.0)

1. **Group:** io.grpc **Name:** protoc-gen-grpc-java **Version:** 1.22.0
     * **POM Project URL:** [https://github.com/grpc/grpc-java](https://github.com/grpc/grpc-java)
     * **POM License: Apache 2.0** - [https://opensource.org/licenses/Apache-2.0](https://opensource.org/licenses/Apache-2.0)

1. **Group:** io.opencensus **Name:** opencensus-api **Version:** 0.21.0
     * **POM Project URL:** [https://github.com/census-instrumentation/opencensus-java](https://github.com/census-instrumentation/opencensus-java)
     * **POM License: The Apache License, Version 2.0** - [http://www.apache.org/licenses/LICENSE-2.0.txt](http://www.apache.org/licenses/LICENSE-2.0.txt)

1. **Group:** io.opencensus **Name:** opencensus-contrib-grpc-metrics **Version:** 0.21.0
     * **POM Project URL:** [https://github.com/census-instrumentation/opencensus-java](https://github.com/census-instrumentation/opencensus-java)
     * **POM License: The Apache License, Version 2.0** - [http://www.apache.org/licenses/LICENSE-2.0.txt](http://www.apache.org/licenses/LICENSE-2.0.txt)

1. **Group:** io.perfmark **Name:** perfmark-api **Version:** 0.16.0
     * **POM Project URL:** [https://github.com/perfmark/perfmark](https://github.com/perfmark/perfmark)
     * **POM License: Apache 2.0** - [https://opensource.org/licenses/Apache-2.0](https://opensource.org/licenses/Apache-2.0)

1. **Group:** junit **Name:** junit **Version:** 4.12
     * **POM Project URL:** [http://junit.org](http://junit.org)
     * **POM License: Eclipse Public License 1.0** - [http://www.eclipse.org/legal/epl-v10.html](http://www.eclipse.org/legal/epl-v10.html)

1. **Group:** net.bytebuddy **Name:** byte-buddy **Version:** 1.7.9
     * **Manifest license URL:** [http://www.apache.org/licenses/LICENSE-2.0.txt](http://www.apache.org/licenses/LICENSE-2.0.txt)
     * **POM License: The Apache Software License, Version 2.0** - [http://www.apache.org/licenses/LICENSE-2.0.txt](http://www.apache.org/licenses/LICENSE-2.0.txt)

1. **Group:** net.bytebuddy **Name:** byte-buddy-agent **Version:** 1.7.9
     * **Manifest license URL:** [http://www.apache.org/licenses/LICENSE-2.0.txt](http://www.apache.org/licenses/LICENSE-2.0.txt)
     * **POM License: The Apache Software License, Version 2.0** - [http://www.apache.org/licenses/LICENSE-2.0.txt](http://www.apache.org/licenses/LICENSE-2.0.txt)

1. **Group:** net.java.dev.javacc **Name:** javacc **Version:** 5.0
     * **POM Project URL:** [https://javacc.dev.java.net/](https://javacc.dev.java.net/)
     * **POM License: Berkeley Software Distribution (BSD) License** - [http://www.opensource.org/licenses/bsd-license.html](http://www.opensource.org/licenses/bsd-license.html)

1. **Group:** net.sourceforge.pmd **Name:** pmd-core **Version:** 6.16.0
     * **POM License: BSD-style** - [http://pmd.sourceforge.net/license.html](http://pmd.sourceforge.net/license.html)

1. **Group:** net.sourceforge.pmd **Name:** pmd-java **Version:** 6.16.0
     * **POM License: BSD-style** - [http://pmd.sourceforge.net/license.html](http://pmd.sourceforge.net/license.html)

1. **Group:** net.sourceforge.saxon **Name:** saxon **Version:** 9.1.0.8
     * **POM Project URL:** [http://saxon.sourceforge.net/](http://saxon.sourceforge.net/)
     * **POM License: Mozilla Public License Version 1.0** - [http://www.mozilla.org/MPL/MPL-1.0.txt](http://www.mozilla.org/MPL/MPL-1.0.txt)

1. **Group:** org.antlr **Name:** antlr4-runtime **Version:** 4.7
     * **Manifest Project URL:** [http://www.antlr.org](http://www.antlr.org)
     * **Manifest license URL:** [http://www.antlr.org/license.html](http://www.antlr.org/license.html)
     * **POM License: The BSD License** - [http://www.antlr.org/license.html](http://www.antlr.org/license.html)

1. **Group:** org.apache.commons **Name:** commons-lang3 **Version:** 3.8.1
     * **Project URL:** [http://commons.apache.org/proper/commons-lang/](http://commons.apache.org/proper/commons-lang/)
     * **Manifest license URL:** [https://www.apache.org/licenses/LICENSE-2.0.txt](https://www.apache.org/licenses/LICENSE-2.0.txt)
     * **POM License: Apache License, Version 2.0** - [https://www.apache.org/licenses/LICENSE-2.0.txt](https://www.apache.org/licenses/LICENSE-2.0.txt)

1. **Group:** org.apiguardian **Name:** apiguardian-api **Version:** 1.0.0
     * **POM Project URL:** [https://github.com/apiguardian-team/apiguardian](https://github.com/apiguardian-team/apiguardian)
     * **POM License: The Apache License, Version 2.0** - [http://www.apache.org/licenses/LICENSE-2.0.txt](http://www.apache.org/licenses/LICENSE-2.0.txt)

1. **Group:** org.checkerframework **Name:** checker-compat-qual **Version:** 2.5.3
     * **POM Project URL:** [https://checkerframework.org](https://checkerframework.org)
     * **POM License: GNU General Public License, version 2 (GPL2), with the classpath exception** - [http://www.gnu.org/software/classpath/license.html](http://www.gnu.org/software/classpath/license.html)
     * **POM License: The MIT License** - [http://opensource.org/licenses/MIT](http://opensource.org/licenses/MIT)

1. **Group:** org.checkerframework **Name:** checker-qual **Version:** 2.9.0
     * **POM Project URL:** [https://checkerframework.org](https://checkerframework.org)
     * **POM License: The MIT License** - [http://opensource.org/licenses/MIT](http://opensource.org/licenses/MIT)

1. **Group:** org.checkerframework **Name:** dataflow **Version:** 2.5.3
     * **POM Project URL:** [https://checkerframework.org](https://checkerframework.org)
     * **POM License: GNU General Public License, version 2 (GPL2), with the classpath exception** - [http://www.gnu.org/software/classpath/license.html](http://www.gnu.org/software/classpath/license.html)
     * **POM License: The MIT License** - [http://opensource.org/licenses/MIT](http://opensource.org/licenses/MIT)

1. **Group:** org.checkerframework **Name:** javacutil **Version:** 2.5.3
     * **POM Project URL:** [https://checkerframework.org](https://checkerframework.org)
     * **POM License: GNU General Public License, version 2 (GPL2), with the classpath exception** - [http://www.gnu.org/software/classpath/license.html](http://www.gnu.org/software/classpath/license.html)
     * **POM License: The MIT License** - [http://opensource.org/licenses/MIT](http://opensource.org/licenses/MIT)

1. **Group:** org.codehaus.mojo **Name:** animal-sniffer-annotations **Version:** 1.18
     * **POM License: MIT license** - [http://www.opensource.org/licenses/mit-license.php](http://www.opensource.org/licenses/mit-license.php)
     * **POM License: The Apache Software License, Version 2.0** - [http://www.apache.org/licenses/LICENSE-2.0.txt](http://www.apache.org/licenses/LICENSE-2.0.txt)

1. **Group:** org.hamcrest **Name:** hamcrest-all **Version:** 1.3
     * **POM License: New BSD License** - [http://www.opensource.org/licenses/bsd-license.php](http://www.opensource.org/licenses/bsd-license.php)

1. **Group:** org.hamcrest **Name:** hamcrest-core **Version:** 1.3
     * **POM License: New BSD License** - [http://www.opensource.org/licenses/bsd-license.php](http://www.opensource.org/licenses/bsd-license.php)

1. **Group:** org.jacoco **Name:** org.jacoco.agent **Version:** 0.8.4
     * **Manifest license URL:** [http://www.eclipse.org/legal/epl-v10.html](http://www.eclipse.org/legal/epl-v10.html)
     * **POM License: Eclipse Public License v1.0** - [http://www.eclipse.org/legal/epl-v10.html](http://www.eclipse.org/legal/epl-v10.html)

1. **Group:** org.jacoco **Name:** org.jacoco.ant **Version:** 0.8.4
     * **Manifest license URL:** [http://www.eclipse.org/legal/epl-v10.html](http://www.eclipse.org/legal/epl-v10.html)
     * **POM License: Eclipse Public License v1.0** - [http://www.eclipse.org/legal/epl-v10.html](http://www.eclipse.org/legal/epl-v10.html)

1. **Group:** org.jacoco **Name:** org.jacoco.core **Version:** 0.8.4
     * **Manifest license URL:** [http://www.eclipse.org/legal/epl-v10.html](http://www.eclipse.org/legal/epl-v10.html)
     * **POM License: Eclipse Public License v1.0** - [http://www.eclipse.org/legal/epl-v10.html](http://www.eclipse.org/legal/epl-v10.html)

1. **Group:** org.jacoco **Name:** org.jacoco.report **Version:** 0.8.4
     * **Manifest license URL:** [http://www.eclipse.org/legal/epl-v10.html](http://www.eclipse.org/legal/epl-v10.html)
     * **POM License: Eclipse Public License v1.0** - [http://www.eclipse.org/legal/epl-v10.html](http://www.eclipse.org/legal/epl-v10.html)

1. **Group:** org.junit.jupiter **Name:** junit-jupiter-api **Version:** 5.5.1
     * **POM Project URL:** [https://junit.org/junit5/](https://junit.org/junit5/)
     * **POM License: Eclipse Public License v2.0** - [https://www.eclipse.org/legal/epl-v20.html](https://www.eclipse.org/legal/epl-v20.html)

1. **Group:** org.junit.jupiter **Name:** junit-jupiter-engine **Version:** 5.5.1
     * **POM Project URL:** [https://junit.org/junit5/](https://junit.org/junit5/)
     * **POM License: Eclipse Public License v2.0** - [https://www.eclipse.org/legal/epl-v20.html](https://www.eclipse.org/legal/epl-v20.html)

1. **Group:** org.junit.jupiter **Name:** junit-jupiter-params **Version:** 5.5.1
     * **POM Project URL:** [https://junit.org/junit5/](https://junit.org/junit5/)
     * **POM License: Eclipse Public License v2.0** - [https://www.eclipse.org/legal/epl-v20.html](https://www.eclipse.org/legal/epl-v20.html)

1. **Group:** org.junit.platform **Name:** junit-platform-commons **Version:** 1.5.1
     * **POM Project URL:** [https://junit.org/junit5/](https://junit.org/junit5/)
     * **POM License: Eclipse Public License v2.0** - [https://www.eclipse.org/legal/epl-v20.html](https://www.eclipse.org/legal/epl-v20.html)

1. **Group:** org.junit.platform **Name:** junit-platform-engine **Version:** 1.5.1
     * **POM Project URL:** [https://junit.org/junit5/](https://junit.org/junit5/)
     * **POM License: Eclipse Public License v2.0** - [https://www.eclipse.org/legal/epl-v20.html](https://www.eclipse.org/legal/epl-v20.html)

1. **Group:** org.mockito **Name:** mockito-core **Version:** 2.12.0
     * **POM Project URL:** [https://github.com/mockito/mockito](https://github.com/mockito/mockito)
     * **POM License: The MIT License** - [https://github.com/mockito/mockito/blob/master/LICENSE](https://github.com/mockito/mockito/blob/master/LICENSE)

1. **Group:** org.objenesis **Name:** objenesis **Version:** 2.6
     * **Manifest license URL:** [http://www.apache.org/licenses/LICENSE-2.0.txt](http://www.apache.org/licenses/LICENSE-2.0.txt)
     * **POM Project URL:** [http://objenesis.org](http://objenesis.org)
     * **POM License: Apache 2** - [http://www.apache.org/licenses/LICENSE-2.0.txt](http://www.apache.org/licenses/LICENSE-2.0.txt)

1. **Group:** org.opentest4j **Name:** opentest4j **Version:** 1.2.0
     * **Manifest License:** The Apache License, Version 2.0 (Not packaged)
     * **POM Project URL:** [https://github.com/ota4j-team/opentest4j](https://github.com/ota4j-team/opentest4j)
     * **POM License: The Apache License, Version 2.0** - [http://www.apache.org/licenses/LICENSE-2.0.txt](http://www.apache.org/licenses/LICENSE-2.0.txt)

1. **Group:** org.ow2.asm **Name:** asm **Version:** 7.1
     * **Manifest Project URL:** [http://asm.ow2.org](http://asm.ow2.org)
     * **POM Project URL:** [http://asm.ow2.org/](http://asm.ow2.org/)
     * **POM License: BSD** - [http://asm.ow2.org/license.html](http://asm.ow2.org/license.html)
     * **POM License: The Apache Software License, Version 2.0** - [http://www.apache.org/licenses/LICENSE-2.0.txt](http://www.apache.org/licenses/LICENSE-2.0.txt)

1. **Group:** org.ow2.asm **Name:** asm-analysis **Version:** 7.1
     * **Manifest Project URL:** [http://asm.ow2.org](http://asm.ow2.org)
     * **POM Project URL:** [http://asm.ow2.org/](http://asm.ow2.org/)
     * **POM License: BSD** - [http://asm.ow2.org/license.html](http://asm.ow2.org/license.html)
     * **POM License: The Apache Software License, Version 2.0** - [http://www.apache.org/licenses/LICENSE-2.0.txt](http://www.apache.org/licenses/LICENSE-2.0.txt)

1. **Group:** org.ow2.asm **Name:** asm-commons **Version:** 7.1
     * **Manifest Project URL:** [http://asm.ow2.org](http://asm.ow2.org)
     * **POM Project URL:** [http://asm.ow2.org/](http://asm.ow2.org/)
     * **POM License: BSD** - [http://asm.ow2.org/license.html](http://asm.ow2.org/license.html)
     * **POM License: The Apache Software License, Version 2.0** - [http://www.apache.org/licenses/LICENSE-2.0.txt](http://www.apache.org/licenses/LICENSE-2.0.txt)

1. **Group:** org.ow2.asm **Name:** asm-tree **Version:** 7.1
     * **Manifest Project URL:** [http://asm.ow2.org](http://asm.ow2.org)
     * **POM Project URL:** [http://asm.ow2.org/](http://asm.ow2.org/)
     * **POM License: BSD** - [http://asm.ow2.org/license.html](http://asm.ow2.org/license.html)
     * **POM License: The Apache Software License, Version 2.0** - [http://www.apache.org/licenses/LICENSE-2.0.txt](http://www.apache.org/licenses/LICENSE-2.0.txt)

1. **Group:** org.pcollections **Name:** pcollections **Version:** 2.1.2
     * **POM Project URL:** [http://pcollections.org](http://pcollections.org)
     * **POM License: The MIT License** - [http://www.opensource.org/licenses/mit-license.php](http://www.opensource.org/licenses/mit-license.php)

    
        
 The dependencies distributed under several licenses, are used according their commercial-use-friendly license.


<<<<<<< HEAD
This report was generated on **Wed Sep 25 15:31:15 EEST 2019** using [Gradle-License-Report plugin](https://github.com/jk1/Gradle-License-Report) by Evgeny Naumenko, licensed under [Apache 2.0 License](https://github.com/jk1/Gradle-License-Report/blob/master/LICENSE).



    
# Dependencies of `io.spine:spine-testutil-server:1.1.2`
=======
This report was generated on **Tue Sep 24 20:22:21 EEST 2019** using [Gradle-License-Report plugin](https://github.com/jk1/Gradle-License-Report) by Evgeny Naumenko, licensed under [Apache 2.0 License](https://github.com/jk1/Gradle-License-Report/blob/master/LICENSE).



    
# Dependencies of `io.spine:spine-testutil-server:1.1.1-SNAPSHOT+2`
>>>>>>> ef7079af

## Runtime
1. **Group:** com.google.android **Name:** annotations **Version:** 4.1.1.4
     * **POM Project URL:** [http://source.android.com/](http://source.android.com/)
     * **POM License: Apache 2.0** - [http://www.apache.org/licenses/LICENSE-2.0](http://www.apache.org/licenses/LICENSE-2.0)

1. **Group:** com.google.api.grpc **Name:** proto-google-common-protos **Version:** 1.12.0
     * **POM Project URL:** [https://github.com/googleapis/api-client-staging](https://github.com/googleapis/api-client-staging)
     * **POM License: Apache-2.0** - [https://www.apache.org/licenses/LICENSE-2.0.txt](https://www.apache.org/licenses/LICENSE-2.0.txt)

1. **Group:** com.google.auto.value **Name:** auto-value-annotations **Version:** 1.6.3
     * **POM License: Apache 2.0** - [http://www.apache.org/licenses/LICENSE-2.0.txt](http://www.apache.org/licenses/LICENSE-2.0.txt)

1. **Group:** com.google.code.findbugs **Name:** jsr305 **Version:** 3.0.2
     * **Manifest license URL:** [http://www.apache.org/licenses/LICENSE-2.0.txt](http://www.apache.org/licenses/LICENSE-2.0.txt)
     * **POM Project URL:** [http://findbugs.sourceforge.net/](http://findbugs.sourceforge.net/)
     * **POM License: The Apache Software License, Version 2.0** - [http://www.apache.org/licenses/LICENSE-2.0.txt](http://www.apache.org/licenses/LICENSE-2.0.txt)

1. **Group:** com.google.code.gson **Name:** gson **Version:** 2.7
     * **POM License: Apache 2.0** - [http://www.apache.org/licenses/LICENSE-2.0.txt](http://www.apache.org/licenses/LICENSE-2.0.txt)

1. **Group:** com.google.errorprone **Name:** error_prone_annotations **Version:** 2.3.3
     * **POM License: Apache 2.0** - [http://www.apache.org/licenses/LICENSE-2.0.txt](http://www.apache.org/licenses/LICENSE-2.0.txt)

1. **Group:** com.google.errorprone **Name:** error_prone_type_annotations **Version:** 2.3.3
     * **POM License: Apache 2.0** - [http://www.apache.org/licenses/LICENSE-2.0.txt](http://www.apache.org/licenses/LICENSE-2.0.txt)

1. **Group:** com.google.flogger **Name:** flogger **Version:** 0.4
     * **POM Project URL:** [https://github.com/google/flogger](https://github.com/google/flogger)
     * **POM License: Apache 2.0** - [http://www.apache.org/licenses/LICENSE-2.0.txt](http://www.apache.org/licenses/LICENSE-2.0.txt)

1. **Group:** com.google.flogger **Name:** flogger-system-backend **Version:** 0.4
     * **POM Project URL:** [https://github.com/google/flogger](https://github.com/google/flogger)
     * **POM License: Apache 2.0** - [http://www.apache.org/licenses/LICENSE-2.0.txt](http://www.apache.org/licenses/LICENSE-2.0.txt)

1. **Group:** com.google.guava **Name:** failureaccess **Version:** 1.0.1
     * **Manifest Project URL:** [https://github.com/google/guava/](https://github.com/google/guava/)
     * **Manifest license URL:** [http://www.apache.org/licenses/LICENSE-2.0.txt](http://www.apache.org/licenses/LICENSE-2.0.txt)
     * **POM License: The Apache Software License, Version 2.0** - [http://www.apache.org/licenses/LICENSE-2.0.txt](http://www.apache.org/licenses/LICENSE-2.0.txt)

1. **Group:** com.google.guava **Name:** guava **Version:** 28.1-jre
     * **Manifest Project URL:** [https://github.com/google/guava/](https://github.com/google/guava/)
     * **Manifest license URL:** [http://www.apache.org/licenses/LICENSE-2.0.txt](http://www.apache.org/licenses/LICENSE-2.0.txt)
     * **POM License: Apache License, Version 2.0** - [http://www.apache.org/licenses/LICENSE-2.0.txt](http://www.apache.org/licenses/LICENSE-2.0.txt)

1. **Group:** com.google.guava **Name:** guava-testlib **Version:** 28.1-jre
     * **POM License: Apache License, Version 2.0** - [http://www.apache.org/licenses/LICENSE-2.0.txt](http://www.apache.org/licenses/LICENSE-2.0.txt)

1. **Group:** com.google.guava **Name:** listenablefuture **Version:** 9999.0-empty-to-avoid-conflict-with-guava
     * **POM License: The Apache Software License, Version 2.0** - [http://www.apache.org/licenses/LICENSE-2.0.txt](http://www.apache.org/licenses/LICENSE-2.0.txt)

1. **Group:** com.google.j2objc **Name:** j2objc-annotations **Version:** 1.3
     * **POM Project URL:** [https://github.com/google/j2objc/](https://github.com/google/j2objc/)
     * **POM License: The Apache Software License, Version 2.0** - [http://www.apache.org/licenses/LICENSE-2.0.txt](http://www.apache.org/licenses/LICENSE-2.0.txt)

1. **Group:** com.google.protobuf **Name:** protobuf-java **Version:** 3.9.0
     * **Manifest Project URL:** [https://developers.google.com/protocol-buffers/](https://developers.google.com/protocol-buffers/)
     * **Manifest license URL:** [https://opensource.org/licenses/BSD-3-Clause](https://opensource.org/licenses/BSD-3-Clause)
     * **POM License: 3-Clause BSD License** - [https://opensource.org/licenses/BSD-3-Clause](https://opensource.org/licenses/BSD-3-Clause)

1. **Group:** com.google.protobuf **Name:** protobuf-java-util **Version:** 3.9.0
     * **Manifest Project URL:** [https://developers.google.com/protocol-buffers/](https://developers.google.com/protocol-buffers/)
     * **Manifest license URL:** [https://opensource.org/licenses/BSD-3-Clause](https://opensource.org/licenses/BSD-3-Clause)
     * **POM License: 3-Clause BSD License** - [https://opensource.org/licenses/BSD-3-Clause](https://opensource.org/licenses/BSD-3-Clause)

1. **Group:** com.google.truth **Name:** truth **Version:** 1.0
     * **POM License: The Apache Software License, Version 2.0** - [http://www.apache.org/licenses/LICENSE-2.0.txt](http://www.apache.org/licenses/LICENSE-2.0.txt)

1. **Group:** com.google.truth.extensions **Name:** truth-java8-extension **Version:** 1.0
     * **POM License: The Apache Software License, Version 2.0** - [http://www.apache.org/licenses/LICENSE-2.0.txt](http://www.apache.org/licenses/LICENSE-2.0.txt)

1. **Group:** com.google.truth.extensions **Name:** truth-liteproto-extension **Version:** 1.0
     * **POM License: The Apache Software License, Version 2.0** - [http://www.apache.org/licenses/LICENSE-2.0.txt](http://www.apache.org/licenses/LICENSE-2.0.txt)

1. **Group:** com.google.truth.extensions **Name:** truth-proto-extension **Version:** 1.0
     * **POM License: The Apache Software License, Version 2.0** - [http://www.apache.org/licenses/LICENSE-2.0.txt](http://www.apache.org/licenses/LICENSE-2.0.txt)

1. **Group:** com.googlecode.java-diff-utils **Name:** diffutils **Version:** 1.3.0
     * **Manifest license URL:** [http://www.apache.org/licenses/LICENSE-2.0.txt](http://www.apache.org/licenses/LICENSE-2.0.txt)
     * **POM Project URL:** [http://code.google.com/p/java-diff-utils/](http://code.google.com/p/java-diff-utils/)
     * **POM License: The Apache Software License, Version 2.0** - [http://www.apache.org/licenses/LICENSE-2.0.txt](http://www.apache.org/licenses/LICENSE-2.0.txt)

1. **Group:** com.squareup.okhttp **Name:** okhttp **Version:** 2.5.0
     * **POM License: Apache 2.0** - [http://www.apache.org/licenses/LICENSE-2.0.txt](http://www.apache.org/licenses/LICENSE-2.0.txt)

1. **Group:** com.squareup.okio **Name:** okio **Version:** 1.13.0
     * **POM License: Apache 2.0** - [http://www.apache.org/licenses/LICENSE-2.0.txt](http://www.apache.org/licenses/LICENSE-2.0.txt)

1. **Group:** io.grpc **Name:** grpc-api **Version:** 1.22.0
     * **POM Project URL:** [https://github.com/grpc/grpc-java](https://github.com/grpc/grpc-java)
     * **POM License: Apache 2.0** - [https://opensource.org/licenses/Apache-2.0](https://opensource.org/licenses/Apache-2.0)

1. **Group:** io.grpc **Name:** grpc-context **Version:** 1.22.0
     * **POM Project URL:** [https://github.com/grpc/grpc-java](https://github.com/grpc/grpc-java)
     * **POM License: Apache 2.0** - [https://opensource.org/licenses/Apache-2.0](https://opensource.org/licenses/Apache-2.0)

1. **Group:** io.grpc **Name:** grpc-core **Version:** 1.22.0
     * **POM Project URL:** [https://github.com/grpc/grpc-java](https://github.com/grpc/grpc-java)
     * **POM License: Apache 2.0** - [https://opensource.org/licenses/Apache-2.0](https://opensource.org/licenses/Apache-2.0)

1. **Group:** io.grpc **Name:** grpc-okhttp **Version:** 1.22.0
     * **POM Project URL:** [https://github.com/grpc/grpc-java](https://github.com/grpc/grpc-java)
     * **POM License: Apache 2.0** - [https://opensource.org/licenses/Apache-2.0](https://opensource.org/licenses/Apache-2.0)

1. **Group:** io.grpc **Name:** grpc-protobuf **Version:** 1.22.0
     * **POM Project URL:** [https://github.com/grpc/grpc-java](https://github.com/grpc/grpc-java)
     * **POM License: Apache 2.0** - [https://opensource.org/licenses/Apache-2.0](https://opensource.org/licenses/Apache-2.0)

1. **Group:** io.grpc **Name:** grpc-protobuf-lite **Version:** 1.22.0
     * **POM Project URL:** [https://github.com/grpc/grpc-java](https://github.com/grpc/grpc-java)
     * **POM License: Apache 2.0** - [https://opensource.org/licenses/Apache-2.0](https://opensource.org/licenses/Apache-2.0)

1. **Group:** io.grpc **Name:** grpc-stub **Version:** 1.22.0
     * **POM Project URL:** [https://github.com/grpc/grpc-java](https://github.com/grpc/grpc-java)
     * **POM License: Apache 2.0** - [https://opensource.org/licenses/Apache-2.0](https://opensource.org/licenses/Apache-2.0)

1. **Group:** io.opencensus **Name:** opencensus-api **Version:** 0.21.0
     * **POM Project URL:** [https://github.com/census-instrumentation/opencensus-java](https://github.com/census-instrumentation/opencensus-java)
     * **POM License: The Apache License, Version 2.0** - [http://www.apache.org/licenses/LICENSE-2.0.txt](http://www.apache.org/licenses/LICENSE-2.0.txt)

1. **Group:** io.opencensus **Name:** opencensus-contrib-grpc-metrics **Version:** 0.21.0
     * **POM Project URL:** [https://github.com/census-instrumentation/opencensus-java](https://github.com/census-instrumentation/opencensus-java)
     * **POM License: The Apache License, Version 2.0** - [http://www.apache.org/licenses/LICENSE-2.0.txt](http://www.apache.org/licenses/LICENSE-2.0.txt)

1. **Group:** io.perfmark **Name:** perfmark-api **Version:** 0.16.0
     * **POM Project URL:** [https://github.com/perfmark/perfmark](https://github.com/perfmark/perfmark)
     * **POM License: Apache 2.0** - [https://opensource.org/licenses/Apache-2.0](https://opensource.org/licenses/Apache-2.0)

1. **Group:** junit **Name:** junit **Version:** 4.12
     * **POM Project URL:** [http://junit.org](http://junit.org)
     * **POM License: Eclipse Public License 1.0** - [http://www.eclipse.org/legal/epl-v10.html](http://www.eclipse.org/legal/epl-v10.html)

1. **Group:** net.bytebuddy **Name:** byte-buddy **Version:** 1.7.9
     * **Manifest license URL:** [http://www.apache.org/licenses/LICENSE-2.0.txt](http://www.apache.org/licenses/LICENSE-2.0.txt)
     * **POM License: The Apache Software License, Version 2.0** - [http://www.apache.org/licenses/LICENSE-2.0.txt](http://www.apache.org/licenses/LICENSE-2.0.txt)

1. **Group:** net.bytebuddy **Name:** byte-buddy-agent **Version:** 1.7.9
     * **Manifest license URL:** [http://www.apache.org/licenses/LICENSE-2.0.txt](http://www.apache.org/licenses/LICENSE-2.0.txt)
     * **POM License: The Apache Software License, Version 2.0** - [http://www.apache.org/licenses/LICENSE-2.0.txt](http://www.apache.org/licenses/LICENSE-2.0.txt)

1. **Group:** org.apiguardian **Name:** apiguardian-api **Version:** 1.0.0
     * **POM Project URL:** [https://github.com/apiguardian-team/apiguardian](https://github.com/apiguardian-team/apiguardian)
     * **POM License: The Apache License, Version 2.0** - [http://www.apache.org/licenses/LICENSE-2.0.txt](http://www.apache.org/licenses/LICENSE-2.0.txt)

1. **Group:** org.checkerframework **Name:** checker-compat-qual **Version:** 2.5.3
     * **POM Project URL:** [https://checkerframework.org](https://checkerframework.org)
     * **POM License: GNU General Public License, version 2 (GPL2), with the classpath exception** - [http://www.gnu.org/software/classpath/license.html](http://www.gnu.org/software/classpath/license.html)
     * **POM License: The MIT License** - [http://opensource.org/licenses/MIT](http://opensource.org/licenses/MIT)

1. **Group:** org.checkerframework **Name:** checker-qual **Version:** 2.9.0
     * **POM Project URL:** [https://checkerframework.org](https://checkerframework.org)
     * **POM License: The MIT License** - [http://opensource.org/licenses/MIT](http://opensource.org/licenses/MIT)

1. **Group:** org.codehaus.mojo **Name:** animal-sniffer-annotations **Version:** 1.18
     * **POM License: MIT license** - [http://www.opensource.org/licenses/mit-license.php](http://www.opensource.org/licenses/mit-license.php)
     * **POM License: The Apache Software License, Version 2.0** - [http://www.apache.org/licenses/LICENSE-2.0.txt](http://www.apache.org/licenses/LICENSE-2.0.txt)

1. **Group:** org.hamcrest **Name:** hamcrest-all **Version:** 1.3
     * **POM License: New BSD License** - [http://www.opensource.org/licenses/bsd-license.php](http://www.opensource.org/licenses/bsd-license.php)

1. **Group:** org.hamcrest **Name:** hamcrest-core **Version:** 1.3
     * **POM License: New BSD License** - [http://www.opensource.org/licenses/bsd-license.php](http://www.opensource.org/licenses/bsd-license.php)

1. **Group:** org.junit.jupiter **Name:** junit-jupiter-api **Version:** 5.5.1
     * **POM Project URL:** [https://junit.org/junit5/](https://junit.org/junit5/)
     * **POM License: Eclipse Public License v2.0** - [https://www.eclipse.org/legal/epl-v20.html](https://www.eclipse.org/legal/epl-v20.html)

1. **Group:** org.junit.jupiter **Name:** junit-jupiter-params **Version:** 5.5.1
     * **POM Project URL:** [https://junit.org/junit5/](https://junit.org/junit5/)
     * **POM License: Eclipse Public License v2.0** - [https://www.eclipse.org/legal/epl-v20.html](https://www.eclipse.org/legal/epl-v20.html)

1. **Group:** org.junit.platform **Name:** junit-platform-commons **Version:** 1.5.1
     * **POM Project URL:** [https://junit.org/junit5/](https://junit.org/junit5/)
     * **POM License: Eclipse Public License v2.0** - [https://www.eclipse.org/legal/epl-v20.html](https://www.eclipse.org/legal/epl-v20.html)

1. **Group:** org.mockito **Name:** mockito-core **Version:** 2.12.0
     * **POM Project URL:** [https://github.com/mockito/mockito](https://github.com/mockito/mockito)
     * **POM License: The MIT License** - [https://github.com/mockito/mockito/blob/master/LICENSE](https://github.com/mockito/mockito/blob/master/LICENSE)

1. **Group:** org.objenesis **Name:** objenesis **Version:** 2.6
     * **Manifest license URL:** [http://www.apache.org/licenses/LICENSE-2.0.txt](http://www.apache.org/licenses/LICENSE-2.0.txt)
     * **POM Project URL:** [http://objenesis.org](http://objenesis.org)
     * **POM License: Apache 2** - [http://www.apache.org/licenses/LICENSE-2.0.txt](http://www.apache.org/licenses/LICENSE-2.0.txt)

1. **Group:** org.opentest4j **Name:** opentest4j **Version:** 1.2.0
     * **Manifest License:** The Apache License, Version 2.0 (Not packaged)
     * **POM Project URL:** [https://github.com/ota4j-team/opentest4j](https://github.com/ota4j-team/opentest4j)
     * **POM License: The Apache License, Version 2.0** - [http://www.apache.org/licenses/LICENSE-2.0.txt](http://www.apache.org/licenses/LICENSE-2.0.txt)

## Compile, tests and tooling
1. **Group:** com.beust **Name:** jcommander **Version:** 1.72
     * **Manifest license URL:** [http://www.apache.org/licenses/LICENSE-2.0](http://www.apache.org/licenses/LICENSE-2.0)
     * **POM Project URL:** [http://jcommander.org](http://jcommander.org)
     * **POM License: Apache 2.0** - [http://www.apache.org/licenses/LICENSE-2.0](http://www.apache.org/licenses/LICENSE-2.0)

1. **Group:** com.github.kevinstern **Name:** software-and-algorithms **Version:** 1.0
     * **POM Project URL:** [https://www.github.com/KevinStern/software-and-algorithms](https://www.github.com/KevinStern/software-and-algorithms)
     * **POM License: MIT License** - [http://www.opensource.org/licenses/mit-license.php](http://www.opensource.org/licenses/mit-license.php)

1. **Group:** com.github.stephenc.jcip **Name:** jcip-annotations **Version:** 1.0-1
     * **POM Project URL:** [http://stephenc.github.com/jcip-annotations](http://stephenc.github.com/jcip-annotations)
     * **POM License: Apache License, Version 2.0** - [http://www.apache.org/licenses/LICENSE-2.0.txt](http://www.apache.org/licenses/LICENSE-2.0.txt)

1. **Group:** com.google.android **Name:** annotations **Version:** 4.1.1.4
     * **POM Project URL:** [http://source.android.com/](http://source.android.com/)
     * **POM License: Apache 2.0** - [http://www.apache.org/licenses/LICENSE-2.0](http://www.apache.org/licenses/LICENSE-2.0)

1. **Group:** com.google.api.grpc **Name:** proto-google-common-protos **Version:** 1.12.0
     * **POM Project URL:** [https://github.com/googleapis/api-client-staging](https://github.com/googleapis/api-client-staging)
     * **POM License: Apache-2.0** - [https://www.apache.org/licenses/LICENSE-2.0.txt](https://www.apache.org/licenses/LICENSE-2.0.txt)

1. **Group:** com.google.auto **Name:** auto-common **Version:** 0.10
     * **POM License: Apache 2.0** - [http://www.apache.org/licenses/LICENSE-2.0.txt](http://www.apache.org/licenses/LICENSE-2.0.txt)

1. **Group:** com.google.auto.value **Name:** auto-value-annotations **Version:** 1.6.3
     * **POM License: Apache 2.0** - [http://www.apache.org/licenses/LICENSE-2.0.txt](http://www.apache.org/licenses/LICENSE-2.0.txt)

1. **Group:** com.google.code.findbugs **Name:** jFormatString **Version:** 3.0.0
     * **POM Project URL:** [http://findbugs.sourceforge.net/](http://findbugs.sourceforge.net/)
     * **POM License: GNU Lesser Public License** - [http://www.gnu.org/licenses/lgpl.html](http://www.gnu.org/licenses/lgpl.html)

1. **Group:** com.google.code.findbugs **Name:** jsr305 **Version:** 3.0.2
     * **Manifest license URL:** [http://www.apache.org/licenses/LICENSE-2.0.txt](http://www.apache.org/licenses/LICENSE-2.0.txt)
     * **POM Project URL:** [http://findbugs.sourceforge.net/](http://findbugs.sourceforge.net/)
     * **POM License: The Apache Software License, Version 2.0** - [http://www.apache.org/licenses/LICENSE-2.0.txt](http://www.apache.org/licenses/LICENSE-2.0.txt)

1. **Group:** com.google.code.gson **Name:** gson **Version:** 2.7
     * **POM License: Apache 2.0** - [http://www.apache.org/licenses/LICENSE-2.0.txt](http://www.apache.org/licenses/LICENSE-2.0.txt)

1. **Group:** com.google.code.gson **Name:** gson **Version:** 2.8.5
     * **POM License: Apache 2.0** - [http://www.apache.org/licenses/LICENSE-2.0.txt](http://www.apache.org/licenses/LICENSE-2.0.txt)

1. **Group:** com.google.errorprone **Name:** error_prone_annotation **Version:** 2.3.3
     * **POM License: Apache 2.0** - [http://www.apache.org/licenses/LICENSE-2.0.txt](http://www.apache.org/licenses/LICENSE-2.0.txt)

1. **Group:** com.google.errorprone **Name:** error_prone_annotations **Version:** 2.3.3
     * **POM License: Apache 2.0** - [http://www.apache.org/licenses/LICENSE-2.0.txt](http://www.apache.org/licenses/LICENSE-2.0.txt)

1. **Group:** com.google.errorprone **Name:** error_prone_check_api **Version:** 2.3.3
     * **POM License: Apache 2.0** - [http://www.apache.org/licenses/LICENSE-2.0.txt](http://www.apache.org/licenses/LICENSE-2.0.txt)

1. **Group:** com.google.errorprone **Name:** error_prone_core **Version:** 2.3.3
     * **POM License: Apache 2.0** - [http://www.apache.org/licenses/LICENSE-2.0.txt](http://www.apache.org/licenses/LICENSE-2.0.txt)

1. **Group:** com.google.errorprone **Name:** error_prone_type_annotations **Version:** 2.3.3
     * **POM License: Apache 2.0** - [http://www.apache.org/licenses/LICENSE-2.0.txt](http://www.apache.org/licenses/LICENSE-2.0.txt)

1. **Group:** com.google.errorprone **Name:** javac **Version:** 9+181-r4173-1
     * **POM Project URL:** [https://github.com/google/error-prone-javac](https://github.com/google/error-prone-javac)
     * **POM License: GNU General Public License, version 2, with the Classpath Exception** - [http://openjdk.java.net/legal/gplv2+ce.html](http://openjdk.java.net/legal/gplv2+ce.html)

1. **Group:** com.google.flogger **Name:** flogger **Version:** 0.4
     * **POM Project URL:** [https://github.com/google/flogger](https://github.com/google/flogger)
     * **POM License: Apache 2.0** - [http://www.apache.org/licenses/LICENSE-2.0.txt](http://www.apache.org/licenses/LICENSE-2.0.txt)

1. **Group:** com.google.flogger **Name:** flogger-system-backend **Version:** 0.4
     * **POM Project URL:** [https://github.com/google/flogger](https://github.com/google/flogger)
     * **POM License: Apache 2.0** - [http://www.apache.org/licenses/LICENSE-2.0.txt](http://www.apache.org/licenses/LICENSE-2.0.txt)

1. **Group:** com.google.guava **Name:** failureaccess **Version:** 1.0.1
     * **Manifest Project URL:** [https://github.com/google/guava/](https://github.com/google/guava/)
     * **Manifest license URL:** [http://www.apache.org/licenses/LICENSE-2.0.txt](http://www.apache.org/licenses/LICENSE-2.0.txt)
     * **POM License: The Apache Software License, Version 2.0** - [http://www.apache.org/licenses/LICENSE-2.0.txt](http://www.apache.org/licenses/LICENSE-2.0.txt)

1. **Group:** com.google.guava **Name:** guava **Version:** 28.1-jre
     * **Manifest Project URL:** [https://github.com/google/guava/](https://github.com/google/guava/)
     * **Manifest license URL:** [http://www.apache.org/licenses/LICENSE-2.0.txt](http://www.apache.org/licenses/LICENSE-2.0.txt)
     * **POM License: Apache License, Version 2.0** - [http://www.apache.org/licenses/LICENSE-2.0.txt](http://www.apache.org/licenses/LICENSE-2.0.txt)

1. **Group:** com.google.guava **Name:** guava-testlib **Version:** 28.1-jre
     * **POM License: Apache License, Version 2.0** - [http://www.apache.org/licenses/LICENSE-2.0.txt](http://www.apache.org/licenses/LICENSE-2.0.txt)

1. **Group:** com.google.guava **Name:** listenablefuture **Version:** 9999.0-empty-to-avoid-conflict-with-guava
     * **POM License: The Apache Software License, Version 2.0** - [http://www.apache.org/licenses/LICENSE-2.0.txt](http://www.apache.org/licenses/LICENSE-2.0.txt)

1. **Group:** com.google.j2objc **Name:** j2objc-annotations **Version:** 1.3
     * **POM Project URL:** [https://github.com/google/j2objc/](https://github.com/google/j2objc/)
     * **POM License: The Apache Software License, Version 2.0** - [http://www.apache.org/licenses/LICENSE-2.0.txt](http://www.apache.org/licenses/LICENSE-2.0.txt)

1. **Group:** com.google.protobuf **Name:** protobuf-java **Version:** 3.9.0
     * **Manifest Project URL:** [https://developers.google.com/protocol-buffers/](https://developers.google.com/protocol-buffers/)
     * **Manifest license URL:** [https://opensource.org/licenses/BSD-3-Clause](https://opensource.org/licenses/BSD-3-Clause)
     * **POM License: 3-Clause BSD License** - [https://opensource.org/licenses/BSD-3-Clause](https://opensource.org/licenses/BSD-3-Clause)

1. **Group:** com.google.protobuf **Name:** protobuf-java-util **Version:** 3.9.0
     * **Manifest Project URL:** [https://developers.google.com/protocol-buffers/](https://developers.google.com/protocol-buffers/)
     * **Manifest license URL:** [https://opensource.org/licenses/BSD-3-Clause](https://opensource.org/licenses/BSD-3-Clause)
     * **POM License: 3-Clause BSD License** - [https://opensource.org/licenses/BSD-3-Clause](https://opensource.org/licenses/BSD-3-Clause)

1. **Group:** com.google.protobuf **Name:** protoc **Version:** 3.9.0
     * **POM Project URL:** [https://developers.google.com/protocol-buffers/](https://developers.google.com/protocol-buffers/)
     * **POM License: 3-Clause BSD License** - [https://opensource.org/licenses/BSD-3-Clause](https://opensource.org/licenses/BSD-3-Clause)
     * **POM License: The Apache Software License, Version 2.0** - [http://www.apache.org/licenses/LICENSE-2.0.txt](http://www.apache.org/licenses/LICENSE-2.0.txt)

1. **Group:** com.google.truth **Name:** truth **Version:** 1.0
     * **POM License: The Apache Software License, Version 2.0** - [http://www.apache.org/licenses/LICENSE-2.0.txt](http://www.apache.org/licenses/LICENSE-2.0.txt)

1. **Group:** com.google.truth.extensions **Name:** truth-java8-extension **Version:** 1.0
     * **POM License: The Apache Software License, Version 2.0** - [http://www.apache.org/licenses/LICENSE-2.0.txt](http://www.apache.org/licenses/LICENSE-2.0.txt)

1. **Group:** com.google.truth.extensions **Name:** truth-liteproto-extension **Version:** 1.0
     * **POM License: The Apache Software License, Version 2.0** - [http://www.apache.org/licenses/LICENSE-2.0.txt](http://www.apache.org/licenses/LICENSE-2.0.txt)

1. **Group:** com.google.truth.extensions **Name:** truth-proto-extension **Version:** 1.0
     * **POM License: The Apache Software License, Version 2.0** - [http://www.apache.org/licenses/LICENSE-2.0.txt](http://www.apache.org/licenses/LICENSE-2.0.txt)

1. **Group:** com.googlecode.java-diff-utils **Name:** diffutils **Version:** 1.3.0
     * **Manifest license URL:** [http://www.apache.org/licenses/LICENSE-2.0.txt](http://www.apache.org/licenses/LICENSE-2.0.txt)
     * **POM Project URL:** [http://code.google.com/p/java-diff-utils/](http://code.google.com/p/java-diff-utils/)
     * **POM License: The Apache Software License, Version 2.0** - [http://www.apache.org/licenses/LICENSE-2.0.txt](http://www.apache.org/licenses/LICENSE-2.0.txt)

1. **Group:** com.squareup.okhttp **Name:** okhttp **Version:** 2.5.0
     * **POM License: Apache 2.0** - [http://www.apache.org/licenses/LICENSE-2.0.txt](http://www.apache.org/licenses/LICENSE-2.0.txt)

1. **Group:** com.squareup.okio **Name:** okio **Version:** 1.13.0
     * **POM License: Apache 2.0** - [http://www.apache.org/licenses/LICENSE-2.0.txt](http://www.apache.org/licenses/LICENSE-2.0.txt)

1. **Group:** commons-io **Name:** commons-io **Version:** 2.6
     * **Project URL:** [http://commons.apache.org/proper/commons-io/](http://commons.apache.org/proper/commons-io/)
     * **Manifest license URL:** [https://www.apache.org/licenses/LICENSE-2.0.txt](https://www.apache.org/licenses/LICENSE-2.0.txt)
     * **POM License: Apache License, Version 2.0** - [https://www.apache.org/licenses/LICENSE-2.0.txt](https://www.apache.org/licenses/LICENSE-2.0.txt)

1. **Group:** io.grpc **Name:** grpc-api **Version:** 1.22.0
     * **POM Project URL:** [https://github.com/grpc/grpc-java](https://github.com/grpc/grpc-java)
     * **POM License: Apache 2.0** - [https://opensource.org/licenses/Apache-2.0](https://opensource.org/licenses/Apache-2.0)

1. **Group:** io.grpc **Name:** grpc-context **Version:** 1.22.0
     * **POM Project URL:** [https://github.com/grpc/grpc-java](https://github.com/grpc/grpc-java)
     * **POM License: Apache 2.0** - [https://opensource.org/licenses/Apache-2.0](https://opensource.org/licenses/Apache-2.0)

1. **Group:** io.grpc **Name:** grpc-core **Version:** 1.22.0
     * **POM Project URL:** [https://github.com/grpc/grpc-java](https://github.com/grpc/grpc-java)
     * **POM License: Apache 2.0** - [https://opensource.org/licenses/Apache-2.0](https://opensource.org/licenses/Apache-2.0)

1. **Group:** io.grpc **Name:** grpc-netty **Version:** 1.22.0
     * **POM Project URL:** [https://github.com/grpc/grpc-java](https://github.com/grpc/grpc-java)
     * **POM License: Apache 2.0** - [https://opensource.org/licenses/Apache-2.0](https://opensource.org/licenses/Apache-2.0)

1. **Group:** io.grpc **Name:** grpc-okhttp **Version:** 1.22.0
     * **POM Project URL:** [https://github.com/grpc/grpc-java](https://github.com/grpc/grpc-java)
     * **POM License: Apache 2.0** - [https://opensource.org/licenses/Apache-2.0](https://opensource.org/licenses/Apache-2.0)

1. **Group:** io.grpc **Name:** grpc-protobuf **Version:** 1.22.0
     * **POM Project URL:** [https://github.com/grpc/grpc-java](https://github.com/grpc/grpc-java)
     * **POM License: Apache 2.0** - [https://opensource.org/licenses/Apache-2.0](https://opensource.org/licenses/Apache-2.0)

1. **Group:** io.grpc **Name:** grpc-protobuf-lite **Version:** 1.22.0
     * **POM Project URL:** [https://github.com/grpc/grpc-java](https://github.com/grpc/grpc-java)
     * **POM License: Apache 2.0** - [https://opensource.org/licenses/Apache-2.0](https://opensource.org/licenses/Apache-2.0)

1. **Group:** io.grpc **Name:** grpc-stub **Version:** 1.22.0
     * **POM Project URL:** [https://github.com/grpc/grpc-java](https://github.com/grpc/grpc-java)
     * **POM License: Apache 2.0** - [https://opensource.org/licenses/Apache-2.0](https://opensource.org/licenses/Apache-2.0)

1. **Group:** io.grpc **Name:** protoc-gen-grpc-java **Version:** 1.22.0
     * **POM Project URL:** [https://github.com/grpc/grpc-java](https://github.com/grpc/grpc-java)
     * **POM License: Apache 2.0** - [https://opensource.org/licenses/Apache-2.0](https://opensource.org/licenses/Apache-2.0)

1. **Group:** io.netty **Name:** netty-buffer **Version:** 4.1.35.Final
     * **Manifest Project URL:** [http://netty.io/](http://netty.io/)
     * **Manifest license URL:** [http://www.apache.org/licenses/LICENSE-2.0](http://www.apache.org/licenses/LICENSE-2.0)
     * **POM License: Apache License, Version 2.0** - [http://www.apache.org/licenses/LICENSE-2.0](http://www.apache.org/licenses/LICENSE-2.0)

1. **Group:** io.netty **Name:** netty-codec **Version:** 4.1.35.Final
     * **Manifest Project URL:** [http://netty.io/](http://netty.io/)
     * **Manifest license URL:** [http://www.apache.org/licenses/LICENSE-2.0](http://www.apache.org/licenses/LICENSE-2.0)
     * **POM License: Apache License, Version 2.0** - [http://www.apache.org/licenses/LICENSE-2.0](http://www.apache.org/licenses/LICENSE-2.0)

1. **Group:** io.netty **Name:** netty-codec-http **Version:** 4.1.35.Final
     * **Manifest Project URL:** [http://netty.io/](http://netty.io/)
     * **Manifest license URL:** [http://www.apache.org/licenses/LICENSE-2.0](http://www.apache.org/licenses/LICENSE-2.0)
     * **POM License: Apache License, Version 2.0** - [http://www.apache.org/licenses/LICENSE-2.0](http://www.apache.org/licenses/LICENSE-2.0)

1. **Group:** io.netty **Name:** netty-codec-http2 **Version:** 4.1.35.Final
     * **Manifest Project URL:** [http://netty.io/](http://netty.io/)
     * **Manifest license URL:** [http://www.apache.org/licenses/LICENSE-2.0](http://www.apache.org/licenses/LICENSE-2.0)
     * **POM License: Apache License, Version 2.0** - [http://www.apache.org/licenses/LICENSE-2.0](http://www.apache.org/licenses/LICENSE-2.0)

1. **Group:** io.netty **Name:** netty-codec-socks **Version:** 4.1.35.Final
     * **Manifest Project URL:** [http://netty.io/](http://netty.io/)
     * **Manifest license URL:** [http://www.apache.org/licenses/LICENSE-2.0](http://www.apache.org/licenses/LICENSE-2.0)
     * **POM License: Apache License, Version 2.0** - [http://www.apache.org/licenses/LICENSE-2.0](http://www.apache.org/licenses/LICENSE-2.0)

1. **Group:** io.netty **Name:** netty-common **Version:** 4.1.35.Final
     * **Manifest Project URL:** [http://netty.io/](http://netty.io/)
     * **Manifest license URL:** [http://www.apache.org/licenses/LICENSE-2.0](http://www.apache.org/licenses/LICENSE-2.0)
     * **POM License: Apache License, Version 2.0** - [http://www.apache.org/licenses/LICENSE-2.0](http://www.apache.org/licenses/LICENSE-2.0)

1. **Group:** io.netty **Name:** netty-handler **Version:** 4.1.35.Final
     * **Manifest Project URL:** [http://netty.io/](http://netty.io/)
     * **Manifest license URL:** [http://www.apache.org/licenses/LICENSE-2.0](http://www.apache.org/licenses/LICENSE-2.0)
     * **POM License: Apache License, Version 2.0** - [http://www.apache.org/licenses/LICENSE-2.0](http://www.apache.org/licenses/LICENSE-2.0)

1. **Group:** io.netty **Name:** netty-handler-proxy **Version:** 4.1.35.Final
     * **Manifest Project URL:** [http://netty.io/](http://netty.io/)
     * **Manifest license URL:** [http://www.apache.org/licenses/LICENSE-2.0](http://www.apache.org/licenses/LICENSE-2.0)
     * **POM License: Apache License, Version 2.0** - [http://www.apache.org/licenses/LICENSE-2.0](http://www.apache.org/licenses/LICENSE-2.0)

1. **Group:** io.netty **Name:** netty-resolver **Version:** 4.1.35.Final
     * **Manifest Project URL:** [http://netty.io/](http://netty.io/)
     * **Manifest license URL:** [http://www.apache.org/licenses/LICENSE-2.0](http://www.apache.org/licenses/LICENSE-2.0)
     * **POM License: Apache License, Version 2.0** - [http://www.apache.org/licenses/LICENSE-2.0](http://www.apache.org/licenses/LICENSE-2.0)

1. **Group:** io.netty **Name:** netty-transport **Version:** 4.1.35.Final
     * **Manifest Project URL:** [http://netty.io/](http://netty.io/)
     * **Manifest license URL:** [http://www.apache.org/licenses/LICENSE-2.0](http://www.apache.org/licenses/LICENSE-2.0)
     * **POM License: Apache License, Version 2.0** - [http://www.apache.org/licenses/LICENSE-2.0](http://www.apache.org/licenses/LICENSE-2.0)

1. **Group:** io.opencensus **Name:** opencensus-api **Version:** 0.21.0
     * **POM Project URL:** [https://github.com/census-instrumentation/opencensus-java](https://github.com/census-instrumentation/opencensus-java)
     * **POM License: The Apache License, Version 2.0** - [http://www.apache.org/licenses/LICENSE-2.0.txt](http://www.apache.org/licenses/LICENSE-2.0.txt)

1. **Group:** io.opencensus **Name:** opencensus-contrib-grpc-metrics **Version:** 0.21.0
     * **POM Project URL:** [https://github.com/census-instrumentation/opencensus-java](https://github.com/census-instrumentation/opencensus-java)
     * **POM License: The Apache License, Version 2.0** - [http://www.apache.org/licenses/LICENSE-2.0.txt](http://www.apache.org/licenses/LICENSE-2.0.txt)

1. **Group:** io.perfmark **Name:** perfmark-api **Version:** 0.16.0
     * **POM Project URL:** [https://github.com/perfmark/perfmark](https://github.com/perfmark/perfmark)
     * **POM License: Apache 2.0** - [https://opensource.org/licenses/Apache-2.0](https://opensource.org/licenses/Apache-2.0)

1. **Group:** junit **Name:** junit **Version:** 4.12
     * **POM Project URL:** [http://junit.org](http://junit.org)
     * **POM License: Eclipse Public License 1.0** - [http://www.eclipse.org/legal/epl-v10.html](http://www.eclipse.org/legal/epl-v10.html)

1. **Group:** net.bytebuddy **Name:** byte-buddy **Version:** 1.7.9
     * **Manifest license URL:** [http://www.apache.org/licenses/LICENSE-2.0.txt](http://www.apache.org/licenses/LICENSE-2.0.txt)
     * **POM License: The Apache Software License, Version 2.0** - [http://www.apache.org/licenses/LICENSE-2.0.txt](http://www.apache.org/licenses/LICENSE-2.0.txt)

1. **Group:** net.bytebuddy **Name:** byte-buddy-agent **Version:** 1.7.9
     * **Manifest license URL:** [http://www.apache.org/licenses/LICENSE-2.0.txt](http://www.apache.org/licenses/LICENSE-2.0.txt)
     * **POM License: The Apache Software License, Version 2.0** - [http://www.apache.org/licenses/LICENSE-2.0.txt](http://www.apache.org/licenses/LICENSE-2.0.txt)

1. **Group:** net.java.dev.javacc **Name:** javacc **Version:** 5.0
     * **POM Project URL:** [https://javacc.dev.java.net/](https://javacc.dev.java.net/)
     * **POM License: Berkeley Software Distribution (BSD) License** - [http://www.opensource.org/licenses/bsd-license.html](http://www.opensource.org/licenses/bsd-license.html)

1. **Group:** net.sourceforge.pmd **Name:** pmd-core **Version:** 6.16.0
     * **POM License: BSD-style** - [http://pmd.sourceforge.net/license.html](http://pmd.sourceforge.net/license.html)

1. **Group:** net.sourceforge.pmd **Name:** pmd-java **Version:** 6.16.0
     * **POM License: BSD-style** - [http://pmd.sourceforge.net/license.html](http://pmd.sourceforge.net/license.html)

1. **Group:** net.sourceforge.saxon **Name:** saxon **Version:** 9.1.0.8
     * **POM Project URL:** [http://saxon.sourceforge.net/](http://saxon.sourceforge.net/)
     * **POM License: Mozilla Public License Version 1.0** - [http://www.mozilla.org/MPL/MPL-1.0.txt](http://www.mozilla.org/MPL/MPL-1.0.txt)

1. **Group:** org.antlr **Name:** antlr4-runtime **Version:** 4.7
     * **Manifest Project URL:** [http://www.antlr.org](http://www.antlr.org)
     * **Manifest license URL:** [http://www.antlr.org/license.html](http://www.antlr.org/license.html)
     * **POM License: The BSD License** - [http://www.antlr.org/license.html](http://www.antlr.org/license.html)

1. **Group:** org.apache.commons **Name:** commons-lang3 **Version:** 3.8.1
     * **Project URL:** [http://commons.apache.org/proper/commons-lang/](http://commons.apache.org/proper/commons-lang/)
     * **Manifest license URL:** [https://www.apache.org/licenses/LICENSE-2.0.txt](https://www.apache.org/licenses/LICENSE-2.0.txt)
     * **POM License: Apache License, Version 2.0** - [https://www.apache.org/licenses/LICENSE-2.0.txt](https://www.apache.org/licenses/LICENSE-2.0.txt)

1. **Group:** org.apiguardian **Name:** apiguardian-api **Version:** 1.0.0
     * **POM Project URL:** [https://github.com/apiguardian-team/apiguardian](https://github.com/apiguardian-team/apiguardian)
     * **POM License: The Apache License, Version 2.0** - [http://www.apache.org/licenses/LICENSE-2.0.txt](http://www.apache.org/licenses/LICENSE-2.0.txt)

1. **Group:** org.checkerframework **Name:** checker-compat-qual **Version:** 2.5.3
     * **POM Project URL:** [https://checkerframework.org](https://checkerframework.org)
     * **POM License: GNU General Public License, version 2 (GPL2), with the classpath exception** - [http://www.gnu.org/software/classpath/license.html](http://www.gnu.org/software/classpath/license.html)
     * **POM License: The MIT License** - [http://opensource.org/licenses/MIT](http://opensource.org/licenses/MIT)

1. **Group:** org.checkerframework **Name:** checker-qual **Version:** 2.9.0
     * **POM Project URL:** [https://checkerframework.org](https://checkerframework.org)
     * **POM License: The MIT License** - [http://opensource.org/licenses/MIT](http://opensource.org/licenses/MIT)

1. **Group:** org.checkerframework **Name:** dataflow **Version:** 2.5.3
     * **POM Project URL:** [https://checkerframework.org](https://checkerframework.org)
     * **POM License: GNU General Public License, version 2 (GPL2), with the classpath exception** - [http://www.gnu.org/software/classpath/license.html](http://www.gnu.org/software/classpath/license.html)
     * **POM License: The MIT License** - [http://opensource.org/licenses/MIT](http://opensource.org/licenses/MIT)

1. **Group:** org.checkerframework **Name:** javacutil **Version:** 2.5.3
     * **POM Project URL:** [https://checkerframework.org](https://checkerframework.org)
     * **POM License: GNU General Public License, version 2 (GPL2), with the classpath exception** - [http://www.gnu.org/software/classpath/license.html](http://www.gnu.org/software/classpath/license.html)
     * **POM License: The MIT License** - [http://opensource.org/licenses/MIT](http://opensource.org/licenses/MIT)

1. **Group:** org.codehaus.mojo **Name:** animal-sniffer-annotations **Version:** 1.18
     * **POM License: MIT license** - [http://www.opensource.org/licenses/mit-license.php](http://www.opensource.org/licenses/mit-license.php)
     * **POM License: The Apache Software License, Version 2.0** - [http://www.apache.org/licenses/LICENSE-2.0.txt](http://www.apache.org/licenses/LICENSE-2.0.txt)

1. **Group:** org.hamcrest **Name:** hamcrest-all **Version:** 1.3
     * **POM License: New BSD License** - [http://www.opensource.org/licenses/bsd-license.php](http://www.opensource.org/licenses/bsd-license.php)

1. **Group:** org.hamcrest **Name:** hamcrest-core **Version:** 1.3
     * **POM License: New BSD License** - [http://www.opensource.org/licenses/bsd-license.php](http://www.opensource.org/licenses/bsd-license.php)

1. **Group:** org.jacoco **Name:** org.jacoco.agent **Version:** 0.8.4
     * **Manifest license URL:** [http://www.eclipse.org/legal/epl-v10.html](http://www.eclipse.org/legal/epl-v10.html)
     * **POM License: Eclipse Public License v1.0** - [http://www.eclipse.org/legal/epl-v10.html](http://www.eclipse.org/legal/epl-v10.html)

1. **Group:** org.jacoco **Name:** org.jacoco.ant **Version:** 0.8.4
     * **Manifest license URL:** [http://www.eclipse.org/legal/epl-v10.html](http://www.eclipse.org/legal/epl-v10.html)
     * **POM License: Eclipse Public License v1.0** - [http://www.eclipse.org/legal/epl-v10.html](http://www.eclipse.org/legal/epl-v10.html)

1. **Group:** org.jacoco **Name:** org.jacoco.core **Version:** 0.8.4
     * **Manifest license URL:** [http://www.eclipse.org/legal/epl-v10.html](http://www.eclipse.org/legal/epl-v10.html)
     * **POM License: Eclipse Public License v1.0** - [http://www.eclipse.org/legal/epl-v10.html](http://www.eclipse.org/legal/epl-v10.html)

1. **Group:** org.jacoco **Name:** org.jacoco.report **Version:** 0.8.4
     * **Manifest license URL:** [http://www.eclipse.org/legal/epl-v10.html](http://www.eclipse.org/legal/epl-v10.html)
     * **POM License: Eclipse Public License v1.0** - [http://www.eclipse.org/legal/epl-v10.html](http://www.eclipse.org/legal/epl-v10.html)

1. **Group:** org.junit.jupiter **Name:** junit-jupiter-api **Version:** 5.5.1
     * **POM Project URL:** [https://junit.org/junit5/](https://junit.org/junit5/)
     * **POM License: Eclipse Public License v2.0** - [https://www.eclipse.org/legal/epl-v20.html](https://www.eclipse.org/legal/epl-v20.html)

1. **Group:** org.junit.jupiter **Name:** junit-jupiter-engine **Version:** 5.5.1
     * **POM Project URL:** [https://junit.org/junit5/](https://junit.org/junit5/)
     * **POM License: Eclipse Public License v2.0** - [https://www.eclipse.org/legal/epl-v20.html](https://www.eclipse.org/legal/epl-v20.html)

1. **Group:** org.junit.jupiter **Name:** junit-jupiter-params **Version:** 5.5.1
     * **POM Project URL:** [https://junit.org/junit5/](https://junit.org/junit5/)
     * **POM License: Eclipse Public License v2.0** - [https://www.eclipse.org/legal/epl-v20.html](https://www.eclipse.org/legal/epl-v20.html)

1. **Group:** org.junit.platform **Name:** junit-platform-commons **Version:** 1.5.1
     * **POM Project URL:** [https://junit.org/junit5/](https://junit.org/junit5/)
     * **POM License: Eclipse Public License v2.0** - [https://www.eclipse.org/legal/epl-v20.html](https://www.eclipse.org/legal/epl-v20.html)

1. **Group:** org.junit.platform **Name:** junit-platform-engine **Version:** 1.5.1
     * **POM Project URL:** [https://junit.org/junit5/](https://junit.org/junit5/)
     * **POM License: Eclipse Public License v2.0** - [https://www.eclipse.org/legal/epl-v20.html](https://www.eclipse.org/legal/epl-v20.html)

1. **Group:** org.mockito **Name:** mockito-core **Version:** 2.12.0
     * **POM Project URL:** [https://github.com/mockito/mockito](https://github.com/mockito/mockito)
     * **POM License: The MIT License** - [https://github.com/mockito/mockito/blob/master/LICENSE](https://github.com/mockito/mockito/blob/master/LICENSE)

1. **Group:** org.objenesis **Name:** objenesis **Version:** 2.6
     * **Manifest license URL:** [http://www.apache.org/licenses/LICENSE-2.0.txt](http://www.apache.org/licenses/LICENSE-2.0.txt)
     * **POM Project URL:** [http://objenesis.org](http://objenesis.org)
     * **POM License: Apache 2** - [http://www.apache.org/licenses/LICENSE-2.0.txt](http://www.apache.org/licenses/LICENSE-2.0.txt)

1. **Group:** org.opentest4j **Name:** opentest4j **Version:** 1.2.0
     * **Manifest License:** The Apache License, Version 2.0 (Not packaged)
     * **POM Project URL:** [https://github.com/ota4j-team/opentest4j](https://github.com/ota4j-team/opentest4j)
     * **POM License: The Apache License, Version 2.0** - [http://www.apache.org/licenses/LICENSE-2.0.txt](http://www.apache.org/licenses/LICENSE-2.0.txt)

1. **Group:** org.ow2.asm **Name:** asm **Version:** 7.1
     * **Manifest Project URL:** [http://asm.ow2.org](http://asm.ow2.org)
     * **POM Project URL:** [http://asm.ow2.org/](http://asm.ow2.org/)
     * **POM License: BSD** - [http://asm.ow2.org/license.html](http://asm.ow2.org/license.html)
     * **POM License: The Apache Software License, Version 2.0** - [http://www.apache.org/licenses/LICENSE-2.0.txt](http://www.apache.org/licenses/LICENSE-2.0.txt)

1. **Group:** org.ow2.asm **Name:** asm-analysis **Version:** 7.1
     * **Manifest Project URL:** [http://asm.ow2.org](http://asm.ow2.org)
     * **POM Project URL:** [http://asm.ow2.org/](http://asm.ow2.org/)
     * **POM License: BSD** - [http://asm.ow2.org/license.html](http://asm.ow2.org/license.html)
     * **POM License: The Apache Software License, Version 2.0** - [http://www.apache.org/licenses/LICENSE-2.0.txt](http://www.apache.org/licenses/LICENSE-2.0.txt)

1. **Group:** org.ow2.asm **Name:** asm-commons **Version:** 7.1
     * **Manifest Project URL:** [http://asm.ow2.org](http://asm.ow2.org)
     * **POM Project URL:** [http://asm.ow2.org/](http://asm.ow2.org/)
     * **POM License: BSD** - [http://asm.ow2.org/license.html](http://asm.ow2.org/license.html)
     * **POM License: The Apache Software License, Version 2.0** - [http://www.apache.org/licenses/LICENSE-2.0.txt](http://www.apache.org/licenses/LICENSE-2.0.txt)

1. **Group:** org.ow2.asm **Name:** asm-tree **Version:** 7.1
     * **Manifest Project URL:** [http://asm.ow2.org](http://asm.ow2.org)
     * **POM Project URL:** [http://asm.ow2.org/](http://asm.ow2.org/)
     * **POM License: BSD** - [http://asm.ow2.org/license.html](http://asm.ow2.org/license.html)
     * **POM License: The Apache Software License, Version 2.0** - [http://www.apache.org/licenses/LICENSE-2.0.txt](http://www.apache.org/licenses/LICENSE-2.0.txt)

1. **Group:** org.pcollections **Name:** pcollections **Version:** 2.1.2
     * **POM Project URL:** [http://pcollections.org](http://pcollections.org)
     * **POM License: The MIT License** - [http://www.opensource.org/licenses/mit-license.php](http://www.opensource.org/licenses/mit-license.php)

    
        
 The dependencies distributed under several licenses, are used according their commercial-use-friendly license.


<<<<<<< HEAD
This report was generated on **Wed Sep 25 15:31:18 EEST 2019** using [Gradle-License-Report plugin](https://github.com/jk1/Gradle-License-Report) by Evgeny Naumenko, licensed under [Apache 2.0 License](https://github.com/jk1/Gradle-License-Report/blob/master/LICENSE).
=======
This report was generated on **Tue Sep 24 20:22:21 EEST 2019** using [Gradle-License-Report plugin](https://github.com/jk1/Gradle-License-Report) by Evgeny Naumenko, licensed under [Apache 2.0 License](https://github.com/jk1/Gradle-License-Report/blob/master/LICENSE).
>>>>>>> ef7079af
<|MERGE_RESOLUTION|>--- conflicted
+++ resolved
@@ -1,10 +1,6 @@
 
     
-<<<<<<< HEAD
-# Dependencies of `io.spine:spine-client:1.1.2`
-=======
 # Dependencies of `io.spine:spine-client:1.1.1-SNAPSHOT+2`
->>>>>>> ef7079af
 
 ## Runtime
 1. **Group:** com.google.android **Name:** annotations **Version:** 4.1.1.4
@@ -453,21 +449,12 @@
  The dependencies distributed under several licenses, are used according their commercial-use-friendly license.
 
 
-<<<<<<< HEAD
-This report was generated on **Wed Sep 25 15:30:54 EEST 2019** using [Gradle-License-Report plugin](https://github.com/jk1/Gradle-License-Report) by Evgeny Naumenko, licensed under [Apache 2.0 License](https://github.com/jk1/Gradle-License-Report/blob/master/LICENSE).
-
-
-
-    
-# Dependencies of `io.spine:spine-core:1.1.2`
-=======
 This report was generated on **Tue Sep 24 20:22:17 EEST 2019** using [Gradle-License-Report plugin](https://github.com/jk1/Gradle-License-Report) by Evgeny Naumenko, licensed under [Apache 2.0 License](https://github.com/jk1/Gradle-License-Report/blob/master/LICENSE).
 
 
 
     
 # Dependencies of `io.spine:spine-core:1.1.1-SNAPSHOT+2`
->>>>>>> ef7079af
 
 ## Runtime
 1. **Group:** com.google.code.findbugs **Name:** jsr305 **Version:** 3.0.2
@@ -862,21 +849,12 @@
  The dependencies distributed under several licenses, are used according their commercial-use-friendly license.
 
 
-<<<<<<< HEAD
-This report was generated on **Wed Sep 25 15:30:57 EEST 2019** using [Gradle-License-Report plugin](https://github.com/jk1/Gradle-License-Report) by Evgeny Naumenko, licensed under [Apache 2.0 License](https://github.com/jk1/Gradle-License-Report/blob/master/LICENSE).
-
-
-
-    
-# Dependencies of `io.spine.tools:spine-model-assembler:1.1.2`
-=======
 This report was generated on **Tue Sep 24 20:22:17 EEST 2019** using [Gradle-License-Report plugin](https://github.com/jk1/Gradle-License-Report) by Evgeny Naumenko, licensed under [Apache 2.0 License](https://github.com/jk1/Gradle-License-Report/blob/master/LICENSE).
 
 
 
     
 # Dependencies of `io.spine.tools:spine-model-assembler:1.1.1-SNAPSHOT+2`
->>>>>>> ef7079af
 
 ## Runtime
 1. **Group:** com.google.android **Name:** annotations **Version:** 4.1.1.4
@@ -1319,21 +1297,12 @@
  The dependencies distributed under several licenses, are used according their commercial-use-friendly license.
 
 
-<<<<<<< HEAD
-This report was generated on **Wed Sep 25 15:31:00 EEST 2019** using [Gradle-License-Report plugin](https://github.com/jk1/Gradle-License-Report) by Evgeny Naumenko, licensed under [Apache 2.0 License](https://github.com/jk1/Gradle-License-Report/blob/master/LICENSE).
-
-
-
-    
-# Dependencies of `io.spine.tools:spine-model-verifier:1.1.2`
-=======
 This report was generated on **Tue Sep 24 20:22:18 EEST 2019** using [Gradle-License-Report plugin](https://github.com/jk1/Gradle-License-Report) by Evgeny Naumenko, licensed under [Apache 2.0 License](https://github.com/jk1/Gradle-License-Report/blob/master/LICENSE).
 
 
 
     
 # Dependencies of `io.spine.tools:spine-model-verifier:1.1.1-SNAPSHOT+2`
->>>>>>> ef7079af
 
 ## Runtime
 1. **Group:** aopalliance **Name:** aopalliance **Version:** 1.0
@@ -1938,21 +1907,12 @@
  The dependencies distributed under several licenses, are used according their commercial-use-friendly license.
 
 
-<<<<<<< HEAD
-This report was generated on **Wed Sep 25 15:31:05 EEST 2019** using [Gradle-License-Report plugin](https://github.com/jk1/Gradle-License-Report) by Evgeny Naumenko, licensed under [Apache 2.0 License](https://github.com/jk1/Gradle-License-Report/blob/master/LICENSE).
-
-
-
-    
-# Dependencies of `io.spine:spine-server:1.1.2`
-=======
 This report was generated on **Tue Sep 24 20:22:19 EEST 2019** using [Gradle-License-Report plugin](https://github.com/jk1/Gradle-License-Report) by Evgeny Naumenko, licensed under [Apache 2.0 License](https://github.com/jk1/Gradle-License-Report/blob/master/LICENSE).
 
 
 
     
 # Dependencies of `io.spine:spine-server:1.1.1-SNAPSHOT+2`
->>>>>>> ef7079af
 
 ## Runtime
 1. **Group:** com.google.android **Name:** annotations **Version:** 4.1.1.4
@@ -2461,21 +2421,12 @@
  The dependencies distributed under several licenses, are used according their commercial-use-friendly license.
 
 
-<<<<<<< HEAD
-This report was generated on **Wed Sep 25 15:31:08 EEST 2019** using [Gradle-License-Report plugin](https://github.com/jk1/Gradle-License-Report) by Evgeny Naumenko, licensed under [Apache 2.0 License](https://github.com/jk1/Gradle-License-Report/blob/master/LICENSE).
-
-
-
-    
-# Dependencies of `io.spine:spine-testutil-client:1.1.2`
-=======
 This report was generated on **Tue Sep 24 20:22:20 EEST 2019** using [Gradle-License-Report plugin](https://github.com/jk1/Gradle-License-Report) by Evgeny Naumenko, licensed under [Apache 2.0 License](https://github.com/jk1/Gradle-License-Report/blob/master/LICENSE).
 
 
 
     
 # Dependencies of `io.spine:spine-testutil-client:1.1.1-SNAPSHOT+2`
->>>>>>> ef7079af
 
 ## Runtime
 1. **Group:** com.google.android **Name:** annotations **Version:** 4.1.1.4
@@ -2994,21 +2945,12 @@
  The dependencies distributed under several licenses, are used according their commercial-use-friendly license.
 
 
-<<<<<<< HEAD
-This report was generated on **Wed Sep 25 15:31:11 EEST 2019** using [Gradle-License-Report plugin](https://github.com/jk1/Gradle-License-Report) by Evgeny Naumenko, licensed under [Apache 2.0 License](https://github.com/jk1/Gradle-License-Report/blob/master/LICENSE).
-
-
-
-    
-# Dependencies of `io.spine:spine-testutil-core:1.1.2`
-=======
 This report was generated on **Tue Sep 24 20:22:20 EEST 2019** using [Gradle-License-Report plugin](https://github.com/jk1/Gradle-License-Report) by Evgeny Naumenko, licensed under [Apache 2.0 License](https://github.com/jk1/Gradle-License-Report/blob/master/LICENSE).
 
 
 
     
 # Dependencies of `io.spine:spine-testutil-core:1.1.1-SNAPSHOT+2`
->>>>>>> ef7079af
 
 ## Runtime
 1. **Group:** com.google.android **Name:** annotations **Version:** 4.1.1.4
@@ -3535,21 +3477,12 @@
  The dependencies distributed under several licenses, are used according their commercial-use-friendly license.
 
 
-<<<<<<< HEAD
-This report was generated on **Wed Sep 25 15:31:15 EEST 2019** using [Gradle-License-Report plugin](https://github.com/jk1/Gradle-License-Report) by Evgeny Naumenko, licensed under [Apache 2.0 License](https://github.com/jk1/Gradle-License-Report/blob/master/LICENSE).
-
-
-
-    
-# Dependencies of `io.spine:spine-testutil-server:1.1.2`
-=======
 This report was generated on **Tue Sep 24 20:22:21 EEST 2019** using [Gradle-License-Report plugin](https://github.com/jk1/Gradle-License-Report) by Evgeny Naumenko, licensed under [Apache 2.0 License](https://github.com/jk1/Gradle-License-Report/blob/master/LICENSE).
 
 
 
     
 # Dependencies of `io.spine:spine-testutil-server:1.1.1-SNAPSHOT+2`
->>>>>>> ef7079af
 
 ## Runtime
 1. **Group:** com.google.android **Name:** annotations **Version:** 4.1.1.4
@@ -4122,8 +4055,4 @@
  The dependencies distributed under several licenses, are used according their commercial-use-friendly license.
 
 
-<<<<<<< HEAD
-This report was generated on **Wed Sep 25 15:31:18 EEST 2019** using [Gradle-License-Report plugin](https://github.com/jk1/Gradle-License-Report) by Evgeny Naumenko, licensed under [Apache 2.0 License](https://github.com/jk1/Gradle-License-Report/blob/master/LICENSE).
-=======
-This report was generated on **Tue Sep 24 20:22:21 EEST 2019** using [Gradle-License-Report plugin](https://github.com/jk1/Gradle-License-Report) by Evgeny Naumenko, licensed under [Apache 2.0 License](https://github.com/jk1/Gradle-License-Report/blob/master/LICENSE).
->>>>>>> ef7079af
+This report was generated on **Tue Sep 24 20:22:21 EEST 2019** using [Gradle-License-Report plugin](https://github.com/jk1/Gradle-License-Report) by Evgeny Naumenko, licensed under [Apache 2.0 License](https://github.com/jk1/Gradle-License-Report/blob/master/LICENSE).