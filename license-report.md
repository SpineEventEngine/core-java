
    
<<<<<<< HEAD
# Dependencies of `io.spine:spine-client:1.4.1`
=======
# Dependencies of `io.spine:spine-client:1.4.4`
>>>>>>> ae4a40e1

## Runtime
1. **Group:** com.google.android **Name:** annotations **Version:** 4.1.1.4
     * **POM Project URL:** [http://source.android.com/](http://source.android.com/)
     * **POM License: Apache 2.0** - [http://www.apache.org/licenses/LICENSE-2.0](http://www.apache.org/licenses/LICENSE-2.0)

1. **Group:** com.google.api.grpc **Name:** proto-google-common-protos **Version:** 1.12.0
     * **POM Project URL:** [https://github.com/googleapis/api-client-staging](https://github.com/googleapis/api-client-staging)
     * **POM License: Apache-2.0** - [https://www.apache.org/licenses/LICENSE-2.0.txt](https://www.apache.org/licenses/LICENSE-2.0.txt)

1. **Group:** com.google.code.findbugs **Name:** jsr305 **Version:** 3.0.2
     * **POM Project URL:** [http://findbugs.sourceforge.net/](http://findbugs.sourceforge.net/)
     * **POM License: The Apache Software License, Version 2.0** - [http://www.apache.org/licenses/LICENSE-2.0.txt](http://www.apache.org/licenses/LICENSE-2.0.txt)

1. **Group:** com.google.code.gson **Name:** gson **Version:** 2.8.6
     * **POM License: Apache 2.0** - [http://www.apache.org/licenses/LICENSE-2.0.txt](http://www.apache.org/licenses/LICENSE-2.0.txt)

1. **Group:** com.google.errorprone **Name:** error_prone_annotations **Version:** 2.3.4
     * **POM License: Apache 2.0** - [http://www.apache.org/licenses/LICENSE-2.0.txt](http://www.apache.org/licenses/LICENSE-2.0.txt)

1. **Group:** com.google.errorprone **Name:** error_prone_type_annotations **Version:** 2.3.4
     * **POM License: Apache 2.0** - [http://www.apache.org/licenses/LICENSE-2.0.txt](http://www.apache.org/licenses/LICENSE-2.0.txt)

1. **Group:** com.google.flogger **Name:** flogger **Version:** 0.4
     * **POM Project URL:** [https://github.com/google/flogger](https://github.com/google/flogger)
     * **POM License: Apache 2.0** - [http://www.apache.org/licenses/LICENSE-2.0.txt](http://www.apache.org/licenses/LICENSE-2.0.txt)

1. **Group:** com.google.flogger **Name:** flogger-system-backend **Version:** 0.4
     * **POM Project URL:** [https://github.com/google/flogger](https://github.com/google/flogger)
     * **POM License: Apache 2.0** - [http://www.apache.org/licenses/LICENSE-2.0.txt](http://www.apache.org/licenses/LICENSE-2.0.txt)

1. **Group:** com.google.guava **Name:** failureaccess **Version:** 1.0.1
     * **Manifest Project URL:** [https://github.com/google/guava/](https://github.com/google/guava/)
     * **POM License: The Apache Software License, Version 2.0** - [http://www.apache.org/licenses/LICENSE-2.0.txt](http://www.apache.org/licenses/LICENSE-2.0.txt)

1. **Group:** com.google.guava **Name:** guava **Version:** 28.1-jre
     * **Manifest Project URL:** [https://github.com/google/guava/](https://github.com/google/guava/)
     * **POM License: Apache License, Version 2.0** - [http://www.apache.org/licenses/LICENSE-2.0.txt](http://www.apache.org/licenses/LICENSE-2.0.txt)

1. **Group:** com.google.guava **Name:** listenablefuture **Version:** 9999.0-empty-to-avoid-conflict-with-guava
     * **POM License: The Apache Software License, Version 2.0** - [http://www.apache.org/licenses/LICENSE-2.0.txt](http://www.apache.org/licenses/LICENSE-2.0.txt)

1. **Group:** com.google.j2objc **Name:** j2objc-annotations **Version:** 1.3
     * **POM Project URL:** [https://github.com/google/j2objc/](https://github.com/google/j2objc/)
     * **POM License: The Apache Software License, Version 2.0** - [http://www.apache.org/licenses/LICENSE-2.0.txt](http://www.apache.org/licenses/LICENSE-2.0.txt)

1. **Group:** com.google.protobuf **Name:** protobuf-java **Version:** 3.11.1
     * **Manifest Project URL:** [https://developers.google.com/protocol-buffers/](https://developers.google.com/protocol-buffers/)
     * **POM License: 3-Clause BSD License** - [https://opensource.org/licenses/BSD-3-Clause](https://opensource.org/licenses/BSD-3-Clause)

1. **Group:** com.google.protobuf **Name:** protobuf-java-util **Version:** 3.11.1
     * **Manifest Project URL:** [https://developers.google.com/protocol-buffers/](https://developers.google.com/protocol-buffers/)
     * **POM License: 3-Clause BSD License** - [https://opensource.org/licenses/BSD-3-Clause](https://opensource.org/licenses/BSD-3-Clause)

1. **Group:** io.grpc **Name:** grpc-api **Version:** 1.26.0
     * **POM Project URL:** [https://github.com/grpc/grpc-java](https://github.com/grpc/grpc-java)
     * **POM License: Apache 2.0** - [https://opensource.org/licenses/Apache-2.0](https://opensource.org/licenses/Apache-2.0)

1. **Group:** io.grpc **Name:** grpc-context **Version:** 1.26.0
     * **POM Project URL:** [https://github.com/grpc/grpc-java](https://github.com/grpc/grpc-java)
     * **POM License: Apache 2.0** - [https://opensource.org/licenses/Apache-2.0](https://opensource.org/licenses/Apache-2.0)

1. **Group:** io.grpc **Name:** grpc-core **Version:** 1.26.0
     * **POM Project URL:** [https://github.com/grpc/grpc-java](https://github.com/grpc/grpc-java)
     * **POM License: Apache 2.0** - [https://opensource.org/licenses/Apache-2.0](https://opensource.org/licenses/Apache-2.0)

1. **Group:** io.grpc **Name:** grpc-protobuf **Version:** 1.26.0
     * **POM Project URL:** [https://github.com/grpc/grpc-java](https://github.com/grpc/grpc-java)
     * **POM License: Apache 2.0** - [https://opensource.org/licenses/Apache-2.0](https://opensource.org/licenses/Apache-2.0)

1. **Group:** io.grpc **Name:** grpc-protobuf-lite **Version:** 1.26.0
     * **POM Project URL:** [https://github.com/grpc/grpc-java](https://github.com/grpc/grpc-java)
     * **POM License: Apache 2.0** - [https://opensource.org/licenses/Apache-2.0](https://opensource.org/licenses/Apache-2.0)

1. **Group:** io.grpc **Name:** grpc-stub **Version:** 1.26.0
     * **POM Project URL:** [https://github.com/grpc/grpc-java](https://github.com/grpc/grpc-java)
     * **POM License: Apache 2.0** - [https://opensource.org/licenses/Apache-2.0](https://opensource.org/licenses/Apache-2.0)

1. **Group:** io.opencensus **Name:** opencensus-api **Version:** 0.24.0
     * **POM Project URL:** [https://github.com/census-instrumentation/opencensus-java](https://github.com/census-instrumentation/opencensus-java)
     * **POM License: The Apache License, Version 2.0** - [http://www.apache.org/licenses/LICENSE-2.0.txt](http://www.apache.org/licenses/LICENSE-2.0.txt)

1. **Group:** io.opencensus **Name:** opencensus-contrib-grpc-metrics **Version:** 0.24.0
     * **POM Project URL:** [https://github.com/census-instrumentation/opencensus-java](https://github.com/census-instrumentation/opencensus-java)
     * **POM License: The Apache License, Version 2.0** - [http://www.apache.org/licenses/LICENSE-2.0.txt](http://www.apache.org/licenses/LICENSE-2.0.txt)

1. **Group:** io.perfmark **Name:** perfmark-api **Version:** 0.19.0
     * **POM Project URL:** [https://github.com/perfmark/perfmark](https://github.com/perfmark/perfmark)
     * **POM License: Apache 2.0** - [https://opensource.org/licenses/Apache-2.0](https://opensource.org/licenses/Apache-2.0)

1. **Group:** org.checkerframework **Name:** checker-qual **Version:** 3.0.1
     * **Manifest License:** MIT (Not packaged)
     * **POM Project URL:** [https://checkerframework.org](https://checkerframework.org)
     * **POM License: The MIT License** - [http://opensource.org/licenses/MIT](http://opensource.org/licenses/MIT)

1. **Group:** org.codehaus.mojo **Name:** animal-sniffer-annotations **Version:** 1.18
     * **POM License: MIT license** - [http://www.opensource.org/licenses/mit-license.php](http://www.opensource.org/licenses/mit-license.php)
     * **POM License: The Apache Software License, Version 2.0** - [http://www.apache.org/licenses/LICENSE-2.0.txt](http://www.apache.org/licenses/LICENSE-2.0.txt)

## Compile, tests and tooling
1. **Group:** com.beust **Name:** jcommander **Version:** 1.72
     * **POM Project URL:** [http://jcommander.org](http://jcommander.org)
     * **POM License: Apache 2.0** - [http://www.apache.org/licenses/LICENSE-2.0](http://www.apache.org/licenses/LICENSE-2.0)

1. **Group:** com.github.ben-manes.caffeine **Name:** caffeine **Version:** 2.7.0
     * **POM Project URL:** [https://github.com/ben-manes/caffeine](https://github.com/ben-manes/caffeine)
     * **POM License: Apache License, Version 2.0** - [https://www.apache.org/licenses/LICENSE-2.0.txt](https://www.apache.org/licenses/LICENSE-2.0.txt)

1. **Group:** com.github.kevinstern **Name:** software-and-algorithms **Version:** 1.0
     * **POM Project URL:** [https://www.github.com/KevinStern/software-and-algorithms](https://www.github.com/KevinStern/software-and-algorithms)
     * **POM License: MIT License** - [http://www.opensource.org/licenses/mit-license.php](http://www.opensource.org/licenses/mit-license.php)

1. **Group:** com.google.android **Name:** annotations **Version:** 4.1.1.4
     * **POM Project URL:** [http://source.android.com/](http://source.android.com/)
     * **POM License: Apache 2.0** - [http://www.apache.org/licenses/LICENSE-2.0](http://www.apache.org/licenses/LICENSE-2.0)

1. **Group:** com.google.api.grpc **Name:** proto-google-common-protos **Version:** 1.12.0
     * **POM Project URL:** [https://github.com/googleapis/api-client-staging](https://github.com/googleapis/api-client-staging)
     * **POM License: Apache-2.0** - [https://www.apache.org/licenses/LICENSE-2.0.txt](https://www.apache.org/licenses/LICENSE-2.0.txt)

1. **Group:** com.google.auto **Name:** auto-common **Version:** 0.10
     * **POM License: Apache 2.0** - [http://www.apache.org/licenses/LICENSE-2.0.txt](http://www.apache.org/licenses/LICENSE-2.0.txt)

1. **Group:** com.google.auto.value **Name:** auto-value-annotations **Version:** 1.6.3
     * **POM License: Apache 2.0** - [http://www.apache.org/licenses/LICENSE-2.0.txt](http://www.apache.org/licenses/LICENSE-2.0.txt)

1. **Group:** com.google.code.findbugs **Name:** jFormatString **Version:** 3.0.0
     * **POM Project URL:** [http://findbugs.sourceforge.net/](http://findbugs.sourceforge.net/)
     * **POM License: GNU Lesser Public License** - [http://www.gnu.org/licenses/lgpl.html](http://www.gnu.org/licenses/lgpl.html)

1. **Group:** com.google.code.findbugs **Name:** jsr305 **Version:** 3.0.2
     * **POM Project URL:** [http://findbugs.sourceforge.net/](http://findbugs.sourceforge.net/)
     * **POM License: The Apache Software License, Version 2.0** - [http://www.apache.org/licenses/LICENSE-2.0.txt](http://www.apache.org/licenses/LICENSE-2.0.txt)

1. **Group:** com.google.code.gson **Name:** gson **Version:** 2.8.6
     * **POM License: Apache 2.0** - [http://www.apache.org/licenses/LICENSE-2.0.txt](http://www.apache.org/licenses/LICENSE-2.0.txt)

1. **Group:** com.google.errorprone **Name:** error_prone_annotation **Version:** 2.3.4
     * **POM License: Apache 2.0** - [http://www.apache.org/licenses/LICENSE-2.0.txt](http://www.apache.org/licenses/LICENSE-2.0.txt)

1. **Group:** com.google.errorprone **Name:** error_prone_annotations **Version:** 2.3.4
     * **POM License: Apache 2.0** - [http://www.apache.org/licenses/LICENSE-2.0.txt](http://www.apache.org/licenses/LICENSE-2.0.txt)

1. **Group:** com.google.errorprone **Name:** error_prone_check_api **Version:** 2.3.4
     * **POM License: Apache 2.0** - [http://www.apache.org/licenses/LICENSE-2.0.txt](http://www.apache.org/licenses/LICENSE-2.0.txt)

1. **Group:** com.google.errorprone **Name:** error_prone_core **Version:** 2.3.4
     * **POM License: Apache 2.0** - [http://www.apache.org/licenses/LICENSE-2.0.txt](http://www.apache.org/licenses/LICENSE-2.0.txt)

1. **Group:** com.google.errorprone **Name:** error_prone_type_annotations **Version:** 2.3.4
     * **POM License: Apache 2.0** - [http://www.apache.org/licenses/LICENSE-2.0.txt](http://www.apache.org/licenses/LICENSE-2.0.txt)

1. **Group:** com.google.errorprone **Name:** javac **Version:** 9+181-r4173-1
     * **POM Project URL:** [https://github.com/google/error-prone-javac](https://github.com/google/error-prone-javac)
     * **POM License: GNU General Public License, version 2, with the Classpath Exception** - [http://openjdk.java.net/legal/gplv2+ce.html](http://openjdk.java.net/legal/gplv2+ce.html)

1. **Group:** com.google.flogger **Name:** flogger **Version:** 0.4
     * **POM Project URL:** [https://github.com/google/flogger](https://github.com/google/flogger)
     * **POM License: Apache 2.0** - [http://www.apache.org/licenses/LICENSE-2.0.txt](http://www.apache.org/licenses/LICENSE-2.0.txt)

1. **Group:** com.google.flogger **Name:** flogger-system-backend **Version:** 0.4
     * **POM Project URL:** [https://github.com/google/flogger](https://github.com/google/flogger)
     * **POM License: Apache 2.0** - [http://www.apache.org/licenses/LICENSE-2.0.txt](http://www.apache.org/licenses/LICENSE-2.0.txt)

1. **Group:** com.google.guava **Name:** failureaccess **Version:** 1.0.1
     * **Manifest Project URL:** [https://github.com/google/guava/](https://github.com/google/guava/)
     * **POM License: The Apache Software License, Version 2.0** - [http://www.apache.org/licenses/LICENSE-2.0.txt](http://www.apache.org/licenses/LICENSE-2.0.txt)

1. **Group:** com.google.guava **Name:** guava **Version:** 28.1-jre
     * **Manifest Project URL:** [https://github.com/google/guava/](https://github.com/google/guava/)
     * **POM License: Apache License, Version 2.0** - [http://www.apache.org/licenses/LICENSE-2.0.txt](http://www.apache.org/licenses/LICENSE-2.0.txt)

1. **Group:** com.google.guava **Name:** guava-testlib **Version:** 28.1-jre
     * **POM License: Apache License, Version 2.0** - [http://www.apache.org/licenses/LICENSE-2.0.txt](http://www.apache.org/licenses/LICENSE-2.0.txt)

1. **Group:** com.google.guava **Name:** listenablefuture **Version:** 9999.0-empty-to-avoid-conflict-with-guava
     * **POM License: The Apache Software License, Version 2.0** - [http://www.apache.org/licenses/LICENSE-2.0.txt](http://www.apache.org/licenses/LICENSE-2.0.txt)

1. **Group:** com.google.j2objc **Name:** j2objc-annotations **Version:** 1.3
     * **POM Project URL:** [https://github.com/google/j2objc/](https://github.com/google/j2objc/)
     * **POM License: The Apache Software License, Version 2.0** - [http://www.apache.org/licenses/LICENSE-2.0.txt](http://www.apache.org/licenses/LICENSE-2.0.txt)

1. **Group:** com.google.protobuf **Name:** protobuf-java **Version:** 3.11.1
     * **Manifest Project URL:** [https://developers.google.com/protocol-buffers/](https://developers.google.com/protocol-buffers/)
     * **POM License: 3-Clause BSD License** - [https://opensource.org/licenses/BSD-3-Clause](https://opensource.org/licenses/BSD-3-Clause)

1. **Group:** com.google.protobuf **Name:** protobuf-java-util **Version:** 3.11.1
     * **Manifest Project URL:** [https://developers.google.com/protocol-buffers/](https://developers.google.com/protocol-buffers/)
     * **POM License: 3-Clause BSD License** - [https://opensource.org/licenses/BSD-3-Clause](https://opensource.org/licenses/BSD-3-Clause)

1. **Group:** com.google.protobuf **Name:** protoc **Version:** 3.11.1
     * **POM Project URL:** [https://developers.google.com/protocol-buffers/](https://developers.google.com/protocol-buffers/)
     * **POM License: 3-Clause BSD License** - [https://opensource.org/licenses/BSD-3-Clause](https://opensource.org/licenses/BSD-3-Clause)
     * **POM License: The Apache Software License, Version 2.0** - [http://www.apache.org/licenses/LICENSE-2.0.txt](http://www.apache.org/licenses/LICENSE-2.0.txt)

1. **Group:** com.google.truth **Name:** truth **Version:** 1.0
     * **POM License: The Apache Software License, Version 2.0** - [http://www.apache.org/licenses/LICENSE-2.0.txt](http://www.apache.org/licenses/LICENSE-2.0.txt)

1. **Group:** com.google.truth.extensions **Name:** truth-java8-extension **Version:** 1.0
     * **POM License: The Apache Software License, Version 2.0** - [http://www.apache.org/licenses/LICENSE-2.0.txt](http://www.apache.org/licenses/LICENSE-2.0.txt)

1. **Group:** com.google.truth.extensions **Name:** truth-liteproto-extension **Version:** 1.0
     * **POM License: The Apache Software License, Version 2.0** - [http://www.apache.org/licenses/LICENSE-2.0.txt](http://www.apache.org/licenses/LICENSE-2.0.txt)

1. **Group:** com.google.truth.extensions **Name:** truth-proto-extension **Version:** 1.0
     * **POM License: The Apache Software License, Version 2.0** - [http://www.apache.org/licenses/LICENSE-2.0.txt](http://www.apache.org/licenses/LICENSE-2.0.txt)

1. **Group:** com.googlecode.java-diff-utils **Name:** diffutils **Version:** 1.3.0
     * **POM Project URL:** [http://code.google.com/p/java-diff-utils/](http://code.google.com/p/java-diff-utils/)
     * **POM License: The Apache Software License, Version 2.0** - [http://www.apache.org/licenses/LICENSE-2.0.txt](http://www.apache.org/licenses/LICENSE-2.0.txt)

1. **Group:** commons-io **Name:** commons-io **Version:** 2.6
     * **Project URL:** [http://commons.apache.org/proper/commons-io/](http://commons.apache.org/proper/commons-io/)
     * **POM License: Apache License, Version 2.0** - [https://www.apache.org/licenses/LICENSE-2.0.txt](https://www.apache.org/licenses/LICENSE-2.0.txt)

1. **Group:** io.grpc **Name:** grpc-api **Version:** 1.26.0
     * **POM Project URL:** [https://github.com/grpc/grpc-java](https://github.com/grpc/grpc-java)
     * **POM License: Apache 2.0** - [https://opensource.org/licenses/Apache-2.0](https://opensource.org/licenses/Apache-2.0)

1. **Group:** io.grpc **Name:** grpc-context **Version:** 1.26.0
     * **POM Project URL:** [https://github.com/grpc/grpc-java](https://github.com/grpc/grpc-java)
     * **POM License: Apache 2.0** - [https://opensource.org/licenses/Apache-2.0](https://opensource.org/licenses/Apache-2.0)

1. **Group:** io.grpc **Name:** grpc-core **Version:** 1.26.0
     * **POM Project URL:** [https://github.com/grpc/grpc-java](https://github.com/grpc/grpc-java)
     * **POM License: Apache 2.0** - [https://opensource.org/licenses/Apache-2.0](https://opensource.org/licenses/Apache-2.0)

1. **Group:** io.grpc **Name:** grpc-protobuf **Version:** 1.26.0
     * **POM Project URL:** [https://github.com/grpc/grpc-java](https://github.com/grpc/grpc-java)
     * **POM License: Apache 2.0** - [https://opensource.org/licenses/Apache-2.0](https://opensource.org/licenses/Apache-2.0)

1. **Group:** io.grpc **Name:** grpc-protobuf-lite **Version:** 1.26.0
     * **POM Project URL:** [https://github.com/grpc/grpc-java](https://github.com/grpc/grpc-java)
     * **POM License: Apache 2.0** - [https://opensource.org/licenses/Apache-2.0](https://opensource.org/licenses/Apache-2.0)

1. **Group:** io.grpc **Name:** grpc-stub **Version:** 1.26.0
     * **POM Project URL:** [https://github.com/grpc/grpc-java](https://github.com/grpc/grpc-java)
     * **POM License: Apache 2.0** - [https://opensource.org/licenses/Apache-2.0](https://opensource.org/licenses/Apache-2.0)

1. **Group:** io.grpc **Name:** protoc-gen-grpc-java **Version:** 1.26.0
     * **POM Project URL:** [https://github.com/grpc/grpc-java](https://github.com/grpc/grpc-java)
     * **POM License: Apache 2.0** - [https://opensource.org/licenses/Apache-2.0](https://opensource.org/licenses/Apache-2.0)

1. **Group:** io.opencensus **Name:** opencensus-api **Version:** 0.24.0
     * **POM Project URL:** [https://github.com/census-instrumentation/opencensus-java](https://github.com/census-instrumentation/opencensus-java)
     * **POM License: The Apache License, Version 2.0** - [http://www.apache.org/licenses/LICENSE-2.0.txt](http://www.apache.org/licenses/LICENSE-2.0.txt)

1. **Group:** io.opencensus **Name:** opencensus-contrib-grpc-metrics **Version:** 0.24.0
     * **POM Project URL:** [https://github.com/census-instrumentation/opencensus-java](https://github.com/census-instrumentation/opencensus-java)
     * **POM License: The Apache License, Version 2.0** - [http://www.apache.org/licenses/LICENSE-2.0.txt](http://www.apache.org/licenses/LICENSE-2.0.txt)

1. **Group:** io.perfmark **Name:** perfmark-api **Version:** 0.19.0
     * **POM Project URL:** [https://github.com/perfmark/perfmark](https://github.com/perfmark/perfmark)
     * **POM License: Apache 2.0** - [https://opensource.org/licenses/Apache-2.0](https://opensource.org/licenses/Apache-2.0)

1. **Group:** javax.annotation **Name:** javax.annotation-api **Version:** 1.3.1
     * **Manifest Project URL:** [https://javaee.github.io/glassfish](https://javaee.github.io/glassfish)
     * **POM Project URL:** [http://jcp.org/en/jsr/detail?id=250](http://jcp.org/en/jsr/detail?id=250)
     * **POM License: CDDL + GPLv2 with classpath exception** - [https://github.com/javaee/javax.annotation/blob/master/LICENSE](https://github.com/javaee/javax.annotation/blob/master/LICENSE)

1. **Group:** junit **Name:** junit **Version:** 4.12
     * **POM Project URL:** [http://junit.org](http://junit.org)
     * **POM License: Eclipse Public License 1.0** - [http://www.eclipse.org/legal/epl-v10.html](http://www.eclipse.org/legal/epl-v10.html)

1. **Group:** net.java.dev.javacc **Name:** javacc **Version:** 5.0
     * **POM Project URL:** [https://javacc.dev.java.net/](https://javacc.dev.java.net/)
     * **POM License: Berkeley Software Distribution (BSD) License** - [http://www.opensource.org/licenses/bsd-license.html](http://www.opensource.org/licenses/bsd-license.html)

1. **Group:** net.sourceforge.pmd **Name:** pmd-core **Version:** 6.20.0
     * **POM License: BSD-style** - [http://pmd.sourceforge.net/license.html](http://pmd.sourceforge.net/license.html)

1. **Group:** net.sourceforge.pmd **Name:** pmd-java **Version:** 6.20.0
     * **POM License: BSD-style** - [http://pmd.sourceforge.net/license.html](http://pmd.sourceforge.net/license.html)

1. **Group:** net.sourceforge.saxon **Name:** saxon **Version:** 9.1.0.8
     * **POM Project URL:** [http://saxon.sourceforge.net/](http://saxon.sourceforge.net/)
     * **POM License: Mozilla Public License Version 1.0** - [http://www.mozilla.org/MPL/MPL-1.0.txt](http://www.mozilla.org/MPL/MPL-1.0.txt)

1. **Group:** org.antlr **Name:** antlr4-runtime **Version:** 4.7
     * **Manifest Project URL:** [http://www.antlr.org](http://www.antlr.org)
     * **POM License: The BSD License** - [http://www.antlr.org/license.html](http://www.antlr.org/license.html)

1. **Group:** org.apache.commons **Name:** commons-lang3 **Version:** 3.8.1
     * **Project URL:** [http://commons.apache.org/proper/commons-lang/](http://commons.apache.org/proper/commons-lang/)
     * **POM License: Apache License, Version 2.0** - [https://www.apache.org/licenses/LICENSE-2.0.txt](https://www.apache.org/licenses/LICENSE-2.0.txt)

1. **Group:** org.apiguardian **Name:** apiguardian-api **Version:** 1.0.0
     * **POM Project URL:** [https://github.com/apiguardian-team/apiguardian](https://github.com/apiguardian-team/apiguardian)
     * **POM License: The Apache License, Version 2.0** - [http://www.apache.org/licenses/LICENSE-2.0.txt](http://www.apache.org/licenses/LICENSE-2.0.txt)

1. **Group:** org.checkerframework **Name:** checker-compat-qual **Version:** 2.5.5
     * **POM Project URL:** [https://checkerframework.org](https://checkerframework.org)
     * **POM License: GNU General Public License, version 2 (GPL2), with the classpath exception** - [http://www.gnu.org/software/classpath/license.html](http://www.gnu.org/software/classpath/license.html)
     * **POM License: The MIT License** - [http://opensource.org/licenses/MIT](http://opensource.org/licenses/MIT)

1. **Group:** org.checkerframework **Name:** checker-qual **Version:** 3.0.1
     * **Manifest License:** MIT (Not packaged)
     * **POM Project URL:** [https://checkerframework.org](https://checkerframework.org)
     * **POM License: The MIT License** - [http://opensource.org/licenses/MIT](http://opensource.org/licenses/MIT)

1. **Group:** org.checkerframework **Name:** dataflow **Version:** 3.0.0
     * **Manifest License:** (GPL-2.0-only WITH Classpath-exception-2.0) (Not packaged)
     * **POM Project URL:** [https://checkerframework.org](https://checkerframework.org)
     * **POM License: GNU General Public License, version 2 (GPL2), with the classpath exception** - [http://www.gnu.org/software/classpath/license.html](http://www.gnu.org/software/classpath/license.html)
     * **POM License: The MIT License** - [http://opensource.org/licenses/MIT](http://opensource.org/licenses/MIT)

1. **Group:** org.checkerframework **Name:** javacutil **Version:** 3.0.0
     * **Manifest License:** (GPL-2.0-only WITH Classpath-exception-2.0) (Not packaged)
     * **POM Project URL:** [https://checkerframework.org](https://checkerframework.org)
     * **POM License: GNU General Public License, version 2 (GPL2), with the classpath exception** - [http://www.gnu.org/software/classpath/license.html](http://www.gnu.org/software/classpath/license.html)
     * **POM License: The MIT License** - [http://opensource.org/licenses/MIT](http://opensource.org/licenses/MIT)

1. **Group:** org.codehaus.mojo **Name:** animal-sniffer-annotations **Version:** 1.18
     * **POM License: MIT license** - [http://www.opensource.org/licenses/mit-license.php](http://www.opensource.org/licenses/mit-license.php)
     * **POM License: The Apache Software License, Version 2.0** - [http://www.apache.org/licenses/LICENSE-2.0.txt](http://www.apache.org/licenses/LICENSE-2.0.txt)

1. **Group:** org.hamcrest **Name:** hamcrest-all **Version:** 1.3
     * **POM License: New BSD License** - [http://www.opensource.org/licenses/bsd-license.php](http://www.opensource.org/licenses/bsd-license.php)

1. **Group:** org.hamcrest **Name:** hamcrest-core **Version:** 1.3
     * **POM License: New BSD License** - [http://www.opensource.org/licenses/bsd-license.php](http://www.opensource.org/licenses/bsd-license.php)

1. **Group:** org.jacoco **Name:** org.jacoco.agent **Version:** 0.8.5
     * **POM License: Eclipse Public License 2.0** - [https://www.eclipse.org/legal/epl-2.0/](https://www.eclipse.org/legal/epl-2.0/)

1. **Group:** org.jacoco **Name:** org.jacoco.ant **Version:** 0.8.5
     * **POM License: Eclipse Public License 2.0** - [https://www.eclipse.org/legal/epl-2.0/](https://www.eclipse.org/legal/epl-2.0/)

1. **Group:** org.jacoco **Name:** org.jacoco.core **Version:** 0.8.5
     * **POM License: Eclipse Public License 2.0** - [https://www.eclipse.org/legal/epl-2.0/](https://www.eclipse.org/legal/epl-2.0/)

1. **Group:** org.jacoco **Name:** org.jacoco.report **Version:** 0.8.5
     * **POM License: Eclipse Public License 2.0** - [https://www.eclipse.org/legal/epl-2.0/](https://www.eclipse.org/legal/epl-2.0/)

1. **Group:** org.junit.jupiter **Name:** junit-jupiter-api **Version:** 5.5.2
     * **POM Project URL:** [https://junit.org/junit5/](https://junit.org/junit5/)
     * **POM License: Eclipse Public License v2.0** - [https://www.eclipse.org/legal/epl-v20.html](https://www.eclipse.org/legal/epl-v20.html)

1. **Group:** org.junit.jupiter **Name:** junit-jupiter-engine **Version:** 5.5.2
     * **POM Project URL:** [https://junit.org/junit5/](https://junit.org/junit5/)
     * **POM License: Eclipse Public License v2.0** - [https://www.eclipse.org/legal/epl-v20.html](https://www.eclipse.org/legal/epl-v20.html)

1. **Group:** org.junit.jupiter **Name:** junit-jupiter-params **Version:** 5.5.2
     * **POM Project URL:** [https://junit.org/junit5/](https://junit.org/junit5/)
     * **POM License: Eclipse Public License v2.0** - [https://www.eclipse.org/legal/epl-v20.html](https://www.eclipse.org/legal/epl-v20.html)

1. **Group:** org.junit.platform **Name:** junit-platform-commons **Version:** 1.5.2
     * **POM Project URL:** [https://junit.org/junit5/](https://junit.org/junit5/)
     * **POM License: Eclipse Public License v2.0** - [https://www.eclipse.org/legal/epl-v20.html](https://www.eclipse.org/legal/epl-v20.html)

1. **Group:** org.junit.platform **Name:** junit-platform-engine **Version:** 1.5.2
     * **POM Project URL:** [https://junit.org/junit5/](https://junit.org/junit5/)
     * **POM License: Eclipse Public License v2.0** - [https://www.eclipse.org/legal/epl-v20.html](https://www.eclipse.org/legal/epl-v20.html)

1. **Group:** org.opentest4j **Name:** opentest4j **Version:** 1.2.0
     * **Manifest License:** The Apache License, Version 2.0 (Not packaged)
     * **POM Project URL:** [https://github.com/ota4j-team/opentest4j](https://github.com/ota4j-team/opentest4j)
     * **POM License: The Apache License, Version 2.0** - [http://www.apache.org/licenses/LICENSE-2.0.txt](http://www.apache.org/licenses/LICENSE-2.0.txt)

1. **Group:** org.ow2.asm **Name:** asm **Version:** 7.1
     * **Manifest Project URL:** [http://asm.ow2.org](http://asm.ow2.org)
     * **POM Project URL:** [http://asm.ow2.org/](http://asm.ow2.org/)
     * **POM License: BSD** - [http://asm.ow2.org/license.html](http://asm.ow2.org/license.html)
     * **POM License: The Apache Software License, Version 2.0** - [http://www.apache.org/licenses/LICENSE-2.0.txt](http://www.apache.org/licenses/LICENSE-2.0.txt)

1. **Group:** org.ow2.asm **Name:** asm **Version:** 7.2
     * **Manifest Project URL:** [http://asm.ow2.org](http://asm.ow2.org)
     * **Manifest License:** BSD-3-Clause;link=https://asm.ow2.io/LICENSE.txt (Not packaged)
     * **POM Project URL:** [http://asm.ow2.io/](http://asm.ow2.io/)
     * **POM License: BSD-3-Clause** - [https://asm.ow2.io/license.html](https://asm.ow2.io/license.html)
     * **POM License: The Apache Software License, Version 2.0** - [http://www.apache.org/licenses/LICENSE-2.0.txt](http://www.apache.org/licenses/LICENSE-2.0.txt)

1. **Group:** org.ow2.asm **Name:** asm-analysis **Version:** 7.2
     * **Manifest Project URL:** [http://asm.ow2.org](http://asm.ow2.org)
     * **Manifest License:** BSD-3-Clause;link=https://asm.ow2.io/LICENSE.txt (Not packaged)
     * **POM Project URL:** [http://asm.ow2.io/](http://asm.ow2.io/)
     * **POM License: BSD-3-Clause** - [https://asm.ow2.io/license.html](https://asm.ow2.io/license.html)
     * **POM License: The Apache Software License, Version 2.0** - [http://www.apache.org/licenses/LICENSE-2.0.txt](http://www.apache.org/licenses/LICENSE-2.0.txt)

1. **Group:** org.ow2.asm **Name:** asm-commons **Version:** 7.2
     * **Manifest Project URL:** [http://asm.ow2.org](http://asm.ow2.org)
     * **Manifest License:** BSD-3-Clause;link=https://asm.ow2.io/LICENSE.txt (Not packaged)
     * **POM Project URL:** [http://asm.ow2.io/](http://asm.ow2.io/)
     * **POM License: BSD-3-Clause** - [https://asm.ow2.io/license.html](https://asm.ow2.io/license.html)
     * **POM License: The Apache Software License, Version 2.0** - [http://www.apache.org/licenses/LICENSE-2.0.txt](http://www.apache.org/licenses/LICENSE-2.0.txt)

1. **Group:** org.ow2.asm **Name:** asm-tree **Version:** 7.2
     * **Manifest Project URL:** [http://asm.ow2.org](http://asm.ow2.org)
     * **Manifest License:** BSD-3-Clause;link=https://asm.ow2.io/LICENSE.txt (Not packaged)
     * **POM Project URL:** [http://asm.ow2.io/](http://asm.ow2.io/)
     * **POM License: BSD-3-Clause** - [https://asm.ow2.io/license.html](https://asm.ow2.io/license.html)
     * **POM License: The Apache Software License, Version 2.0** - [http://www.apache.org/licenses/LICENSE-2.0.txt](http://www.apache.org/licenses/LICENSE-2.0.txt)

1. **Group:** org.pcollections **Name:** pcollections **Version:** 2.1.2
     * **POM Project URL:** [http://pcollections.org](http://pcollections.org)
     * **POM License: The MIT License** - [http://www.opensource.org/licenses/mit-license.php](http://www.opensource.org/licenses/mit-license.php)

1. **Group:** org.plumelib **Name:** plume-util **Version:** 1.0.6
     * **POM Project URL:** [https://github.com/plume-lib/plume-util](https://github.com/plume-lib/plume-util)
     * **POM License: MIT License** - [https://opensource.org/licenses/MIT](https://opensource.org/licenses/MIT)

1. **Group:** org.plumelib **Name:** reflection-util **Version:** 0.0.2
     * **POM Project URL:** [https://github.com/plume-lib/reflection-util](https://github.com/plume-lib/reflection-util)
     * **POM License: MIT License** - [https://opensource.org/licenses/MIT](https://opensource.org/licenses/MIT)

1. **Group:** org.plumelib **Name:** require-javadoc **Version:** 0.1.0
     * **POM Project URL:** [https://github.com/plume-lib/require-javadoc](https://github.com/plume-lib/require-javadoc)
     * **POM License: MIT License** - [https://opensource.org/licenses/MIT](https://opensource.org/licenses/MIT)

    
        
 The dependencies distributed under several licenses, are used according their commercial-use-friendly license.


<<<<<<< HEAD
This report was generated on **Thu Jan 09 15:16:10 EET 2020** using [Gradle-License-Report plugin](https://github.com/jk1/Gradle-License-Report) by Evgeny Naumenko, licensed under [Apache 2.0 License](https://github.com/jk1/Gradle-License-Report/blob/master/LICENSE).



    
# Dependencies of `io.spine:spine-core:1.4.1`
=======
This report was generated on **Thu Jan 23 17:10:33 EET 2020** using [Gradle-License-Report plugin](https://github.com/jk1/Gradle-License-Report) by Evgeny Naumenko, licensed under [Apache 2.0 License](https://github.com/jk1/Gradle-License-Report/blob/master/LICENSE).



    
# Dependencies of `io.spine:spine-core:1.4.4`
>>>>>>> ae4a40e1

## Runtime
1. **Group:** com.google.code.findbugs **Name:** jsr305 **Version:** 3.0.2
     * **POM Project URL:** [http://findbugs.sourceforge.net/](http://findbugs.sourceforge.net/)
     * **POM License: The Apache Software License, Version 2.0** - [http://www.apache.org/licenses/LICENSE-2.0.txt](http://www.apache.org/licenses/LICENSE-2.0.txt)

1. **Group:** com.google.code.gson **Name:** gson **Version:** 2.8.6
     * **POM License: Apache 2.0** - [http://www.apache.org/licenses/LICENSE-2.0.txt](http://www.apache.org/licenses/LICENSE-2.0.txt)

1. **Group:** com.google.errorprone **Name:** error_prone_annotations **Version:** 2.3.4
     * **POM License: Apache 2.0** - [http://www.apache.org/licenses/LICENSE-2.0.txt](http://www.apache.org/licenses/LICENSE-2.0.txt)

1. **Group:** com.google.errorprone **Name:** error_prone_type_annotations **Version:** 2.3.4
     * **POM License: Apache 2.0** - [http://www.apache.org/licenses/LICENSE-2.0.txt](http://www.apache.org/licenses/LICENSE-2.0.txt)

1. **Group:** com.google.flogger **Name:** flogger **Version:** 0.4
     * **POM Project URL:** [https://github.com/google/flogger](https://github.com/google/flogger)
     * **POM License: Apache 2.0** - [http://www.apache.org/licenses/LICENSE-2.0.txt](http://www.apache.org/licenses/LICENSE-2.0.txt)

1. **Group:** com.google.flogger **Name:** flogger-system-backend **Version:** 0.4
     * **POM Project URL:** [https://github.com/google/flogger](https://github.com/google/flogger)
     * **POM License: Apache 2.0** - [http://www.apache.org/licenses/LICENSE-2.0.txt](http://www.apache.org/licenses/LICENSE-2.0.txt)

1. **Group:** com.google.guava **Name:** failureaccess **Version:** 1.0.1
     * **Manifest Project URL:** [https://github.com/google/guava/](https://github.com/google/guava/)
     * **POM License: The Apache Software License, Version 2.0** - [http://www.apache.org/licenses/LICENSE-2.0.txt](http://www.apache.org/licenses/LICENSE-2.0.txt)

1. **Group:** com.google.guava **Name:** guava **Version:** 28.1-jre
     * **Manifest Project URL:** [https://github.com/google/guava/](https://github.com/google/guava/)
     * **POM License: Apache License, Version 2.0** - [http://www.apache.org/licenses/LICENSE-2.0.txt](http://www.apache.org/licenses/LICENSE-2.0.txt)

1. **Group:** com.google.guava **Name:** listenablefuture **Version:** 9999.0-empty-to-avoid-conflict-with-guava
     * **POM License: The Apache Software License, Version 2.0** - [http://www.apache.org/licenses/LICENSE-2.0.txt](http://www.apache.org/licenses/LICENSE-2.0.txt)

1. **Group:** com.google.j2objc **Name:** j2objc-annotations **Version:** 1.3
     * **POM Project URL:** [https://github.com/google/j2objc/](https://github.com/google/j2objc/)
     * **POM License: The Apache Software License, Version 2.0** - [http://www.apache.org/licenses/LICENSE-2.0.txt](http://www.apache.org/licenses/LICENSE-2.0.txt)

1. **Group:** com.google.protobuf **Name:** protobuf-java **Version:** 3.11.1
     * **Manifest Project URL:** [https://developers.google.com/protocol-buffers/](https://developers.google.com/protocol-buffers/)
     * **POM License: 3-Clause BSD License** - [https://opensource.org/licenses/BSD-3-Clause](https://opensource.org/licenses/BSD-3-Clause)

1. **Group:** com.google.protobuf **Name:** protobuf-java-util **Version:** 3.11.1
     * **Manifest Project URL:** [https://developers.google.com/protocol-buffers/](https://developers.google.com/protocol-buffers/)
     * **POM License: 3-Clause BSD License** - [https://opensource.org/licenses/BSD-3-Clause](https://opensource.org/licenses/BSD-3-Clause)

1. **Group:** org.checkerframework **Name:** checker-qual **Version:** 3.0.1
     * **Manifest License:** MIT (Not packaged)
     * **POM Project URL:** [https://checkerframework.org](https://checkerframework.org)
     * **POM License: The MIT License** - [http://opensource.org/licenses/MIT](http://opensource.org/licenses/MIT)

1. **Group:** org.codehaus.mojo **Name:** animal-sniffer-annotations **Version:** 1.18
     * **POM License: MIT license** - [http://www.opensource.org/licenses/mit-license.php](http://www.opensource.org/licenses/mit-license.php)
     * **POM License: The Apache Software License, Version 2.0** - [http://www.apache.org/licenses/LICENSE-2.0.txt](http://www.apache.org/licenses/LICENSE-2.0.txt)

## Compile, tests and tooling
1. **Group:** com.beust **Name:** jcommander **Version:** 1.72
     * **POM Project URL:** [http://jcommander.org](http://jcommander.org)
     * **POM License: Apache 2.0** - [http://www.apache.org/licenses/LICENSE-2.0](http://www.apache.org/licenses/LICENSE-2.0)

1. **Group:** com.github.ben-manes.caffeine **Name:** caffeine **Version:** 2.7.0
     * **POM Project URL:** [https://github.com/ben-manes/caffeine](https://github.com/ben-manes/caffeine)
     * **POM License: Apache License, Version 2.0** - [https://www.apache.org/licenses/LICENSE-2.0.txt](https://www.apache.org/licenses/LICENSE-2.0.txt)

1. **Group:** com.github.kevinstern **Name:** software-and-algorithms **Version:** 1.0
     * **POM Project URL:** [https://www.github.com/KevinStern/software-and-algorithms](https://www.github.com/KevinStern/software-and-algorithms)
     * **POM License: MIT License** - [http://www.opensource.org/licenses/mit-license.php](http://www.opensource.org/licenses/mit-license.php)

1. **Group:** com.google.android **Name:** annotations **Version:** 4.1.1.4
     * **POM Project URL:** [http://source.android.com/](http://source.android.com/)
     * **POM License: Apache 2.0** - [http://www.apache.org/licenses/LICENSE-2.0](http://www.apache.org/licenses/LICENSE-2.0)

1. **Group:** com.google.api.grpc **Name:** proto-google-common-protos **Version:** 1.12.0
     * **POM Project URL:** [https://github.com/googleapis/api-client-staging](https://github.com/googleapis/api-client-staging)
     * **POM License: Apache-2.0** - [https://www.apache.org/licenses/LICENSE-2.0.txt](https://www.apache.org/licenses/LICENSE-2.0.txt)

1. **Group:** com.google.auto **Name:** auto-common **Version:** 0.10
     * **POM License: Apache 2.0** - [http://www.apache.org/licenses/LICENSE-2.0.txt](http://www.apache.org/licenses/LICENSE-2.0.txt)

1. **Group:** com.google.auto.value **Name:** auto-value-annotations **Version:** 1.6.3
     * **POM License: Apache 2.0** - [http://www.apache.org/licenses/LICENSE-2.0.txt](http://www.apache.org/licenses/LICENSE-2.0.txt)

1. **Group:** com.google.code.findbugs **Name:** jFormatString **Version:** 3.0.0
     * **POM Project URL:** [http://findbugs.sourceforge.net/](http://findbugs.sourceforge.net/)
     * **POM License: GNU Lesser Public License** - [http://www.gnu.org/licenses/lgpl.html](http://www.gnu.org/licenses/lgpl.html)

1. **Group:** com.google.code.findbugs **Name:** jsr305 **Version:** 3.0.2
     * **POM Project URL:** [http://findbugs.sourceforge.net/](http://findbugs.sourceforge.net/)
     * **POM License: The Apache Software License, Version 2.0** - [http://www.apache.org/licenses/LICENSE-2.0.txt](http://www.apache.org/licenses/LICENSE-2.0.txt)

1. **Group:** com.google.code.gson **Name:** gson **Version:** 2.8.6
     * **POM License: Apache 2.0** - [http://www.apache.org/licenses/LICENSE-2.0.txt](http://www.apache.org/licenses/LICENSE-2.0.txt)

1. **Group:** com.google.errorprone **Name:** error_prone_annotation **Version:** 2.3.4
     * **POM License: Apache 2.0** - [http://www.apache.org/licenses/LICENSE-2.0.txt](http://www.apache.org/licenses/LICENSE-2.0.txt)

1. **Group:** com.google.errorprone **Name:** error_prone_annotations **Version:** 2.3.4
     * **POM License: Apache 2.0** - [http://www.apache.org/licenses/LICENSE-2.0.txt](http://www.apache.org/licenses/LICENSE-2.0.txt)

1. **Group:** com.google.errorprone **Name:** error_prone_check_api **Version:** 2.3.4
     * **POM License: Apache 2.0** - [http://www.apache.org/licenses/LICENSE-2.0.txt](http://www.apache.org/licenses/LICENSE-2.0.txt)

1. **Group:** com.google.errorprone **Name:** error_prone_core **Version:** 2.3.4
     * **POM License: Apache 2.0** - [http://www.apache.org/licenses/LICENSE-2.0.txt](http://www.apache.org/licenses/LICENSE-2.0.txt)

1. **Group:** com.google.errorprone **Name:** error_prone_type_annotations **Version:** 2.3.4
     * **POM License: Apache 2.0** - [http://www.apache.org/licenses/LICENSE-2.0.txt](http://www.apache.org/licenses/LICENSE-2.0.txt)

1. **Group:** com.google.errorprone **Name:** javac **Version:** 9+181-r4173-1
     * **POM Project URL:** [https://github.com/google/error-prone-javac](https://github.com/google/error-prone-javac)
     * **POM License: GNU General Public License, version 2, with the Classpath Exception** - [http://openjdk.java.net/legal/gplv2+ce.html](http://openjdk.java.net/legal/gplv2+ce.html)

1. **Group:** com.google.flogger **Name:** flogger **Version:** 0.4
     * **POM Project URL:** [https://github.com/google/flogger](https://github.com/google/flogger)
     * **POM License: Apache 2.0** - [http://www.apache.org/licenses/LICENSE-2.0.txt](http://www.apache.org/licenses/LICENSE-2.0.txt)

1. **Group:** com.google.flogger **Name:** flogger-system-backend **Version:** 0.4
     * **POM Project URL:** [https://github.com/google/flogger](https://github.com/google/flogger)
     * **POM License: Apache 2.0** - [http://www.apache.org/licenses/LICENSE-2.0.txt](http://www.apache.org/licenses/LICENSE-2.0.txt)

1. **Group:** com.google.guava **Name:** failureaccess **Version:** 1.0.1
     * **Manifest Project URL:** [https://github.com/google/guava/](https://github.com/google/guava/)
     * **POM License: The Apache Software License, Version 2.0** - [http://www.apache.org/licenses/LICENSE-2.0.txt](http://www.apache.org/licenses/LICENSE-2.0.txt)

1. **Group:** com.google.guava **Name:** guava **Version:** 28.1-jre
     * **Manifest Project URL:** [https://github.com/google/guava/](https://github.com/google/guava/)
     * **POM License: Apache License, Version 2.0** - [http://www.apache.org/licenses/LICENSE-2.0.txt](http://www.apache.org/licenses/LICENSE-2.0.txt)

1. **Group:** com.google.guava **Name:** guava-testlib **Version:** 28.1-jre
     * **POM License: Apache License, Version 2.0** - [http://www.apache.org/licenses/LICENSE-2.0.txt](http://www.apache.org/licenses/LICENSE-2.0.txt)

1. **Group:** com.google.guava **Name:** listenablefuture **Version:** 9999.0-empty-to-avoid-conflict-with-guava
     * **POM License: The Apache Software License, Version 2.0** - [http://www.apache.org/licenses/LICENSE-2.0.txt](http://www.apache.org/licenses/LICENSE-2.0.txt)

1. **Group:** com.google.j2objc **Name:** j2objc-annotations **Version:** 1.3
     * **POM Project URL:** [https://github.com/google/j2objc/](https://github.com/google/j2objc/)
     * **POM License: The Apache Software License, Version 2.0** - [http://www.apache.org/licenses/LICENSE-2.0.txt](http://www.apache.org/licenses/LICENSE-2.0.txt)

1. **Group:** com.google.protobuf **Name:** protobuf-java **Version:** 3.11.1
     * **Manifest Project URL:** [https://developers.google.com/protocol-buffers/](https://developers.google.com/protocol-buffers/)
     * **POM License: 3-Clause BSD License** - [https://opensource.org/licenses/BSD-3-Clause](https://opensource.org/licenses/BSD-3-Clause)

1. **Group:** com.google.protobuf **Name:** protobuf-java-util **Version:** 3.11.1
     * **Manifest Project URL:** [https://developers.google.com/protocol-buffers/](https://developers.google.com/protocol-buffers/)
     * **POM License: 3-Clause BSD License** - [https://opensource.org/licenses/BSD-3-Clause](https://opensource.org/licenses/BSD-3-Clause)

1. **Group:** com.google.protobuf **Name:** protoc **Version:** 3.11.1
     * **POM Project URL:** [https://developers.google.com/protocol-buffers/](https://developers.google.com/protocol-buffers/)
     * **POM License: 3-Clause BSD License** - [https://opensource.org/licenses/BSD-3-Clause](https://opensource.org/licenses/BSD-3-Clause)
     * **POM License: The Apache Software License, Version 2.0** - [http://www.apache.org/licenses/LICENSE-2.0.txt](http://www.apache.org/licenses/LICENSE-2.0.txt)

1. **Group:** com.google.truth **Name:** truth **Version:** 1.0
     * **POM License: The Apache Software License, Version 2.0** - [http://www.apache.org/licenses/LICENSE-2.0.txt](http://www.apache.org/licenses/LICENSE-2.0.txt)

1. **Group:** com.google.truth.extensions **Name:** truth-java8-extension **Version:** 1.0
     * **POM License: The Apache Software License, Version 2.0** - [http://www.apache.org/licenses/LICENSE-2.0.txt](http://www.apache.org/licenses/LICENSE-2.0.txt)

1. **Group:** com.google.truth.extensions **Name:** truth-liteproto-extension **Version:** 1.0
     * **POM License: The Apache Software License, Version 2.0** - [http://www.apache.org/licenses/LICENSE-2.0.txt](http://www.apache.org/licenses/LICENSE-2.0.txt)

1. **Group:** com.google.truth.extensions **Name:** truth-proto-extension **Version:** 1.0
     * **POM License: The Apache Software License, Version 2.0** - [http://www.apache.org/licenses/LICENSE-2.0.txt](http://www.apache.org/licenses/LICENSE-2.0.txt)

1. **Group:** com.googlecode.java-diff-utils **Name:** diffutils **Version:** 1.3.0
     * **POM Project URL:** [http://code.google.com/p/java-diff-utils/](http://code.google.com/p/java-diff-utils/)
     * **POM License: The Apache Software License, Version 2.0** - [http://www.apache.org/licenses/LICENSE-2.0.txt](http://www.apache.org/licenses/LICENSE-2.0.txt)

1. **Group:** commons-io **Name:** commons-io **Version:** 2.6
     * **Project URL:** [http://commons.apache.org/proper/commons-io/](http://commons.apache.org/proper/commons-io/)
     * **POM License: Apache License, Version 2.0** - [https://www.apache.org/licenses/LICENSE-2.0.txt](https://www.apache.org/licenses/LICENSE-2.0.txt)

1. **Group:** io.grpc **Name:** grpc-api **Version:** 1.26.0
     * **POM Project URL:** [https://github.com/grpc/grpc-java](https://github.com/grpc/grpc-java)
     * **POM License: Apache 2.0** - [https://opensource.org/licenses/Apache-2.0](https://opensource.org/licenses/Apache-2.0)

1. **Group:** io.grpc **Name:** grpc-context **Version:** 1.26.0
     * **POM Project URL:** [https://github.com/grpc/grpc-java](https://github.com/grpc/grpc-java)
     * **POM License: Apache 2.0** - [https://opensource.org/licenses/Apache-2.0](https://opensource.org/licenses/Apache-2.0)

1. **Group:** io.grpc **Name:** grpc-core **Version:** 1.26.0
     * **POM Project URL:** [https://github.com/grpc/grpc-java](https://github.com/grpc/grpc-java)
     * **POM License: Apache 2.0** - [https://opensource.org/licenses/Apache-2.0](https://opensource.org/licenses/Apache-2.0)

1. **Group:** io.grpc **Name:** grpc-protobuf **Version:** 1.26.0
     * **POM Project URL:** [https://github.com/grpc/grpc-java](https://github.com/grpc/grpc-java)
     * **POM License: Apache 2.0** - [https://opensource.org/licenses/Apache-2.0](https://opensource.org/licenses/Apache-2.0)

1. **Group:** io.grpc **Name:** grpc-protobuf-lite **Version:** 1.26.0
     * **POM Project URL:** [https://github.com/grpc/grpc-java](https://github.com/grpc/grpc-java)
     * **POM License: Apache 2.0** - [https://opensource.org/licenses/Apache-2.0](https://opensource.org/licenses/Apache-2.0)

1. **Group:** io.grpc **Name:** grpc-stub **Version:** 1.26.0
     * **POM Project URL:** [https://github.com/grpc/grpc-java](https://github.com/grpc/grpc-java)
     * **POM License: Apache 2.0** - [https://opensource.org/licenses/Apache-2.0](https://opensource.org/licenses/Apache-2.0)

1. **Group:** io.grpc **Name:** protoc-gen-grpc-java **Version:** 1.26.0
     * **POM Project URL:** [https://github.com/grpc/grpc-java](https://github.com/grpc/grpc-java)
     * **POM License: Apache 2.0** - [https://opensource.org/licenses/Apache-2.0](https://opensource.org/licenses/Apache-2.0)

1. **Group:** io.opencensus **Name:** opencensus-api **Version:** 0.24.0
     * **POM Project URL:** [https://github.com/census-instrumentation/opencensus-java](https://github.com/census-instrumentation/opencensus-java)
     * **POM License: The Apache License, Version 2.0** - [http://www.apache.org/licenses/LICENSE-2.0.txt](http://www.apache.org/licenses/LICENSE-2.0.txt)

1. **Group:** io.opencensus **Name:** opencensus-contrib-grpc-metrics **Version:** 0.24.0
     * **POM Project URL:** [https://github.com/census-instrumentation/opencensus-java](https://github.com/census-instrumentation/opencensus-java)
     * **POM License: The Apache License, Version 2.0** - [http://www.apache.org/licenses/LICENSE-2.0.txt](http://www.apache.org/licenses/LICENSE-2.0.txt)

1. **Group:** io.perfmark **Name:** perfmark-api **Version:** 0.19.0
     * **POM Project URL:** [https://github.com/perfmark/perfmark](https://github.com/perfmark/perfmark)
     * **POM License: Apache 2.0** - [https://opensource.org/licenses/Apache-2.0](https://opensource.org/licenses/Apache-2.0)

1. **Group:** javax.annotation **Name:** javax.annotation-api **Version:** 1.3.1
     * **Manifest Project URL:** [https://javaee.github.io/glassfish](https://javaee.github.io/glassfish)
     * **POM Project URL:** [http://jcp.org/en/jsr/detail?id=250](http://jcp.org/en/jsr/detail?id=250)
     * **POM License: CDDL + GPLv2 with classpath exception** - [https://github.com/javaee/javax.annotation/blob/master/LICENSE](https://github.com/javaee/javax.annotation/blob/master/LICENSE)

1. **Group:** junit **Name:** junit **Version:** 4.12
     * **POM Project URL:** [http://junit.org](http://junit.org)
     * **POM License: Eclipse Public License 1.0** - [http://www.eclipse.org/legal/epl-v10.html](http://www.eclipse.org/legal/epl-v10.html)

1. **Group:** net.java.dev.javacc **Name:** javacc **Version:** 5.0
     * **POM Project URL:** [https://javacc.dev.java.net/](https://javacc.dev.java.net/)
     * **POM License: Berkeley Software Distribution (BSD) License** - [http://www.opensource.org/licenses/bsd-license.html](http://www.opensource.org/licenses/bsd-license.html)

1. **Group:** net.sourceforge.pmd **Name:** pmd-core **Version:** 6.20.0
     * **POM License: BSD-style** - [http://pmd.sourceforge.net/license.html](http://pmd.sourceforge.net/license.html)

1. **Group:** net.sourceforge.pmd **Name:** pmd-java **Version:** 6.20.0
     * **POM License: BSD-style** - [http://pmd.sourceforge.net/license.html](http://pmd.sourceforge.net/license.html)

1. **Group:** net.sourceforge.saxon **Name:** saxon **Version:** 9.1.0.8
     * **POM Project URL:** [http://saxon.sourceforge.net/](http://saxon.sourceforge.net/)
     * **POM License: Mozilla Public License Version 1.0** - [http://www.mozilla.org/MPL/MPL-1.0.txt](http://www.mozilla.org/MPL/MPL-1.0.txt)

1. **Group:** org.antlr **Name:** antlr4-runtime **Version:** 4.7
     * **Manifest Project URL:** [http://www.antlr.org](http://www.antlr.org)
     * **POM License: The BSD License** - [http://www.antlr.org/license.html](http://www.antlr.org/license.html)

1. **Group:** org.apache.commons **Name:** commons-lang3 **Version:** 3.8.1
     * **Project URL:** [http://commons.apache.org/proper/commons-lang/](http://commons.apache.org/proper/commons-lang/)
     * **POM License: Apache License, Version 2.0** - [https://www.apache.org/licenses/LICENSE-2.0.txt](https://www.apache.org/licenses/LICENSE-2.0.txt)

1. **Group:** org.apiguardian **Name:** apiguardian-api **Version:** 1.0.0
     * **POM Project URL:** [https://github.com/apiguardian-team/apiguardian](https://github.com/apiguardian-team/apiguardian)
     * **POM License: The Apache License, Version 2.0** - [http://www.apache.org/licenses/LICENSE-2.0.txt](http://www.apache.org/licenses/LICENSE-2.0.txt)

1. **Group:** org.checkerframework **Name:** checker-compat-qual **Version:** 2.5.5
     * **POM Project URL:** [https://checkerframework.org](https://checkerframework.org)
     * **POM License: GNU General Public License, version 2 (GPL2), with the classpath exception** - [http://www.gnu.org/software/classpath/license.html](http://www.gnu.org/software/classpath/license.html)
     * **POM License: The MIT License** - [http://opensource.org/licenses/MIT](http://opensource.org/licenses/MIT)

1. **Group:** org.checkerframework **Name:** checker-qual **Version:** 3.0.1
     * **Manifest License:** MIT (Not packaged)
     * **POM Project URL:** [https://checkerframework.org](https://checkerframework.org)
     * **POM License: The MIT License** - [http://opensource.org/licenses/MIT](http://opensource.org/licenses/MIT)

1. **Group:** org.checkerframework **Name:** dataflow **Version:** 3.0.0
     * **Manifest License:** (GPL-2.0-only WITH Classpath-exception-2.0) (Not packaged)
     * **POM Project URL:** [https://checkerframework.org](https://checkerframework.org)
     * **POM License: GNU General Public License, version 2 (GPL2), with the classpath exception** - [http://www.gnu.org/software/classpath/license.html](http://www.gnu.org/software/classpath/license.html)
     * **POM License: The MIT License** - [http://opensource.org/licenses/MIT](http://opensource.org/licenses/MIT)

1. **Group:** org.checkerframework **Name:** javacutil **Version:** 3.0.0
     * **Manifest License:** (GPL-2.0-only WITH Classpath-exception-2.0) (Not packaged)
     * **POM Project URL:** [https://checkerframework.org](https://checkerframework.org)
     * **POM License: GNU General Public License, version 2 (GPL2), with the classpath exception** - [http://www.gnu.org/software/classpath/license.html](http://www.gnu.org/software/classpath/license.html)
     * **POM License: The MIT License** - [http://opensource.org/licenses/MIT](http://opensource.org/licenses/MIT)

1. **Group:** org.codehaus.mojo **Name:** animal-sniffer-annotations **Version:** 1.18
     * **POM License: MIT license** - [http://www.opensource.org/licenses/mit-license.php](http://www.opensource.org/licenses/mit-license.php)
     * **POM License: The Apache Software License, Version 2.0** - [http://www.apache.org/licenses/LICENSE-2.0.txt](http://www.apache.org/licenses/LICENSE-2.0.txt)

1. **Group:** org.hamcrest **Name:** hamcrest-all **Version:** 1.3
     * **POM License: New BSD License** - [http://www.opensource.org/licenses/bsd-license.php](http://www.opensource.org/licenses/bsd-license.php)

1. **Group:** org.hamcrest **Name:** hamcrest-core **Version:** 1.3
     * **POM License: New BSD License** - [http://www.opensource.org/licenses/bsd-license.php](http://www.opensource.org/licenses/bsd-license.php)

1. **Group:** org.jacoco **Name:** org.jacoco.agent **Version:** 0.8.5
     * **POM License: Eclipse Public License 2.0** - [https://www.eclipse.org/legal/epl-2.0/](https://www.eclipse.org/legal/epl-2.0/)

1. **Group:** org.jacoco **Name:** org.jacoco.ant **Version:** 0.8.5
     * **POM License: Eclipse Public License 2.0** - [https://www.eclipse.org/legal/epl-2.0/](https://www.eclipse.org/legal/epl-2.0/)

1. **Group:** org.jacoco **Name:** org.jacoco.core **Version:** 0.8.5
     * **POM License: Eclipse Public License 2.0** - [https://www.eclipse.org/legal/epl-2.0/](https://www.eclipse.org/legal/epl-2.0/)

1. **Group:** org.jacoco **Name:** org.jacoco.report **Version:** 0.8.5
     * **POM License: Eclipse Public License 2.0** - [https://www.eclipse.org/legal/epl-2.0/](https://www.eclipse.org/legal/epl-2.0/)

1. **Group:** org.junit.jupiter **Name:** junit-jupiter-api **Version:** 5.5.2
     * **POM Project URL:** [https://junit.org/junit5/](https://junit.org/junit5/)
     * **POM License: Eclipse Public License v2.0** - [https://www.eclipse.org/legal/epl-v20.html](https://www.eclipse.org/legal/epl-v20.html)

1. **Group:** org.junit.jupiter **Name:** junit-jupiter-engine **Version:** 5.5.2
     * **POM Project URL:** [https://junit.org/junit5/](https://junit.org/junit5/)
     * **POM License: Eclipse Public License v2.0** - [https://www.eclipse.org/legal/epl-v20.html](https://www.eclipse.org/legal/epl-v20.html)

1. **Group:** org.junit.jupiter **Name:** junit-jupiter-params **Version:** 5.5.2
     * **POM Project URL:** [https://junit.org/junit5/](https://junit.org/junit5/)
     * **POM License: Eclipse Public License v2.0** - [https://www.eclipse.org/legal/epl-v20.html](https://www.eclipse.org/legal/epl-v20.html)

1. **Group:** org.junit.platform **Name:** junit-platform-commons **Version:** 1.5.2
     * **POM Project URL:** [https://junit.org/junit5/](https://junit.org/junit5/)
     * **POM License: Eclipse Public License v2.0** - [https://www.eclipse.org/legal/epl-v20.html](https://www.eclipse.org/legal/epl-v20.html)

1. **Group:** org.junit.platform **Name:** junit-platform-engine **Version:** 1.5.2
     * **POM Project URL:** [https://junit.org/junit5/](https://junit.org/junit5/)
     * **POM License: Eclipse Public License v2.0** - [https://www.eclipse.org/legal/epl-v20.html](https://www.eclipse.org/legal/epl-v20.html)

1. **Group:** org.opentest4j **Name:** opentest4j **Version:** 1.2.0
     * **Manifest License:** The Apache License, Version 2.0 (Not packaged)
     * **POM Project URL:** [https://github.com/ota4j-team/opentest4j](https://github.com/ota4j-team/opentest4j)
     * **POM License: The Apache License, Version 2.0** - [http://www.apache.org/licenses/LICENSE-2.0.txt](http://www.apache.org/licenses/LICENSE-2.0.txt)

1. **Group:** org.ow2.asm **Name:** asm **Version:** 7.1
     * **Manifest Project URL:** [http://asm.ow2.org](http://asm.ow2.org)
     * **POM Project URL:** [http://asm.ow2.org/](http://asm.ow2.org/)
     * **POM License: BSD** - [http://asm.ow2.org/license.html](http://asm.ow2.org/license.html)
     * **POM License: The Apache Software License, Version 2.0** - [http://www.apache.org/licenses/LICENSE-2.0.txt](http://www.apache.org/licenses/LICENSE-2.0.txt)

1. **Group:** org.ow2.asm **Name:** asm **Version:** 7.2
     * **Manifest Project URL:** [http://asm.ow2.org](http://asm.ow2.org)
     * **Manifest License:** BSD-3-Clause;link=https://asm.ow2.io/LICENSE.txt (Not packaged)
     * **POM Project URL:** [http://asm.ow2.io/](http://asm.ow2.io/)
     * **POM License: BSD-3-Clause** - [https://asm.ow2.io/license.html](https://asm.ow2.io/license.html)
     * **POM License: The Apache Software License, Version 2.0** - [http://www.apache.org/licenses/LICENSE-2.0.txt](http://www.apache.org/licenses/LICENSE-2.0.txt)

1. **Group:** org.ow2.asm **Name:** asm-analysis **Version:** 7.2
     * **Manifest Project URL:** [http://asm.ow2.org](http://asm.ow2.org)
     * **Manifest License:** BSD-3-Clause;link=https://asm.ow2.io/LICENSE.txt (Not packaged)
     * **POM Project URL:** [http://asm.ow2.io/](http://asm.ow2.io/)
     * **POM License: BSD-3-Clause** - [https://asm.ow2.io/license.html](https://asm.ow2.io/license.html)
     * **POM License: The Apache Software License, Version 2.0** - [http://www.apache.org/licenses/LICENSE-2.0.txt](http://www.apache.org/licenses/LICENSE-2.0.txt)

1. **Group:** org.ow2.asm **Name:** asm-commons **Version:** 7.2
     * **Manifest Project URL:** [http://asm.ow2.org](http://asm.ow2.org)
     * **Manifest License:** BSD-3-Clause;link=https://asm.ow2.io/LICENSE.txt (Not packaged)
     * **POM Project URL:** [http://asm.ow2.io/](http://asm.ow2.io/)
     * **POM License: BSD-3-Clause** - [https://asm.ow2.io/license.html](https://asm.ow2.io/license.html)
     * **POM License: The Apache Software License, Version 2.0** - [http://www.apache.org/licenses/LICENSE-2.0.txt](http://www.apache.org/licenses/LICENSE-2.0.txt)

1. **Group:** org.ow2.asm **Name:** asm-tree **Version:** 7.2
     * **Manifest Project URL:** [http://asm.ow2.org](http://asm.ow2.org)
     * **Manifest License:** BSD-3-Clause;link=https://asm.ow2.io/LICENSE.txt (Not packaged)
     * **POM Project URL:** [http://asm.ow2.io/](http://asm.ow2.io/)
     * **POM License: BSD-3-Clause** - [https://asm.ow2.io/license.html](https://asm.ow2.io/license.html)
     * **POM License: The Apache Software License, Version 2.0** - [http://www.apache.org/licenses/LICENSE-2.0.txt](http://www.apache.org/licenses/LICENSE-2.0.txt)

1. **Group:** org.pcollections **Name:** pcollections **Version:** 2.1.2
     * **POM Project URL:** [http://pcollections.org](http://pcollections.org)
     * **POM License: The MIT License** - [http://www.opensource.org/licenses/mit-license.php](http://www.opensource.org/licenses/mit-license.php)

1. **Group:** org.plumelib **Name:** plume-util **Version:** 1.0.6
     * **POM Project URL:** [https://github.com/plume-lib/plume-util](https://github.com/plume-lib/plume-util)
     * **POM License: MIT License** - [https://opensource.org/licenses/MIT](https://opensource.org/licenses/MIT)

1. **Group:** org.plumelib **Name:** reflection-util **Version:** 0.0.2
     * **POM Project URL:** [https://github.com/plume-lib/reflection-util](https://github.com/plume-lib/reflection-util)
     * **POM License: MIT License** - [https://opensource.org/licenses/MIT](https://opensource.org/licenses/MIT)

1. **Group:** org.plumelib **Name:** require-javadoc **Version:** 0.1.0
     * **POM Project URL:** [https://github.com/plume-lib/require-javadoc](https://github.com/plume-lib/require-javadoc)
     * **POM License: MIT License** - [https://opensource.org/licenses/MIT](https://opensource.org/licenses/MIT)

    
        
 The dependencies distributed under several licenses, are used according their commercial-use-friendly license.


<<<<<<< HEAD
This report was generated on **Thu Jan 09 15:16:11 EET 2020** using [Gradle-License-Report plugin](https://github.com/jk1/Gradle-License-Report) by Evgeny Naumenko, licensed under [Apache 2.0 License](https://github.com/jk1/Gradle-License-Report/blob/master/LICENSE).



    
# Dependencies of `io.spine.tools:spine-model-assembler:1.4.1`
=======
This report was generated on **Thu Jan 23 17:10:34 EET 2020** using [Gradle-License-Report plugin](https://github.com/jk1/Gradle-License-Report) by Evgeny Naumenko, licensed under [Apache 2.0 License](https://github.com/jk1/Gradle-License-Report/blob/master/LICENSE).



    
# Dependencies of `io.spine.tools:spine-model-assembler:1.4.4`
>>>>>>> ae4a40e1

## Runtime
1. **Group:** com.google.android **Name:** annotations **Version:** 4.1.1.4
     * **POM Project URL:** [http://source.android.com/](http://source.android.com/)
     * **POM License: Apache 2.0** - [http://www.apache.org/licenses/LICENSE-2.0](http://www.apache.org/licenses/LICENSE-2.0)

1. **Group:** com.google.api.grpc **Name:** proto-google-common-protos **Version:** 1.12.0
     * **POM Project URL:** [https://github.com/googleapis/api-client-staging](https://github.com/googleapis/api-client-staging)
     * **POM License: Apache-2.0** - [https://www.apache.org/licenses/LICENSE-2.0.txt](https://www.apache.org/licenses/LICENSE-2.0.txt)

1. **Group:** com.google.code.findbugs **Name:** jsr305 **Version:** 3.0.2
     * **POM Project URL:** [http://findbugs.sourceforge.net/](http://findbugs.sourceforge.net/)
     * **POM License: The Apache Software License, Version 2.0** - [http://www.apache.org/licenses/LICENSE-2.0.txt](http://www.apache.org/licenses/LICENSE-2.0.txt)

1. **Group:** com.google.code.gson **Name:** gson **Version:** 2.8.6
     * **POM License: Apache 2.0** - [http://www.apache.org/licenses/LICENSE-2.0.txt](http://www.apache.org/licenses/LICENSE-2.0.txt)

1. **Group:** com.google.errorprone **Name:** error_prone_annotations **Version:** 2.3.4
     * **POM License: Apache 2.0** - [http://www.apache.org/licenses/LICENSE-2.0.txt](http://www.apache.org/licenses/LICENSE-2.0.txt)

1. **Group:** com.google.errorprone **Name:** error_prone_type_annotations **Version:** 2.3.4
     * **POM License: Apache 2.0** - [http://www.apache.org/licenses/LICENSE-2.0.txt](http://www.apache.org/licenses/LICENSE-2.0.txt)

1. **Group:** com.google.flogger **Name:** flogger **Version:** 0.4
     * **POM Project URL:** [https://github.com/google/flogger](https://github.com/google/flogger)
     * **POM License: Apache 2.0** - [http://www.apache.org/licenses/LICENSE-2.0.txt](http://www.apache.org/licenses/LICENSE-2.0.txt)

1. **Group:** com.google.flogger **Name:** flogger-system-backend **Version:** 0.4
     * **POM Project URL:** [https://github.com/google/flogger](https://github.com/google/flogger)
     * **POM License: Apache 2.0** - [http://www.apache.org/licenses/LICENSE-2.0.txt](http://www.apache.org/licenses/LICENSE-2.0.txt)

1. **Group:** com.google.guava **Name:** failureaccess **Version:** 1.0.1
     * **Manifest Project URL:** [https://github.com/google/guava/](https://github.com/google/guava/)
     * **POM License: The Apache Software License, Version 2.0** - [http://www.apache.org/licenses/LICENSE-2.0.txt](http://www.apache.org/licenses/LICENSE-2.0.txt)

1. **Group:** com.google.guava **Name:** guava **Version:** 28.1-jre
     * **Manifest Project URL:** [https://github.com/google/guava/](https://github.com/google/guava/)
     * **POM License: Apache License, Version 2.0** - [http://www.apache.org/licenses/LICENSE-2.0.txt](http://www.apache.org/licenses/LICENSE-2.0.txt)

1. **Group:** com.google.guava **Name:** listenablefuture **Version:** 9999.0-empty-to-avoid-conflict-with-guava
     * **POM License: The Apache Software License, Version 2.0** - [http://www.apache.org/licenses/LICENSE-2.0.txt](http://www.apache.org/licenses/LICENSE-2.0.txt)

1. **Group:** com.google.j2objc **Name:** j2objc-annotations **Version:** 1.3
     * **POM Project URL:** [https://github.com/google/j2objc/](https://github.com/google/j2objc/)
     * **POM License: The Apache Software License, Version 2.0** - [http://www.apache.org/licenses/LICENSE-2.0.txt](http://www.apache.org/licenses/LICENSE-2.0.txt)

1. **Group:** com.google.protobuf **Name:** protobuf-java **Version:** 3.11.1
     * **Manifest Project URL:** [https://developers.google.com/protocol-buffers/](https://developers.google.com/protocol-buffers/)
     * **POM License: 3-Clause BSD License** - [https://opensource.org/licenses/BSD-3-Clause](https://opensource.org/licenses/BSD-3-Clause)

1. **Group:** com.google.protobuf **Name:** protobuf-java-util **Version:** 3.11.1
     * **Manifest Project URL:** [https://developers.google.com/protocol-buffers/](https://developers.google.com/protocol-buffers/)
     * **POM License: 3-Clause BSD License** - [https://opensource.org/licenses/BSD-3-Clause](https://opensource.org/licenses/BSD-3-Clause)

1. **Group:** io.grpc **Name:** grpc-api **Version:** 1.26.0
     * **POM Project URL:** [https://github.com/grpc/grpc-java](https://github.com/grpc/grpc-java)
     * **POM License: Apache 2.0** - [https://opensource.org/licenses/Apache-2.0](https://opensource.org/licenses/Apache-2.0)

1. **Group:** io.grpc **Name:** grpc-context **Version:** 1.26.0
     * **POM Project URL:** [https://github.com/grpc/grpc-java](https://github.com/grpc/grpc-java)
     * **POM License: Apache 2.0** - [https://opensource.org/licenses/Apache-2.0](https://opensource.org/licenses/Apache-2.0)

1. **Group:** io.grpc **Name:** grpc-core **Version:** 1.26.0
     * **POM Project URL:** [https://github.com/grpc/grpc-java](https://github.com/grpc/grpc-java)
     * **POM License: Apache 2.0** - [https://opensource.org/licenses/Apache-2.0](https://opensource.org/licenses/Apache-2.0)

1. **Group:** io.grpc **Name:** grpc-protobuf **Version:** 1.26.0
     * **POM Project URL:** [https://github.com/grpc/grpc-java](https://github.com/grpc/grpc-java)
     * **POM License: Apache 2.0** - [https://opensource.org/licenses/Apache-2.0](https://opensource.org/licenses/Apache-2.0)

1. **Group:** io.grpc **Name:** grpc-protobuf-lite **Version:** 1.26.0
     * **POM Project URL:** [https://github.com/grpc/grpc-java](https://github.com/grpc/grpc-java)
     * **POM License: Apache 2.0** - [https://opensource.org/licenses/Apache-2.0](https://opensource.org/licenses/Apache-2.0)

1. **Group:** io.grpc **Name:** grpc-stub **Version:** 1.26.0
     * **POM Project URL:** [https://github.com/grpc/grpc-java](https://github.com/grpc/grpc-java)
     * **POM License: Apache 2.0** - [https://opensource.org/licenses/Apache-2.0](https://opensource.org/licenses/Apache-2.0)

1. **Group:** io.opencensus **Name:** opencensus-api **Version:** 0.24.0
     * **POM Project URL:** [https://github.com/census-instrumentation/opencensus-java](https://github.com/census-instrumentation/opencensus-java)
     * **POM License: The Apache License, Version 2.0** - [http://www.apache.org/licenses/LICENSE-2.0.txt](http://www.apache.org/licenses/LICENSE-2.0.txt)

1. **Group:** io.opencensus **Name:** opencensus-contrib-grpc-metrics **Version:** 0.24.0
     * **POM Project URL:** [https://github.com/census-instrumentation/opencensus-java](https://github.com/census-instrumentation/opencensus-java)
     * **POM License: The Apache License, Version 2.0** - [http://www.apache.org/licenses/LICENSE-2.0.txt](http://www.apache.org/licenses/LICENSE-2.0.txt)

1. **Group:** io.perfmark **Name:** perfmark-api **Version:** 0.19.0
     * **POM Project URL:** [https://github.com/perfmark/perfmark](https://github.com/perfmark/perfmark)
     * **POM License: Apache 2.0** - [https://opensource.org/licenses/Apache-2.0](https://opensource.org/licenses/Apache-2.0)

1. **Group:** org.checkerframework **Name:** checker-qual **Version:** 3.0.1
     * **Manifest License:** MIT (Not packaged)
     * **POM Project URL:** [https://checkerframework.org](https://checkerframework.org)
     * **POM License: The MIT License** - [http://opensource.org/licenses/MIT](http://opensource.org/licenses/MIT)

1. **Group:** org.codehaus.mojo **Name:** animal-sniffer-annotations **Version:** 1.18
     * **POM License: MIT license** - [http://www.opensource.org/licenses/mit-license.php](http://www.opensource.org/licenses/mit-license.php)
     * **POM License: The Apache Software License, Version 2.0** - [http://www.apache.org/licenses/LICENSE-2.0.txt](http://www.apache.org/licenses/LICENSE-2.0.txt)

## Compile, tests and tooling
1. **Group:** com.beust **Name:** jcommander **Version:** 1.72
     * **POM Project URL:** [http://jcommander.org](http://jcommander.org)
     * **POM License: Apache 2.0** - [http://www.apache.org/licenses/LICENSE-2.0](http://www.apache.org/licenses/LICENSE-2.0)

1. **Group:** com.github.ben-manes.caffeine **Name:** caffeine **Version:** 2.7.0
     * **POM Project URL:** [https://github.com/ben-manes/caffeine](https://github.com/ben-manes/caffeine)
     * **POM License: Apache License, Version 2.0** - [https://www.apache.org/licenses/LICENSE-2.0.txt](https://www.apache.org/licenses/LICENSE-2.0.txt)

1. **Group:** com.github.kevinstern **Name:** software-and-algorithms **Version:** 1.0
     * **POM Project URL:** [https://www.github.com/KevinStern/software-and-algorithms](https://www.github.com/KevinStern/software-and-algorithms)
     * **POM License: MIT License** - [http://www.opensource.org/licenses/mit-license.php](http://www.opensource.org/licenses/mit-license.php)

1. **Group:** com.google.android **Name:** annotations **Version:** 4.1.1.4
     * **POM Project URL:** [http://source.android.com/](http://source.android.com/)
     * **POM License: Apache 2.0** - [http://www.apache.org/licenses/LICENSE-2.0](http://www.apache.org/licenses/LICENSE-2.0)

1. **Group:** com.google.api.grpc **Name:** proto-google-common-protos **Version:** 1.12.0
     * **POM Project URL:** [https://github.com/googleapis/api-client-staging](https://github.com/googleapis/api-client-staging)
     * **POM License: Apache-2.0** - [https://www.apache.org/licenses/LICENSE-2.0.txt](https://www.apache.org/licenses/LICENSE-2.0.txt)

1. **Group:** com.google.auto **Name:** auto-common **Version:** 0.10
     * **POM License: Apache 2.0** - [http://www.apache.org/licenses/LICENSE-2.0.txt](http://www.apache.org/licenses/LICENSE-2.0.txt)

1. **Group:** com.google.auto.value **Name:** auto-value-annotations **Version:** 1.6.3
     * **POM License: Apache 2.0** - [http://www.apache.org/licenses/LICENSE-2.0.txt](http://www.apache.org/licenses/LICENSE-2.0.txt)

1. **Group:** com.google.code.findbugs **Name:** jFormatString **Version:** 3.0.0
     * **POM Project URL:** [http://findbugs.sourceforge.net/](http://findbugs.sourceforge.net/)
     * **POM License: GNU Lesser Public License** - [http://www.gnu.org/licenses/lgpl.html](http://www.gnu.org/licenses/lgpl.html)

1. **Group:** com.google.code.findbugs **Name:** jsr305 **Version:** 3.0.2
     * **POM Project URL:** [http://findbugs.sourceforge.net/](http://findbugs.sourceforge.net/)
     * **POM License: The Apache Software License, Version 2.0** - [http://www.apache.org/licenses/LICENSE-2.0.txt](http://www.apache.org/licenses/LICENSE-2.0.txt)

1. **Group:** com.google.code.gson **Name:** gson **Version:** 2.8.6
     * **POM License: Apache 2.0** - [http://www.apache.org/licenses/LICENSE-2.0.txt](http://www.apache.org/licenses/LICENSE-2.0.txt)

1. **Group:** com.google.errorprone **Name:** error_prone_annotation **Version:** 2.3.4
     * **POM License: Apache 2.0** - [http://www.apache.org/licenses/LICENSE-2.0.txt](http://www.apache.org/licenses/LICENSE-2.0.txt)

1. **Group:** com.google.errorprone **Name:** error_prone_annotations **Version:** 2.3.4
     * **POM License: Apache 2.0** - [http://www.apache.org/licenses/LICENSE-2.0.txt](http://www.apache.org/licenses/LICENSE-2.0.txt)

1. **Group:** com.google.errorprone **Name:** error_prone_check_api **Version:** 2.3.4
     * **POM License: Apache 2.0** - [http://www.apache.org/licenses/LICENSE-2.0.txt](http://www.apache.org/licenses/LICENSE-2.0.txt)

1. **Group:** com.google.errorprone **Name:** error_prone_core **Version:** 2.3.4
     * **POM License: Apache 2.0** - [http://www.apache.org/licenses/LICENSE-2.0.txt](http://www.apache.org/licenses/LICENSE-2.0.txt)

1. **Group:** com.google.errorprone **Name:** error_prone_type_annotations **Version:** 2.3.4
     * **POM License: Apache 2.0** - [http://www.apache.org/licenses/LICENSE-2.0.txt](http://www.apache.org/licenses/LICENSE-2.0.txt)

1. **Group:** com.google.errorprone **Name:** javac **Version:** 9+181-r4173-1
     * **POM Project URL:** [https://github.com/google/error-prone-javac](https://github.com/google/error-prone-javac)
     * **POM License: GNU General Public License, version 2, with the Classpath Exception** - [http://openjdk.java.net/legal/gplv2+ce.html](http://openjdk.java.net/legal/gplv2+ce.html)

1. **Group:** com.google.flogger **Name:** flogger **Version:** 0.4
     * **POM Project URL:** [https://github.com/google/flogger](https://github.com/google/flogger)
     * **POM License: Apache 2.0** - [http://www.apache.org/licenses/LICENSE-2.0.txt](http://www.apache.org/licenses/LICENSE-2.0.txt)

1. **Group:** com.google.flogger **Name:** flogger-system-backend **Version:** 0.4
     * **POM Project URL:** [https://github.com/google/flogger](https://github.com/google/flogger)
     * **POM License: Apache 2.0** - [http://www.apache.org/licenses/LICENSE-2.0.txt](http://www.apache.org/licenses/LICENSE-2.0.txt)

1. **Group:** com.google.guava **Name:** failureaccess **Version:** 1.0.1
     * **Manifest Project URL:** [https://github.com/google/guava/](https://github.com/google/guava/)
     * **POM License: The Apache Software License, Version 2.0** - [http://www.apache.org/licenses/LICENSE-2.0.txt](http://www.apache.org/licenses/LICENSE-2.0.txt)

1. **Group:** com.google.guava **Name:** guava **Version:** 28.1-jre
     * **Manifest Project URL:** [https://github.com/google/guava/](https://github.com/google/guava/)
     * **POM License: Apache License, Version 2.0** - [http://www.apache.org/licenses/LICENSE-2.0.txt](http://www.apache.org/licenses/LICENSE-2.0.txt)

1. **Group:** com.google.guava **Name:** guava-testlib **Version:** 28.1-jre
     * **POM License: Apache License, Version 2.0** - [http://www.apache.org/licenses/LICENSE-2.0.txt](http://www.apache.org/licenses/LICENSE-2.0.txt)

1. **Group:** com.google.guava **Name:** listenablefuture **Version:** 9999.0-empty-to-avoid-conflict-with-guava
     * **POM License: The Apache Software License, Version 2.0** - [http://www.apache.org/licenses/LICENSE-2.0.txt](http://www.apache.org/licenses/LICENSE-2.0.txt)

1. **Group:** com.google.j2objc **Name:** j2objc-annotations **Version:** 1.3
     * **POM Project URL:** [https://github.com/google/j2objc/](https://github.com/google/j2objc/)
     * **POM License: The Apache Software License, Version 2.0** - [http://www.apache.org/licenses/LICENSE-2.0.txt](http://www.apache.org/licenses/LICENSE-2.0.txt)

1. **Group:** com.google.protobuf **Name:** protobuf-java **Version:** 3.11.1
     * **Manifest Project URL:** [https://developers.google.com/protocol-buffers/](https://developers.google.com/protocol-buffers/)
     * **POM License: 3-Clause BSD License** - [https://opensource.org/licenses/BSD-3-Clause](https://opensource.org/licenses/BSD-3-Clause)

1. **Group:** com.google.protobuf **Name:** protobuf-java-util **Version:** 3.11.1
     * **Manifest Project URL:** [https://developers.google.com/protocol-buffers/](https://developers.google.com/protocol-buffers/)
     * **POM License: 3-Clause BSD License** - [https://opensource.org/licenses/BSD-3-Clause](https://opensource.org/licenses/BSD-3-Clause)

1. **Group:** com.google.protobuf **Name:** protoc **Version:** 3.11.1
     * **POM Project URL:** [https://developers.google.com/protocol-buffers/](https://developers.google.com/protocol-buffers/)
     * **POM License: 3-Clause BSD License** - [https://opensource.org/licenses/BSD-3-Clause](https://opensource.org/licenses/BSD-3-Clause)
     * **POM License: The Apache Software License, Version 2.0** - [http://www.apache.org/licenses/LICENSE-2.0.txt](http://www.apache.org/licenses/LICENSE-2.0.txt)

1. **Group:** com.google.truth **Name:** truth **Version:** 1.0
     * **POM License: The Apache Software License, Version 2.0** - [http://www.apache.org/licenses/LICENSE-2.0.txt](http://www.apache.org/licenses/LICENSE-2.0.txt)

1. **Group:** com.google.truth.extensions **Name:** truth-java8-extension **Version:** 1.0
     * **POM License: The Apache Software License, Version 2.0** - [http://www.apache.org/licenses/LICENSE-2.0.txt](http://www.apache.org/licenses/LICENSE-2.0.txt)

1. **Group:** com.google.truth.extensions **Name:** truth-liteproto-extension **Version:** 1.0
     * **POM License: The Apache Software License, Version 2.0** - [http://www.apache.org/licenses/LICENSE-2.0.txt](http://www.apache.org/licenses/LICENSE-2.0.txt)

1. **Group:** com.google.truth.extensions **Name:** truth-proto-extension **Version:** 1.0
     * **POM License: The Apache Software License, Version 2.0** - [http://www.apache.org/licenses/LICENSE-2.0.txt](http://www.apache.org/licenses/LICENSE-2.0.txt)

1. **Group:** com.googlecode.java-diff-utils **Name:** diffutils **Version:** 1.3.0
     * **POM Project URL:** [http://code.google.com/p/java-diff-utils/](http://code.google.com/p/java-diff-utils/)
     * **POM License: The Apache Software License, Version 2.0** - [http://www.apache.org/licenses/LICENSE-2.0.txt](http://www.apache.org/licenses/LICENSE-2.0.txt)

1. **Group:** commons-io **Name:** commons-io **Version:** 2.6
     * **Project URL:** [http://commons.apache.org/proper/commons-io/](http://commons.apache.org/proper/commons-io/)
     * **POM License: Apache License, Version 2.0** - [https://www.apache.org/licenses/LICENSE-2.0.txt](https://www.apache.org/licenses/LICENSE-2.0.txt)

1. **Group:** io.grpc **Name:** grpc-api **Version:** 1.26.0
     * **POM Project URL:** [https://github.com/grpc/grpc-java](https://github.com/grpc/grpc-java)
     * **POM License: Apache 2.0** - [https://opensource.org/licenses/Apache-2.0](https://opensource.org/licenses/Apache-2.0)

1. **Group:** io.grpc **Name:** grpc-context **Version:** 1.26.0
     * **POM Project URL:** [https://github.com/grpc/grpc-java](https://github.com/grpc/grpc-java)
     * **POM License: Apache 2.0** - [https://opensource.org/licenses/Apache-2.0](https://opensource.org/licenses/Apache-2.0)

1. **Group:** io.grpc **Name:** grpc-core **Version:** 1.26.0
     * **POM Project URL:** [https://github.com/grpc/grpc-java](https://github.com/grpc/grpc-java)
     * **POM License: Apache 2.0** - [https://opensource.org/licenses/Apache-2.0](https://opensource.org/licenses/Apache-2.0)

1. **Group:** io.grpc **Name:** grpc-protobuf **Version:** 1.26.0
     * **POM Project URL:** [https://github.com/grpc/grpc-java](https://github.com/grpc/grpc-java)
     * **POM License: Apache 2.0** - [https://opensource.org/licenses/Apache-2.0](https://opensource.org/licenses/Apache-2.0)

1. **Group:** io.grpc **Name:** grpc-protobuf-lite **Version:** 1.26.0
     * **POM Project URL:** [https://github.com/grpc/grpc-java](https://github.com/grpc/grpc-java)
     * **POM License: Apache 2.0** - [https://opensource.org/licenses/Apache-2.0](https://opensource.org/licenses/Apache-2.0)

1. **Group:** io.grpc **Name:** grpc-stub **Version:** 1.26.0
     * **POM Project URL:** [https://github.com/grpc/grpc-java](https://github.com/grpc/grpc-java)
     * **POM License: Apache 2.0** - [https://opensource.org/licenses/Apache-2.0](https://opensource.org/licenses/Apache-2.0)

1. **Group:** io.grpc **Name:** protoc-gen-grpc-java **Version:** 1.26.0
     * **POM Project URL:** [https://github.com/grpc/grpc-java](https://github.com/grpc/grpc-java)
     * **POM License: Apache 2.0** - [https://opensource.org/licenses/Apache-2.0](https://opensource.org/licenses/Apache-2.0)

1. **Group:** io.opencensus **Name:** opencensus-api **Version:** 0.24.0
     * **POM Project URL:** [https://github.com/census-instrumentation/opencensus-java](https://github.com/census-instrumentation/opencensus-java)
     * **POM License: The Apache License, Version 2.0** - [http://www.apache.org/licenses/LICENSE-2.0.txt](http://www.apache.org/licenses/LICENSE-2.0.txt)

1. **Group:** io.opencensus **Name:** opencensus-contrib-grpc-metrics **Version:** 0.24.0
     * **POM Project URL:** [https://github.com/census-instrumentation/opencensus-java](https://github.com/census-instrumentation/opencensus-java)
     * **POM License: The Apache License, Version 2.0** - [http://www.apache.org/licenses/LICENSE-2.0.txt](http://www.apache.org/licenses/LICENSE-2.0.txt)

1. **Group:** io.perfmark **Name:** perfmark-api **Version:** 0.19.0
     * **POM Project URL:** [https://github.com/perfmark/perfmark](https://github.com/perfmark/perfmark)
     * **POM License: Apache 2.0** - [https://opensource.org/licenses/Apache-2.0](https://opensource.org/licenses/Apache-2.0)

1. **Group:** junit **Name:** junit **Version:** 4.12
     * **POM Project URL:** [http://junit.org](http://junit.org)
     * **POM License: Eclipse Public License 1.0** - [http://www.eclipse.org/legal/epl-v10.html](http://www.eclipse.org/legal/epl-v10.html)

1. **Group:** net.java.dev.javacc **Name:** javacc **Version:** 5.0
     * **POM Project URL:** [https://javacc.dev.java.net/](https://javacc.dev.java.net/)
     * **POM License: Berkeley Software Distribution (BSD) License** - [http://www.opensource.org/licenses/bsd-license.html](http://www.opensource.org/licenses/bsd-license.html)

1. **Group:** net.sourceforge.pmd **Name:** pmd-core **Version:** 6.20.0
     * **POM License: BSD-style** - [http://pmd.sourceforge.net/license.html](http://pmd.sourceforge.net/license.html)

1. **Group:** net.sourceforge.pmd **Name:** pmd-java **Version:** 6.20.0
     * **POM License: BSD-style** - [http://pmd.sourceforge.net/license.html](http://pmd.sourceforge.net/license.html)

1. **Group:** net.sourceforge.saxon **Name:** saxon **Version:** 9.1.0.8
     * **POM Project URL:** [http://saxon.sourceforge.net/](http://saxon.sourceforge.net/)
     * **POM License: Mozilla Public License Version 1.0** - [http://www.mozilla.org/MPL/MPL-1.0.txt](http://www.mozilla.org/MPL/MPL-1.0.txt)

1. **Group:** org.antlr **Name:** antlr4-runtime **Version:** 4.7
     * **Manifest Project URL:** [http://www.antlr.org](http://www.antlr.org)
     * **POM License: The BSD License** - [http://www.antlr.org/license.html](http://www.antlr.org/license.html)

1. **Group:** org.apache.commons **Name:** commons-lang3 **Version:** 3.8.1
     * **Project URL:** [http://commons.apache.org/proper/commons-lang/](http://commons.apache.org/proper/commons-lang/)
     * **POM License: Apache License, Version 2.0** - [https://www.apache.org/licenses/LICENSE-2.0.txt](https://www.apache.org/licenses/LICENSE-2.0.txt)

1. **Group:** org.apiguardian **Name:** apiguardian-api **Version:** 1.0.0
     * **POM Project URL:** [https://github.com/apiguardian-team/apiguardian](https://github.com/apiguardian-team/apiguardian)
     * **POM License: The Apache License, Version 2.0** - [http://www.apache.org/licenses/LICENSE-2.0.txt](http://www.apache.org/licenses/LICENSE-2.0.txt)

1. **Group:** org.checkerframework **Name:** checker-compat-qual **Version:** 2.5.5
     * **POM Project URL:** [https://checkerframework.org](https://checkerframework.org)
     * **POM License: GNU General Public License, version 2 (GPL2), with the classpath exception** - [http://www.gnu.org/software/classpath/license.html](http://www.gnu.org/software/classpath/license.html)
     * **POM License: The MIT License** - [http://opensource.org/licenses/MIT](http://opensource.org/licenses/MIT)

1. **Group:** org.checkerframework **Name:** checker-qual **Version:** 3.0.1
     * **Manifest License:** MIT (Not packaged)
     * **POM Project URL:** [https://checkerframework.org](https://checkerframework.org)
     * **POM License: The MIT License** - [http://opensource.org/licenses/MIT](http://opensource.org/licenses/MIT)

1. **Group:** org.checkerframework **Name:** dataflow **Version:** 3.0.0
     * **Manifest License:** (GPL-2.0-only WITH Classpath-exception-2.0) (Not packaged)
     * **POM Project URL:** [https://checkerframework.org](https://checkerframework.org)
     * **POM License: GNU General Public License, version 2 (GPL2), with the classpath exception** - [http://www.gnu.org/software/classpath/license.html](http://www.gnu.org/software/classpath/license.html)
     * **POM License: The MIT License** - [http://opensource.org/licenses/MIT](http://opensource.org/licenses/MIT)

1. **Group:** org.checkerframework **Name:** javacutil **Version:** 3.0.0
     * **Manifest License:** (GPL-2.0-only WITH Classpath-exception-2.0) (Not packaged)
     * **POM Project URL:** [https://checkerframework.org](https://checkerframework.org)
     * **POM License: GNU General Public License, version 2 (GPL2), with the classpath exception** - [http://www.gnu.org/software/classpath/license.html](http://www.gnu.org/software/classpath/license.html)
     * **POM License: The MIT License** - [http://opensource.org/licenses/MIT](http://opensource.org/licenses/MIT)

1. **Group:** org.codehaus.mojo **Name:** animal-sniffer-annotations **Version:** 1.18
     * **POM License: MIT license** - [http://www.opensource.org/licenses/mit-license.php](http://www.opensource.org/licenses/mit-license.php)
     * **POM License: The Apache Software License, Version 2.0** - [http://www.apache.org/licenses/LICENSE-2.0.txt](http://www.apache.org/licenses/LICENSE-2.0.txt)

1. **Group:** org.hamcrest **Name:** hamcrest-all **Version:** 1.3
     * **POM License: New BSD License** - [http://www.opensource.org/licenses/bsd-license.php](http://www.opensource.org/licenses/bsd-license.php)

1. **Group:** org.hamcrest **Name:** hamcrest-core **Version:** 1.3
     * **POM License: New BSD License** - [http://www.opensource.org/licenses/bsd-license.php](http://www.opensource.org/licenses/bsd-license.php)

1. **Group:** org.jacoco **Name:** org.jacoco.agent **Version:** 0.8.5
     * **POM License: Eclipse Public License 2.0** - [https://www.eclipse.org/legal/epl-2.0/](https://www.eclipse.org/legal/epl-2.0/)

1. **Group:** org.jacoco **Name:** org.jacoco.ant **Version:** 0.8.5
     * **POM License: Eclipse Public License 2.0** - [https://www.eclipse.org/legal/epl-2.0/](https://www.eclipse.org/legal/epl-2.0/)

1. **Group:** org.jacoco **Name:** org.jacoco.core **Version:** 0.8.5
     * **POM License: Eclipse Public License 2.0** - [https://www.eclipse.org/legal/epl-2.0/](https://www.eclipse.org/legal/epl-2.0/)

1. **Group:** org.jacoco **Name:** org.jacoco.report **Version:** 0.8.5
     * **POM License: Eclipse Public License 2.0** - [https://www.eclipse.org/legal/epl-2.0/](https://www.eclipse.org/legal/epl-2.0/)

1. **Group:** org.junit.jupiter **Name:** junit-jupiter-api **Version:** 5.5.2
     * **POM Project URL:** [https://junit.org/junit5/](https://junit.org/junit5/)
     * **POM License: Eclipse Public License v2.0** - [https://www.eclipse.org/legal/epl-v20.html](https://www.eclipse.org/legal/epl-v20.html)

1. **Group:** org.junit.jupiter **Name:** junit-jupiter-engine **Version:** 5.5.2
     * **POM Project URL:** [https://junit.org/junit5/](https://junit.org/junit5/)
     * **POM License: Eclipse Public License v2.0** - [https://www.eclipse.org/legal/epl-v20.html](https://www.eclipse.org/legal/epl-v20.html)

1. **Group:** org.junit.jupiter **Name:** junit-jupiter-params **Version:** 5.5.2
     * **POM Project URL:** [https://junit.org/junit5/](https://junit.org/junit5/)
     * **POM License: Eclipse Public License v2.0** - [https://www.eclipse.org/legal/epl-v20.html](https://www.eclipse.org/legal/epl-v20.html)

1. **Group:** org.junit.platform **Name:** junit-platform-commons **Version:** 1.5.2
     * **POM Project URL:** [https://junit.org/junit5/](https://junit.org/junit5/)
     * **POM License: Eclipse Public License v2.0** - [https://www.eclipse.org/legal/epl-v20.html](https://www.eclipse.org/legal/epl-v20.html)

1. **Group:** org.junit.platform **Name:** junit-platform-engine **Version:** 1.5.2
     * **POM Project URL:** [https://junit.org/junit5/](https://junit.org/junit5/)
     * **POM License: Eclipse Public License v2.0** - [https://www.eclipse.org/legal/epl-v20.html](https://www.eclipse.org/legal/epl-v20.html)

1. **Group:** org.opentest4j **Name:** opentest4j **Version:** 1.2.0
     * **Manifest License:** The Apache License, Version 2.0 (Not packaged)
     * **POM Project URL:** [https://github.com/ota4j-team/opentest4j](https://github.com/ota4j-team/opentest4j)
     * **POM License: The Apache License, Version 2.0** - [http://www.apache.org/licenses/LICENSE-2.0.txt](http://www.apache.org/licenses/LICENSE-2.0.txt)

1. **Group:** org.ow2.asm **Name:** asm **Version:** 7.1
     * **Manifest Project URL:** [http://asm.ow2.org](http://asm.ow2.org)
     * **POM Project URL:** [http://asm.ow2.org/](http://asm.ow2.org/)
     * **POM License: BSD** - [http://asm.ow2.org/license.html](http://asm.ow2.org/license.html)
     * **POM License: The Apache Software License, Version 2.0** - [http://www.apache.org/licenses/LICENSE-2.0.txt](http://www.apache.org/licenses/LICENSE-2.0.txt)

1. **Group:** org.ow2.asm **Name:** asm **Version:** 7.2
     * **Manifest Project URL:** [http://asm.ow2.org](http://asm.ow2.org)
     * **Manifest License:** BSD-3-Clause;link=https://asm.ow2.io/LICENSE.txt (Not packaged)
     * **POM Project URL:** [http://asm.ow2.io/](http://asm.ow2.io/)
     * **POM License: BSD-3-Clause** - [https://asm.ow2.io/license.html](https://asm.ow2.io/license.html)
     * **POM License: The Apache Software License, Version 2.0** - [http://www.apache.org/licenses/LICENSE-2.0.txt](http://www.apache.org/licenses/LICENSE-2.0.txt)

1. **Group:** org.ow2.asm **Name:** asm-analysis **Version:** 7.2
     * **Manifest Project URL:** [http://asm.ow2.org](http://asm.ow2.org)
     * **Manifest License:** BSD-3-Clause;link=https://asm.ow2.io/LICENSE.txt (Not packaged)
     * **POM Project URL:** [http://asm.ow2.io/](http://asm.ow2.io/)
     * **POM License: BSD-3-Clause** - [https://asm.ow2.io/license.html](https://asm.ow2.io/license.html)
     * **POM License: The Apache Software License, Version 2.0** - [http://www.apache.org/licenses/LICENSE-2.0.txt](http://www.apache.org/licenses/LICENSE-2.0.txt)

1. **Group:** org.ow2.asm **Name:** asm-commons **Version:** 7.2
     * **Manifest Project URL:** [http://asm.ow2.org](http://asm.ow2.org)
     * **Manifest License:** BSD-3-Clause;link=https://asm.ow2.io/LICENSE.txt (Not packaged)
     * **POM Project URL:** [http://asm.ow2.io/](http://asm.ow2.io/)
     * **POM License: BSD-3-Clause** - [https://asm.ow2.io/license.html](https://asm.ow2.io/license.html)
     * **POM License: The Apache Software License, Version 2.0** - [http://www.apache.org/licenses/LICENSE-2.0.txt](http://www.apache.org/licenses/LICENSE-2.0.txt)

1. **Group:** org.ow2.asm **Name:** asm-tree **Version:** 7.2
     * **Manifest Project URL:** [http://asm.ow2.org](http://asm.ow2.org)
     * **Manifest License:** BSD-3-Clause;link=https://asm.ow2.io/LICENSE.txt (Not packaged)
     * **POM Project URL:** [http://asm.ow2.io/](http://asm.ow2.io/)
     * **POM License: BSD-3-Clause** - [https://asm.ow2.io/license.html](https://asm.ow2.io/license.html)
     * **POM License: The Apache Software License, Version 2.0** - [http://www.apache.org/licenses/LICENSE-2.0.txt](http://www.apache.org/licenses/LICENSE-2.0.txt)

1. **Group:** org.pcollections **Name:** pcollections **Version:** 2.1.2
     * **POM Project URL:** [http://pcollections.org](http://pcollections.org)
     * **POM License: The MIT License** - [http://www.opensource.org/licenses/mit-license.php](http://www.opensource.org/licenses/mit-license.php)

1. **Group:** org.plumelib **Name:** plume-util **Version:** 1.0.6
     * **POM Project URL:** [https://github.com/plume-lib/plume-util](https://github.com/plume-lib/plume-util)
     * **POM License: MIT License** - [https://opensource.org/licenses/MIT](https://opensource.org/licenses/MIT)

1. **Group:** org.plumelib **Name:** reflection-util **Version:** 0.0.2
     * **POM Project URL:** [https://github.com/plume-lib/reflection-util](https://github.com/plume-lib/reflection-util)
     * **POM License: MIT License** - [https://opensource.org/licenses/MIT](https://opensource.org/licenses/MIT)

1. **Group:** org.plumelib **Name:** require-javadoc **Version:** 0.1.0
     * **POM Project URL:** [https://github.com/plume-lib/require-javadoc](https://github.com/plume-lib/require-javadoc)
     * **POM License: MIT License** - [https://opensource.org/licenses/MIT](https://opensource.org/licenses/MIT)

    
        
 The dependencies distributed under several licenses, are used according their commercial-use-friendly license.


<<<<<<< HEAD
This report was generated on **Thu Jan 09 15:16:11 EET 2020** using [Gradle-License-Report plugin](https://github.com/jk1/Gradle-License-Report) by Evgeny Naumenko, licensed under [Apache 2.0 License](https://github.com/jk1/Gradle-License-Report/blob/master/LICENSE).



    
# Dependencies of `io.spine.tools:spine-model-verifier:1.4.1`
=======
This report was generated on **Thu Jan 23 17:10:34 EET 2020** using [Gradle-License-Report plugin](https://github.com/jk1/Gradle-License-Report) by Evgeny Naumenko, licensed under [Apache 2.0 License](https://github.com/jk1/Gradle-License-Report/blob/master/LICENSE).



    
# Dependencies of `io.spine.tools:spine-model-verifier:1.4.4`
>>>>>>> ae4a40e1

## Runtime
1. **Group:** com.google.android **Name:** annotations **Version:** 4.1.1.4
     * **POM Project URL:** [http://source.android.com/](http://source.android.com/)
     * **POM License: Apache 2.0** - [http://www.apache.org/licenses/LICENSE-2.0](http://www.apache.org/licenses/LICENSE-2.0)

1. **Group:** com.google.api.grpc **Name:** proto-google-common-protos **Version:** 1.12.0
     * **POM Project URL:** [https://github.com/googleapis/api-client-staging](https://github.com/googleapis/api-client-staging)
     * **POM License: Apache-2.0** - [https://www.apache.org/licenses/LICENSE-2.0.txt](https://www.apache.org/licenses/LICENSE-2.0.txt)

1. **Group:** com.google.code.findbugs **Name:** jsr305 **Version:** 3.0.2
     * **POM Project URL:** [http://findbugs.sourceforge.net/](http://findbugs.sourceforge.net/)
     * **POM License: The Apache Software License, Version 2.0** - [http://www.apache.org/licenses/LICENSE-2.0.txt](http://www.apache.org/licenses/LICENSE-2.0.txt)

1. **Group:** com.google.code.gson **Name:** gson **Version:** 2.8.6
     * **POM License: Apache 2.0** - [http://www.apache.org/licenses/LICENSE-2.0.txt](http://www.apache.org/licenses/LICENSE-2.0.txt)

1. **Group:** com.google.errorprone **Name:** error_prone_annotations **Version:** 2.3.4
     * **POM License: Apache 2.0** - [http://www.apache.org/licenses/LICENSE-2.0.txt](http://www.apache.org/licenses/LICENSE-2.0.txt)

1. **Group:** com.google.errorprone **Name:** error_prone_type_annotations **Version:** 2.3.4
     * **POM License: Apache 2.0** - [http://www.apache.org/licenses/LICENSE-2.0.txt](http://www.apache.org/licenses/LICENSE-2.0.txt)

1. **Group:** com.google.flogger **Name:** flogger **Version:** 0.4
     * **POM Project URL:** [https://github.com/google/flogger](https://github.com/google/flogger)
     * **POM License: Apache 2.0** - [http://www.apache.org/licenses/LICENSE-2.0.txt](http://www.apache.org/licenses/LICENSE-2.0.txt)

1. **Group:** com.google.flogger **Name:** flogger-system-backend **Version:** 0.4
     * **POM Project URL:** [https://github.com/google/flogger](https://github.com/google/flogger)
     * **POM License: Apache 2.0** - [http://www.apache.org/licenses/LICENSE-2.0.txt](http://www.apache.org/licenses/LICENSE-2.0.txt)

1. **Group:** com.google.gradle **Name:** osdetector-gradle-plugin **Version:** 1.6.2
     * **POM Project URL:** [https://github.com/google/osdetector-gradle-plugin](https://github.com/google/osdetector-gradle-plugin)
     * **POM License: Apache License 2.0** - [http://opensource.org/licenses/Apache-2.0](http://opensource.org/licenses/Apache-2.0)

1. **Group:** com.google.guava **Name:** failureaccess **Version:** 1.0.1
     * **Manifest Project URL:** [https://github.com/google/guava/](https://github.com/google/guava/)
     * **POM License: The Apache Software License, Version 2.0** - [http://www.apache.org/licenses/LICENSE-2.0.txt](http://www.apache.org/licenses/LICENSE-2.0.txt)

1. **Group:** com.google.guava **Name:** guava **Version:** 28.1-jre
     * **Manifest Project URL:** [https://github.com/google/guava/](https://github.com/google/guava/)
     * **POM License: Apache License, Version 2.0** - [http://www.apache.org/licenses/LICENSE-2.0.txt](http://www.apache.org/licenses/LICENSE-2.0.txt)

1. **Group:** com.google.guava **Name:** listenablefuture **Version:** 9999.0-empty-to-avoid-conflict-with-guava
     * **POM License: The Apache Software License, Version 2.0** - [http://www.apache.org/licenses/LICENSE-2.0.txt](http://www.apache.org/licenses/LICENSE-2.0.txt)

1. **Group:** com.google.j2objc **Name:** j2objc-annotations **Version:** 1.3
     * **POM Project URL:** [https://github.com/google/j2objc/](https://github.com/google/j2objc/)
     * **POM License: The Apache Software License, Version 2.0** - [http://www.apache.org/licenses/LICENSE-2.0.txt](http://www.apache.org/licenses/LICENSE-2.0.txt)

1. **Group:** com.google.protobuf **Name:** protobuf-gradle-plugin **Version:** 0.8.11
     * **POM Project URL:** [https://github.com/google/protobuf-gradle-plugin](https://github.com/google/protobuf-gradle-plugin)
     * **POM License: BSD 3-Clause** - [http://opensource.org/licenses/BSD-3-Clause](http://opensource.org/licenses/BSD-3-Clause)

1. **Group:** com.google.protobuf **Name:** protobuf-java **Version:** 3.11.1
     * **Manifest Project URL:** [https://developers.google.com/protocol-buffers/](https://developers.google.com/protocol-buffers/)
     * **POM License: 3-Clause BSD License** - [https://opensource.org/licenses/BSD-3-Clause](https://opensource.org/licenses/BSD-3-Clause)

1. **Group:** com.google.protobuf **Name:** protobuf-java-util **Version:** 3.11.1
     * **Manifest Project URL:** [https://developers.google.com/protocol-buffers/](https://developers.google.com/protocol-buffers/)
     * **POM License: 3-Clause BSD License** - [https://opensource.org/licenses/BSD-3-Clause](https://opensource.org/licenses/BSD-3-Clause)

1. **Group:** com.squareup **Name:** javapoet **Version:** 1.11.1
     * **POM Project URL:** [http://github.com/square/javapoet/](http://github.com/square/javapoet/)
     * **POM License: Apache 2.0** - [http://www.apache.org/licenses/LICENSE-2.0.txt](http://www.apache.org/licenses/LICENSE-2.0.txt)

1. **Group:** commons-lang **Name:** commons-lang **Version:** 2.6
     * **Project URL:** [http://commons.apache.org/lang/](http://commons.apache.org/lang/)
     * **POM License: The Apache Software License, Version 2.0** - [http://www.apache.org/licenses/LICENSE-2.0.txt](http://www.apache.org/licenses/LICENSE-2.0.txt)

1. **Group:** io.grpc **Name:** grpc-api **Version:** 1.26.0
     * **POM Project URL:** [https://github.com/grpc/grpc-java](https://github.com/grpc/grpc-java)
     * **POM License: Apache 2.0** - [https://opensource.org/licenses/Apache-2.0](https://opensource.org/licenses/Apache-2.0)

1. **Group:** io.grpc **Name:** grpc-context **Version:** 1.26.0
     * **POM Project URL:** [https://github.com/grpc/grpc-java](https://github.com/grpc/grpc-java)
     * **POM License: Apache 2.0** - [https://opensource.org/licenses/Apache-2.0](https://opensource.org/licenses/Apache-2.0)

1. **Group:** io.grpc **Name:** grpc-core **Version:** 1.26.0
     * **POM Project URL:** [https://github.com/grpc/grpc-java](https://github.com/grpc/grpc-java)
     * **POM License: Apache 2.0** - [https://opensource.org/licenses/Apache-2.0](https://opensource.org/licenses/Apache-2.0)

1. **Group:** io.grpc **Name:** grpc-protobuf **Version:** 1.26.0
     * **POM Project URL:** [https://github.com/grpc/grpc-java](https://github.com/grpc/grpc-java)
     * **POM License: Apache 2.0** - [https://opensource.org/licenses/Apache-2.0](https://opensource.org/licenses/Apache-2.0)

1. **Group:** io.grpc **Name:** grpc-protobuf-lite **Version:** 1.26.0
     * **POM Project URL:** [https://github.com/grpc/grpc-java](https://github.com/grpc/grpc-java)
     * **POM License: Apache 2.0** - [https://opensource.org/licenses/Apache-2.0](https://opensource.org/licenses/Apache-2.0)

1. **Group:** io.grpc **Name:** grpc-stub **Version:** 1.26.0
     * **POM Project URL:** [https://github.com/grpc/grpc-java](https://github.com/grpc/grpc-java)
     * **POM License: Apache 2.0** - [https://opensource.org/licenses/Apache-2.0](https://opensource.org/licenses/Apache-2.0)

1. **Group:** io.opencensus **Name:** opencensus-api **Version:** 0.24.0
     * **POM Project URL:** [https://github.com/census-instrumentation/opencensus-java](https://github.com/census-instrumentation/opencensus-java)
     * **POM License: The Apache License, Version 2.0** - [http://www.apache.org/licenses/LICENSE-2.0.txt](http://www.apache.org/licenses/LICENSE-2.0.txt)

1. **Group:** io.opencensus **Name:** opencensus-contrib-grpc-metrics **Version:** 0.24.0
     * **POM Project URL:** [https://github.com/census-instrumentation/opencensus-java](https://github.com/census-instrumentation/opencensus-java)
     * **POM License: The Apache License, Version 2.0** - [http://www.apache.org/licenses/LICENSE-2.0.txt](http://www.apache.org/licenses/LICENSE-2.0.txt)

1. **Group:** io.perfmark **Name:** perfmark-api **Version:** 0.19.0
     * **POM Project URL:** [https://github.com/perfmark/perfmark](https://github.com/perfmark/perfmark)
     * **POM License: Apache 2.0** - [https://opensource.org/licenses/Apache-2.0](https://opensource.org/licenses/Apache-2.0)

1. **Group:** kr.motd.maven **Name:** os-maven-plugin **Version:** 1.6.2
     * **POM Project URL:** [https://github.com/trustin/os-maven-plugin/](https://github.com/trustin/os-maven-plugin/)
     * **POM License: Apache License, Version 2.0** - [http://www.apache.org/licenses/LICENSE-2.0](http://www.apache.org/licenses/LICENSE-2.0)

1. **Group:** org.checkerframework **Name:** checker-qual **Version:** 3.0.1
     * **Manifest License:** MIT (Not packaged)
     * **POM Project URL:** [https://checkerframework.org](https://checkerframework.org)
     * **POM License: The MIT License** - [http://opensource.org/licenses/MIT](http://opensource.org/licenses/MIT)

1. **Group:** org.codehaus.mojo **Name:** animal-sniffer-annotations **Version:** 1.18
     * **POM License: MIT license** - [http://www.opensource.org/licenses/mit-license.php](http://www.opensource.org/licenses/mit-license.php)
     * **POM License: The Apache Software License, Version 2.0** - [http://www.apache.org/licenses/LICENSE-2.0.txt](http://www.apache.org/licenses/LICENSE-2.0.txt)

1. **Group:** org.jboss.forge.roaster **Name:** roaster-api **Version:** 2.21.1.Final
     * **POM License: Eclipse Public License version 1.0** - [http://www.eclipse.org/legal/epl-v10.html](http://www.eclipse.org/legal/epl-v10.html)
     * **POM License: Public Domain** - [http://repository.jboss.org/licenses/cc0-1.0.txt](http://repository.jboss.org/licenses/cc0-1.0.txt)

1. **Group:** org.jboss.forge.roaster **Name:** roaster-jdt **Version:** 2.21.1.Final
     * **POM License: Eclipse Public License version 1.0** - [http://www.eclipse.org/legal/epl-v10.html](http://www.eclipse.org/legal/epl-v10.html)
     * **POM License: Public Domain** - [http://repository.jboss.org/licenses/cc0-1.0.txt](http://repository.jboss.org/licenses/cc0-1.0.txt)

## Compile, tests and tooling
1. **Group:** com.beust **Name:** jcommander **Version:** 1.72
     * **POM Project URL:** [http://jcommander.org](http://jcommander.org)
     * **POM License: Apache 2.0** - [http://www.apache.org/licenses/LICENSE-2.0](http://www.apache.org/licenses/LICENSE-2.0)

1. **Group:** com.github.ben-manes.caffeine **Name:** caffeine **Version:** 2.7.0
     * **POM Project URL:** [https://github.com/ben-manes/caffeine](https://github.com/ben-manes/caffeine)
     * **POM License: Apache License, Version 2.0** - [https://www.apache.org/licenses/LICENSE-2.0.txt](https://www.apache.org/licenses/LICENSE-2.0.txt)

1. **Group:** com.github.kevinstern **Name:** software-and-algorithms **Version:** 1.0
     * **POM Project URL:** [https://www.github.com/KevinStern/software-and-algorithms](https://www.github.com/KevinStern/software-and-algorithms)
     * **POM License: MIT License** - [http://www.opensource.org/licenses/mit-license.php](http://www.opensource.org/licenses/mit-license.php)

1. **Group:** com.google.android **Name:** annotations **Version:** 4.1.1.4
     * **POM Project URL:** [http://source.android.com/](http://source.android.com/)
     * **POM License: Apache 2.0** - [http://www.apache.org/licenses/LICENSE-2.0](http://www.apache.org/licenses/LICENSE-2.0)

1. **Group:** com.google.api.grpc **Name:** proto-google-common-protos **Version:** 1.12.0
     * **POM Project URL:** [https://github.com/googleapis/api-client-staging](https://github.com/googleapis/api-client-staging)
     * **POM License: Apache-2.0** - [https://www.apache.org/licenses/LICENSE-2.0.txt](https://www.apache.org/licenses/LICENSE-2.0.txt)

1. **Group:** com.google.auto **Name:** auto-common **Version:** 0.10
     * **POM License: Apache 2.0** - [http://www.apache.org/licenses/LICENSE-2.0.txt](http://www.apache.org/licenses/LICENSE-2.0.txt)

1. **Group:** com.google.auto.value **Name:** auto-value-annotations **Version:** 1.6.3
     * **POM License: Apache 2.0** - [http://www.apache.org/licenses/LICENSE-2.0.txt](http://www.apache.org/licenses/LICENSE-2.0.txt)

1. **Group:** com.google.code.findbugs **Name:** jFormatString **Version:** 3.0.0
     * **POM Project URL:** [http://findbugs.sourceforge.net/](http://findbugs.sourceforge.net/)
     * **POM License: GNU Lesser Public License** - [http://www.gnu.org/licenses/lgpl.html](http://www.gnu.org/licenses/lgpl.html)

1. **Group:** com.google.code.findbugs **Name:** jsr305 **Version:** 3.0.2
     * **POM Project URL:** [http://findbugs.sourceforge.net/](http://findbugs.sourceforge.net/)
     * **POM License: The Apache Software License, Version 2.0** - [http://www.apache.org/licenses/LICENSE-2.0.txt](http://www.apache.org/licenses/LICENSE-2.0.txt)

1. **Group:** com.google.code.gson **Name:** gson **Version:** 2.8.6
     * **POM License: Apache 2.0** - [http://www.apache.org/licenses/LICENSE-2.0.txt](http://www.apache.org/licenses/LICENSE-2.0.txt)

1. **Group:** com.google.errorprone **Name:** error_prone_annotation **Version:** 2.3.4
     * **POM License: Apache 2.0** - [http://www.apache.org/licenses/LICENSE-2.0.txt](http://www.apache.org/licenses/LICENSE-2.0.txt)

1. **Group:** com.google.errorprone **Name:** error_prone_annotations **Version:** 2.3.4
     * **POM License: Apache 2.0** - [http://www.apache.org/licenses/LICENSE-2.0.txt](http://www.apache.org/licenses/LICENSE-2.0.txt)

1. **Group:** com.google.errorprone **Name:** error_prone_check_api **Version:** 2.3.4
     * **POM License: Apache 2.0** - [http://www.apache.org/licenses/LICENSE-2.0.txt](http://www.apache.org/licenses/LICENSE-2.0.txt)

1. **Group:** com.google.errorprone **Name:** error_prone_core **Version:** 2.3.4
     * **POM License: Apache 2.0** - [http://www.apache.org/licenses/LICENSE-2.0.txt](http://www.apache.org/licenses/LICENSE-2.0.txt)

1. **Group:** com.google.errorprone **Name:** error_prone_type_annotations **Version:** 2.3.4
     * **POM License: Apache 2.0** - [http://www.apache.org/licenses/LICENSE-2.0.txt](http://www.apache.org/licenses/LICENSE-2.0.txt)

1. **Group:** com.google.errorprone **Name:** javac **Version:** 9+181-r4173-1
     * **POM Project URL:** [https://github.com/google/error-prone-javac](https://github.com/google/error-prone-javac)
     * **POM License: GNU General Public License, version 2, with the Classpath Exception** - [http://openjdk.java.net/legal/gplv2+ce.html](http://openjdk.java.net/legal/gplv2+ce.html)

1. **Group:** com.google.flogger **Name:** flogger **Version:** 0.4
     * **POM Project URL:** [https://github.com/google/flogger](https://github.com/google/flogger)
     * **POM License: Apache 2.0** - [http://www.apache.org/licenses/LICENSE-2.0.txt](http://www.apache.org/licenses/LICENSE-2.0.txt)

1. **Group:** com.google.flogger **Name:** flogger-system-backend **Version:** 0.4
     * **POM Project URL:** [https://github.com/google/flogger](https://github.com/google/flogger)
     * **POM License: Apache 2.0** - [http://www.apache.org/licenses/LICENSE-2.0.txt](http://www.apache.org/licenses/LICENSE-2.0.txt)

1. **Group:** com.google.gradle **Name:** osdetector-gradle-plugin **Version:** 1.6.2
     * **POM Project URL:** [https://github.com/google/osdetector-gradle-plugin](https://github.com/google/osdetector-gradle-plugin)
     * **POM License: Apache License 2.0** - [http://opensource.org/licenses/Apache-2.0](http://opensource.org/licenses/Apache-2.0)

1. **Group:** com.google.guava **Name:** failureaccess **Version:** 1.0.1
     * **Manifest Project URL:** [https://github.com/google/guava/](https://github.com/google/guava/)
     * **POM License: The Apache Software License, Version 2.0** - [http://www.apache.org/licenses/LICENSE-2.0.txt](http://www.apache.org/licenses/LICENSE-2.0.txt)

1. **Group:** com.google.guava **Name:** guava **Version:** 28.1-jre
     * **Manifest Project URL:** [https://github.com/google/guava/](https://github.com/google/guava/)
     * **POM License: Apache License, Version 2.0** - [http://www.apache.org/licenses/LICENSE-2.0.txt](http://www.apache.org/licenses/LICENSE-2.0.txt)

1. **Group:** com.google.guava **Name:** guava-testlib **Version:** 28.1-jre
     * **POM License: Apache License, Version 2.0** - [http://www.apache.org/licenses/LICENSE-2.0.txt](http://www.apache.org/licenses/LICENSE-2.0.txt)

1. **Group:** com.google.guava **Name:** listenablefuture **Version:** 9999.0-empty-to-avoid-conflict-with-guava
     * **POM License: The Apache Software License, Version 2.0** - [http://www.apache.org/licenses/LICENSE-2.0.txt](http://www.apache.org/licenses/LICENSE-2.0.txt)

1. **Group:** com.google.j2objc **Name:** j2objc-annotations **Version:** 1.3
     * **POM Project URL:** [https://github.com/google/j2objc/](https://github.com/google/j2objc/)
     * **POM License: The Apache Software License, Version 2.0** - [http://www.apache.org/licenses/LICENSE-2.0.txt](http://www.apache.org/licenses/LICENSE-2.0.txt)

1. **Group:** com.google.protobuf **Name:** protobuf-gradle-plugin **Version:** 0.8.11
     * **POM Project URL:** [https://github.com/google/protobuf-gradle-plugin](https://github.com/google/protobuf-gradle-plugin)
     * **POM License: BSD 3-Clause** - [http://opensource.org/licenses/BSD-3-Clause](http://opensource.org/licenses/BSD-3-Clause)

1. **Group:** com.google.protobuf **Name:** protobuf-java **Version:** 3.11.1
     * **Manifest Project URL:** [https://developers.google.com/protocol-buffers/](https://developers.google.com/protocol-buffers/)
     * **POM License: 3-Clause BSD License** - [https://opensource.org/licenses/BSD-3-Clause](https://opensource.org/licenses/BSD-3-Clause)

1. **Group:** com.google.protobuf **Name:** protobuf-java-util **Version:** 3.11.1
     * **Manifest Project URL:** [https://developers.google.com/protocol-buffers/](https://developers.google.com/protocol-buffers/)
     * **POM License: 3-Clause BSD License** - [https://opensource.org/licenses/BSD-3-Clause](https://opensource.org/licenses/BSD-3-Clause)

1. **Group:** com.google.protobuf **Name:** protoc **Version:** 3.11.1
     * **POM Project URL:** [https://developers.google.com/protocol-buffers/](https://developers.google.com/protocol-buffers/)
     * **POM License: 3-Clause BSD License** - [https://opensource.org/licenses/BSD-3-Clause](https://opensource.org/licenses/BSD-3-Clause)
     * **POM License: The Apache Software License, Version 2.0** - [http://www.apache.org/licenses/LICENSE-2.0.txt](http://www.apache.org/licenses/LICENSE-2.0.txt)

1. **Group:** com.google.truth **Name:** truth **Version:** 1.0
     * **POM License: The Apache Software License, Version 2.0** - [http://www.apache.org/licenses/LICENSE-2.0.txt](http://www.apache.org/licenses/LICENSE-2.0.txt)

1. **Group:** com.google.truth.extensions **Name:** truth-java8-extension **Version:** 1.0
     * **POM License: The Apache Software License, Version 2.0** - [http://www.apache.org/licenses/LICENSE-2.0.txt](http://www.apache.org/licenses/LICENSE-2.0.txt)

1. **Group:** com.google.truth.extensions **Name:** truth-liteproto-extension **Version:** 1.0
     * **POM License: The Apache Software License, Version 2.0** - [http://www.apache.org/licenses/LICENSE-2.0.txt](http://www.apache.org/licenses/LICENSE-2.0.txt)

1. **Group:** com.google.truth.extensions **Name:** truth-proto-extension **Version:** 1.0
     * **POM License: The Apache Software License, Version 2.0** - [http://www.apache.org/licenses/LICENSE-2.0.txt](http://www.apache.org/licenses/LICENSE-2.0.txt)

1. **Group:** com.googlecode.java-diff-utils **Name:** diffutils **Version:** 1.3.0
     * **POM Project URL:** [http://code.google.com/p/java-diff-utils/](http://code.google.com/p/java-diff-utils/)
     * **POM License: The Apache Software License, Version 2.0** - [http://www.apache.org/licenses/LICENSE-2.0.txt](http://www.apache.org/licenses/LICENSE-2.0.txt)

1. **Group:** com.squareup **Name:** javapoet **Version:** 1.11.1
     * **POM Project URL:** [http://github.com/square/javapoet/](http://github.com/square/javapoet/)
     * **POM License: Apache 2.0** - [http://www.apache.org/licenses/LICENSE-2.0.txt](http://www.apache.org/licenses/LICENSE-2.0.txt)

1. **Group:** commons-io **Name:** commons-io **Version:** 2.6
     * **Project URL:** [http://commons.apache.org/proper/commons-io/](http://commons.apache.org/proper/commons-io/)
     * **POM License: Apache License, Version 2.0** - [https://www.apache.org/licenses/LICENSE-2.0.txt](https://www.apache.org/licenses/LICENSE-2.0.txt)

1. **Group:** commons-lang **Name:** commons-lang **Version:** 2.6
     * **Project URL:** [http://commons.apache.org/lang/](http://commons.apache.org/lang/)
     * **POM License: The Apache Software License, Version 2.0** - [http://www.apache.org/licenses/LICENSE-2.0.txt](http://www.apache.org/licenses/LICENSE-2.0.txt)

1. **Group:** io.grpc **Name:** grpc-api **Version:** 1.26.0
     * **POM Project URL:** [https://github.com/grpc/grpc-java](https://github.com/grpc/grpc-java)
     * **POM License: Apache 2.0** - [https://opensource.org/licenses/Apache-2.0](https://opensource.org/licenses/Apache-2.0)

1. **Group:** io.grpc **Name:** grpc-context **Version:** 1.26.0
     * **POM Project URL:** [https://github.com/grpc/grpc-java](https://github.com/grpc/grpc-java)
     * **POM License: Apache 2.0** - [https://opensource.org/licenses/Apache-2.0](https://opensource.org/licenses/Apache-2.0)

1. **Group:** io.grpc **Name:** grpc-core **Version:** 1.26.0
     * **POM Project URL:** [https://github.com/grpc/grpc-java](https://github.com/grpc/grpc-java)
     * **POM License: Apache 2.0** - [https://opensource.org/licenses/Apache-2.0](https://opensource.org/licenses/Apache-2.0)

1. **Group:** io.grpc **Name:** grpc-protobuf **Version:** 1.26.0
     * **POM Project URL:** [https://github.com/grpc/grpc-java](https://github.com/grpc/grpc-java)
     * **POM License: Apache 2.0** - [https://opensource.org/licenses/Apache-2.0](https://opensource.org/licenses/Apache-2.0)

1. **Group:** io.grpc **Name:** grpc-protobuf-lite **Version:** 1.26.0
     * **POM Project URL:** [https://github.com/grpc/grpc-java](https://github.com/grpc/grpc-java)
     * **POM License: Apache 2.0** - [https://opensource.org/licenses/Apache-2.0](https://opensource.org/licenses/Apache-2.0)

1. **Group:** io.grpc **Name:** grpc-stub **Version:** 1.26.0
     * **POM Project URL:** [https://github.com/grpc/grpc-java](https://github.com/grpc/grpc-java)
     * **POM License: Apache 2.0** - [https://opensource.org/licenses/Apache-2.0](https://opensource.org/licenses/Apache-2.0)

1. **Group:** io.grpc **Name:** protoc-gen-grpc-java **Version:** 1.26.0
     * **POM Project URL:** [https://github.com/grpc/grpc-java](https://github.com/grpc/grpc-java)
     * **POM License: Apache 2.0** - [https://opensource.org/licenses/Apache-2.0](https://opensource.org/licenses/Apache-2.0)

1. **Group:** io.opencensus **Name:** opencensus-api **Version:** 0.24.0
     * **POM Project URL:** [https://github.com/census-instrumentation/opencensus-java](https://github.com/census-instrumentation/opencensus-java)
     * **POM License: The Apache License, Version 2.0** - [http://www.apache.org/licenses/LICENSE-2.0.txt](http://www.apache.org/licenses/LICENSE-2.0.txt)

1. **Group:** io.opencensus **Name:** opencensus-contrib-grpc-metrics **Version:** 0.24.0
     * **POM Project URL:** [https://github.com/census-instrumentation/opencensus-java](https://github.com/census-instrumentation/opencensus-java)
     * **POM License: The Apache License, Version 2.0** - [http://www.apache.org/licenses/LICENSE-2.0.txt](http://www.apache.org/licenses/LICENSE-2.0.txt)

1. **Group:** io.perfmark **Name:** perfmark-api **Version:** 0.19.0
     * **POM Project URL:** [https://github.com/perfmark/perfmark](https://github.com/perfmark/perfmark)
     * **POM License: Apache 2.0** - [https://opensource.org/licenses/Apache-2.0](https://opensource.org/licenses/Apache-2.0)

1. **Group:** junit **Name:** junit **Version:** 4.12
     * **POM Project URL:** [http://junit.org](http://junit.org)
     * **POM License: Eclipse Public License 1.0** - [http://www.eclipse.org/legal/epl-v10.html](http://www.eclipse.org/legal/epl-v10.html)

1. **Group:** kr.motd.maven **Name:** os-maven-plugin **Version:** 1.6.2
     * **POM Project URL:** [https://github.com/trustin/os-maven-plugin/](https://github.com/trustin/os-maven-plugin/)
     * **POM License: Apache License, Version 2.0** - [http://www.apache.org/licenses/LICENSE-2.0](http://www.apache.org/licenses/LICENSE-2.0)

1. **Group:** net.java.dev.javacc **Name:** javacc **Version:** 5.0
     * **POM Project URL:** [https://javacc.dev.java.net/](https://javacc.dev.java.net/)
     * **POM License: Berkeley Software Distribution (BSD) License** - [http://www.opensource.org/licenses/bsd-license.html](http://www.opensource.org/licenses/bsd-license.html)

1. **Group:** net.sourceforge.pmd **Name:** pmd-core **Version:** 6.20.0
     * **POM License: BSD-style** - [http://pmd.sourceforge.net/license.html](http://pmd.sourceforge.net/license.html)

1. **Group:** net.sourceforge.pmd **Name:** pmd-java **Version:** 6.20.0
     * **POM License: BSD-style** - [http://pmd.sourceforge.net/license.html](http://pmd.sourceforge.net/license.html)

1. **Group:** net.sourceforge.saxon **Name:** saxon **Version:** 9.1.0.8
     * **POM Project URL:** [http://saxon.sourceforge.net/](http://saxon.sourceforge.net/)
     * **POM License: Mozilla Public License Version 1.0** - [http://www.mozilla.org/MPL/MPL-1.0.txt](http://www.mozilla.org/MPL/MPL-1.0.txt)

1. **Group:** org.antlr **Name:** antlr4-runtime **Version:** 4.7
     * **Manifest Project URL:** [http://www.antlr.org](http://www.antlr.org)
     * **POM License: The BSD License** - [http://www.antlr.org/license.html](http://www.antlr.org/license.html)

1. **Group:** org.apache.commons **Name:** commons-lang3 **Version:** 3.8.1
     * **Project URL:** [http://commons.apache.org/proper/commons-lang/](http://commons.apache.org/proper/commons-lang/)
     * **POM License: Apache License, Version 2.0** - [https://www.apache.org/licenses/LICENSE-2.0.txt](https://www.apache.org/licenses/LICENSE-2.0.txt)

1. **Group:** org.apiguardian **Name:** apiguardian-api **Version:** 1.0.0
     * **POM Project URL:** [https://github.com/apiguardian-team/apiguardian](https://github.com/apiguardian-team/apiguardian)
     * **POM License: The Apache License, Version 2.0** - [http://www.apache.org/licenses/LICENSE-2.0.txt](http://www.apache.org/licenses/LICENSE-2.0.txt)

1. **Group:** org.checkerframework **Name:** checker-compat-qual **Version:** 2.5.5
     * **POM Project URL:** [https://checkerframework.org](https://checkerframework.org)
     * **POM License: GNU General Public License, version 2 (GPL2), with the classpath exception** - [http://www.gnu.org/software/classpath/license.html](http://www.gnu.org/software/classpath/license.html)
     * **POM License: The MIT License** - [http://opensource.org/licenses/MIT](http://opensource.org/licenses/MIT)

1. **Group:** org.checkerframework **Name:** checker-qual **Version:** 3.0.1
     * **Manifest License:** MIT (Not packaged)
     * **POM Project URL:** [https://checkerframework.org](https://checkerframework.org)
     * **POM License: The MIT License** - [http://opensource.org/licenses/MIT](http://opensource.org/licenses/MIT)

1. **Group:** org.checkerframework **Name:** dataflow **Version:** 3.0.0
     * **Manifest License:** (GPL-2.0-only WITH Classpath-exception-2.0) (Not packaged)
     * **POM Project URL:** [https://checkerframework.org](https://checkerframework.org)
     * **POM License: GNU General Public License, version 2 (GPL2), with the classpath exception** - [http://www.gnu.org/software/classpath/license.html](http://www.gnu.org/software/classpath/license.html)
     * **POM License: The MIT License** - [http://opensource.org/licenses/MIT](http://opensource.org/licenses/MIT)

1. **Group:** org.checkerframework **Name:** javacutil **Version:** 3.0.0
     * **Manifest License:** (GPL-2.0-only WITH Classpath-exception-2.0) (Not packaged)
     * **POM Project URL:** [https://checkerframework.org](https://checkerframework.org)
     * **POM License: GNU General Public License, version 2 (GPL2), with the classpath exception** - [http://www.gnu.org/software/classpath/license.html](http://www.gnu.org/software/classpath/license.html)
     * **POM License: The MIT License** - [http://opensource.org/licenses/MIT](http://opensource.org/licenses/MIT)

1. **Group:** org.codehaus.mojo **Name:** animal-sniffer-annotations **Version:** 1.18
     * **POM License: MIT license** - [http://www.opensource.org/licenses/mit-license.php](http://www.opensource.org/licenses/mit-license.php)
     * **POM License: The Apache Software License, Version 2.0** - [http://www.apache.org/licenses/LICENSE-2.0.txt](http://www.apache.org/licenses/LICENSE-2.0.txt)

1. **Group:** org.hamcrest **Name:** hamcrest-all **Version:** 1.3
     * **POM License: New BSD License** - [http://www.opensource.org/licenses/bsd-license.php](http://www.opensource.org/licenses/bsd-license.php)

1. **Group:** org.hamcrest **Name:** hamcrest-core **Version:** 1.3
     * **POM License: New BSD License** - [http://www.opensource.org/licenses/bsd-license.php](http://www.opensource.org/licenses/bsd-license.php)

1. **Group:** org.jacoco **Name:** org.jacoco.agent **Version:** 0.8.5
     * **POM License: Eclipse Public License 2.0** - [https://www.eclipse.org/legal/epl-2.0/](https://www.eclipse.org/legal/epl-2.0/)

1. **Group:** org.jacoco **Name:** org.jacoco.ant **Version:** 0.8.5
     * **POM License: Eclipse Public License 2.0** - [https://www.eclipse.org/legal/epl-2.0/](https://www.eclipse.org/legal/epl-2.0/)

1. **Group:** org.jacoco **Name:** org.jacoco.core **Version:** 0.8.5
     * **POM License: Eclipse Public License 2.0** - [https://www.eclipse.org/legal/epl-2.0/](https://www.eclipse.org/legal/epl-2.0/)

1. **Group:** org.jacoco **Name:** org.jacoco.report **Version:** 0.8.5
     * **POM License: Eclipse Public License 2.0** - [https://www.eclipse.org/legal/epl-2.0/](https://www.eclipse.org/legal/epl-2.0/)

1. **Group:** org.jboss.forge.roaster **Name:** roaster-api **Version:** 2.21.1.Final
     * **POM License: Eclipse Public License version 1.0** - [http://www.eclipse.org/legal/epl-v10.html](http://www.eclipse.org/legal/epl-v10.html)
     * **POM License: Public Domain** - [http://repository.jboss.org/licenses/cc0-1.0.txt](http://repository.jboss.org/licenses/cc0-1.0.txt)

1. **Group:** org.jboss.forge.roaster **Name:** roaster-jdt **Version:** 2.21.1.Final
     * **POM License: Eclipse Public License version 1.0** - [http://www.eclipse.org/legal/epl-v10.html](http://www.eclipse.org/legal/epl-v10.html)
     * **POM License: Public Domain** - [http://repository.jboss.org/licenses/cc0-1.0.txt](http://repository.jboss.org/licenses/cc0-1.0.txt)

1. **Group:** org.junit-pioneer **Name:** junit-pioneer **Version:** 0.4.2
     * **POM Project URL:** [https://github.com/junit-pioneer/junit-pioneer](https://github.com/junit-pioneer/junit-pioneer)
     * **POM License: The MIT License** - [https://github.com/junit-pioneer/junit-pioneer/blob/master/LICENSE](https://github.com/junit-pioneer/junit-pioneer/blob/master/LICENSE)

1. **Group:** org.junit.jupiter **Name:** junit-jupiter-api **Version:** 5.5.2
     * **POM Project URL:** [https://junit.org/junit5/](https://junit.org/junit5/)
     * **POM License: Eclipse Public License v2.0** - [https://www.eclipse.org/legal/epl-v20.html](https://www.eclipse.org/legal/epl-v20.html)

1. **Group:** org.junit.jupiter **Name:** junit-jupiter-engine **Version:** 5.5.2
     * **POM Project URL:** [https://junit.org/junit5/](https://junit.org/junit5/)
     * **POM License: Eclipse Public License v2.0** - [https://www.eclipse.org/legal/epl-v20.html](https://www.eclipse.org/legal/epl-v20.html)

1. **Group:** org.junit.jupiter **Name:** junit-jupiter-params **Version:** 5.5.2
     * **POM Project URL:** [https://junit.org/junit5/](https://junit.org/junit5/)
     * **POM License: Eclipse Public License v2.0** - [https://www.eclipse.org/legal/epl-v20.html](https://www.eclipse.org/legal/epl-v20.html)

1. **Group:** org.junit.platform **Name:** junit-platform-commons **Version:** 1.5.2
     * **POM Project URL:** [https://junit.org/junit5/](https://junit.org/junit5/)
     * **POM License: Eclipse Public License v2.0** - [https://www.eclipse.org/legal/epl-v20.html](https://www.eclipse.org/legal/epl-v20.html)

1. **Group:** org.junit.platform **Name:** junit-platform-engine **Version:** 1.5.2
     * **POM Project URL:** [https://junit.org/junit5/](https://junit.org/junit5/)
     * **POM License: Eclipse Public License v2.0** - [https://www.eclipse.org/legal/epl-v20.html](https://www.eclipse.org/legal/epl-v20.html)

1. **Group:** org.opentest4j **Name:** opentest4j **Version:** 1.2.0
     * **Manifest License:** The Apache License, Version 2.0 (Not packaged)
     * **POM Project URL:** [https://github.com/ota4j-team/opentest4j](https://github.com/ota4j-team/opentest4j)
     * **POM License: The Apache License, Version 2.0** - [http://www.apache.org/licenses/LICENSE-2.0.txt](http://www.apache.org/licenses/LICENSE-2.0.txt)

1. **Group:** org.ow2.asm **Name:** asm **Version:** 7.1
     * **Manifest Project URL:** [http://asm.ow2.org](http://asm.ow2.org)
     * **POM Project URL:** [http://asm.ow2.org/](http://asm.ow2.org/)
     * **POM License: BSD** - [http://asm.ow2.org/license.html](http://asm.ow2.org/license.html)
     * **POM License: The Apache Software License, Version 2.0** - [http://www.apache.org/licenses/LICENSE-2.0.txt](http://www.apache.org/licenses/LICENSE-2.0.txt)

1. **Group:** org.ow2.asm **Name:** asm **Version:** 7.2
     * **Manifest Project URL:** [http://asm.ow2.org](http://asm.ow2.org)
     * **Manifest License:** BSD-3-Clause;link=https://asm.ow2.io/LICENSE.txt (Not packaged)
     * **POM Project URL:** [http://asm.ow2.io/](http://asm.ow2.io/)
     * **POM License: BSD-3-Clause** - [https://asm.ow2.io/license.html](https://asm.ow2.io/license.html)
     * **POM License: The Apache Software License, Version 2.0** - [http://www.apache.org/licenses/LICENSE-2.0.txt](http://www.apache.org/licenses/LICENSE-2.0.txt)

1. **Group:** org.ow2.asm **Name:** asm-analysis **Version:** 7.2
     * **Manifest Project URL:** [http://asm.ow2.org](http://asm.ow2.org)
     * **Manifest License:** BSD-3-Clause;link=https://asm.ow2.io/LICENSE.txt (Not packaged)
     * **POM Project URL:** [http://asm.ow2.io/](http://asm.ow2.io/)
     * **POM License: BSD-3-Clause** - [https://asm.ow2.io/license.html](https://asm.ow2.io/license.html)
     * **POM License: The Apache Software License, Version 2.0** - [http://www.apache.org/licenses/LICENSE-2.0.txt](http://www.apache.org/licenses/LICENSE-2.0.txt)

1. **Group:** org.ow2.asm **Name:** asm-commons **Version:** 7.2
     * **Manifest Project URL:** [http://asm.ow2.org](http://asm.ow2.org)
     * **Manifest License:** BSD-3-Clause;link=https://asm.ow2.io/LICENSE.txt (Not packaged)
     * **POM Project URL:** [http://asm.ow2.io/](http://asm.ow2.io/)
     * **POM License: BSD-3-Clause** - [https://asm.ow2.io/license.html](https://asm.ow2.io/license.html)
     * **POM License: The Apache Software License, Version 2.0** - [http://www.apache.org/licenses/LICENSE-2.0.txt](http://www.apache.org/licenses/LICENSE-2.0.txt)

1. **Group:** org.ow2.asm **Name:** asm-tree **Version:** 7.2
     * **Manifest Project URL:** [http://asm.ow2.org](http://asm.ow2.org)
     * **Manifest License:** BSD-3-Clause;link=https://asm.ow2.io/LICENSE.txt (Not packaged)
     * **POM Project URL:** [http://asm.ow2.io/](http://asm.ow2.io/)
     * **POM License: BSD-3-Clause** - [https://asm.ow2.io/license.html](https://asm.ow2.io/license.html)
     * **POM License: The Apache Software License, Version 2.0** - [http://www.apache.org/licenses/LICENSE-2.0.txt](http://www.apache.org/licenses/LICENSE-2.0.txt)

1. **Group:** org.pcollections **Name:** pcollections **Version:** 2.1.2
     * **POM Project URL:** [http://pcollections.org](http://pcollections.org)
     * **POM License: The MIT License** - [http://www.opensource.org/licenses/mit-license.php](http://www.opensource.org/licenses/mit-license.php)

1. **Group:** org.plumelib **Name:** plume-util **Version:** 1.0.6
     * **POM Project URL:** [https://github.com/plume-lib/plume-util](https://github.com/plume-lib/plume-util)
     * **POM License: MIT License** - [https://opensource.org/licenses/MIT](https://opensource.org/licenses/MIT)

1. **Group:** org.plumelib **Name:** reflection-util **Version:** 0.0.2
     * **POM Project URL:** [https://github.com/plume-lib/reflection-util](https://github.com/plume-lib/reflection-util)
     * **POM License: MIT License** - [https://opensource.org/licenses/MIT](https://opensource.org/licenses/MIT)

1. **Group:** org.plumelib **Name:** require-javadoc **Version:** 0.1.0
     * **POM Project URL:** [https://github.com/plume-lib/require-javadoc](https://github.com/plume-lib/require-javadoc)
     * **POM License: MIT License** - [https://opensource.org/licenses/MIT](https://opensource.org/licenses/MIT)

    
        
 The dependencies distributed under several licenses, are used according their commercial-use-friendly license.


<<<<<<< HEAD
This report was generated on **Thu Jan 09 15:16:12 EET 2020** using [Gradle-License-Report plugin](https://github.com/jk1/Gradle-License-Report) by Evgeny Naumenko, licensed under [Apache 2.0 License](https://github.com/jk1/Gradle-License-Report/blob/master/LICENSE).



    
# Dependencies of `io.spine:spine-server:1.4.1`
=======
This report was generated on **Thu Jan 23 17:10:34 EET 2020** using [Gradle-License-Report plugin](https://github.com/jk1/Gradle-License-Report) by Evgeny Naumenko, licensed under [Apache 2.0 License](https://github.com/jk1/Gradle-License-Report/blob/master/LICENSE).



    
# Dependencies of `io.spine:spine-server:1.4.4`
>>>>>>> ae4a40e1

## Runtime
1. **Group:** com.google.android **Name:** annotations **Version:** 4.1.1.4
     * **POM Project URL:** [http://source.android.com/](http://source.android.com/)
     * **POM License: Apache 2.0** - [http://www.apache.org/licenses/LICENSE-2.0](http://www.apache.org/licenses/LICENSE-2.0)

1. **Group:** com.google.api.grpc **Name:** proto-google-common-protos **Version:** 1.12.0
     * **POM Project URL:** [https://github.com/googleapis/api-client-staging](https://github.com/googleapis/api-client-staging)
     * **POM License: Apache-2.0** - [https://www.apache.org/licenses/LICENSE-2.0.txt](https://www.apache.org/licenses/LICENSE-2.0.txt)

1. **Group:** com.google.code.findbugs **Name:** jsr305 **Version:** 3.0.2
     * **POM Project URL:** [http://findbugs.sourceforge.net/](http://findbugs.sourceforge.net/)
     * **POM License: The Apache Software License, Version 2.0** - [http://www.apache.org/licenses/LICENSE-2.0.txt](http://www.apache.org/licenses/LICENSE-2.0.txt)

1. **Group:** com.google.code.gson **Name:** gson **Version:** 2.8.6
     * **POM License: Apache 2.0** - [http://www.apache.org/licenses/LICENSE-2.0.txt](http://www.apache.org/licenses/LICENSE-2.0.txt)

1. **Group:** com.google.errorprone **Name:** error_prone_annotations **Version:** 2.3.4
     * **POM License: Apache 2.0** - [http://www.apache.org/licenses/LICENSE-2.0.txt](http://www.apache.org/licenses/LICENSE-2.0.txt)

1. **Group:** com.google.errorprone **Name:** error_prone_type_annotations **Version:** 2.3.4
     * **POM License: Apache 2.0** - [http://www.apache.org/licenses/LICENSE-2.0.txt](http://www.apache.org/licenses/LICENSE-2.0.txt)

1. **Group:** com.google.flogger **Name:** flogger **Version:** 0.4
     * **POM Project URL:** [https://github.com/google/flogger](https://github.com/google/flogger)
     * **POM License: Apache 2.0** - [http://www.apache.org/licenses/LICENSE-2.0.txt](http://www.apache.org/licenses/LICENSE-2.0.txt)

1. **Group:** com.google.flogger **Name:** flogger-system-backend **Version:** 0.4
     * **POM Project URL:** [https://github.com/google/flogger](https://github.com/google/flogger)
     * **POM License: Apache 2.0** - [http://www.apache.org/licenses/LICENSE-2.0.txt](http://www.apache.org/licenses/LICENSE-2.0.txt)

1. **Group:** com.google.guava **Name:** failureaccess **Version:** 1.0.1
     * **Manifest Project URL:** [https://github.com/google/guava/](https://github.com/google/guava/)
     * **POM License: The Apache Software License, Version 2.0** - [http://www.apache.org/licenses/LICENSE-2.0.txt](http://www.apache.org/licenses/LICENSE-2.0.txt)

1. **Group:** com.google.guava **Name:** guava **Version:** 28.1-jre
     * **Manifest Project URL:** [https://github.com/google/guava/](https://github.com/google/guava/)
     * **POM License: Apache License, Version 2.0** - [http://www.apache.org/licenses/LICENSE-2.0.txt](http://www.apache.org/licenses/LICENSE-2.0.txt)

1. **Group:** com.google.guava **Name:** listenablefuture **Version:** 9999.0-empty-to-avoid-conflict-with-guava
     * **POM License: The Apache Software License, Version 2.0** - [http://www.apache.org/licenses/LICENSE-2.0.txt](http://www.apache.org/licenses/LICENSE-2.0.txt)

1. **Group:** com.google.j2objc **Name:** j2objc-annotations **Version:** 1.3
     * **POM Project URL:** [https://github.com/google/j2objc/](https://github.com/google/j2objc/)
     * **POM License: The Apache Software License, Version 2.0** - [http://www.apache.org/licenses/LICENSE-2.0.txt](http://www.apache.org/licenses/LICENSE-2.0.txt)

1. **Group:** com.google.protobuf **Name:** protobuf-java **Version:** 3.11.1
     * **Manifest Project URL:** [https://developers.google.com/protocol-buffers/](https://developers.google.com/protocol-buffers/)
     * **POM License: 3-Clause BSD License** - [https://opensource.org/licenses/BSD-3-Clause](https://opensource.org/licenses/BSD-3-Clause)

1. **Group:** com.google.protobuf **Name:** protobuf-java-util **Version:** 3.11.1
     * **Manifest Project URL:** [https://developers.google.com/protocol-buffers/](https://developers.google.com/protocol-buffers/)
     * **POM License: 3-Clause BSD License** - [https://opensource.org/licenses/BSD-3-Clause](https://opensource.org/licenses/BSD-3-Clause)

1. **Group:** io.grpc **Name:** grpc-api **Version:** 1.26.0
     * **POM Project URL:** [https://github.com/grpc/grpc-java](https://github.com/grpc/grpc-java)
     * **POM License: Apache 2.0** - [https://opensource.org/licenses/Apache-2.0](https://opensource.org/licenses/Apache-2.0)

1. **Group:** io.grpc **Name:** grpc-context **Version:** 1.26.0
     * **POM Project URL:** [https://github.com/grpc/grpc-java](https://github.com/grpc/grpc-java)
     * **POM License: Apache 2.0** - [https://opensource.org/licenses/Apache-2.0](https://opensource.org/licenses/Apache-2.0)

1. **Group:** io.grpc **Name:** grpc-core **Version:** 1.26.0
     * **POM Project URL:** [https://github.com/grpc/grpc-java](https://github.com/grpc/grpc-java)
     * **POM License: Apache 2.0** - [https://opensource.org/licenses/Apache-2.0](https://opensource.org/licenses/Apache-2.0)

1. **Group:** io.grpc **Name:** grpc-protobuf **Version:** 1.26.0
     * **POM Project URL:** [https://github.com/grpc/grpc-java](https://github.com/grpc/grpc-java)
     * **POM License: Apache 2.0** - [https://opensource.org/licenses/Apache-2.0](https://opensource.org/licenses/Apache-2.0)

1. **Group:** io.grpc **Name:** grpc-protobuf-lite **Version:** 1.26.0
     * **POM Project URL:** [https://github.com/grpc/grpc-java](https://github.com/grpc/grpc-java)
     * **POM License: Apache 2.0** - [https://opensource.org/licenses/Apache-2.0](https://opensource.org/licenses/Apache-2.0)

1. **Group:** io.grpc **Name:** grpc-stub **Version:** 1.26.0
     * **POM Project URL:** [https://github.com/grpc/grpc-java](https://github.com/grpc/grpc-java)
     * **POM License: Apache 2.0** - [https://opensource.org/licenses/Apache-2.0](https://opensource.org/licenses/Apache-2.0)

1. **Group:** io.opencensus **Name:** opencensus-api **Version:** 0.24.0
     * **POM Project URL:** [https://github.com/census-instrumentation/opencensus-java](https://github.com/census-instrumentation/opencensus-java)
     * **POM License: The Apache License, Version 2.0** - [http://www.apache.org/licenses/LICENSE-2.0.txt](http://www.apache.org/licenses/LICENSE-2.0.txt)

1. **Group:** io.opencensus **Name:** opencensus-contrib-grpc-metrics **Version:** 0.24.0
     * **POM Project URL:** [https://github.com/census-instrumentation/opencensus-java](https://github.com/census-instrumentation/opencensus-java)
     * **POM License: The Apache License, Version 2.0** - [http://www.apache.org/licenses/LICENSE-2.0.txt](http://www.apache.org/licenses/LICENSE-2.0.txt)

1. **Group:** io.perfmark **Name:** perfmark-api **Version:** 0.19.0
     * **POM Project URL:** [https://github.com/perfmark/perfmark](https://github.com/perfmark/perfmark)
     * **POM License: Apache 2.0** - [https://opensource.org/licenses/Apache-2.0](https://opensource.org/licenses/Apache-2.0)

1. **Group:** org.checkerframework **Name:** checker-qual **Version:** 3.0.1
     * **Manifest License:** MIT (Not packaged)
     * **POM Project URL:** [https://checkerframework.org](https://checkerframework.org)
     * **POM License: The MIT License** - [http://opensource.org/licenses/MIT](http://opensource.org/licenses/MIT)

1. **Group:** org.codehaus.mojo **Name:** animal-sniffer-annotations **Version:** 1.18
     * **POM License: MIT license** - [http://www.opensource.org/licenses/mit-license.php](http://www.opensource.org/licenses/mit-license.php)
     * **POM License: The Apache Software License, Version 2.0** - [http://www.apache.org/licenses/LICENSE-2.0.txt](http://www.apache.org/licenses/LICENSE-2.0.txt)

## Compile, tests and tooling
1. **Group:** com.beust **Name:** jcommander **Version:** 1.72
     * **POM Project URL:** [http://jcommander.org](http://jcommander.org)
     * **POM License: Apache 2.0** - [http://www.apache.org/licenses/LICENSE-2.0](http://www.apache.org/licenses/LICENSE-2.0)

1. **Group:** com.github.ben-manes.caffeine **Name:** caffeine **Version:** 2.7.0
     * **POM Project URL:** [https://github.com/ben-manes/caffeine](https://github.com/ben-manes/caffeine)
     * **POM License: Apache License, Version 2.0** - [https://www.apache.org/licenses/LICENSE-2.0.txt](https://www.apache.org/licenses/LICENSE-2.0.txt)

1. **Group:** com.github.kevinstern **Name:** software-and-algorithms **Version:** 1.0
     * **POM Project URL:** [https://www.github.com/KevinStern/software-and-algorithms](https://www.github.com/KevinStern/software-and-algorithms)
     * **POM License: MIT License** - [http://www.opensource.org/licenses/mit-license.php](http://www.opensource.org/licenses/mit-license.php)

1. **Group:** com.google.android **Name:** annotations **Version:** 4.1.1.4
     * **POM Project URL:** [http://source.android.com/](http://source.android.com/)
     * **POM License: Apache 2.0** - [http://www.apache.org/licenses/LICENSE-2.0](http://www.apache.org/licenses/LICENSE-2.0)

1. **Group:** com.google.api.grpc **Name:** proto-google-common-protos **Version:** 1.12.0
     * **POM Project URL:** [https://github.com/googleapis/api-client-staging](https://github.com/googleapis/api-client-staging)
     * **POM License: Apache-2.0** - [https://www.apache.org/licenses/LICENSE-2.0.txt](https://www.apache.org/licenses/LICENSE-2.0.txt)

1. **Group:** com.google.auto **Name:** auto-common **Version:** 0.10
     * **POM License: Apache 2.0** - [http://www.apache.org/licenses/LICENSE-2.0.txt](http://www.apache.org/licenses/LICENSE-2.0.txt)

1. **Group:** com.google.auto.service **Name:** auto-service **Version:** 1.0-rc6
     * **POM Project URL:** [https://github.com/google/auto/tree/master/service](https://github.com/google/auto/tree/master/service)
     * **POM License: Apache 2.0** - [http://www.apache.org/licenses/LICENSE-2.0.txt](http://www.apache.org/licenses/LICENSE-2.0.txt)

1. **Group:** com.google.auto.service **Name:** auto-service-annotations **Version:** 1.0-rc6
     * **POM Project URL:** [https://github.com/google/auto/tree/master/service](https://github.com/google/auto/tree/master/service)
     * **POM License: Apache 2.0** - [http://www.apache.org/licenses/LICENSE-2.0.txt](http://www.apache.org/licenses/LICENSE-2.0.txt)

1. **Group:** com.google.auto.value **Name:** auto-value-annotations **Version:** 1.6.3
     * **POM License: Apache 2.0** - [http://www.apache.org/licenses/LICENSE-2.0.txt](http://www.apache.org/licenses/LICENSE-2.0.txt)

1. **Group:** com.google.code.findbugs **Name:** jFormatString **Version:** 3.0.0
     * **POM Project URL:** [http://findbugs.sourceforge.net/](http://findbugs.sourceforge.net/)
     * **POM License: GNU Lesser Public License** - [http://www.gnu.org/licenses/lgpl.html](http://www.gnu.org/licenses/lgpl.html)

1. **Group:** com.google.code.findbugs **Name:** jsr305 **Version:** 3.0.2
     * **POM Project URL:** [http://findbugs.sourceforge.net/](http://findbugs.sourceforge.net/)
     * **POM License: The Apache Software License, Version 2.0** - [http://www.apache.org/licenses/LICENSE-2.0.txt](http://www.apache.org/licenses/LICENSE-2.0.txt)

1. **Group:** com.google.code.gson **Name:** gson **Version:** 2.8.6
     * **POM License: Apache 2.0** - [http://www.apache.org/licenses/LICENSE-2.0.txt](http://www.apache.org/licenses/LICENSE-2.0.txt)

1. **Group:** com.google.errorprone **Name:** error_prone_annotation **Version:** 2.3.4
     * **POM License: Apache 2.0** - [http://www.apache.org/licenses/LICENSE-2.0.txt](http://www.apache.org/licenses/LICENSE-2.0.txt)

1. **Group:** com.google.errorprone **Name:** error_prone_annotations **Version:** 2.3.4
     * **POM License: Apache 2.0** - [http://www.apache.org/licenses/LICENSE-2.0.txt](http://www.apache.org/licenses/LICENSE-2.0.txt)

1. **Group:** com.google.errorprone **Name:** error_prone_check_api **Version:** 2.3.4
     * **POM License: Apache 2.0** - [http://www.apache.org/licenses/LICENSE-2.0.txt](http://www.apache.org/licenses/LICENSE-2.0.txt)

1. **Group:** com.google.errorprone **Name:** error_prone_core **Version:** 2.3.4
     * **POM License: Apache 2.0** - [http://www.apache.org/licenses/LICENSE-2.0.txt](http://www.apache.org/licenses/LICENSE-2.0.txt)

1. **Group:** com.google.errorprone **Name:** error_prone_type_annotations **Version:** 2.3.4
     * **POM License: Apache 2.0** - [http://www.apache.org/licenses/LICENSE-2.0.txt](http://www.apache.org/licenses/LICENSE-2.0.txt)

1. **Group:** com.google.errorprone **Name:** javac **Version:** 9+181-r4173-1
     * **POM Project URL:** [https://github.com/google/error-prone-javac](https://github.com/google/error-prone-javac)
     * **POM License: GNU General Public License, version 2, with the Classpath Exception** - [http://openjdk.java.net/legal/gplv2+ce.html](http://openjdk.java.net/legal/gplv2+ce.html)

1. **Group:** com.google.flogger **Name:** flogger **Version:** 0.4
     * **POM Project URL:** [https://github.com/google/flogger](https://github.com/google/flogger)
     * **POM License: Apache 2.0** - [http://www.apache.org/licenses/LICENSE-2.0.txt](http://www.apache.org/licenses/LICENSE-2.0.txt)

1. **Group:** com.google.flogger **Name:** flogger-system-backend **Version:** 0.4
     * **POM Project URL:** [https://github.com/google/flogger](https://github.com/google/flogger)
     * **POM License: Apache 2.0** - [http://www.apache.org/licenses/LICENSE-2.0.txt](http://www.apache.org/licenses/LICENSE-2.0.txt)

1. **Group:** com.google.guava **Name:** failureaccess **Version:** 1.0.1
     * **Manifest Project URL:** [https://github.com/google/guava/](https://github.com/google/guava/)
     * **POM License: The Apache Software License, Version 2.0** - [http://www.apache.org/licenses/LICENSE-2.0.txt](http://www.apache.org/licenses/LICENSE-2.0.txt)

1. **Group:** com.google.guava **Name:** guava **Version:** 28.1-jre
     * **Manifest Project URL:** [https://github.com/google/guava/](https://github.com/google/guava/)
     * **POM License: Apache License, Version 2.0** - [http://www.apache.org/licenses/LICENSE-2.0.txt](http://www.apache.org/licenses/LICENSE-2.0.txt)

1. **Group:** com.google.guava **Name:** guava-testlib **Version:** 28.1-jre
     * **POM License: Apache License, Version 2.0** - [http://www.apache.org/licenses/LICENSE-2.0.txt](http://www.apache.org/licenses/LICENSE-2.0.txt)

1. **Group:** com.google.guava **Name:** listenablefuture **Version:** 9999.0-empty-to-avoid-conflict-with-guava
     * **POM License: The Apache Software License, Version 2.0** - [http://www.apache.org/licenses/LICENSE-2.0.txt](http://www.apache.org/licenses/LICENSE-2.0.txt)

1. **Group:** com.google.j2objc **Name:** j2objc-annotations **Version:** 1.3
     * **POM Project URL:** [https://github.com/google/j2objc/](https://github.com/google/j2objc/)
     * **POM License: The Apache Software License, Version 2.0** - [http://www.apache.org/licenses/LICENSE-2.0.txt](http://www.apache.org/licenses/LICENSE-2.0.txt)

1. **Group:** com.google.protobuf **Name:** protobuf-java **Version:** 3.11.1
     * **Manifest Project URL:** [https://developers.google.com/protocol-buffers/](https://developers.google.com/protocol-buffers/)
     * **POM License: 3-Clause BSD License** - [https://opensource.org/licenses/BSD-3-Clause](https://opensource.org/licenses/BSD-3-Clause)

1. **Group:** com.google.protobuf **Name:** protobuf-java-util **Version:** 3.11.1
     * **Manifest Project URL:** [https://developers.google.com/protocol-buffers/](https://developers.google.com/protocol-buffers/)
     * **POM License: 3-Clause BSD License** - [https://opensource.org/licenses/BSD-3-Clause](https://opensource.org/licenses/BSD-3-Clause)

1. **Group:** com.google.protobuf **Name:** protoc **Version:** 3.11.1
     * **POM Project URL:** [https://developers.google.com/protocol-buffers/](https://developers.google.com/protocol-buffers/)
     * **POM License: 3-Clause BSD License** - [https://opensource.org/licenses/BSD-3-Clause](https://opensource.org/licenses/BSD-3-Clause)
     * **POM License: The Apache Software License, Version 2.0** - [http://www.apache.org/licenses/LICENSE-2.0.txt](http://www.apache.org/licenses/LICENSE-2.0.txt)

1. **Group:** com.google.truth **Name:** truth **Version:** 1.0
     * **POM License: The Apache Software License, Version 2.0** - [http://www.apache.org/licenses/LICENSE-2.0.txt](http://www.apache.org/licenses/LICENSE-2.0.txt)

1. **Group:** com.google.truth.extensions **Name:** truth-java8-extension **Version:** 1.0
     * **POM License: The Apache Software License, Version 2.0** - [http://www.apache.org/licenses/LICENSE-2.0.txt](http://www.apache.org/licenses/LICENSE-2.0.txt)

1. **Group:** com.google.truth.extensions **Name:** truth-liteproto-extension **Version:** 1.0
     * **POM License: The Apache Software License, Version 2.0** - [http://www.apache.org/licenses/LICENSE-2.0.txt](http://www.apache.org/licenses/LICENSE-2.0.txt)

1. **Group:** com.google.truth.extensions **Name:** truth-proto-extension **Version:** 1.0
     * **POM License: The Apache Software License, Version 2.0** - [http://www.apache.org/licenses/LICENSE-2.0.txt](http://www.apache.org/licenses/LICENSE-2.0.txt)

1. **Group:** com.googlecode.java-diff-utils **Name:** diffutils **Version:** 1.3.0
     * **POM Project URL:** [http://code.google.com/p/java-diff-utils/](http://code.google.com/p/java-diff-utils/)
     * **POM License: The Apache Software License, Version 2.0** - [http://www.apache.org/licenses/LICENSE-2.0.txt](http://www.apache.org/licenses/LICENSE-2.0.txt)

1. **Group:** commons-io **Name:** commons-io **Version:** 2.6
     * **Project URL:** [http://commons.apache.org/proper/commons-io/](http://commons.apache.org/proper/commons-io/)
     * **POM License: Apache License, Version 2.0** - [https://www.apache.org/licenses/LICENSE-2.0.txt](https://www.apache.org/licenses/LICENSE-2.0.txt)

1. **Group:** io.grpc **Name:** grpc-api **Version:** 1.26.0
     * **POM Project URL:** [https://github.com/grpc/grpc-java](https://github.com/grpc/grpc-java)
     * **POM License: Apache 2.0** - [https://opensource.org/licenses/Apache-2.0](https://opensource.org/licenses/Apache-2.0)

1. **Group:** io.grpc **Name:** grpc-context **Version:** 1.26.0
     * **POM Project URL:** [https://github.com/grpc/grpc-java](https://github.com/grpc/grpc-java)
     * **POM License: Apache 2.0** - [https://opensource.org/licenses/Apache-2.0](https://opensource.org/licenses/Apache-2.0)

1. **Group:** io.grpc **Name:** grpc-core **Version:** 1.26.0
     * **POM Project URL:** [https://github.com/grpc/grpc-java](https://github.com/grpc/grpc-java)
     * **POM License: Apache 2.0** - [https://opensource.org/licenses/Apache-2.0](https://opensource.org/licenses/Apache-2.0)

1. **Group:** io.grpc **Name:** grpc-netty-shaded **Version:** 1.26.0
     * **POM Project URL:** [https://github.com/grpc/grpc-java](https://github.com/grpc/grpc-java)
     * **POM License: Apache 2.0** - [https://opensource.org/licenses/Apache-2.0](https://opensource.org/licenses/Apache-2.0)

1. **Group:** io.grpc **Name:** grpc-protobuf **Version:** 1.26.0
     * **POM Project URL:** [https://github.com/grpc/grpc-java](https://github.com/grpc/grpc-java)
     * **POM License: Apache 2.0** - [https://opensource.org/licenses/Apache-2.0](https://opensource.org/licenses/Apache-2.0)

1. **Group:** io.grpc **Name:** grpc-protobuf-lite **Version:** 1.26.0
     * **POM Project URL:** [https://github.com/grpc/grpc-java](https://github.com/grpc/grpc-java)
     * **POM License: Apache 2.0** - [https://opensource.org/licenses/Apache-2.0](https://opensource.org/licenses/Apache-2.0)

1. **Group:** io.grpc **Name:** grpc-stub **Version:** 1.26.0
     * **POM Project URL:** [https://github.com/grpc/grpc-java](https://github.com/grpc/grpc-java)
     * **POM License: Apache 2.0** - [https://opensource.org/licenses/Apache-2.0](https://opensource.org/licenses/Apache-2.0)

1. **Group:** io.grpc **Name:** protoc-gen-grpc-java **Version:** 1.26.0
     * **POM Project URL:** [https://github.com/grpc/grpc-java](https://github.com/grpc/grpc-java)
     * **POM License: Apache 2.0** - [https://opensource.org/licenses/Apache-2.0](https://opensource.org/licenses/Apache-2.0)

1. **Group:** io.opencensus **Name:** opencensus-api **Version:** 0.24.0
     * **POM Project URL:** [https://github.com/census-instrumentation/opencensus-java](https://github.com/census-instrumentation/opencensus-java)
     * **POM License: The Apache License, Version 2.0** - [http://www.apache.org/licenses/LICENSE-2.0.txt](http://www.apache.org/licenses/LICENSE-2.0.txt)

1. **Group:** io.opencensus **Name:** opencensus-contrib-grpc-metrics **Version:** 0.24.0
     * **POM Project URL:** [https://github.com/census-instrumentation/opencensus-java](https://github.com/census-instrumentation/opencensus-java)
     * **POM License: The Apache License, Version 2.0** - [http://www.apache.org/licenses/LICENSE-2.0.txt](http://www.apache.org/licenses/LICENSE-2.0.txt)

1. **Group:** io.perfmark **Name:** perfmark-api **Version:** 0.19.0
     * **POM Project URL:** [https://github.com/perfmark/perfmark](https://github.com/perfmark/perfmark)
     * **POM License: Apache 2.0** - [https://opensource.org/licenses/Apache-2.0](https://opensource.org/licenses/Apache-2.0)

1. **Group:** javax.annotation **Name:** javax.annotation-api **Version:** 1.3.1
     * **Manifest Project URL:** [https://javaee.github.io/glassfish](https://javaee.github.io/glassfish)
     * **POM Project URL:** [http://jcp.org/en/jsr/detail?id=250](http://jcp.org/en/jsr/detail?id=250)
     * **POM License: CDDL + GPLv2 with classpath exception** - [https://github.com/javaee/javax.annotation/blob/master/LICENSE](https://github.com/javaee/javax.annotation/blob/master/LICENSE)

1. **Group:** junit **Name:** junit **Version:** 4.12
     * **POM Project URL:** [http://junit.org](http://junit.org)
     * **POM License: Eclipse Public License 1.0** - [http://www.eclipse.org/legal/epl-v10.html](http://www.eclipse.org/legal/epl-v10.html)

1. **Group:** net.java.dev.javacc **Name:** javacc **Version:** 5.0
     * **POM Project URL:** [https://javacc.dev.java.net/](https://javacc.dev.java.net/)
     * **POM License: Berkeley Software Distribution (BSD) License** - [http://www.opensource.org/licenses/bsd-license.html](http://www.opensource.org/licenses/bsd-license.html)

1. **Group:** net.sourceforge.pmd **Name:** pmd-core **Version:** 6.20.0
     * **POM License: BSD-style** - [http://pmd.sourceforge.net/license.html](http://pmd.sourceforge.net/license.html)

1. **Group:** net.sourceforge.pmd **Name:** pmd-java **Version:** 6.20.0
     * **POM License: BSD-style** - [http://pmd.sourceforge.net/license.html](http://pmd.sourceforge.net/license.html)

1. **Group:** net.sourceforge.saxon **Name:** saxon **Version:** 9.1.0.8
     * **POM Project URL:** [http://saxon.sourceforge.net/](http://saxon.sourceforge.net/)
     * **POM License: Mozilla Public License Version 1.0** - [http://www.mozilla.org/MPL/MPL-1.0.txt](http://www.mozilla.org/MPL/MPL-1.0.txt)

1. **Group:** org.antlr **Name:** antlr4-runtime **Version:** 4.7
     * **Manifest Project URL:** [http://www.antlr.org](http://www.antlr.org)
     * **POM License: The BSD License** - [http://www.antlr.org/license.html](http://www.antlr.org/license.html)

1. **Group:** org.apache.commons **Name:** commons-lang3 **Version:** 3.8.1
     * **Project URL:** [http://commons.apache.org/proper/commons-lang/](http://commons.apache.org/proper/commons-lang/)
     * **POM License: Apache License, Version 2.0** - [https://www.apache.org/licenses/LICENSE-2.0.txt](https://www.apache.org/licenses/LICENSE-2.0.txt)

1. **Group:** org.apiguardian **Name:** apiguardian-api **Version:** 1.0.0
     * **POM Project URL:** [https://github.com/apiguardian-team/apiguardian](https://github.com/apiguardian-team/apiguardian)
     * **POM License: The Apache License, Version 2.0** - [http://www.apache.org/licenses/LICENSE-2.0.txt](http://www.apache.org/licenses/LICENSE-2.0.txt)

1. **Group:** org.checkerframework **Name:** checker-compat-qual **Version:** 2.5.5
     * **POM Project URL:** [https://checkerframework.org](https://checkerframework.org)
     * **POM License: GNU General Public License, version 2 (GPL2), with the classpath exception** - [http://www.gnu.org/software/classpath/license.html](http://www.gnu.org/software/classpath/license.html)
     * **POM License: The MIT License** - [http://opensource.org/licenses/MIT](http://opensource.org/licenses/MIT)

1. **Group:** org.checkerframework **Name:** checker-qual **Version:** 3.0.1
     * **Manifest License:** MIT (Not packaged)
     * **POM Project URL:** [https://checkerframework.org](https://checkerframework.org)
     * **POM License: The MIT License** - [http://opensource.org/licenses/MIT](http://opensource.org/licenses/MIT)

1. **Group:** org.checkerframework **Name:** dataflow **Version:** 3.0.0
     * **Manifest License:** (GPL-2.0-only WITH Classpath-exception-2.0) (Not packaged)
     * **POM Project URL:** [https://checkerframework.org](https://checkerframework.org)
     * **POM License: GNU General Public License, version 2 (GPL2), with the classpath exception** - [http://www.gnu.org/software/classpath/license.html](http://www.gnu.org/software/classpath/license.html)
     * **POM License: The MIT License** - [http://opensource.org/licenses/MIT](http://opensource.org/licenses/MIT)

1. **Group:** org.checkerframework **Name:** javacutil **Version:** 3.0.0
     * **Manifest License:** (GPL-2.0-only WITH Classpath-exception-2.0) (Not packaged)
     * **POM Project URL:** [https://checkerframework.org](https://checkerframework.org)
     * **POM License: GNU General Public License, version 2 (GPL2), with the classpath exception** - [http://www.gnu.org/software/classpath/license.html](http://www.gnu.org/software/classpath/license.html)
     * **POM License: The MIT License** - [http://opensource.org/licenses/MIT](http://opensource.org/licenses/MIT)

1. **Group:** org.codehaus.mojo **Name:** animal-sniffer-annotations **Version:** 1.18
     * **POM License: MIT license** - [http://www.opensource.org/licenses/mit-license.php](http://www.opensource.org/licenses/mit-license.php)
     * **POM License: The Apache Software License, Version 2.0** - [http://www.apache.org/licenses/LICENSE-2.0.txt](http://www.apache.org/licenses/LICENSE-2.0.txt)

1. **Group:** org.hamcrest **Name:** hamcrest-all **Version:** 1.3
     * **POM License: New BSD License** - [http://www.opensource.org/licenses/bsd-license.php](http://www.opensource.org/licenses/bsd-license.php)

1. **Group:** org.hamcrest **Name:** hamcrest-core **Version:** 1.3
     * **POM License: New BSD License** - [http://www.opensource.org/licenses/bsd-license.php](http://www.opensource.org/licenses/bsd-license.php)

1. **Group:** org.jacoco **Name:** org.jacoco.agent **Version:** 0.8.5
     * **POM License: Eclipse Public License 2.0** - [https://www.eclipse.org/legal/epl-2.0/](https://www.eclipse.org/legal/epl-2.0/)

1. **Group:** org.jacoco **Name:** org.jacoco.ant **Version:** 0.8.5
     * **POM License: Eclipse Public License 2.0** - [https://www.eclipse.org/legal/epl-2.0/](https://www.eclipse.org/legal/epl-2.0/)

1. **Group:** org.jacoco **Name:** org.jacoco.core **Version:** 0.8.5
     * **POM License: Eclipse Public License 2.0** - [https://www.eclipse.org/legal/epl-2.0/](https://www.eclipse.org/legal/epl-2.0/)

1. **Group:** org.jacoco **Name:** org.jacoco.report **Version:** 0.8.5
     * **POM License: Eclipse Public License 2.0** - [https://www.eclipse.org/legal/epl-2.0/](https://www.eclipse.org/legal/epl-2.0/)

1. **Group:** org.junit.jupiter **Name:** junit-jupiter-api **Version:** 5.5.2
     * **POM Project URL:** [https://junit.org/junit5/](https://junit.org/junit5/)
     * **POM License: Eclipse Public License v2.0** - [https://www.eclipse.org/legal/epl-v20.html](https://www.eclipse.org/legal/epl-v20.html)

1. **Group:** org.junit.jupiter **Name:** junit-jupiter-engine **Version:** 5.5.2
     * **POM Project URL:** [https://junit.org/junit5/](https://junit.org/junit5/)
     * **POM License: Eclipse Public License v2.0** - [https://www.eclipse.org/legal/epl-v20.html](https://www.eclipse.org/legal/epl-v20.html)

1. **Group:** org.junit.jupiter **Name:** junit-jupiter-params **Version:** 5.5.2
     * **POM Project URL:** [https://junit.org/junit5/](https://junit.org/junit5/)
     * **POM License: Eclipse Public License v2.0** - [https://www.eclipse.org/legal/epl-v20.html](https://www.eclipse.org/legal/epl-v20.html)

1. **Group:** org.junit.platform **Name:** junit-platform-commons **Version:** 1.5.2
     * **POM Project URL:** [https://junit.org/junit5/](https://junit.org/junit5/)
     * **POM License: Eclipse Public License v2.0** - [https://www.eclipse.org/legal/epl-v20.html](https://www.eclipse.org/legal/epl-v20.html)

1. **Group:** org.junit.platform **Name:** junit-platform-engine **Version:** 1.5.2
     * **POM Project URL:** [https://junit.org/junit5/](https://junit.org/junit5/)
     * **POM License: Eclipse Public License v2.0** - [https://www.eclipse.org/legal/epl-v20.html](https://www.eclipse.org/legal/epl-v20.html)

1. **Group:** org.opentest4j **Name:** opentest4j **Version:** 1.2.0
     * **Manifest License:** The Apache License, Version 2.0 (Not packaged)
     * **POM Project URL:** [https://github.com/ota4j-team/opentest4j](https://github.com/ota4j-team/opentest4j)
     * **POM License: The Apache License, Version 2.0** - [http://www.apache.org/licenses/LICENSE-2.0.txt](http://www.apache.org/licenses/LICENSE-2.0.txt)

1. **Group:** org.ow2.asm **Name:** asm **Version:** 7.1
     * **Manifest Project URL:** [http://asm.ow2.org](http://asm.ow2.org)
     * **POM Project URL:** [http://asm.ow2.org/](http://asm.ow2.org/)
     * **POM License: BSD** - [http://asm.ow2.org/license.html](http://asm.ow2.org/license.html)
     * **POM License: The Apache Software License, Version 2.0** - [http://www.apache.org/licenses/LICENSE-2.0.txt](http://www.apache.org/licenses/LICENSE-2.0.txt)

1. **Group:** org.ow2.asm **Name:** asm **Version:** 7.2
     * **Manifest Project URL:** [http://asm.ow2.org](http://asm.ow2.org)
     * **Manifest License:** BSD-3-Clause;link=https://asm.ow2.io/LICENSE.txt (Not packaged)
     * **POM Project URL:** [http://asm.ow2.io/](http://asm.ow2.io/)
     * **POM License: BSD-3-Clause** - [https://asm.ow2.io/license.html](https://asm.ow2.io/license.html)
     * **POM License: The Apache Software License, Version 2.0** - [http://www.apache.org/licenses/LICENSE-2.0.txt](http://www.apache.org/licenses/LICENSE-2.0.txt)

1. **Group:** org.ow2.asm **Name:** asm-analysis **Version:** 7.2
     * **Manifest Project URL:** [http://asm.ow2.org](http://asm.ow2.org)
     * **Manifest License:** BSD-3-Clause;link=https://asm.ow2.io/LICENSE.txt (Not packaged)
     * **POM Project URL:** [http://asm.ow2.io/](http://asm.ow2.io/)
     * **POM License: BSD-3-Clause** - [https://asm.ow2.io/license.html](https://asm.ow2.io/license.html)
     * **POM License: The Apache Software License, Version 2.0** - [http://www.apache.org/licenses/LICENSE-2.0.txt](http://www.apache.org/licenses/LICENSE-2.0.txt)

1. **Group:** org.ow2.asm **Name:** asm-commons **Version:** 7.2
     * **Manifest Project URL:** [http://asm.ow2.org](http://asm.ow2.org)
     * **Manifest License:** BSD-3-Clause;link=https://asm.ow2.io/LICENSE.txt (Not packaged)
     * **POM Project URL:** [http://asm.ow2.io/](http://asm.ow2.io/)
     * **POM License: BSD-3-Clause** - [https://asm.ow2.io/license.html](https://asm.ow2.io/license.html)
     * **POM License: The Apache Software License, Version 2.0** - [http://www.apache.org/licenses/LICENSE-2.0.txt](http://www.apache.org/licenses/LICENSE-2.0.txt)

1. **Group:** org.ow2.asm **Name:** asm-tree **Version:** 7.2
     * **Manifest Project URL:** [http://asm.ow2.org](http://asm.ow2.org)
     * **Manifest License:** BSD-3-Clause;link=https://asm.ow2.io/LICENSE.txt (Not packaged)
     * **POM Project URL:** [http://asm.ow2.io/](http://asm.ow2.io/)
     * **POM License: BSD-3-Clause** - [https://asm.ow2.io/license.html](https://asm.ow2.io/license.html)
     * **POM License: The Apache Software License, Version 2.0** - [http://www.apache.org/licenses/LICENSE-2.0.txt](http://www.apache.org/licenses/LICENSE-2.0.txt)

1. **Group:** org.pcollections **Name:** pcollections **Version:** 2.1.2
     * **POM Project URL:** [http://pcollections.org](http://pcollections.org)
     * **POM License: The MIT License** - [http://www.opensource.org/licenses/mit-license.php](http://www.opensource.org/licenses/mit-license.php)

1. **Group:** org.plumelib **Name:** plume-util **Version:** 1.0.6
     * **POM Project URL:** [https://github.com/plume-lib/plume-util](https://github.com/plume-lib/plume-util)
     * **POM License: MIT License** - [https://opensource.org/licenses/MIT](https://opensource.org/licenses/MIT)

1. **Group:** org.plumelib **Name:** reflection-util **Version:** 0.0.2
     * **POM Project URL:** [https://github.com/plume-lib/reflection-util](https://github.com/plume-lib/reflection-util)
     * **POM License: MIT License** - [https://opensource.org/licenses/MIT](https://opensource.org/licenses/MIT)

1. **Group:** org.plumelib **Name:** require-javadoc **Version:** 0.1.0
     * **POM Project URL:** [https://github.com/plume-lib/require-javadoc](https://github.com/plume-lib/require-javadoc)
     * **POM License: MIT License** - [https://opensource.org/licenses/MIT](https://opensource.org/licenses/MIT)

    
        
 The dependencies distributed under several licenses, are used according their commercial-use-friendly license.


<<<<<<< HEAD
This report was generated on **Thu Jan 09 15:16:13 EET 2020** using [Gradle-License-Report plugin](https://github.com/jk1/Gradle-License-Report) by Evgeny Naumenko, licensed under [Apache 2.0 License](https://github.com/jk1/Gradle-License-Report/blob/master/LICENSE).



    
# Dependencies of `io.spine:spine-testutil-client:1.4.1`
=======
This report was generated on **Thu Jan 23 17:10:35 EET 2020** using [Gradle-License-Report plugin](https://github.com/jk1/Gradle-License-Report) by Evgeny Naumenko, licensed under [Apache 2.0 License](https://github.com/jk1/Gradle-License-Report/blob/master/LICENSE).



    
# Dependencies of `io.spine:spine-testutil-client:1.4.4`
>>>>>>> ae4a40e1

## Runtime
1. **Group:** com.google.android **Name:** annotations **Version:** 4.1.1.4
     * **POM Project URL:** [http://source.android.com/](http://source.android.com/)
     * **POM License: Apache 2.0** - [http://www.apache.org/licenses/LICENSE-2.0](http://www.apache.org/licenses/LICENSE-2.0)

1. **Group:** com.google.api.grpc **Name:** proto-google-common-protos **Version:** 1.12.0
     * **POM Project URL:** [https://github.com/googleapis/api-client-staging](https://github.com/googleapis/api-client-staging)
     * **POM License: Apache-2.0** - [https://www.apache.org/licenses/LICENSE-2.0.txt](https://www.apache.org/licenses/LICENSE-2.0.txt)

1. **Group:** com.google.auto.value **Name:** auto-value-annotations **Version:** 1.6.3
     * **POM License: Apache 2.0** - [http://www.apache.org/licenses/LICENSE-2.0.txt](http://www.apache.org/licenses/LICENSE-2.0.txt)

1. **Group:** com.google.code.findbugs **Name:** jsr305 **Version:** 3.0.2
     * **POM Project URL:** [http://findbugs.sourceforge.net/](http://findbugs.sourceforge.net/)
     * **POM License: The Apache Software License, Version 2.0** - [http://www.apache.org/licenses/LICENSE-2.0.txt](http://www.apache.org/licenses/LICENSE-2.0.txt)

1. **Group:** com.google.code.gson **Name:** gson **Version:** 2.8.6
     * **POM License: Apache 2.0** - [http://www.apache.org/licenses/LICENSE-2.0.txt](http://www.apache.org/licenses/LICENSE-2.0.txt)

1. **Group:** com.google.errorprone **Name:** error_prone_annotations **Version:** 2.3.4
     * **POM License: Apache 2.0** - [http://www.apache.org/licenses/LICENSE-2.0.txt](http://www.apache.org/licenses/LICENSE-2.0.txt)

1. **Group:** com.google.errorprone **Name:** error_prone_type_annotations **Version:** 2.3.4
     * **POM License: Apache 2.0** - [http://www.apache.org/licenses/LICENSE-2.0.txt](http://www.apache.org/licenses/LICENSE-2.0.txt)

1. **Group:** com.google.flogger **Name:** flogger **Version:** 0.4
     * **POM Project URL:** [https://github.com/google/flogger](https://github.com/google/flogger)
     * **POM License: Apache 2.0** - [http://www.apache.org/licenses/LICENSE-2.0.txt](http://www.apache.org/licenses/LICENSE-2.0.txt)

1. **Group:** com.google.flogger **Name:** flogger-system-backend **Version:** 0.4
     * **POM Project URL:** [https://github.com/google/flogger](https://github.com/google/flogger)
     * **POM License: Apache 2.0** - [http://www.apache.org/licenses/LICENSE-2.0.txt](http://www.apache.org/licenses/LICENSE-2.0.txt)

1. **Group:** com.google.guava **Name:** failureaccess **Version:** 1.0.1
     * **Manifest Project URL:** [https://github.com/google/guava/](https://github.com/google/guava/)
     * **POM License: The Apache Software License, Version 2.0** - [http://www.apache.org/licenses/LICENSE-2.0.txt](http://www.apache.org/licenses/LICENSE-2.0.txt)

1. **Group:** com.google.guava **Name:** guava **Version:** 28.1-jre
     * **Manifest Project URL:** [https://github.com/google/guava/](https://github.com/google/guava/)
     * **POM License: Apache License, Version 2.0** - [http://www.apache.org/licenses/LICENSE-2.0.txt](http://www.apache.org/licenses/LICENSE-2.0.txt)

1. **Group:** com.google.guava **Name:** guava-testlib **Version:** 28.1-jre
     * **POM License: Apache License, Version 2.0** - [http://www.apache.org/licenses/LICENSE-2.0.txt](http://www.apache.org/licenses/LICENSE-2.0.txt)

1. **Group:** com.google.guava **Name:** listenablefuture **Version:** 9999.0-empty-to-avoid-conflict-with-guava
     * **POM License: The Apache Software License, Version 2.0** - [http://www.apache.org/licenses/LICENSE-2.0.txt](http://www.apache.org/licenses/LICENSE-2.0.txt)

1. **Group:** com.google.j2objc **Name:** j2objc-annotations **Version:** 1.3
     * **POM Project URL:** [https://github.com/google/j2objc/](https://github.com/google/j2objc/)
     * **POM License: The Apache Software License, Version 2.0** - [http://www.apache.org/licenses/LICENSE-2.0.txt](http://www.apache.org/licenses/LICENSE-2.0.txt)

1. **Group:** com.google.protobuf **Name:** protobuf-java **Version:** 3.11.1
     * **Manifest Project URL:** [https://developers.google.com/protocol-buffers/](https://developers.google.com/protocol-buffers/)
     * **POM License: 3-Clause BSD License** - [https://opensource.org/licenses/BSD-3-Clause](https://opensource.org/licenses/BSD-3-Clause)

1. **Group:** com.google.protobuf **Name:** protobuf-java-util **Version:** 3.11.1
     * **Manifest Project URL:** [https://developers.google.com/protocol-buffers/](https://developers.google.com/protocol-buffers/)
     * **POM License: 3-Clause BSD License** - [https://opensource.org/licenses/BSD-3-Clause](https://opensource.org/licenses/BSD-3-Clause)

1. **Group:** com.google.truth **Name:** truth **Version:** 1.0
     * **POM License: The Apache Software License, Version 2.0** - [http://www.apache.org/licenses/LICENSE-2.0.txt](http://www.apache.org/licenses/LICENSE-2.0.txt)

1. **Group:** com.google.truth.extensions **Name:** truth-java8-extension **Version:** 1.0
     * **POM License: The Apache Software License, Version 2.0** - [http://www.apache.org/licenses/LICENSE-2.0.txt](http://www.apache.org/licenses/LICENSE-2.0.txt)

1. **Group:** com.google.truth.extensions **Name:** truth-liteproto-extension **Version:** 1.0
     * **POM License: The Apache Software License, Version 2.0** - [http://www.apache.org/licenses/LICENSE-2.0.txt](http://www.apache.org/licenses/LICENSE-2.0.txt)

1. **Group:** com.google.truth.extensions **Name:** truth-proto-extension **Version:** 1.0
     * **POM License: The Apache Software License, Version 2.0** - [http://www.apache.org/licenses/LICENSE-2.0.txt](http://www.apache.org/licenses/LICENSE-2.0.txt)

1. **Group:** com.googlecode.java-diff-utils **Name:** diffutils **Version:** 1.3.0
     * **POM Project URL:** [http://code.google.com/p/java-diff-utils/](http://code.google.com/p/java-diff-utils/)
     * **POM License: The Apache Software License, Version 2.0** - [http://www.apache.org/licenses/LICENSE-2.0.txt](http://www.apache.org/licenses/LICENSE-2.0.txt)

1. **Group:** io.grpc **Name:** grpc-api **Version:** 1.26.0
     * **POM Project URL:** [https://github.com/grpc/grpc-java](https://github.com/grpc/grpc-java)
     * **POM License: Apache 2.0** - [https://opensource.org/licenses/Apache-2.0](https://opensource.org/licenses/Apache-2.0)

1. **Group:** io.grpc **Name:** grpc-context **Version:** 1.26.0
     * **POM Project URL:** [https://github.com/grpc/grpc-java](https://github.com/grpc/grpc-java)
     * **POM License: Apache 2.0** - [https://opensource.org/licenses/Apache-2.0](https://opensource.org/licenses/Apache-2.0)

1. **Group:** io.grpc **Name:** grpc-core **Version:** 1.26.0
     * **POM Project URL:** [https://github.com/grpc/grpc-java](https://github.com/grpc/grpc-java)
     * **POM License: Apache 2.0** - [https://opensource.org/licenses/Apache-2.0](https://opensource.org/licenses/Apache-2.0)

1. **Group:** io.grpc **Name:** grpc-protobuf **Version:** 1.26.0
     * **POM Project URL:** [https://github.com/grpc/grpc-java](https://github.com/grpc/grpc-java)
     * **POM License: Apache 2.0** - [https://opensource.org/licenses/Apache-2.0](https://opensource.org/licenses/Apache-2.0)

1. **Group:** io.grpc **Name:** grpc-protobuf-lite **Version:** 1.26.0
     * **POM Project URL:** [https://github.com/grpc/grpc-java](https://github.com/grpc/grpc-java)
     * **POM License: Apache 2.0** - [https://opensource.org/licenses/Apache-2.0](https://opensource.org/licenses/Apache-2.0)

1. **Group:** io.grpc **Name:** grpc-stub **Version:** 1.26.0
     * **POM Project URL:** [https://github.com/grpc/grpc-java](https://github.com/grpc/grpc-java)
     * **POM License: Apache 2.0** - [https://opensource.org/licenses/Apache-2.0](https://opensource.org/licenses/Apache-2.0)

1. **Group:** io.opencensus **Name:** opencensus-api **Version:** 0.24.0
     * **POM Project URL:** [https://github.com/census-instrumentation/opencensus-java](https://github.com/census-instrumentation/opencensus-java)
     * **POM License: The Apache License, Version 2.0** - [http://www.apache.org/licenses/LICENSE-2.0.txt](http://www.apache.org/licenses/LICENSE-2.0.txt)

1. **Group:** io.opencensus **Name:** opencensus-contrib-grpc-metrics **Version:** 0.24.0
     * **POM Project URL:** [https://github.com/census-instrumentation/opencensus-java](https://github.com/census-instrumentation/opencensus-java)
     * **POM License: The Apache License, Version 2.0** - [http://www.apache.org/licenses/LICENSE-2.0.txt](http://www.apache.org/licenses/LICENSE-2.0.txt)

1. **Group:** io.perfmark **Name:** perfmark-api **Version:** 0.19.0
     * **POM Project URL:** [https://github.com/perfmark/perfmark](https://github.com/perfmark/perfmark)
     * **POM License: Apache 2.0** - [https://opensource.org/licenses/Apache-2.0](https://opensource.org/licenses/Apache-2.0)

1. **Group:** junit **Name:** junit **Version:** 4.12
     * **POM Project URL:** [http://junit.org](http://junit.org)
     * **POM License: Eclipse Public License 1.0** - [http://www.eclipse.org/legal/epl-v10.html](http://www.eclipse.org/legal/epl-v10.html)

1. **Group:** org.apiguardian **Name:** apiguardian-api **Version:** 1.0.0
     * **POM Project URL:** [https://github.com/apiguardian-team/apiguardian](https://github.com/apiguardian-team/apiguardian)
     * **POM License: The Apache License, Version 2.0** - [http://www.apache.org/licenses/LICENSE-2.0.txt](http://www.apache.org/licenses/LICENSE-2.0.txt)

1. **Group:** org.checkerframework **Name:** checker-compat-qual **Version:** 2.5.5
     * **POM Project URL:** [https://checkerframework.org](https://checkerframework.org)
     * **POM License: GNU General Public License, version 2 (GPL2), with the classpath exception** - [http://www.gnu.org/software/classpath/license.html](http://www.gnu.org/software/classpath/license.html)
     * **POM License: The MIT License** - [http://opensource.org/licenses/MIT](http://opensource.org/licenses/MIT)

1. **Group:** org.checkerframework **Name:** checker-qual **Version:** 3.0.1
     * **Manifest License:** MIT (Not packaged)
     * **POM Project URL:** [https://checkerframework.org](https://checkerframework.org)
     * **POM License: The MIT License** - [http://opensource.org/licenses/MIT](http://opensource.org/licenses/MIT)

1. **Group:** org.codehaus.mojo **Name:** animal-sniffer-annotations **Version:** 1.18
     * **POM License: MIT license** - [http://www.opensource.org/licenses/mit-license.php](http://www.opensource.org/licenses/mit-license.php)
     * **POM License: The Apache Software License, Version 2.0** - [http://www.apache.org/licenses/LICENSE-2.0.txt](http://www.apache.org/licenses/LICENSE-2.0.txt)

1. **Group:** org.hamcrest **Name:** hamcrest-all **Version:** 1.3
     * **POM License: New BSD License** - [http://www.opensource.org/licenses/bsd-license.php](http://www.opensource.org/licenses/bsd-license.php)

1. **Group:** org.hamcrest **Name:** hamcrest-core **Version:** 1.3
     * **POM License: New BSD License** - [http://www.opensource.org/licenses/bsd-license.php](http://www.opensource.org/licenses/bsd-license.php)

1. **Group:** org.junit.jupiter **Name:** junit-jupiter-api **Version:** 5.5.2
     * **POM Project URL:** [https://junit.org/junit5/](https://junit.org/junit5/)
     * **POM License: Eclipse Public License v2.0** - [https://www.eclipse.org/legal/epl-v20.html](https://www.eclipse.org/legal/epl-v20.html)

1. **Group:** org.junit.jupiter **Name:** junit-jupiter-params **Version:** 5.5.2
     * **POM Project URL:** [https://junit.org/junit5/](https://junit.org/junit5/)
     * **POM License: Eclipse Public License v2.0** - [https://www.eclipse.org/legal/epl-v20.html](https://www.eclipse.org/legal/epl-v20.html)

1. **Group:** org.junit.platform **Name:** junit-platform-commons **Version:** 1.5.2
     * **POM Project URL:** [https://junit.org/junit5/](https://junit.org/junit5/)
     * **POM License: Eclipse Public License v2.0** - [https://www.eclipse.org/legal/epl-v20.html](https://www.eclipse.org/legal/epl-v20.html)

1. **Group:** org.opentest4j **Name:** opentest4j **Version:** 1.2.0
     * **Manifest License:** The Apache License, Version 2.0 (Not packaged)
     * **POM Project URL:** [https://github.com/ota4j-team/opentest4j](https://github.com/ota4j-team/opentest4j)
     * **POM License: The Apache License, Version 2.0** - [http://www.apache.org/licenses/LICENSE-2.0.txt](http://www.apache.org/licenses/LICENSE-2.0.txt)

## Compile, tests and tooling
1. **Group:** com.beust **Name:** jcommander **Version:** 1.72
     * **POM Project URL:** [http://jcommander.org](http://jcommander.org)
     * **POM License: Apache 2.0** - [http://www.apache.org/licenses/LICENSE-2.0](http://www.apache.org/licenses/LICENSE-2.0)

1. **Group:** com.github.ben-manes.caffeine **Name:** caffeine **Version:** 2.7.0
     * **POM Project URL:** [https://github.com/ben-manes/caffeine](https://github.com/ben-manes/caffeine)
     * **POM License: Apache License, Version 2.0** - [https://www.apache.org/licenses/LICENSE-2.0.txt](https://www.apache.org/licenses/LICENSE-2.0.txt)

1. **Group:** com.github.kevinstern **Name:** software-and-algorithms **Version:** 1.0
     * **POM Project URL:** [https://www.github.com/KevinStern/software-and-algorithms](https://www.github.com/KevinStern/software-and-algorithms)
     * **POM License: MIT License** - [http://www.opensource.org/licenses/mit-license.php](http://www.opensource.org/licenses/mit-license.php)

1. **Group:** com.google.android **Name:** annotations **Version:** 4.1.1.4
     * **POM Project URL:** [http://source.android.com/](http://source.android.com/)
     * **POM License: Apache 2.0** - [http://www.apache.org/licenses/LICENSE-2.0](http://www.apache.org/licenses/LICENSE-2.0)

1. **Group:** com.google.api.grpc **Name:** proto-google-common-protos **Version:** 1.12.0
     * **POM Project URL:** [https://github.com/googleapis/api-client-staging](https://github.com/googleapis/api-client-staging)
     * **POM License: Apache-2.0** - [https://www.apache.org/licenses/LICENSE-2.0.txt](https://www.apache.org/licenses/LICENSE-2.0.txt)

1. **Group:** com.google.auto **Name:** auto-common **Version:** 0.10
     * **POM License: Apache 2.0** - [http://www.apache.org/licenses/LICENSE-2.0.txt](http://www.apache.org/licenses/LICENSE-2.0.txt)

1. **Group:** com.google.auto.value **Name:** auto-value-annotations **Version:** 1.6.3
     * **POM License: Apache 2.0** - [http://www.apache.org/licenses/LICENSE-2.0.txt](http://www.apache.org/licenses/LICENSE-2.0.txt)

1. **Group:** com.google.code.findbugs **Name:** jFormatString **Version:** 3.0.0
     * **POM Project URL:** [http://findbugs.sourceforge.net/](http://findbugs.sourceforge.net/)
     * **POM License: GNU Lesser Public License** - [http://www.gnu.org/licenses/lgpl.html](http://www.gnu.org/licenses/lgpl.html)

1. **Group:** com.google.code.findbugs **Name:** jsr305 **Version:** 3.0.2
     * **POM Project URL:** [http://findbugs.sourceforge.net/](http://findbugs.sourceforge.net/)
     * **POM License: The Apache Software License, Version 2.0** - [http://www.apache.org/licenses/LICENSE-2.0.txt](http://www.apache.org/licenses/LICENSE-2.0.txt)

1. **Group:** com.google.code.gson **Name:** gson **Version:** 2.8.6
     * **POM License: Apache 2.0** - [http://www.apache.org/licenses/LICENSE-2.0.txt](http://www.apache.org/licenses/LICENSE-2.0.txt)

1. **Group:** com.google.errorprone **Name:** error_prone_annotation **Version:** 2.3.4
     * **POM License: Apache 2.0** - [http://www.apache.org/licenses/LICENSE-2.0.txt](http://www.apache.org/licenses/LICENSE-2.0.txt)

1. **Group:** com.google.errorprone **Name:** error_prone_annotations **Version:** 2.3.4
     * **POM License: Apache 2.0** - [http://www.apache.org/licenses/LICENSE-2.0.txt](http://www.apache.org/licenses/LICENSE-2.0.txt)

1. **Group:** com.google.errorprone **Name:** error_prone_check_api **Version:** 2.3.4
     * **POM License: Apache 2.0** - [http://www.apache.org/licenses/LICENSE-2.0.txt](http://www.apache.org/licenses/LICENSE-2.0.txt)

1. **Group:** com.google.errorprone **Name:** error_prone_core **Version:** 2.3.4
     * **POM License: Apache 2.0** - [http://www.apache.org/licenses/LICENSE-2.0.txt](http://www.apache.org/licenses/LICENSE-2.0.txt)

1. **Group:** com.google.errorprone **Name:** error_prone_type_annotations **Version:** 2.3.4
     * **POM License: Apache 2.0** - [http://www.apache.org/licenses/LICENSE-2.0.txt](http://www.apache.org/licenses/LICENSE-2.0.txt)

1. **Group:** com.google.errorprone **Name:** javac **Version:** 9+181-r4173-1
     * **POM Project URL:** [https://github.com/google/error-prone-javac](https://github.com/google/error-prone-javac)
     * **POM License: GNU General Public License, version 2, with the Classpath Exception** - [http://openjdk.java.net/legal/gplv2+ce.html](http://openjdk.java.net/legal/gplv2+ce.html)

1. **Group:** com.google.flogger **Name:** flogger **Version:** 0.4
     * **POM Project URL:** [https://github.com/google/flogger](https://github.com/google/flogger)
     * **POM License: Apache 2.0** - [http://www.apache.org/licenses/LICENSE-2.0.txt](http://www.apache.org/licenses/LICENSE-2.0.txt)

1. **Group:** com.google.flogger **Name:** flogger-system-backend **Version:** 0.4
     * **POM Project URL:** [https://github.com/google/flogger](https://github.com/google/flogger)
     * **POM License: Apache 2.0** - [http://www.apache.org/licenses/LICENSE-2.0.txt](http://www.apache.org/licenses/LICENSE-2.0.txt)

1. **Group:** com.google.guava **Name:** failureaccess **Version:** 1.0.1
     * **Manifest Project URL:** [https://github.com/google/guava/](https://github.com/google/guava/)
     * **POM License: The Apache Software License, Version 2.0** - [http://www.apache.org/licenses/LICENSE-2.0.txt](http://www.apache.org/licenses/LICENSE-2.0.txt)

1. **Group:** com.google.guava **Name:** guava **Version:** 28.1-jre
     * **Manifest Project URL:** [https://github.com/google/guava/](https://github.com/google/guava/)
     * **POM License: Apache License, Version 2.0** - [http://www.apache.org/licenses/LICENSE-2.0.txt](http://www.apache.org/licenses/LICENSE-2.0.txt)

1. **Group:** com.google.guava **Name:** guava-testlib **Version:** 28.1-jre
     * **POM License: Apache License, Version 2.0** - [http://www.apache.org/licenses/LICENSE-2.0.txt](http://www.apache.org/licenses/LICENSE-2.0.txt)

1. **Group:** com.google.guava **Name:** listenablefuture **Version:** 9999.0-empty-to-avoid-conflict-with-guava
     * **POM License: The Apache Software License, Version 2.0** - [http://www.apache.org/licenses/LICENSE-2.0.txt](http://www.apache.org/licenses/LICENSE-2.0.txt)

1. **Group:** com.google.j2objc **Name:** j2objc-annotations **Version:** 1.3
     * **POM Project URL:** [https://github.com/google/j2objc/](https://github.com/google/j2objc/)
     * **POM License: The Apache Software License, Version 2.0** - [http://www.apache.org/licenses/LICENSE-2.0.txt](http://www.apache.org/licenses/LICENSE-2.0.txt)

1. **Group:** com.google.protobuf **Name:** protobuf-java **Version:** 3.11.1
     * **Manifest Project URL:** [https://developers.google.com/protocol-buffers/](https://developers.google.com/protocol-buffers/)
     * **POM License: 3-Clause BSD License** - [https://opensource.org/licenses/BSD-3-Clause](https://opensource.org/licenses/BSD-3-Clause)

1. **Group:** com.google.protobuf **Name:** protobuf-java-util **Version:** 3.11.1
     * **Manifest Project URL:** [https://developers.google.com/protocol-buffers/](https://developers.google.com/protocol-buffers/)
     * **POM License: 3-Clause BSD License** - [https://opensource.org/licenses/BSD-3-Clause](https://opensource.org/licenses/BSD-3-Clause)

1. **Group:** com.google.protobuf **Name:** protoc **Version:** 3.11.1
     * **POM Project URL:** [https://developers.google.com/protocol-buffers/](https://developers.google.com/protocol-buffers/)
     * **POM License: 3-Clause BSD License** - [https://opensource.org/licenses/BSD-3-Clause](https://opensource.org/licenses/BSD-3-Clause)
     * **POM License: The Apache Software License, Version 2.0** - [http://www.apache.org/licenses/LICENSE-2.0.txt](http://www.apache.org/licenses/LICENSE-2.0.txt)

1. **Group:** com.google.truth **Name:** truth **Version:** 1.0
     * **POM License: The Apache Software License, Version 2.0** - [http://www.apache.org/licenses/LICENSE-2.0.txt](http://www.apache.org/licenses/LICENSE-2.0.txt)

1. **Group:** com.google.truth.extensions **Name:** truth-java8-extension **Version:** 1.0
     * **POM License: The Apache Software License, Version 2.0** - [http://www.apache.org/licenses/LICENSE-2.0.txt](http://www.apache.org/licenses/LICENSE-2.0.txt)

1. **Group:** com.google.truth.extensions **Name:** truth-liteproto-extension **Version:** 1.0
     * **POM License: The Apache Software License, Version 2.0** - [http://www.apache.org/licenses/LICENSE-2.0.txt](http://www.apache.org/licenses/LICENSE-2.0.txt)

1. **Group:** com.google.truth.extensions **Name:** truth-proto-extension **Version:** 1.0
     * **POM License: The Apache Software License, Version 2.0** - [http://www.apache.org/licenses/LICENSE-2.0.txt](http://www.apache.org/licenses/LICENSE-2.0.txt)

1. **Group:** com.googlecode.java-diff-utils **Name:** diffutils **Version:** 1.3.0
     * **POM Project URL:** [http://code.google.com/p/java-diff-utils/](http://code.google.com/p/java-diff-utils/)
     * **POM License: The Apache Software License, Version 2.0** - [http://www.apache.org/licenses/LICENSE-2.0.txt](http://www.apache.org/licenses/LICENSE-2.0.txt)

1. **Group:** commons-io **Name:** commons-io **Version:** 2.6
     * **Project URL:** [http://commons.apache.org/proper/commons-io/](http://commons.apache.org/proper/commons-io/)
     * **POM License: Apache License, Version 2.0** - [https://www.apache.org/licenses/LICENSE-2.0.txt](https://www.apache.org/licenses/LICENSE-2.0.txt)

1. **Group:** io.grpc **Name:** grpc-api **Version:** 1.26.0
     * **POM Project URL:** [https://github.com/grpc/grpc-java](https://github.com/grpc/grpc-java)
     * **POM License: Apache 2.0** - [https://opensource.org/licenses/Apache-2.0](https://opensource.org/licenses/Apache-2.0)

1. **Group:** io.grpc **Name:** grpc-context **Version:** 1.26.0
     * **POM Project URL:** [https://github.com/grpc/grpc-java](https://github.com/grpc/grpc-java)
     * **POM License: Apache 2.0** - [https://opensource.org/licenses/Apache-2.0](https://opensource.org/licenses/Apache-2.0)

1. **Group:** io.grpc **Name:** grpc-core **Version:** 1.26.0
     * **POM Project URL:** [https://github.com/grpc/grpc-java](https://github.com/grpc/grpc-java)
     * **POM License: Apache 2.0** - [https://opensource.org/licenses/Apache-2.0](https://opensource.org/licenses/Apache-2.0)

1. **Group:** io.grpc **Name:** grpc-protobuf **Version:** 1.26.0
     * **POM Project URL:** [https://github.com/grpc/grpc-java](https://github.com/grpc/grpc-java)
     * **POM License: Apache 2.0** - [https://opensource.org/licenses/Apache-2.0](https://opensource.org/licenses/Apache-2.0)

1. **Group:** io.grpc **Name:** grpc-protobuf-lite **Version:** 1.26.0
     * **POM Project URL:** [https://github.com/grpc/grpc-java](https://github.com/grpc/grpc-java)
     * **POM License: Apache 2.0** - [https://opensource.org/licenses/Apache-2.0](https://opensource.org/licenses/Apache-2.0)

1. **Group:** io.grpc **Name:** grpc-stub **Version:** 1.26.0
     * **POM Project URL:** [https://github.com/grpc/grpc-java](https://github.com/grpc/grpc-java)
     * **POM License: Apache 2.0** - [https://opensource.org/licenses/Apache-2.0](https://opensource.org/licenses/Apache-2.0)

1. **Group:** io.grpc **Name:** protoc-gen-grpc-java **Version:** 1.26.0
     * **POM Project URL:** [https://github.com/grpc/grpc-java](https://github.com/grpc/grpc-java)
     * **POM License: Apache 2.0** - [https://opensource.org/licenses/Apache-2.0](https://opensource.org/licenses/Apache-2.0)

1. **Group:** io.opencensus **Name:** opencensus-api **Version:** 0.24.0
     * **POM Project URL:** [https://github.com/census-instrumentation/opencensus-java](https://github.com/census-instrumentation/opencensus-java)
     * **POM License: The Apache License, Version 2.0** - [http://www.apache.org/licenses/LICENSE-2.0.txt](http://www.apache.org/licenses/LICENSE-2.0.txt)

1. **Group:** io.opencensus **Name:** opencensus-contrib-grpc-metrics **Version:** 0.24.0
     * **POM Project URL:** [https://github.com/census-instrumentation/opencensus-java](https://github.com/census-instrumentation/opencensus-java)
     * **POM License: The Apache License, Version 2.0** - [http://www.apache.org/licenses/LICENSE-2.0.txt](http://www.apache.org/licenses/LICENSE-2.0.txt)

1. **Group:** io.perfmark **Name:** perfmark-api **Version:** 0.19.0
     * **POM Project URL:** [https://github.com/perfmark/perfmark](https://github.com/perfmark/perfmark)
     * **POM License: Apache 2.0** - [https://opensource.org/licenses/Apache-2.0](https://opensource.org/licenses/Apache-2.0)

1. **Group:** junit **Name:** junit **Version:** 4.12
     * **POM Project URL:** [http://junit.org](http://junit.org)
     * **POM License: Eclipse Public License 1.0** - [http://www.eclipse.org/legal/epl-v10.html](http://www.eclipse.org/legal/epl-v10.html)

1. **Group:** net.java.dev.javacc **Name:** javacc **Version:** 5.0
     * **POM Project URL:** [https://javacc.dev.java.net/](https://javacc.dev.java.net/)
     * **POM License: Berkeley Software Distribution (BSD) License** - [http://www.opensource.org/licenses/bsd-license.html](http://www.opensource.org/licenses/bsd-license.html)

1. **Group:** net.sourceforge.pmd **Name:** pmd-core **Version:** 6.20.0
     * **POM License: BSD-style** - [http://pmd.sourceforge.net/license.html](http://pmd.sourceforge.net/license.html)

1. **Group:** net.sourceforge.pmd **Name:** pmd-java **Version:** 6.20.0
     * **POM License: BSD-style** - [http://pmd.sourceforge.net/license.html](http://pmd.sourceforge.net/license.html)

1. **Group:** net.sourceforge.saxon **Name:** saxon **Version:** 9.1.0.8
     * **POM Project URL:** [http://saxon.sourceforge.net/](http://saxon.sourceforge.net/)
     * **POM License: Mozilla Public License Version 1.0** - [http://www.mozilla.org/MPL/MPL-1.0.txt](http://www.mozilla.org/MPL/MPL-1.0.txt)

1. **Group:** org.antlr **Name:** antlr4-runtime **Version:** 4.7
     * **Manifest Project URL:** [http://www.antlr.org](http://www.antlr.org)
     * **POM License: The BSD License** - [http://www.antlr.org/license.html](http://www.antlr.org/license.html)

1. **Group:** org.apache.commons **Name:** commons-lang3 **Version:** 3.8.1
     * **Project URL:** [http://commons.apache.org/proper/commons-lang/](http://commons.apache.org/proper/commons-lang/)
     * **POM License: Apache License, Version 2.0** - [https://www.apache.org/licenses/LICENSE-2.0.txt](https://www.apache.org/licenses/LICENSE-2.0.txt)

1. **Group:** org.apiguardian **Name:** apiguardian-api **Version:** 1.0.0
     * **POM Project URL:** [https://github.com/apiguardian-team/apiguardian](https://github.com/apiguardian-team/apiguardian)
     * **POM License: The Apache License, Version 2.0** - [http://www.apache.org/licenses/LICENSE-2.0.txt](http://www.apache.org/licenses/LICENSE-2.0.txt)

1. **Group:** org.checkerframework **Name:** checker-compat-qual **Version:** 2.5.5
     * **POM Project URL:** [https://checkerframework.org](https://checkerframework.org)
     * **POM License: GNU General Public License, version 2 (GPL2), with the classpath exception** - [http://www.gnu.org/software/classpath/license.html](http://www.gnu.org/software/classpath/license.html)
     * **POM License: The MIT License** - [http://opensource.org/licenses/MIT](http://opensource.org/licenses/MIT)

1. **Group:** org.checkerframework **Name:** checker-qual **Version:** 3.0.1
     * **Manifest License:** MIT (Not packaged)
     * **POM Project URL:** [https://checkerframework.org](https://checkerframework.org)
     * **POM License: The MIT License** - [http://opensource.org/licenses/MIT](http://opensource.org/licenses/MIT)

1. **Group:** org.checkerframework **Name:** dataflow **Version:** 3.0.0
     * **Manifest License:** (GPL-2.0-only WITH Classpath-exception-2.0) (Not packaged)
     * **POM Project URL:** [https://checkerframework.org](https://checkerframework.org)
     * **POM License: GNU General Public License, version 2 (GPL2), with the classpath exception** - [http://www.gnu.org/software/classpath/license.html](http://www.gnu.org/software/classpath/license.html)
     * **POM License: The MIT License** - [http://opensource.org/licenses/MIT](http://opensource.org/licenses/MIT)

1. **Group:** org.checkerframework **Name:** javacutil **Version:** 3.0.0
     * **Manifest License:** (GPL-2.0-only WITH Classpath-exception-2.0) (Not packaged)
     * **POM Project URL:** [https://checkerframework.org](https://checkerframework.org)
     * **POM License: GNU General Public License, version 2 (GPL2), with the classpath exception** - [http://www.gnu.org/software/classpath/license.html](http://www.gnu.org/software/classpath/license.html)
     * **POM License: The MIT License** - [http://opensource.org/licenses/MIT](http://opensource.org/licenses/MIT)

1. **Group:** org.codehaus.mojo **Name:** animal-sniffer-annotations **Version:** 1.18
     * **POM License: MIT license** - [http://www.opensource.org/licenses/mit-license.php](http://www.opensource.org/licenses/mit-license.php)
     * **POM License: The Apache Software License, Version 2.0** - [http://www.apache.org/licenses/LICENSE-2.0.txt](http://www.apache.org/licenses/LICENSE-2.0.txt)

1. **Group:** org.hamcrest **Name:** hamcrest-all **Version:** 1.3
     * **POM License: New BSD License** - [http://www.opensource.org/licenses/bsd-license.php](http://www.opensource.org/licenses/bsd-license.php)

1. **Group:** org.hamcrest **Name:** hamcrest-core **Version:** 1.3
     * **POM License: New BSD License** - [http://www.opensource.org/licenses/bsd-license.php](http://www.opensource.org/licenses/bsd-license.php)

1. **Group:** org.jacoco **Name:** org.jacoco.agent **Version:** 0.8.5
     * **POM License: Eclipse Public License 2.0** - [https://www.eclipse.org/legal/epl-2.0/](https://www.eclipse.org/legal/epl-2.0/)

1. **Group:** org.jacoco **Name:** org.jacoco.ant **Version:** 0.8.5
     * **POM License: Eclipse Public License 2.0** - [https://www.eclipse.org/legal/epl-2.0/](https://www.eclipse.org/legal/epl-2.0/)

1. **Group:** org.jacoco **Name:** org.jacoco.core **Version:** 0.8.5
     * **POM License: Eclipse Public License 2.0** - [https://www.eclipse.org/legal/epl-2.0/](https://www.eclipse.org/legal/epl-2.0/)

1. **Group:** org.jacoco **Name:** org.jacoco.report **Version:** 0.8.5
     * **POM License: Eclipse Public License 2.0** - [https://www.eclipse.org/legal/epl-2.0/](https://www.eclipse.org/legal/epl-2.0/)

1. **Group:** org.junit.jupiter **Name:** junit-jupiter-api **Version:** 5.5.2
     * **POM Project URL:** [https://junit.org/junit5/](https://junit.org/junit5/)
     * **POM License: Eclipse Public License v2.0** - [https://www.eclipse.org/legal/epl-v20.html](https://www.eclipse.org/legal/epl-v20.html)

1. **Group:** org.junit.jupiter **Name:** junit-jupiter-engine **Version:** 5.5.2
     * **POM Project URL:** [https://junit.org/junit5/](https://junit.org/junit5/)
     * **POM License: Eclipse Public License v2.0** - [https://www.eclipse.org/legal/epl-v20.html](https://www.eclipse.org/legal/epl-v20.html)

1. **Group:** org.junit.jupiter **Name:** junit-jupiter-params **Version:** 5.5.2
     * **POM Project URL:** [https://junit.org/junit5/](https://junit.org/junit5/)
     * **POM License: Eclipse Public License v2.0** - [https://www.eclipse.org/legal/epl-v20.html](https://www.eclipse.org/legal/epl-v20.html)

1. **Group:** org.junit.platform **Name:** junit-platform-commons **Version:** 1.5.2
     * **POM Project URL:** [https://junit.org/junit5/](https://junit.org/junit5/)
     * **POM License: Eclipse Public License v2.0** - [https://www.eclipse.org/legal/epl-v20.html](https://www.eclipse.org/legal/epl-v20.html)

1. **Group:** org.junit.platform **Name:** junit-platform-engine **Version:** 1.5.2
     * **POM Project URL:** [https://junit.org/junit5/](https://junit.org/junit5/)
     * **POM License: Eclipse Public License v2.0** - [https://www.eclipse.org/legal/epl-v20.html](https://www.eclipse.org/legal/epl-v20.html)

1. **Group:** org.opentest4j **Name:** opentest4j **Version:** 1.2.0
     * **Manifest License:** The Apache License, Version 2.0 (Not packaged)
     * **POM Project URL:** [https://github.com/ota4j-team/opentest4j](https://github.com/ota4j-team/opentest4j)
     * **POM License: The Apache License, Version 2.0** - [http://www.apache.org/licenses/LICENSE-2.0.txt](http://www.apache.org/licenses/LICENSE-2.0.txt)

1. **Group:** org.ow2.asm **Name:** asm **Version:** 7.1
     * **Manifest Project URL:** [http://asm.ow2.org](http://asm.ow2.org)
     * **POM Project URL:** [http://asm.ow2.org/](http://asm.ow2.org/)
     * **POM License: BSD** - [http://asm.ow2.org/license.html](http://asm.ow2.org/license.html)
     * **POM License: The Apache Software License, Version 2.0** - [http://www.apache.org/licenses/LICENSE-2.0.txt](http://www.apache.org/licenses/LICENSE-2.0.txt)

1. **Group:** org.ow2.asm **Name:** asm **Version:** 7.2
     * **Manifest Project URL:** [http://asm.ow2.org](http://asm.ow2.org)
     * **Manifest License:** BSD-3-Clause;link=https://asm.ow2.io/LICENSE.txt (Not packaged)
     * **POM Project URL:** [http://asm.ow2.io/](http://asm.ow2.io/)
     * **POM License: BSD-3-Clause** - [https://asm.ow2.io/license.html](https://asm.ow2.io/license.html)
     * **POM License: The Apache Software License, Version 2.0** - [http://www.apache.org/licenses/LICENSE-2.0.txt](http://www.apache.org/licenses/LICENSE-2.0.txt)

1. **Group:** org.ow2.asm **Name:** asm-analysis **Version:** 7.2
     * **Manifest Project URL:** [http://asm.ow2.org](http://asm.ow2.org)
     * **Manifest License:** BSD-3-Clause;link=https://asm.ow2.io/LICENSE.txt (Not packaged)
     * **POM Project URL:** [http://asm.ow2.io/](http://asm.ow2.io/)
     * **POM License: BSD-3-Clause** - [https://asm.ow2.io/license.html](https://asm.ow2.io/license.html)
     * **POM License: The Apache Software License, Version 2.0** - [http://www.apache.org/licenses/LICENSE-2.0.txt](http://www.apache.org/licenses/LICENSE-2.0.txt)

1. **Group:** org.ow2.asm **Name:** asm-commons **Version:** 7.2
     * **Manifest Project URL:** [http://asm.ow2.org](http://asm.ow2.org)
     * **Manifest License:** BSD-3-Clause;link=https://asm.ow2.io/LICENSE.txt (Not packaged)
     * **POM Project URL:** [http://asm.ow2.io/](http://asm.ow2.io/)
     * **POM License: BSD-3-Clause** - [https://asm.ow2.io/license.html](https://asm.ow2.io/license.html)
     * **POM License: The Apache Software License, Version 2.0** - [http://www.apache.org/licenses/LICENSE-2.0.txt](http://www.apache.org/licenses/LICENSE-2.0.txt)

1. **Group:** org.ow2.asm **Name:** asm-tree **Version:** 7.2
     * **Manifest Project URL:** [http://asm.ow2.org](http://asm.ow2.org)
     * **Manifest License:** BSD-3-Clause;link=https://asm.ow2.io/LICENSE.txt (Not packaged)
     * **POM Project URL:** [http://asm.ow2.io/](http://asm.ow2.io/)
     * **POM License: BSD-3-Clause** - [https://asm.ow2.io/license.html](https://asm.ow2.io/license.html)
     * **POM License: The Apache Software License, Version 2.0** - [http://www.apache.org/licenses/LICENSE-2.0.txt](http://www.apache.org/licenses/LICENSE-2.0.txt)

1. **Group:** org.pcollections **Name:** pcollections **Version:** 2.1.2
     * **POM Project URL:** [http://pcollections.org](http://pcollections.org)
     * **POM License: The MIT License** - [http://www.opensource.org/licenses/mit-license.php](http://www.opensource.org/licenses/mit-license.php)

1. **Group:** org.plumelib **Name:** plume-util **Version:** 1.0.6
     * **POM Project URL:** [https://github.com/plume-lib/plume-util](https://github.com/plume-lib/plume-util)
     * **POM License: MIT License** - [https://opensource.org/licenses/MIT](https://opensource.org/licenses/MIT)

1. **Group:** org.plumelib **Name:** reflection-util **Version:** 0.0.2
     * **POM Project URL:** [https://github.com/plume-lib/reflection-util](https://github.com/plume-lib/reflection-util)
     * **POM License: MIT License** - [https://opensource.org/licenses/MIT](https://opensource.org/licenses/MIT)

1. **Group:** org.plumelib **Name:** require-javadoc **Version:** 0.1.0
     * **POM Project URL:** [https://github.com/plume-lib/require-javadoc](https://github.com/plume-lib/require-javadoc)
     * **POM License: MIT License** - [https://opensource.org/licenses/MIT](https://opensource.org/licenses/MIT)

    
        
 The dependencies distributed under several licenses, are used according their commercial-use-friendly license.


<<<<<<< HEAD
This report was generated on **Thu Jan 09 15:16:15 EET 2020** using [Gradle-License-Report plugin](https://github.com/jk1/Gradle-License-Report) by Evgeny Naumenko, licensed under [Apache 2.0 License](https://github.com/jk1/Gradle-License-Report/blob/master/LICENSE).



    
# Dependencies of `io.spine:spine-testutil-core:1.4.1`
=======
This report was generated on **Thu Jan 23 17:10:37 EET 2020** using [Gradle-License-Report plugin](https://github.com/jk1/Gradle-License-Report) by Evgeny Naumenko, licensed under [Apache 2.0 License](https://github.com/jk1/Gradle-License-Report/blob/master/LICENSE).



    
# Dependencies of `io.spine:spine-testutil-core:1.4.4`
>>>>>>> ae4a40e1

## Runtime
1. **Group:** com.google.android **Name:** annotations **Version:** 4.1.1.4
     * **POM Project URL:** [http://source.android.com/](http://source.android.com/)
     * **POM License: Apache 2.0** - [http://www.apache.org/licenses/LICENSE-2.0](http://www.apache.org/licenses/LICENSE-2.0)

1. **Group:** com.google.api.grpc **Name:** proto-google-common-protos **Version:** 1.12.0
     * **POM Project URL:** [https://github.com/googleapis/api-client-staging](https://github.com/googleapis/api-client-staging)
     * **POM License: Apache-2.0** - [https://www.apache.org/licenses/LICENSE-2.0.txt](https://www.apache.org/licenses/LICENSE-2.0.txt)

1. **Group:** com.google.auto.value **Name:** auto-value-annotations **Version:** 1.6.3
     * **POM License: Apache 2.0** - [http://www.apache.org/licenses/LICENSE-2.0.txt](http://www.apache.org/licenses/LICENSE-2.0.txt)

1. **Group:** com.google.code.findbugs **Name:** jsr305 **Version:** 3.0.2
     * **POM Project URL:** [http://findbugs.sourceforge.net/](http://findbugs.sourceforge.net/)
     * **POM License: The Apache Software License, Version 2.0** - [http://www.apache.org/licenses/LICENSE-2.0.txt](http://www.apache.org/licenses/LICENSE-2.0.txt)

1. **Group:** com.google.code.gson **Name:** gson **Version:** 2.8.6
     * **POM License: Apache 2.0** - [http://www.apache.org/licenses/LICENSE-2.0.txt](http://www.apache.org/licenses/LICENSE-2.0.txt)

1. **Group:** com.google.errorprone **Name:** error_prone_annotations **Version:** 2.3.4
     * **POM License: Apache 2.0** - [http://www.apache.org/licenses/LICENSE-2.0.txt](http://www.apache.org/licenses/LICENSE-2.0.txt)

1. **Group:** com.google.errorprone **Name:** error_prone_type_annotations **Version:** 2.3.4
     * **POM License: Apache 2.0** - [http://www.apache.org/licenses/LICENSE-2.0.txt](http://www.apache.org/licenses/LICENSE-2.0.txt)

1. **Group:** com.google.flogger **Name:** flogger **Version:** 0.4
     * **POM Project URL:** [https://github.com/google/flogger](https://github.com/google/flogger)
     * **POM License: Apache 2.0** - [http://www.apache.org/licenses/LICENSE-2.0.txt](http://www.apache.org/licenses/LICENSE-2.0.txt)

1. **Group:** com.google.flogger **Name:** flogger-system-backend **Version:** 0.4
     * **POM Project URL:** [https://github.com/google/flogger](https://github.com/google/flogger)
     * **POM License: Apache 2.0** - [http://www.apache.org/licenses/LICENSE-2.0.txt](http://www.apache.org/licenses/LICENSE-2.0.txt)

1. **Group:** com.google.guava **Name:** failureaccess **Version:** 1.0.1
     * **Manifest Project URL:** [https://github.com/google/guava/](https://github.com/google/guava/)
     * **POM License: The Apache Software License, Version 2.0** - [http://www.apache.org/licenses/LICENSE-2.0.txt](http://www.apache.org/licenses/LICENSE-2.0.txt)

1. **Group:** com.google.guava **Name:** guava **Version:** 28.1-jre
     * **Manifest Project URL:** [https://github.com/google/guava/](https://github.com/google/guava/)
     * **POM License: Apache License, Version 2.0** - [http://www.apache.org/licenses/LICENSE-2.0.txt](http://www.apache.org/licenses/LICENSE-2.0.txt)

1. **Group:** com.google.guava **Name:** guava-testlib **Version:** 28.1-jre
     * **POM License: Apache License, Version 2.0** - [http://www.apache.org/licenses/LICENSE-2.0.txt](http://www.apache.org/licenses/LICENSE-2.0.txt)

1. **Group:** com.google.guava **Name:** listenablefuture **Version:** 9999.0-empty-to-avoid-conflict-with-guava
     * **POM License: The Apache Software License, Version 2.0** - [http://www.apache.org/licenses/LICENSE-2.0.txt](http://www.apache.org/licenses/LICENSE-2.0.txt)

1. **Group:** com.google.j2objc **Name:** j2objc-annotations **Version:** 1.3
     * **POM Project URL:** [https://github.com/google/j2objc/](https://github.com/google/j2objc/)
     * **POM License: The Apache Software License, Version 2.0** - [http://www.apache.org/licenses/LICENSE-2.0.txt](http://www.apache.org/licenses/LICENSE-2.0.txt)

1. **Group:** com.google.protobuf **Name:** protobuf-java **Version:** 3.11.1
     * **Manifest Project URL:** [https://developers.google.com/protocol-buffers/](https://developers.google.com/protocol-buffers/)
     * **POM License: 3-Clause BSD License** - [https://opensource.org/licenses/BSD-3-Clause](https://opensource.org/licenses/BSD-3-Clause)

1. **Group:** com.google.protobuf **Name:** protobuf-java-util **Version:** 3.11.1
     * **Manifest Project URL:** [https://developers.google.com/protocol-buffers/](https://developers.google.com/protocol-buffers/)
     * **POM License: 3-Clause BSD License** - [https://opensource.org/licenses/BSD-3-Clause](https://opensource.org/licenses/BSD-3-Clause)

1. **Group:** com.google.truth **Name:** truth **Version:** 1.0
     * **POM License: The Apache Software License, Version 2.0** - [http://www.apache.org/licenses/LICENSE-2.0.txt](http://www.apache.org/licenses/LICENSE-2.0.txt)

1. **Group:** com.google.truth.extensions **Name:** truth-java8-extension **Version:** 1.0
     * **POM License: The Apache Software License, Version 2.0** - [http://www.apache.org/licenses/LICENSE-2.0.txt](http://www.apache.org/licenses/LICENSE-2.0.txt)

1. **Group:** com.google.truth.extensions **Name:** truth-liteproto-extension **Version:** 1.0
     * **POM License: The Apache Software License, Version 2.0** - [http://www.apache.org/licenses/LICENSE-2.0.txt](http://www.apache.org/licenses/LICENSE-2.0.txt)

1. **Group:** com.google.truth.extensions **Name:** truth-proto-extension **Version:** 1.0
     * **POM License: The Apache Software License, Version 2.0** - [http://www.apache.org/licenses/LICENSE-2.0.txt](http://www.apache.org/licenses/LICENSE-2.0.txt)

1. **Group:** com.googlecode.java-diff-utils **Name:** diffutils **Version:** 1.3.0
     * **POM Project URL:** [http://code.google.com/p/java-diff-utils/](http://code.google.com/p/java-diff-utils/)
     * **POM License: The Apache Software License, Version 2.0** - [http://www.apache.org/licenses/LICENSE-2.0.txt](http://www.apache.org/licenses/LICENSE-2.0.txt)

1. **Group:** io.grpc **Name:** grpc-api **Version:** 1.26.0
     * **POM Project URL:** [https://github.com/grpc/grpc-java](https://github.com/grpc/grpc-java)
     * **POM License: Apache 2.0** - [https://opensource.org/licenses/Apache-2.0](https://opensource.org/licenses/Apache-2.0)

1. **Group:** io.grpc **Name:** grpc-context **Version:** 1.26.0
     * **POM Project URL:** [https://github.com/grpc/grpc-java](https://github.com/grpc/grpc-java)
     * **POM License: Apache 2.0** - [https://opensource.org/licenses/Apache-2.0](https://opensource.org/licenses/Apache-2.0)

1. **Group:** io.grpc **Name:** grpc-core **Version:** 1.26.0
     * **POM Project URL:** [https://github.com/grpc/grpc-java](https://github.com/grpc/grpc-java)
     * **POM License: Apache 2.0** - [https://opensource.org/licenses/Apache-2.0](https://opensource.org/licenses/Apache-2.0)

1. **Group:** io.grpc **Name:** grpc-protobuf **Version:** 1.26.0
     * **POM Project URL:** [https://github.com/grpc/grpc-java](https://github.com/grpc/grpc-java)
     * **POM License: Apache 2.0** - [https://opensource.org/licenses/Apache-2.0](https://opensource.org/licenses/Apache-2.0)

1. **Group:** io.grpc **Name:** grpc-protobuf-lite **Version:** 1.26.0
     * **POM Project URL:** [https://github.com/grpc/grpc-java](https://github.com/grpc/grpc-java)
     * **POM License: Apache 2.0** - [https://opensource.org/licenses/Apache-2.0](https://opensource.org/licenses/Apache-2.0)

1. **Group:** io.grpc **Name:** grpc-stub **Version:** 1.26.0
     * **POM Project URL:** [https://github.com/grpc/grpc-java](https://github.com/grpc/grpc-java)
     * **POM License: Apache 2.0** - [https://opensource.org/licenses/Apache-2.0](https://opensource.org/licenses/Apache-2.0)

1. **Group:** io.opencensus **Name:** opencensus-api **Version:** 0.24.0
     * **POM Project URL:** [https://github.com/census-instrumentation/opencensus-java](https://github.com/census-instrumentation/opencensus-java)
     * **POM License: The Apache License, Version 2.0** - [http://www.apache.org/licenses/LICENSE-2.0.txt](http://www.apache.org/licenses/LICENSE-2.0.txt)

1. **Group:** io.opencensus **Name:** opencensus-contrib-grpc-metrics **Version:** 0.24.0
     * **POM Project URL:** [https://github.com/census-instrumentation/opencensus-java](https://github.com/census-instrumentation/opencensus-java)
     * **POM License: The Apache License, Version 2.0** - [http://www.apache.org/licenses/LICENSE-2.0.txt](http://www.apache.org/licenses/LICENSE-2.0.txt)

1. **Group:** io.perfmark **Name:** perfmark-api **Version:** 0.19.0
     * **POM Project URL:** [https://github.com/perfmark/perfmark](https://github.com/perfmark/perfmark)
     * **POM License: Apache 2.0** - [https://opensource.org/licenses/Apache-2.0](https://opensource.org/licenses/Apache-2.0)

1. **Group:** junit **Name:** junit **Version:** 4.12
     * **POM Project URL:** [http://junit.org](http://junit.org)
     * **POM License: Eclipse Public License 1.0** - [http://www.eclipse.org/legal/epl-v10.html](http://www.eclipse.org/legal/epl-v10.html)

1. **Group:** org.apiguardian **Name:** apiguardian-api **Version:** 1.0.0
     * **POM Project URL:** [https://github.com/apiguardian-team/apiguardian](https://github.com/apiguardian-team/apiguardian)
     * **POM License: The Apache License, Version 2.0** - [http://www.apache.org/licenses/LICENSE-2.0.txt](http://www.apache.org/licenses/LICENSE-2.0.txt)

1. **Group:** org.checkerframework **Name:** checker-compat-qual **Version:** 2.5.5
     * **POM Project URL:** [https://checkerframework.org](https://checkerframework.org)
     * **POM License: GNU General Public License, version 2 (GPL2), with the classpath exception** - [http://www.gnu.org/software/classpath/license.html](http://www.gnu.org/software/classpath/license.html)
     * **POM License: The MIT License** - [http://opensource.org/licenses/MIT](http://opensource.org/licenses/MIT)

1. **Group:** org.checkerframework **Name:** checker-qual **Version:** 3.0.1
     * **Manifest License:** MIT (Not packaged)
     * **POM Project URL:** [https://checkerframework.org](https://checkerframework.org)
     * **POM License: The MIT License** - [http://opensource.org/licenses/MIT](http://opensource.org/licenses/MIT)

1. **Group:** org.codehaus.mojo **Name:** animal-sniffer-annotations **Version:** 1.18
     * **POM License: MIT license** - [http://www.opensource.org/licenses/mit-license.php](http://www.opensource.org/licenses/mit-license.php)
     * **POM License: The Apache Software License, Version 2.0** - [http://www.apache.org/licenses/LICENSE-2.0.txt](http://www.apache.org/licenses/LICENSE-2.0.txt)

1. **Group:** org.hamcrest **Name:** hamcrest-all **Version:** 1.3
     * **POM License: New BSD License** - [http://www.opensource.org/licenses/bsd-license.php](http://www.opensource.org/licenses/bsd-license.php)

1. **Group:** org.hamcrest **Name:** hamcrest-core **Version:** 1.3
     * **POM License: New BSD License** - [http://www.opensource.org/licenses/bsd-license.php](http://www.opensource.org/licenses/bsd-license.php)

1. **Group:** org.junit.jupiter **Name:** junit-jupiter-api **Version:** 5.5.2
     * **POM Project URL:** [https://junit.org/junit5/](https://junit.org/junit5/)
     * **POM License: Eclipse Public License v2.0** - [https://www.eclipse.org/legal/epl-v20.html](https://www.eclipse.org/legal/epl-v20.html)

1. **Group:** org.junit.jupiter **Name:** junit-jupiter-engine **Version:** 5.5.2
     * **POM Project URL:** [https://junit.org/junit5/](https://junit.org/junit5/)
     * **POM License: Eclipse Public License v2.0** - [https://www.eclipse.org/legal/epl-v20.html](https://www.eclipse.org/legal/epl-v20.html)

1. **Group:** org.junit.jupiter **Name:** junit-jupiter-params **Version:** 5.5.2
     * **POM Project URL:** [https://junit.org/junit5/](https://junit.org/junit5/)
     * **POM License: Eclipse Public License v2.0** - [https://www.eclipse.org/legal/epl-v20.html](https://www.eclipse.org/legal/epl-v20.html)

1. **Group:** org.junit.platform **Name:** junit-platform-commons **Version:** 1.5.2
     * **POM Project URL:** [https://junit.org/junit5/](https://junit.org/junit5/)
     * **POM License: Eclipse Public License v2.0** - [https://www.eclipse.org/legal/epl-v20.html](https://www.eclipse.org/legal/epl-v20.html)

1. **Group:** org.junit.platform **Name:** junit-platform-engine **Version:** 1.5.2
     * **POM Project URL:** [https://junit.org/junit5/](https://junit.org/junit5/)
     * **POM License: Eclipse Public License v2.0** - [https://www.eclipse.org/legal/epl-v20.html](https://www.eclipse.org/legal/epl-v20.html)

1. **Group:** org.opentest4j **Name:** opentest4j **Version:** 1.2.0
     * **Manifest License:** The Apache License, Version 2.0 (Not packaged)
     * **POM Project URL:** [https://github.com/ota4j-team/opentest4j](https://github.com/ota4j-team/opentest4j)
     * **POM License: The Apache License, Version 2.0** - [http://www.apache.org/licenses/LICENSE-2.0.txt](http://www.apache.org/licenses/LICENSE-2.0.txt)

## Compile, tests and tooling
1. **Group:** com.beust **Name:** jcommander **Version:** 1.72
     * **POM Project URL:** [http://jcommander.org](http://jcommander.org)
     * **POM License: Apache 2.0** - [http://www.apache.org/licenses/LICENSE-2.0](http://www.apache.org/licenses/LICENSE-2.0)

1. **Group:** com.github.ben-manes.caffeine **Name:** caffeine **Version:** 2.7.0
     * **POM Project URL:** [https://github.com/ben-manes/caffeine](https://github.com/ben-manes/caffeine)
     * **POM License: Apache License, Version 2.0** - [https://www.apache.org/licenses/LICENSE-2.0.txt](https://www.apache.org/licenses/LICENSE-2.0.txt)

1. **Group:** com.github.kevinstern **Name:** software-and-algorithms **Version:** 1.0
     * **POM Project URL:** [https://www.github.com/KevinStern/software-and-algorithms](https://www.github.com/KevinStern/software-and-algorithms)
     * **POM License: MIT License** - [http://www.opensource.org/licenses/mit-license.php](http://www.opensource.org/licenses/mit-license.php)

1. **Group:** com.google.android **Name:** annotations **Version:** 4.1.1.4
     * **POM Project URL:** [http://source.android.com/](http://source.android.com/)
     * **POM License: Apache 2.0** - [http://www.apache.org/licenses/LICENSE-2.0](http://www.apache.org/licenses/LICENSE-2.0)

1. **Group:** com.google.api.grpc **Name:** proto-google-common-protos **Version:** 1.12.0
     * **POM Project URL:** [https://github.com/googleapis/api-client-staging](https://github.com/googleapis/api-client-staging)
     * **POM License: Apache-2.0** - [https://www.apache.org/licenses/LICENSE-2.0.txt](https://www.apache.org/licenses/LICENSE-2.0.txt)

1. **Group:** com.google.auto **Name:** auto-common **Version:** 0.10
     * **POM License: Apache 2.0** - [http://www.apache.org/licenses/LICENSE-2.0.txt](http://www.apache.org/licenses/LICENSE-2.0.txt)

1. **Group:** com.google.auto.value **Name:** auto-value-annotations **Version:** 1.6.3
     * **POM License: Apache 2.0** - [http://www.apache.org/licenses/LICENSE-2.0.txt](http://www.apache.org/licenses/LICENSE-2.0.txt)

1. **Group:** com.google.code.findbugs **Name:** jFormatString **Version:** 3.0.0
     * **POM Project URL:** [http://findbugs.sourceforge.net/](http://findbugs.sourceforge.net/)
     * **POM License: GNU Lesser Public License** - [http://www.gnu.org/licenses/lgpl.html](http://www.gnu.org/licenses/lgpl.html)

1. **Group:** com.google.code.findbugs **Name:** jsr305 **Version:** 3.0.2
     * **POM Project URL:** [http://findbugs.sourceforge.net/](http://findbugs.sourceforge.net/)
     * **POM License: The Apache Software License, Version 2.0** - [http://www.apache.org/licenses/LICENSE-2.0.txt](http://www.apache.org/licenses/LICENSE-2.0.txt)

1. **Group:** com.google.code.gson **Name:** gson **Version:** 2.8.6
     * **POM License: Apache 2.0** - [http://www.apache.org/licenses/LICENSE-2.0.txt](http://www.apache.org/licenses/LICENSE-2.0.txt)

1. **Group:** com.google.errorprone **Name:** error_prone_annotation **Version:** 2.3.4
     * **POM License: Apache 2.0** - [http://www.apache.org/licenses/LICENSE-2.0.txt](http://www.apache.org/licenses/LICENSE-2.0.txt)

1. **Group:** com.google.errorprone **Name:** error_prone_annotations **Version:** 2.3.4
     * **POM License: Apache 2.0** - [http://www.apache.org/licenses/LICENSE-2.0.txt](http://www.apache.org/licenses/LICENSE-2.0.txt)

1. **Group:** com.google.errorprone **Name:** error_prone_check_api **Version:** 2.3.4
     * **POM License: Apache 2.0** - [http://www.apache.org/licenses/LICENSE-2.0.txt](http://www.apache.org/licenses/LICENSE-2.0.txt)

1. **Group:** com.google.errorprone **Name:** error_prone_core **Version:** 2.3.4
     * **POM License: Apache 2.0** - [http://www.apache.org/licenses/LICENSE-2.0.txt](http://www.apache.org/licenses/LICENSE-2.0.txt)

1. **Group:** com.google.errorprone **Name:** error_prone_type_annotations **Version:** 2.3.4
     * **POM License: Apache 2.0** - [http://www.apache.org/licenses/LICENSE-2.0.txt](http://www.apache.org/licenses/LICENSE-2.0.txt)

1. **Group:** com.google.errorprone **Name:** javac **Version:** 9+181-r4173-1
     * **POM Project URL:** [https://github.com/google/error-prone-javac](https://github.com/google/error-prone-javac)
     * **POM License: GNU General Public License, version 2, with the Classpath Exception** - [http://openjdk.java.net/legal/gplv2+ce.html](http://openjdk.java.net/legal/gplv2+ce.html)

1. **Group:** com.google.flogger **Name:** flogger **Version:** 0.4
     * **POM Project URL:** [https://github.com/google/flogger](https://github.com/google/flogger)
     * **POM License: Apache 2.0** - [http://www.apache.org/licenses/LICENSE-2.0.txt](http://www.apache.org/licenses/LICENSE-2.0.txt)

1. **Group:** com.google.flogger **Name:** flogger-system-backend **Version:** 0.4
     * **POM Project URL:** [https://github.com/google/flogger](https://github.com/google/flogger)
     * **POM License: Apache 2.0** - [http://www.apache.org/licenses/LICENSE-2.0.txt](http://www.apache.org/licenses/LICENSE-2.0.txt)

1. **Group:** com.google.guava **Name:** failureaccess **Version:** 1.0.1
     * **Manifest Project URL:** [https://github.com/google/guava/](https://github.com/google/guava/)
     * **POM License: The Apache Software License, Version 2.0** - [http://www.apache.org/licenses/LICENSE-2.0.txt](http://www.apache.org/licenses/LICENSE-2.0.txt)

1. **Group:** com.google.guava **Name:** guava **Version:** 28.1-jre
     * **Manifest Project URL:** [https://github.com/google/guava/](https://github.com/google/guava/)
     * **POM License: Apache License, Version 2.0** - [http://www.apache.org/licenses/LICENSE-2.0.txt](http://www.apache.org/licenses/LICENSE-2.0.txt)

1. **Group:** com.google.guava **Name:** guava-testlib **Version:** 28.1-jre
     * **POM License: Apache License, Version 2.0** - [http://www.apache.org/licenses/LICENSE-2.0.txt](http://www.apache.org/licenses/LICENSE-2.0.txt)

1. **Group:** com.google.guava **Name:** listenablefuture **Version:** 9999.0-empty-to-avoid-conflict-with-guava
     * **POM License: The Apache Software License, Version 2.0** - [http://www.apache.org/licenses/LICENSE-2.0.txt](http://www.apache.org/licenses/LICENSE-2.0.txt)

1. **Group:** com.google.j2objc **Name:** j2objc-annotations **Version:** 1.3
     * **POM Project URL:** [https://github.com/google/j2objc/](https://github.com/google/j2objc/)
     * **POM License: The Apache Software License, Version 2.0** - [http://www.apache.org/licenses/LICENSE-2.0.txt](http://www.apache.org/licenses/LICENSE-2.0.txt)

1. **Group:** com.google.protobuf **Name:** protobuf-java **Version:** 3.11.1
     * **Manifest Project URL:** [https://developers.google.com/protocol-buffers/](https://developers.google.com/protocol-buffers/)
     * **POM License: 3-Clause BSD License** - [https://opensource.org/licenses/BSD-3-Clause](https://opensource.org/licenses/BSD-3-Clause)

1. **Group:** com.google.protobuf **Name:** protobuf-java-util **Version:** 3.11.1
     * **Manifest Project URL:** [https://developers.google.com/protocol-buffers/](https://developers.google.com/protocol-buffers/)
     * **POM License: 3-Clause BSD License** - [https://opensource.org/licenses/BSD-3-Clause](https://opensource.org/licenses/BSD-3-Clause)

1. **Group:** com.google.protobuf **Name:** protoc **Version:** 3.11.1
     * **POM Project URL:** [https://developers.google.com/protocol-buffers/](https://developers.google.com/protocol-buffers/)
     * **POM License: 3-Clause BSD License** - [https://opensource.org/licenses/BSD-3-Clause](https://opensource.org/licenses/BSD-3-Clause)
     * **POM License: The Apache Software License, Version 2.0** - [http://www.apache.org/licenses/LICENSE-2.0.txt](http://www.apache.org/licenses/LICENSE-2.0.txt)

1. **Group:** com.google.truth **Name:** truth **Version:** 1.0
     * **POM License: The Apache Software License, Version 2.0** - [http://www.apache.org/licenses/LICENSE-2.0.txt](http://www.apache.org/licenses/LICENSE-2.0.txt)

1. **Group:** com.google.truth.extensions **Name:** truth-java8-extension **Version:** 1.0
     * **POM License: The Apache Software License, Version 2.0** - [http://www.apache.org/licenses/LICENSE-2.0.txt](http://www.apache.org/licenses/LICENSE-2.0.txt)

1. **Group:** com.google.truth.extensions **Name:** truth-liteproto-extension **Version:** 1.0
     * **POM License: The Apache Software License, Version 2.0** - [http://www.apache.org/licenses/LICENSE-2.0.txt](http://www.apache.org/licenses/LICENSE-2.0.txt)

1. **Group:** com.google.truth.extensions **Name:** truth-proto-extension **Version:** 1.0
     * **POM License: The Apache Software License, Version 2.0** - [http://www.apache.org/licenses/LICENSE-2.0.txt](http://www.apache.org/licenses/LICENSE-2.0.txt)

1. **Group:** com.googlecode.java-diff-utils **Name:** diffutils **Version:** 1.3.0
     * **POM Project URL:** [http://code.google.com/p/java-diff-utils/](http://code.google.com/p/java-diff-utils/)
     * **POM License: The Apache Software License, Version 2.0** - [http://www.apache.org/licenses/LICENSE-2.0.txt](http://www.apache.org/licenses/LICENSE-2.0.txt)

1. **Group:** commons-io **Name:** commons-io **Version:** 2.6
     * **Project URL:** [http://commons.apache.org/proper/commons-io/](http://commons.apache.org/proper/commons-io/)
     * **POM License: Apache License, Version 2.0** - [https://www.apache.org/licenses/LICENSE-2.0.txt](https://www.apache.org/licenses/LICENSE-2.0.txt)

1. **Group:** io.grpc **Name:** grpc-api **Version:** 1.26.0
     * **POM Project URL:** [https://github.com/grpc/grpc-java](https://github.com/grpc/grpc-java)
     * **POM License: Apache 2.0** - [https://opensource.org/licenses/Apache-2.0](https://opensource.org/licenses/Apache-2.0)

1. **Group:** io.grpc **Name:** grpc-context **Version:** 1.26.0
     * **POM Project URL:** [https://github.com/grpc/grpc-java](https://github.com/grpc/grpc-java)
     * **POM License: Apache 2.0** - [https://opensource.org/licenses/Apache-2.0](https://opensource.org/licenses/Apache-2.0)

1. **Group:** io.grpc **Name:** grpc-core **Version:** 1.26.0
     * **POM Project URL:** [https://github.com/grpc/grpc-java](https://github.com/grpc/grpc-java)
     * **POM License: Apache 2.0** - [https://opensource.org/licenses/Apache-2.0](https://opensource.org/licenses/Apache-2.0)

1. **Group:** io.grpc **Name:** grpc-protobuf **Version:** 1.26.0
     * **POM Project URL:** [https://github.com/grpc/grpc-java](https://github.com/grpc/grpc-java)
     * **POM License: Apache 2.0** - [https://opensource.org/licenses/Apache-2.0](https://opensource.org/licenses/Apache-2.0)

1. **Group:** io.grpc **Name:** grpc-protobuf-lite **Version:** 1.26.0
     * **POM Project URL:** [https://github.com/grpc/grpc-java](https://github.com/grpc/grpc-java)
     * **POM License: Apache 2.0** - [https://opensource.org/licenses/Apache-2.0](https://opensource.org/licenses/Apache-2.0)

1. **Group:** io.grpc **Name:** grpc-stub **Version:** 1.26.0
     * **POM Project URL:** [https://github.com/grpc/grpc-java](https://github.com/grpc/grpc-java)
     * **POM License: Apache 2.0** - [https://opensource.org/licenses/Apache-2.0](https://opensource.org/licenses/Apache-2.0)

1. **Group:** io.grpc **Name:** protoc-gen-grpc-java **Version:** 1.26.0
     * **POM Project URL:** [https://github.com/grpc/grpc-java](https://github.com/grpc/grpc-java)
     * **POM License: Apache 2.0** - [https://opensource.org/licenses/Apache-2.0](https://opensource.org/licenses/Apache-2.0)

1. **Group:** io.opencensus **Name:** opencensus-api **Version:** 0.24.0
     * **POM Project URL:** [https://github.com/census-instrumentation/opencensus-java](https://github.com/census-instrumentation/opencensus-java)
     * **POM License: The Apache License, Version 2.0** - [http://www.apache.org/licenses/LICENSE-2.0.txt](http://www.apache.org/licenses/LICENSE-2.0.txt)

1. **Group:** io.opencensus **Name:** opencensus-contrib-grpc-metrics **Version:** 0.24.0
     * **POM Project URL:** [https://github.com/census-instrumentation/opencensus-java](https://github.com/census-instrumentation/opencensus-java)
     * **POM License: The Apache License, Version 2.0** - [http://www.apache.org/licenses/LICENSE-2.0.txt](http://www.apache.org/licenses/LICENSE-2.0.txt)

1. **Group:** io.perfmark **Name:** perfmark-api **Version:** 0.19.0
     * **POM Project URL:** [https://github.com/perfmark/perfmark](https://github.com/perfmark/perfmark)
     * **POM License: Apache 2.0** - [https://opensource.org/licenses/Apache-2.0](https://opensource.org/licenses/Apache-2.0)

1. **Group:** junit **Name:** junit **Version:** 4.12
     * **POM Project URL:** [http://junit.org](http://junit.org)
     * **POM License: Eclipse Public License 1.0** - [http://www.eclipse.org/legal/epl-v10.html](http://www.eclipse.org/legal/epl-v10.html)

1. **Group:** net.java.dev.javacc **Name:** javacc **Version:** 5.0
     * **POM Project URL:** [https://javacc.dev.java.net/](https://javacc.dev.java.net/)
     * **POM License: Berkeley Software Distribution (BSD) License** - [http://www.opensource.org/licenses/bsd-license.html](http://www.opensource.org/licenses/bsd-license.html)

1. **Group:** net.sourceforge.pmd **Name:** pmd-core **Version:** 6.20.0
     * **POM License: BSD-style** - [http://pmd.sourceforge.net/license.html](http://pmd.sourceforge.net/license.html)

1. **Group:** net.sourceforge.pmd **Name:** pmd-java **Version:** 6.20.0
     * **POM License: BSD-style** - [http://pmd.sourceforge.net/license.html](http://pmd.sourceforge.net/license.html)

1. **Group:** net.sourceforge.saxon **Name:** saxon **Version:** 9.1.0.8
     * **POM Project URL:** [http://saxon.sourceforge.net/](http://saxon.sourceforge.net/)
     * **POM License: Mozilla Public License Version 1.0** - [http://www.mozilla.org/MPL/MPL-1.0.txt](http://www.mozilla.org/MPL/MPL-1.0.txt)

1. **Group:** org.antlr **Name:** antlr4-runtime **Version:** 4.7
     * **Manifest Project URL:** [http://www.antlr.org](http://www.antlr.org)
     * **POM License: The BSD License** - [http://www.antlr.org/license.html](http://www.antlr.org/license.html)

1. **Group:** org.apache.commons **Name:** commons-lang3 **Version:** 3.8.1
     * **Project URL:** [http://commons.apache.org/proper/commons-lang/](http://commons.apache.org/proper/commons-lang/)
     * **POM License: Apache License, Version 2.0** - [https://www.apache.org/licenses/LICENSE-2.0.txt](https://www.apache.org/licenses/LICENSE-2.0.txt)

1. **Group:** org.apiguardian **Name:** apiguardian-api **Version:** 1.0.0
     * **POM Project URL:** [https://github.com/apiguardian-team/apiguardian](https://github.com/apiguardian-team/apiguardian)
     * **POM License: The Apache License, Version 2.0** - [http://www.apache.org/licenses/LICENSE-2.0.txt](http://www.apache.org/licenses/LICENSE-2.0.txt)

1. **Group:** org.checkerframework **Name:** checker-compat-qual **Version:** 2.5.5
     * **POM Project URL:** [https://checkerframework.org](https://checkerframework.org)
     * **POM License: GNU General Public License, version 2 (GPL2), with the classpath exception** - [http://www.gnu.org/software/classpath/license.html](http://www.gnu.org/software/classpath/license.html)
     * **POM License: The MIT License** - [http://opensource.org/licenses/MIT](http://opensource.org/licenses/MIT)

1. **Group:** org.checkerframework **Name:** checker-qual **Version:** 3.0.1
     * **Manifest License:** MIT (Not packaged)
     * **POM Project URL:** [https://checkerframework.org](https://checkerframework.org)
     * **POM License: The MIT License** - [http://opensource.org/licenses/MIT](http://opensource.org/licenses/MIT)

1. **Group:** org.checkerframework **Name:** dataflow **Version:** 3.0.0
     * **Manifest License:** (GPL-2.0-only WITH Classpath-exception-2.0) (Not packaged)
     * **POM Project URL:** [https://checkerframework.org](https://checkerframework.org)
     * **POM License: GNU General Public License, version 2 (GPL2), with the classpath exception** - [http://www.gnu.org/software/classpath/license.html](http://www.gnu.org/software/classpath/license.html)
     * **POM License: The MIT License** - [http://opensource.org/licenses/MIT](http://opensource.org/licenses/MIT)

1. **Group:** org.checkerframework **Name:** javacutil **Version:** 3.0.0
     * **Manifest License:** (GPL-2.0-only WITH Classpath-exception-2.0) (Not packaged)
     * **POM Project URL:** [https://checkerframework.org](https://checkerframework.org)
     * **POM License: GNU General Public License, version 2 (GPL2), with the classpath exception** - [http://www.gnu.org/software/classpath/license.html](http://www.gnu.org/software/classpath/license.html)
     * **POM License: The MIT License** - [http://opensource.org/licenses/MIT](http://opensource.org/licenses/MIT)

1. **Group:** org.codehaus.mojo **Name:** animal-sniffer-annotations **Version:** 1.18
     * **POM License: MIT license** - [http://www.opensource.org/licenses/mit-license.php](http://www.opensource.org/licenses/mit-license.php)
     * **POM License: The Apache Software License, Version 2.0** - [http://www.apache.org/licenses/LICENSE-2.0.txt](http://www.apache.org/licenses/LICENSE-2.0.txt)

1. **Group:** org.hamcrest **Name:** hamcrest-all **Version:** 1.3
     * **POM License: New BSD License** - [http://www.opensource.org/licenses/bsd-license.php](http://www.opensource.org/licenses/bsd-license.php)

1. **Group:** org.hamcrest **Name:** hamcrest-core **Version:** 1.3
     * **POM License: New BSD License** - [http://www.opensource.org/licenses/bsd-license.php](http://www.opensource.org/licenses/bsd-license.php)

1. **Group:** org.jacoco **Name:** org.jacoco.agent **Version:** 0.8.5
     * **POM License: Eclipse Public License 2.0** - [https://www.eclipse.org/legal/epl-2.0/](https://www.eclipse.org/legal/epl-2.0/)

1. **Group:** org.jacoco **Name:** org.jacoco.ant **Version:** 0.8.5
     * **POM License: Eclipse Public License 2.0** - [https://www.eclipse.org/legal/epl-2.0/](https://www.eclipse.org/legal/epl-2.0/)

1. **Group:** org.jacoco **Name:** org.jacoco.core **Version:** 0.8.5
     * **POM License: Eclipse Public License 2.0** - [https://www.eclipse.org/legal/epl-2.0/](https://www.eclipse.org/legal/epl-2.0/)

1. **Group:** org.jacoco **Name:** org.jacoco.report **Version:** 0.8.5
     * **POM License: Eclipse Public License 2.0** - [https://www.eclipse.org/legal/epl-2.0/](https://www.eclipse.org/legal/epl-2.0/)

1. **Group:** org.junit.jupiter **Name:** junit-jupiter-api **Version:** 5.5.2
     * **POM Project URL:** [https://junit.org/junit5/](https://junit.org/junit5/)
     * **POM License: Eclipse Public License v2.0** - [https://www.eclipse.org/legal/epl-v20.html](https://www.eclipse.org/legal/epl-v20.html)

1. **Group:** org.junit.jupiter **Name:** junit-jupiter-engine **Version:** 5.5.2
     * **POM Project URL:** [https://junit.org/junit5/](https://junit.org/junit5/)
     * **POM License: Eclipse Public License v2.0** - [https://www.eclipse.org/legal/epl-v20.html](https://www.eclipse.org/legal/epl-v20.html)

1. **Group:** org.junit.jupiter **Name:** junit-jupiter-params **Version:** 5.5.2
     * **POM Project URL:** [https://junit.org/junit5/](https://junit.org/junit5/)
     * **POM License: Eclipse Public License v2.0** - [https://www.eclipse.org/legal/epl-v20.html](https://www.eclipse.org/legal/epl-v20.html)

1. **Group:** org.junit.platform **Name:** junit-platform-commons **Version:** 1.5.2
     * **POM Project URL:** [https://junit.org/junit5/](https://junit.org/junit5/)
     * **POM License: Eclipse Public License v2.0** - [https://www.eclipse.org/legal/epl-v20.html](https://www.eclipse.org/legal/epl-v20.html)

1. **Group:** org.junit.platform **Name:** junit-platform-engine **Version:** 1.5.2
     * **POM Project URL:** [https://junit.org/junit5/](https://junit.org/junit5/)
     * **POM License: Eclipse Public License v2.0** - [https://www.eclipse.org/legal/epl-v20.html](https://www.eclipse.org/legal/epl-v20.html)

1. **Group:** org.opentest4j **Name:** opentest4j **Version:** 1.2.0
     * **Manifest License:** The Apache License, Version 2.0 (Not packaged)
     * **POM Project URL:** [https://github.com/ota4j-team/opentest4j](https://github.com/ota4j-team/opentest4j)
     * **POM License: The Apache License, Version 2.0** - [http://www.apache.org/licenses/LICENSE-2.0.txt](http://www.apache.org/licenses/LICENSE-2.0.txt)

1. **Group:** org.ow2.asm **Name:** asm **Version:** 7.1
     * **Manifest Project URL:** [http://asm.ow2.org](http://asm.ow2.org)
     * **POM Project URL:** [http://asm.ow2.org/](http://asm.ow2.org/)
     * **POM License: BSD** - [http://asm.ow2.org/license.html](http://asm.ow2.org/license.html)
     * **POM License: The Apache Software License, Version 2.0** - [http://www.apache.org/licenses/LICENSE-2.0.txt](http://www.apache.org/licenses/LICENSE-2.0.txt)

1. **Group:** org.ow2.asm **Name:** asm **Version:** 7.2
     * **Manifest Project URL:** [http://asm.ow2.org](http://asm.ow2.org)
     * **Manifest License:** BSD-3-Clause;link=https://asm.ow2.io/LICENSE.txt (Not packaged)
     * **POM Project URL:** [http://asm.ow2.io/](http://asm.ow2.io/)
     * **POM License: BSD-3-Clause** - [https://asm.ow2.io/license.html](https://asm.ow2.io/license.html)
     * **POM License: The Apache Software License, Version 2.0** - [http://www.apache.org/licenses/LICENSE-2.0.txt](http://www.apache.org/licenses/LICENSE-2.0.txt)

1. **Group:** org.ow2.asm **Name:** asm-analysis **Version:** 7.2
     * **Manifest Project URL:** [http://asm.ow2.org](http://asm.ow2.org)
     * **Manifest License:** BSD-3-Clause;link=https://asm.ow2.io/LICENSE.txt (Not packaged)
     * **POM Project URL:** [http://asm.ow2.io/](http://asm.ow2.io/)
     * **POM License: BSD-3-Clause** - [https://asm.ow2.io/license.html](https://asm.ow2.io/license.html)
     * **POM License: The Apache Software License, Version 2.0** - [http://www.apache.org/licenses/LICENSE-2.0.txt](http://www.apache.org/licenses/LICENSE-2.0.txt)

1. **Group:** org.ow2.asm **Name:** asm-commons **Version:** 7.2
     * **Manifest Project URL:** [http://asm.ow2.org](http://asm.ow2.org)
     * **Manifest License:** BSD-3-Clause;link=https://asm.ow2.io/LICENSE.txt (Not packaged)
     * **POM Project URL:** [http://asm.ow2.io/](http://asm.ow2.io/)
     * **POM License: BSD-3-Clause** - [https://asm.ow2.io/license.html](https://asm.ow2.io/license.html)
     * **POM License: The Apache Software License, Version 2.0** - [http://www.apache.org/licenses/LICENSE-2.0.txt](http://www.apache.org/licenses/LICENSE-2.0.txt)

1. **Group:** org.ow2.asm **Name:** asm-tree **Version:** 7.2
     * **Manifest Project URL:** [http://asm.ow2.org](http://asm.ow2.org)
     * **Manifest License:** BSD-3-Clause;link=https://asm.ow2.io/LICENSE.txt (Not packaged)
     * **POM Project URL:** [http://asm.ow2.io/](http://asm.ow2.io/)
     * **POM License: BSD-3-Clause** - [https://asm.ow2.io/license.html](https://asm.ow2.io/license.html)
     * **POM License: The Apache Software License, Version 2.0** - [http://www.apache.org/licenses/LICENSE-2.0.txt](http://www.apache.org/licenses/LICENSE-2.0.txt)

1. **Group:** org.pcollections **Name:** pcollections **Version:** 2.1.2
     * **POM Project URL:** [http://pcollections.org](http://pcollections.org)
     * **POM License: The MIT License** - [http://www.opensource.org/licenses/mit-license.php](http://www.opensource.org/licenses/mit-license.php)

1. **Group:** org.plumelib **Name:** plume-util **Version:** 1.0.6
     * **POM Project URL:** [https://github.com/plume-lib/plume-util](https://github.com/plume-lib/plume-util)
     * **POM License: MIT License** - [https://opensource.org/licenses/MIT](https://opensource.org/licenses/MIT)

1. **Group:** org.plumelib **Name:** reflection-util **Version:** 0.0.2
     * **POM Project URL:** [https://github.com/plume-lib/reflection-util](https://github.com/plume-lib/reflection-util)
     * **POM License: MIT License** - [https://opensource.org/licenses/MIT](https://opensource.org/licenses/MIT)

1. **Group:** org.plumelib **Name:** require-javadoc **Version:** 0.1.0
     * **POM Project URL:** [https://github.com/plume-lib/require-javadoc](https://github.com/plume-lib/require-javadoc)
     * **POM License: MIT License** - [https://opensource.org/licenses/MIT](https://opensource.org/licenses/MIT)

    
        
 The dependencies distributed under several licenses, are used according their commercial-use-friendly license.


<<<<<<< HEAD
This report was generated on **Thu Jan 09 15:16:17 EET 2020** using [Gradle-License-Report plugin](https://github.com/jk1/Gradle-License-Report) by Evgeny Naumenko, licensed under [Apache 2.0 License](https://github.com/jk1/Gradle-License-Report/blob/master/LICENSE).



    
# Dependencies of `io.spine:spine-testutil-server:1.4.1`
=======
This report was generated on **Thu Jan 23 17:10:38 EET 2020** using [Gradle-License-Report plugin](https://github.com/jk1/Gradle-License-Report) by Evgeny Naumenko, licensed under [Apache 2.0 License](https://github.com/jk1/Gradle-License-Report/blob/master/LICENSE).



    
# Dependencies of `io.spine:spine-testutil-server:1.4.4`
>>>>>>> ae4a40e1

## Runtime
1. **Group:** com.google.android **Name:** annotations **Version:** 4.1.1.4
     * **POM Project URL:** [http://source.android.com/](http://source.android.com/)
     * **POM License: Apache 2.0** - [http://www.apache.org/licenses/LICENSE-2.0](http://www.apache.org/licenses/LICENSE-2.0)

1. **Group:** com.google.api.grpc **Name:** proto-google-common-protos **Version:** 1.12.0
     * **POM Project URL:** [https://github.com/googleapis/api-client-staging](https://github.com/googleapis/api-client-staging)
     * **POM License: Apache-2.0** - [https://www.apache.org/licenses/LICENSE-2.0.txt](https://www.apache.org/licenses/LICENSE-2.0.txt)

1. **Group:** com.google.auto.value **Name:** auto-value-annotations **Version:** 1.6.3
     * **POM License: Apache 2.0** - [http://www.apache.org/licenses/LICENSE-2.0.txt](http://www.apache.org/licenses/LICENSE-2.0.txt)

1. **Group:** com.google.code.findbugs **Name:** jsr305 **Version:** 3.0.2
     * **POM Project URL:** [http://findbugs.sourceforge.net/](http://findbugs.sourceforge.net/)
     * **POM License: The Apache Software License, Version 2.0** - [http://www.apache.org/licenses/LICENSE-2.0.txt](http://www.apache.org/licenses/LICENSE-2.0.txt)

1. **Group:** com.google.code.gson **Name:** gson **Version:** 2.8.6
     * **POM License: Apache 2.0** - [http://www.apache.org/licenses/LICENSE-2.0.txt](http://www.apache.org/licenses/LICENSE-2.0.txt)

1. **Group:** com.google.errorprone **Name:** error_prone_annotations **Version:** 2.3.4
     * **POM License: Apache 2.0** - [http://www.apache.org/licenses/LICENSE-2.0.txt](http://www.apache.org/licenses/LICENSE-2.0.txt)

1. **Group:** com.google.errorprone **Name:** error_prone_type_annotations **Version:** 2.3.4
     * **POM License: Apache 2.0** - [http://www.apache.org/licenses/LICENSE-2.0.txt](http://www.apache.org/licenses/LICENSE-2.0.txt)

1. **Group:** com.google.flogger **Name:** flogger **Version:** 0.4
     * **POM Project URL:** [https://github.com/google/flogger](https://github.com/google/flogger)
     * **POM License: Apache 2.0** - [http://www.apache.org/licenses/LICENSE-2.0.txt](http://www.apache.org/licenses/LICENSE-2.0.txt)

1. **Group:** com.google.flogger **Name:** flogger-system-backend **Version:** 0.4
     * **POM Project URL:** [https://github.com/google/flogger](https://github.com/google/flogger)
     * **POM License: Apache 2.0** - [http://www.apache.org/licenses/LICENSE-2.0.txt](http://www.apache.org/licenses/LICENSE-2.0.txt)

1. **Group:** com.google.guava **Name:** failureaccess **Version:** 1.0.1
     * **Manifest Project URL:** [https://github.com/google/guava/](https://github.com/google/guava/)
     * **POM License: The Apache Software License, Version 2.0** - [http://www.apache.org/licenses/LICENSE-2.0.txt](http://www.apache.org/licenses/LICENSE-2.0.txt)

1. **Group:** com.google.guava **Name:** guava **Version:** 28.1-jre
     * **Manifest Project URL:** [https://github.com/google/guava/](https://github.com/google/guava/)
     * **POM License: Apache License, Version 2.0** - [http://www.apache.org/licenses/LICENSE-2.0.txt](http://www.apache.org/licenses/LICENSE-2.0.txt)

1. **Group:** com.google.guava **Name:** guava-testlib **Version:** 28.1-jre
     * **POM License: Apache License, Version 2.0** - [http://www.apache.org/licenses/LICENSE-2.0.txt](http://www.apache.org/licenses/LICENSE-2.0.txt)

1. **Group:** com.google.guava **Name:** listenablefuture **Version:** 9999.0-empty-to-avoid-conflict-with-guava
     * **POM License: The Apache Software License, Version 2.0** - [http://www.apache.org/licenses/LICENSE-2.0.txt](http://www.apache.org/licenses/LICENSE-2.0.txt)

1. **Group:** com.google.j2objc **Name:** j2objc-annotations **Version:** 1.3
     * **POM Project URL:** [https://github.com/google/j2objc/](https://github.com/google/j2objc/)
     * **POM License: The Apache Software License, Version 2.0** - [http://www.apache.org/licenses/LICENSE-2.0.txt](http://www.apache.org/licenses/LICENSE-2.0.txt)

1. **Group:** com.google.protobuf **Name:** protobuf-java **Version:** 3.11.1
     * **Manifest Project URL:** [https://developers.google.com/protocol-buffers/](https://developers.google.com/protocol-buffers/)
     * **POM License: 3-Clause BSD License** - [https://opensource.org/licenses/BSD-3-Clause](https://opensource.org/licenses/BSD-3-Clause)

1. **Group:** com.google.protobuf **Name:** protobuf-java-util **Version:** 3.11.1
     * **Manifest Project URL:** [https://developers.google.com/protocol-buffers/](https://developers.google.com/protocol-buffers/)
     * **POM License: 3-Clause BSD License** - [https://opensource.org/licenses/BSD-3-Clause](https://opensource.org/licenses/BSD-3-Clause)

1. **Group:** com.google.truth **Name:** truth **Version:** 1.0
     * **POM License: The Apache Software License, Version 2.0** - [http://www.apache.org/licenses/LICENSE-2.0.txt](http://www.apache.org/licenses/LICENSE-2.0.txt)

1. **Group:** com.google.truth.extensions **Name:** truth-java8-extension **Version:** 1.0
     * **POM License: The Apache Software License, Version 2.0** - [http://www.apache.org/licenses/LICENSE-2.0.txt](http://www.apache.org/licenses/LICENSE-2.0.txt)

1. **Group:** com.google.truth.extensions **Name:** truth-liteproto-extension **Version:** 1.0
     * **POM License: The Apache Software License, Version 2.0** - [http://www.apache.org/licenses/LICENSE-2.0.txt](http://www.apache.org/licenses/LICENSE-2.0.txt)

1. **Group:** com.google.truth.extensions **Name:** truth-proto-extension **Version:** 1.0
     * **POM License: The Apache Software License, Version 2.0** - [http://www.apache.org/licenses/LICENSE-2.0.txt](http://www.apache.org/licenses/LICENSE-2.0.txt)

1. **Group:** com.googlecode.java-diff-utils **Name:** diffutils **Version:** 1.3.0
     * **POM Project URL:** [http://code.google.com/p/java-diff-utils/](http://code.google.com/p/java-diff-utils/)
     * **POM License: The Apache Software License, Version 2.0** - [http://www.apache.org/licenses/LICENSE-2.0.txt](http://www.apache.org/licenses/LICENSE-2.0.txt)

1. **Group:** io.grpc **Name:** grpc-api **Version:** 1.26.0
     * **POM Project URL:** [https://github.com/grpc/grpc-java](https://github.com/grpc/grpc-java)
     * **POM License: Apache 2.0** - [https://opensource.org/licenses/Apache-2.0](https://opensource.org/licenses/Apache-2.0)

1. **Group:** io.grpc **Name:** grpc-context **Version:** 1.26.0
     * **POM Project URL:** [https://github.com/grpc/grpc-java](https://github.com/grpc/grpc-java)
     * **POM License: Apache 2.0** - [https://opensource.org/licenses/Apache-2.0](https://opensource.org/licenses/Apache-2.0)

1. **Group:** io.grpc **Name:** grpc-core **Version:** 1.26.0
     * **POM Project URL:** [https://github.com/grpc/grpc-java](https://github.com/grpc/grpc-java)
     * **POM License: Apache 2.0** - [https://opensource.org/licenses/Apache-2.0](https://opensource.org/licenses/Apache-2.0)

1. **Group:** io.grpc **Name:** grpc-protobuf **Version:** 1.26.0
     * **POM Project URL:** [https://github.com/grpc/grpc-java](https://github.com/grpc/grpc-java)
     * **POM License: Apache 2.0** - [https://opensource.org/licenses/Apache-2.0](https://opensource.org/licenses/Apache-2.0)

1. **Group:** io.grpc **Name:** grpc-protobuf-lite **Version:** 1.26.0
     * **POM Project URL:** [https://github.com/grpc/grpc-java](https://github.com/grpc/grpc-java)
     * **POM License: Apache 2.0** - [https://opensource.org/licenses/Apache-2.0](https://opensource.org/licenses/Apache-2.0)

1. **Group:** io.grpc **Name:** grpc-stub **Version:** 1.26.0
     * **POM Project URL:** [https://github.com/grpc/grpc-java](https://github.com/grpc/grpc-java)
     * **POM License: Apache 2.0** - [https://opensource.org/licenses/Apache-2.0](https://opensource.org/licenses/Apache-2.0)

1. **Group:** io.opencensus **Name:** opencensus-api **Version:** 0.24.0
     * **POM Project URL:** [https://github.com/census-instrumentation/opencensus-java](https://github.com/census-instrumentation/opencensus-java)
     * **POM License: The Apache License, Version 2.0** - [http://www.apache.org/licenses/LICENSE-2.0.txt](http://www.apache.org/licenses/LICENSE-2.0.txt)

1. **Group:** io.opencensus **Name:** opencensus-contrib-grpc-metrics **Version:** 0.24.0
     * **POM Project URL:** [https://github.com/census-instrumentation/opencensus-java](https://github.com/census-instrumentation/opencensus-java)
     * **POM License: The Apache License, Version 2.0** - [http://www.apache.org/licenses/LICENSE-2.0.txt](http://www.apache.org/licenses/LICENSE-2.0.txt)

1. **Group:** io.perfmark **Name:** perfmark-api **Version:** 0.19.0
     * **POM Project URL:** [https://github.com/perfmark/perfmark](https://github.com/perfmark/perfmark)
     * **POM License: Apache 2.0** - [https://opensource.org/licenses/Apache-2.0](https://opensource.org/licenses/Apache-2.0)

1. **Group:** junit **Name:** junit **Version:** 4.12
     * **POM Project URL:** [http://junit.org](http://junit.org)
     * **POM License: Eclipse Public License 1.0** - [http://www.eclipse.org/legal/epl-v10.html](http://www.eclipse.org/legal/epl-v10.html)

1. **Group:** org.apiguardian **Name:** apiguardian-api **Version:** 1.0.0
     * **POM Project URL:** [https://github.com/apiguardian-team/apiguardian](https://github.com/apiguardian-team/apiguardian)
     * **POM License: The Apache License, Version 2.0** - [http://www.apache.org/licenses/LICENSE-2.0.txt](http://www.apache.org/licenses/LICENSE-2.0.txt)

1. **Group:** org.checkerframework **Name:** checker-compat-qual **Version:** 2.5.5
     * **POM Project URL:** [https://checkerframework.org](https://checkerframework.org)
     * **POM License: GNU General Public License, version 2 (GPL2), with the classpath exception** - [http://www.gnu.org/software/classpath/license.html](http://www.gnu.org/software/classpath/license.html)
     * **POM License: The MIT License** - [http://opensource.org/licenses/MIT](http://opensource.org/licenses/MIT)

1. **Group:** org.checkerframework **Name:** checker-qual **Version:** 3.0.1
     * **Manifest License:** MIT (Not packaged)
     * **POM Project URL:** [https://checkerframework.org](https://checkerframework.org)
     * **POM License: The MIT License** - [http://opensource.org/licenses/MIT](http://opensource.org/licenses/MIT)

1. **Group:** org.codehaus.mojo **Name:** animal-sniffer-annotations **Version:** 1.18
     * **POM License: MIT license** - [http://www.opensource.org/licenses/mit-license.php](http://www.opensource.org/licenses/mit-license.php)
     * **POM License: The Apache Software License, Version 2.0** - [http://www.apache.org/licenses/LICENSE-2.0.txt](http://www.apache.org/licenses/LICENSE-2.0.txt)

1. **Group:** org.hamcrest **Name:** hamcrest-all **Version:** 1.3
     * **POM License: New BSD License** - [http://www.opensource.org/licenses/bsd-license.php](http://www.opensource.org/licenses/bsd-license.php)

1. **Group:** org.hamcrest **Name:** hamcrest-core **Version:** 1.3
     * **POM License: New BSD License** - [http://www.opensource.org/licenses/bsd-license.php](http://www.opensource.org/licenses/bsd-license.php)

1. **Group:** org.junit.jupiter **Name:** junit-jupiter-api **Version:** 5.5.2
     * **POM Project URL:** [https://junit.org/junit5/](https://junit.org/junit5/)
     * **POM License: Eclipse Public License v2.0** - [https://www.eclipse.org/legal/epl-v20.html](https://www.eclipse.org/legal/epl-v20.html)

1. **Group:** org.junit.jupiter **Name:** junit-jupiter-params **Version:** 5.5.2
     * **POM Project URL:** [https://junit.org/junit5/](https://junit.org/junit5/)
     * **POM License: Eclipse Public License v2.0** - [https://www.eclipse.org/legal/epl-v20.html](https://www.eclipse.org/legal/epl-v20.html)

1. **Group:** org.junit.platform **Name:** junit-platform-commons **Version:** 1.5.2
     * **POM Project URL:** [https://junit.org/junit5/](https://junit.org/junit5/)
     * **POM License: Eclipse Public License v2.0** - [https://www.eclipse.org/legal/epl-v20.html](https://www.eclipse.org/legal/epl-v20.html)

1. **Group:** org.opentest4j **Name:** opentest4j **Version:** 1.2.0
     * **Manifest License:** The Apache License, Version 2.0 (Not packaged)
     * **POM Project URL:** [https://github.com/ota4j-team/opentest4j](https://github.com/ota4j-team/opentest4j)
     * **POM License: The Apache License, Version 2.0** - [http://www.apache.org/licenses/LICENSE-2.0.txt](http://www.apache.org/licenses/LICENSE-2.0.txt)

## Compile, tests and tooling
1. **Group:** com.beust **Name:** jcommander **Version:** 1.72
     * **POM Project URL:** [http://jcommander.org](http://jcommander.org)
     * **POM License: Apache 2.0** - [http://www.apache.org/licenses/LICENSE-2.0](http://www.apache.org/licenses/LICENSE-2.0)

1. **Group:** com.github.ben-manes.caffeine **Name:** caffeine **Version:** 2.7.0
     * **POM Project URL:** [https://github.com/ben-manes/caffeine](https://github.com/ben-manes/caffeine)
     * **POM License: Apache License, Version 2.0** - [https://www.apache.org/licenses/LICENSE-2.0.txt](https://www.apache.org/licenses/LICENSE-2.0.txt)

1. **Group:** com.github.kevinstern **Name:** software-and-algorithms **Version:** 1.0
     * **POM Project URL:** [https://www.github.com/KevinStern/software-and-algorithms](https://www.github.com/KevinStern/software-and-algorithms)
     * **POM License: MIT License** - [http://www.opensource.org/licenses/mit-license.php](http://www.opensource.org/licenses/mit-license.php)

1. **Group:** com.google.android **Name:** annotations **Version:** 4.1.1.4
     * **POM Project URL:** [http://source.android.com/](http://source.android.com/)
     * **POM License: Apache 2.0** - [http://www.apache.org/licenses/LICENSE-2.0](http://www.apache.org/licenses/LICENSE-2.0)

1. **Group:** com.google.api.grpc **Name:** proto-google-common-protos **Version:** 1.12.0
     * **POM Project URL:** [https://github.com/googleapis/api-client-staging](https://github.com/googleapis/api-client-staging)
     * **POM License: Apache-2.0** - [https://www.apache.org/licenses/LICENSE-2.0.txt](https://www.apache.org/licenses/LICENSE-2.0.txt)

1. **Group:** com.google.auto **Name:** auto-common **Version:** 0.10
     * **POM License: Apache 2.0** - [http://www.apache.org/licenses/LICENSE-2.0.txt](http://www.apache.org/licenses/LICENSE-2.0.txt)

1. **Group:** com.google.auto.value **Name:** auto-value-annotations **Version:** 1.6.3
     * **POM License: Apache 2.0** - [http://www.apache.org/licenses/LICENSE-2.0.txt](http://www.apache.org/licenses/LICENSE-2.0.txt)

1. **Group:** com.google.code.findbugs **Name:** jFormatString **Version:** 3.0.0
     * **POM Project URL:** [http://findbugs.sourceforge.net/](http://findbugs.sourceforge.net/)
     * **POM License: GNU Lesser Public License** - [http://www.gnu.org/licenses/lgpl.html](http://www.gnu.org/licenses/lgpl.html)

1. **Group:** com.google.code.findbugs **Name:** jsr305 **Version:** 3.0.2
     * **POM Project URL:** [http://findbugs.sourceforge.net/](http://findbugs.sourceforge.net/)
     * **POM License: The Apache Software License, Version 2.0** - [http://www.apache.org/licenses/LICENSE-2.0.txt](http://www.apache.org/licenses/LICENSE-2.0.txt)

1. **Group:** com.google.code.gson **Name:** gson **Version:** 2.8.6
     * **POM License: Apache 2.0** - [http://www.apache.org/licenses/LICENSE-2.0.txt](http://www.apache.org/licenses/LICENSE-2.0.txt)

1. **Group:** com.google.errorprone **Name:** error_prone_annotation **Version:** 2.3.4
     * **POM License: Apache 2.0** - [http://www.apache.org/licenses/LICENSE-2.0.txt](http://www.apache.org/licenses/LICENSE-2.0.txt)

1. **Group:** com.google.errorprone **Name:** error_prone_annotations **Version:** 2.3.4
     * **POM License: Apache 2.0** - [http://www.apache.org/licenses/LICENSE-2.0.txt](http://www.apache.org/licenses/LICENSE-2.0.txt)

1. **Group:** com.google.errorprone **Name:** error_prone_check_api **Version:** 2.3.4
     * **POM License: Apache 2.0** - [http://www.apache.org/licenses/LICENSE-2.0.txt](http://www.apache.org/licenses/LICENSE-2.0.txt)

1. **Group:** com.google.errorprone **Name:** error_prone_core **Version:** 2.3.4
     * **POM License: Apache 2.0** - [http://www.apache.org/licenses/LICENSE-2.0.txt](http://www.apache.org/licenses/LICENSE-2.0.txt)

1. **Group:** com.google.errorprone **Name:** error_prone_type_annotations **Version:** 2.3.4
     * **POM License: Apache 2.0** - [http://www.apache.org/licenses/LICENSE-2.0.txt](http://www.apache.org/licenses/LICENSE-2.0.txt)

1. **Group:** com.google.errorprone **Name:** javac **Version:** 9+181-r4173-1
     * **POM Project URL:** [https://github.com/google/error-prone-javac](https://github.com/google/error-prone-javac)
     * **POM License: GNU General Public License, version 2, with the Classpath Exception** - [http://openjdk.java.net/legal/gplv2+ce.html](http://openjdk.java.net/legal/gplv2+ce.html)

1. **Group:** com.google.flogger **Name:** flogger **Version:** 0.4
     * **POM Project URL:** [https://github.com/google/flogger](https://github.com/google/flogger)
     * **POM License: Apache 2.0** - [http://www.apache.org/licenses/LICENSE-2.0.txt](http://www.apache.org/licenses/LICENSE-2.0.txt)

1. **Group:** com.google.flogger **Name:** flogger-system-backend **Version:** 0.4
     * **POM Project URL:** [https://github.com/google/flogger](https://github.com/google/flogger)
     * **POM License: Apache 2.0** - [http://www.apache.org/licenses/LICENSE-2.0.txt](http://www.apache.org/licenses/LICENSE-2.0.txt)

1. **Group:** com.google.guava **Name:** failureaccess **Version:** 1.0.1
     * **Manifest Project URL:** [https://github.com/google/guava/](https://github.com/google/guava/)
     * **POM License: The Apache Software License, Version 2.0** - [http://www.apache.org/licenses/LICENSE-2.0.txt](http://www.apache.org/licenses/LICENSE-2.0.txt)

1. **Group:** com.google.guava **Name:** guava **Version:** 28.1-jre
     * **Manifest Project URL:** [https://github.com/google/guava/](https://github.com/google/guava/)
     * **POM License: Apache License, Version 2.0** - [http://www.apache.org/licenses/LICENSE-2.0.txt](http://www.apache.org/licenses/LICENSE-2.0.txt)

1. **Group:** com.google.guava **Name:** guava-testlib **Version:** 28.1-jre
     * **POM License: Apache License, Version 2.0** - [http://www.apache.org/licenses/LICENSE-2.0.txt](http://www.apache.org/licenses/LICENSE-2.0.txt)

1. **Group:** com.google.guava **Name:** listenablefuture **Version:** 9999.0-empty-to-avoid-conflict-with-guava
     * **POM License: The Apache Software License, Version 2.0** - [http://www.apache.org/licenses/LICENSE-2.0.txt](http://www.apache.org/licenses/LICENSE-2.0.txt)

1. **Group:** com.google.j2objc **Name:** j2objc-annotations **Version:** 1.3
     * **POM Project URL:** [https://github.com/google/j2objc/](https://github.com/google/j2objc/)
     * **POM License: The Apache Software License, Version 2.0** - [http://www.apache.org/licenses/LICENSE-2.0.txt](http://www.apache.org/licenses/LICENSE-2.0.txt)

1. **Group:** com.google.protobuf **Name:** protobuf-java **Version:** 3.11.1
     * **Manifest Project URL:** [https://developers.google.com/protocol-buffers/](https://developers.google.com/protocol-buffers/)
     * **POM License: 3-Clause BSD License** - [https://opensource.org/licenses/BSD-3-Clause](https://opensource.org/licenses/BSD-3-Clause)

1. **Group:** com.google.protobuf **Name:** protobuf-java-util **Version:** 3.11.1
     * **Manifest Project URL:** [https://developers.google.com/protocol-buffers/](https://developers.google.com/protocol-buffers/)
     * **POM License: 3-Clause BSD License** - [https://opensource.org/licenses/BSD-3-Clause](https://opensource.org/licenses/BSD-3-Clause)

1. **Group:** com.google.protobuf **Name:** protoc **Version:** 3.11.1
     * **POM Project URL:** [https://developers.google.com/protocol-buffers/](https://developers.google.com/protocol-buffers/)
     * **POM License: 3-Clause BSD License** - [https://opensource.org/licenses/BSD-3-Clause](https://opensource.org/licenses/BSD-3-Clause)
     * **POM License: The Apache Software License, Version 2.0** - [http://www.apache.org/licenses/LICENSE-2.0.txt](http://www.apache.org/licenses/LICENSE-2.0.txt)

1. **Group:** com.google.truth **Name:** truth **Version:** 1.0
     * **POM License: The Apache Software License, Version 2.0** - [http://www.apache.org/licenses/LICENSE-2.0.txt](http://www.apache.org/licenses/LICENSE-2.0.txt)

1. **Group:** com.google.truth.extensions **Name:** truth-java8-extension **Version:** 1.0
     * **POM License: The Apache Software License, Version 2.0** - [http://www.apache.org/licenses/LICENSE-2.0.txt](http://www.apache.org/licenses/LICENSE-2.0.txt)

1. **Group:** com.google.truth.extensions **Name:** truth-liteproto-extension **Version:** 1.0
     * **POM License: The Apache Software License, Version 2.0** - [http://www.apache.org/licenses/LICENSE-2.0.txt](http://www.apache.org/licenses/LICENSE-2.0.txt)

1. **Group:** com.google.truth.extensions **Name:** truth-proto-extension **Version:** 1.0
     * **POM License: The Apache Software License, Version 2.0** - [http://www.apache.org/licenses/LICENSE-2.0.txt](http://www.apache.org/licenses/LICENSE-2.0.txt)

1. **Group:** com.googlecode.java-diff-utils **Name:** diffutils **Version:** 1.3.0
     * **POM Project URL:** [http://code.google.com/p/java-diff-utils/](http://code.google.com/p/java-diff-utils/)
     * **POM License: The Apache Software License, Version 2.0** - [http://www.apache.org/licenses/LICENSE-2.0.txt](http://www.apache.org/licenses/LICENSE-2.0.txt)

1. **Group:** commons-io **Name:** commons-io **Version:** 2.6
     * **Project URL:** [http://commons.apache.org/proper/commons-io/](http://commons.apache.org/proper/commons-io/)
     * **POM License: Apache License, Version 2.0** - [https://www.apache.org/licenses/LICENSE-2.0.txt](https://www.apache.org/licenses/LICENSE-2.0.txt)

1. **Group:** io.grpc **Name:** grpc-api **Version:** 1.26.0
     * **POM Project URL:** [https://github.com/grpc/grpc-java](https://github.com/grpc/grpc-java)
     * **POM License: Apache 2.0** - [https://opensource.org/licenses/Apache-2.0](https://opensource.org/licenses/Apache-2.0)

1. **Group:** io.grpc **Name:** grpc-context **Version:** 1.26.0
     * **POM Project URL:** [https://github.com/grpc/grpc-java](https://github.com/grpc/grpc-java)
     * **POM License: Apache 2.0** - [https://opensource.org/licenses/Apache-2.0](https://opensource.org/licenses/Apache-2.0)

1. **Group:** io.grpc **Name:** grpc-core **Version:** 1.26.0
     * **POM Project URL:** [https://github.com/grpc/grpc-java](https://github.com/grpc/grpc-java)
     * **POM License: Apache 2.0** - [https://opensource.org/licenses/Apache-2.0](https://opensource.org/licenses/Apache-2.0)

1. **Group:** io.grpc **Name:** grpc-netty **Version:** 1.26.0
     * **POM Project URL:** [https://github.com/grpc/grpc-java](https://github.com/grpc/grpc-java)
     * **POM License: Apache 2.0** - [https://opensource.org/licenses/Apache-2.0](https://opensource.org/licenses/Apache-2.0)

1. **Group:** io.grpc **Name:** grpc-protobuf **Version:** 1.26.0
     * **POM Project URL:** [https://github.com/grpc/grpc-java](https://github.com/grpc/grpc-java)
     * **POM License: Apache 2.0** - [https://opensource.org/licenses/Apache-2.0](https://opensource.org/licenses/Apache-2.0)

1. **Group:** io.grpc **Name:** grpc-protobuf-lite **Version:** 1.26.0
     * **POM Project URL:** [https://github.com/grpc/grpc-java](https://github.com/grpc/grpc-java)
     * **POM License: Apache 2.0** - [https://opensource.org/licenses/Apache-2.0](https://opensource.org/licenses/Apache-2.0)

1. **Group:** io.grpc **Name:** grpc-stub **Version:** 1.26.0
     * **POM Project URL:** [https://github.com/grpc/grpc-java](https://github.com/grpc/grpc-java)
     * **POM License: Apache 2.0** - [https://opensource.org/licenses/Apache-2.0](https://opensource.org/licenses/Apache-2.0)

1. **Group:** io.grpc **Name:** protoc-gen-grpc-java **Version:** 1.26.0
     * **POM Project URL:** [https://github.com/grpc/grpc-java](https://github.com/grpc/grpc-java)
     * **POM License: Apache 2.0** - [https://opensource.org/licenses/Apache-2.0](https://opensource.org/licenses/Apache-2.0)

1. **Group:** io.netty **Name:** netty-buffer **Version:** 4.1.42.Final
     * **Manifest Project URL:** [https://netty.io/](https://netty.io/)
     * **POM License: Apache License, Version 2.0** - [http://www.apache.org/licenses/LICENSE-2.0](http://www.apache.org/licenses/LICENSE-2.0)

1. **Group:** io.netty **Name:** netty-codec **Version:** 4.1.42.Final
     * **Manifest Project URL:** [https://netty.io/](https://netty.io/)
     * **POM License: Apache License, Version 2.0** - [http://www.apache.org/licenses/LICENSE-2.0](http://www.apache.org/licenses/LICENSE-2.0)

1. **Group:** io.netty **Name:** netty-codec-http **Version:** 4.1.42.Final
     * **Manifest Project URL:** [https://netty.io/](https://netty.io/)
     * **POM License: Apache License, Version 2.0** - [http://www.apache.org/licenses/LICENSE-2.0](http://www.apache.org/licenses/LICENSE-2.0)

1. **Group:** io.netty **Name:** netty-codec-http2 **Version:** 4.1.42.Final
     * **Manifest Project URL:** [https://netty.io/](https://netty.io/)
     * **POM License: Apache License, Version 2.0** - [http://www.apache.org/licenses/LICENSE-2.0](http://www.apache.org/licenses/LICENSE-2.0)

1. **Group:** io.netty **Name:** netty-codec-socks **Version:** 4.1.42.Final
     * **Manifest Project URL:** [https://netty.io/](https://netty.io/)
     * **POM License: Apache License, Version 2.0** - [http://www.apache.org/licenses/LICENSE-2.0](http://www.apache.org/licenses/LICENSE-2.0)

1. **Group:** io.netty **Name:** netty-common **Version:** 4.1.42.Final
     * **Manifest Project URL:** [https://netty.io/](https://netty.io/)
     * **POM License: Apache License, Version 2.0** - [http://www.apache.org/licenses/LICENSE-2.0](http://www.apache.org/licenses/LICENSE-2.0)

1. **Group:** io.netty **Name:** netty-handler **Version:** 4.1.42.Final
     * **Manifest Project URL:** [https://netty.io/](https://netty.io/)
     * **POM License: Apache License, Version 2.0** - [http://www.apache.org/licenses/LICENSE-2.0](http://www.apache.org/licenses/LICENSE-2.0)

1. **Group:** io.netty **Name:** netty-handler-proxy **Version:** 4.1.42.Final
     * **Manifest Project URL:** [https://netty.io/](https://netty.io/)
     * **POM License: Apache License, Version 2.0** - [http://www.apache.org/licenses/LICENSE-2.0](http://www.apache.org/licenses/LICENSE-2.0)

1. **Group:** io.netty **Name:** netty-resolver **Version:** 4.1.42.Final
     * **Manifest Project URL:** [https://netty.io/](https://netty.io/)
     * **POM License: Apache License, Version 2.0** - [http://www.apache.org/licenses/LICENSE-2.0](http://www.apache.org/licenses/LICENSE-2.0)

1. **Group:** io.netty **Name:** netty-transport **Version:** 4.1.42.Final
     * **Manifest Project URL:** [https://netty.io/](https://netty.io/)
     * **POM License: Apache License, Version 2.0** - [http://www.apache.org/licenses/LICENSE-2.0](http://www.apache.org/licenses/LICENSE-2.0)

1. **Group:** io.opencensus **Name:** opencensus-api **Version:** 0.24.0
     * **POM Project URL:** [https://github.com/census-instrumentation/opencensus-java](https://github.com/census-instrumentation/opencensus-java)
     * **POM License: The Apache License, Version 2.0** - [http://www.apache.org/licenses/LICENSE-2.0.txt](http://www.apache.org/licenses/LICENSE-2.0.txt)

1. **Group:** io.opencensus **Name:** opencensus-contrib-grpc-metrics **Version:** 0.24.0
     * **POM Project URL:** [https://github.com/census-instrumentation/opencensus-java](https://github.com/census-instrumentation/opencensus-java)
     * **POM License: The Apache License, Version 2.0** - [http://www.apache.org/licenses/LICENSE-2.0.txt](http://www.apache.org/licenses/LICENSE-2.0.txt)

1. **Group:** io.perfmark **Name:** perfmark-api **Version:** 0.19.0
     * **POM Project URL:** [https://github.com/perfmark/perfmark](https://github.com/perfmark/perfmark)
     * **POM License: Apache 2.0** - [https://opensource.org/licenses/Apache-2.0](https://opensource.org/licenses/Apache-2.0)

1. **Group:** junit **Name:** junit **Version:** 4.12
     * **POM Project URL:** [http://junit.org](http://junit.org)
     * **POM License: Eclipse Public License 1.0** - [http://www.eclipse.org/legal/epl-v10.html](http://www.eclipse.org/legal/epl-v10.html)

1. **Group:** net.java.dev.javacc **Name:** javacc **Version:** 5.0
     * **POM Project URL:** [https://javacc.dev.java.net/](https://javacc.dev.java.net/)
     * **POM License: Berkeley Software Distribution (BSD) License** - [http://www.opensource.org/licenses/bsd-license.html](http://www.opensource.org/licenses/bsd-license.html)

1. **Group:** net.sourceforge.pmd **Name:** pmd-core **Version:** 6.20.0
     * **POM License: BSD-style** - [http://pmd.sourceforge.net/license.html](http://pmd.sourceforge.net/license.html)

1. **Group:** net.sourceforge.pmd **Name:** pmd-java **Version:** 6.20.0
     * **POM License: BSD-style** - [http://pmd.sourceforge.net/license.html](http://pmd.sourceforge.net/license.html)

1. **Group:** net.sourceforge.saxon **Name:** saxon **Version:** 9.1.0.8
     * **POM Project URL:** [http://saxon.sourceforge.net/](http://saxon.sourceforge.net/)
     * **POM License: Mozilla Public License Version 1.0** - [http://www.mozilla.org/MPL/MPL-1.0.txt](http://www.mozilla.org/MPL/MPL-1.0.txt)

1. **Group:** org.antlr **Name:** antlr4-runtime **Version:** 4.7
     * **Manifest Project URL:** [http://www.antlr.org](http://www.antlr.org)
     * **POM License: The BSD License** - [http://www.antlr.org/license.html](http://www.antlr.org/license.html)

1. **Group:** org.apache.commons **Name:** commons-lang3 **Version:** 3.8.1
     * **Project URL:** [http://commons.apache.org/proper/commons-lang/](http://commons.apache.org/proper/commons-lang/)
     * **POM License: Apache License, Version 2.0** - [https://www.apache.org/licenses/LICENSE-2.0.txt](https://www.apache.org/licenses/LICENSE-2.0.txt)

1. **Group:** org.apiguardian **Name:** apiguardian-api **Version:** 1.0.0
     * **POM Project URL:** [https://github.com/apiguardian-team/apiguardian](https://github.com/apiguardian-team/apiguardian)
     * **POM License: The Apache License, Version 2.0** - [http://www.apache.org/licenses/LICENSE-2.0.txt](http://www.apache.org/licenses/LICENSE-2.0.txt)

1. **Group:** org.checkerframework **Name:** checker-compat-qual **Version:** 2.5.5
     * **POM Project URL:** [https://checkerframework.org](https://checkerframework.org)
     * **POM License: GNU General Public License, version 2 (GPL2), with the classpath exception** - [http://www.gnu.org/software/classpath/license.html](http://www.gnu.org/software/classpath/license.html)
     * **POM License: The MIT License** - [http://opensource.org/licenses/MIT](http://opensource.org/licenses/MIT)

1. **Group:** org.checkerframework **Name:** checker-qual **Version:** 3.0.1
     * **Manifest License:** MIT (Not packaged)
     * **POM Project URL:** [https://checkerframework.org](https://checkerframework.org)
     * **POM License: The MIT License** - [http://opensource.org/licenses/MIT](http://opensource.org/licenses/MIT)

1. **Group:** org.checkerframework **Name:** dataflow **Version:** 3.0.0
     * **Manifest License:** (GPL-2.0-only WITH Classpath-exception-2.0) (Not packaged)
     * **POM Project URL:** [https://checkerframework.org](https://checkerframework.org)
     * **POM License: GNU General Public License, version 2 (GPL2), with the classpath exception** - [http://www.gnu.org/software/classpath/license.html](http://www.gnu.org/software/classpath/license.html)
     * **POM License: The MIT License** - [http://opensource.org/licenses/MIT](http://opensource.org/licenses/MIT)

1. **Group:** org.checkerframework **Name:** javacutil **Version:** 3.0.0
     * **Manifest License:** (GPL-2.0-only WITH Classpath-exception-2.0) (Not packaged)
     * **POM Project URL:** [https://checkerframework.org](https://checkerframework.org)
     * **POM License: GNU General Public License, version 2 (GPL2), with the classpath exception** - [http://www.gnu.org/software/classpath/license.html](http://www.gnu.org/software/classpath/license.html)
     * **POM License: The MIT License** - [http://opensource.org/licenses/MIT](http://opensource.org/licenses/MIT)

1. **Group:** org.codehaus.mojo **Name:** animal-sniffer-annotations **Version:** 1.18
     * **POM License: MIT license** - [http://www.opensource.org/licenses/mit-license.php](http://www.opensource.org/licenses/mit-license.php)
     * **POM License: The Apache Software License, Version 2.0** - [http://www.apache.org/licenses/LICENSE-2.0.txt](http://www.apache.org/licenses/LICENSE-2.0.txt)

1. **Group:** org.hamcrest **Name:** hamcrest-all **Version:** 1.3
     * **POM License: New BSD License** - [http://www.opensource.org/licenses/bsd-license.php](http://www.opensource.org/licenses/bsd-license.php)

1. **Group:** org.hamcrest **Name:** hamcrest-core **Version:** 1.3
     * **POM License: New BSD License** - [http://www.opensource.org/licenses/bsd-license.php](http://www.opensource.org/licenses/bsd-license.php)

1. **Group:** org.jacoco **Name:** org.jacoco.agent **Version:** 0.8.5
     * **POM License: Eclipse Public License 2.0** - [https://www.eclipse.org/legal/epl-2.0/](https://www.eclipse.org/legal/epl-2.0/)

1. **Group:** org.jacoco **Name:** org.jacoco.ant **Version:** 0.8.5
     * **POM License: Eclipse Public License 2.0** - [https://www.eclipse.org/legal/epl-2.0/](https://www.eclipse.org/legal/epl-2.0/)

1. **Group:** org.jacoco **Name:** org.jacoco.core **Version:** 0.8.5
     * **POM License: Eclipse Public License 2.0** - [https://www.eclipse.org/legal/epl-2.0/](https://www.eclipse.org/legal/epl-2.0/)

1. **Group:** org.jacoco **Name:** org.jacoco.report **Version:** 0.8.5
     * **POM License: Eclipse Public License 2.0** - [https://www.eclipse.org/legal/epl-2.0/](https://www.eclipse.org/legal/epl-2.0/)

1. **Group:** org.junit.jupiter **Name:** junit-jupiter-api **Version:** 5.5.2
     * **POM Project URL:** [https://junit.org/junit5/](https://junit.org/junit5/)
     * **POM License: Eclipse Public License v2.0** - [https://www.eclipse.org/legal/epl-v20.html](https://www.eclipse.org/legal/epl-v20.html)

1. **Group:** org.junit.jupiter **Name:** junit-jupiter-engine **Version:** 5.5.2
     * **POM Project URL:** [https://junit.org/junit5/](https://junit.org/junit5/)
     * **POM License: Eclipse Public License v2.0** - [https://www.eclipse.org/legal/epl-v20.html](https://www.eclipse.org/legal/epl-v20.html)

1. **Group:** org.junit.jupiter **Name:** junit-jupiter-params **Version:** 5.5.2
     * **POM Project URL:** [https://junit.org/junit5/](https://junit.org/junit5/)
     * **POM License: Eclipse Public License v2.0** - [https://www.eclipse.org/legal/epl-v20.html](https://www.eclipse.org/legal/epl-v20.html)

1. **Group:** org.junit.platform **Name:** junit-platform-commons **Version:** 1.5.2
     * **POM Project URL:** [https://junit.org/junit5/](https://junit.org/junit5/)
     * **POM License: Eclipse Public License v2.0** - [https://www.eclipse.org/legal/epl-v20.html](https://www.eclipse.org/legal/epl-v20.html)

1. **Group:** org.junit.platform **Name:** junit-platform-engine **Version:** 1.5.2
     * **POM Project URL:** [https://junit.org/junit5/](https://junit.org/junit5/)
     * **POM License: Eclipse Public License v2.0** - [https://www.eclipse.org/legal/epl-v20.html](https://www.eclipse.org/legal/epl-v20.html)

1. **Group:** org.opentest4j **Name:** opentest4j **Version:** 1.2.0
     * **Manifest License:** The Apache License, Version 2.0 (Not packaged)
     * **POM Project URL:** [https://github.com/ota4j-team/opentest4j](https://github.com/ota4j-team/opentest4j)
     * **POM License: The Apache License, Version 2.0** - [http://www.apache.org/licenses/LICENSE-2.0.txt](http://www.apache.org/licenses/LICENSE-2.0.txt)

1. **Group:** org.ow2.asm **Name:** asm **Version:** 7.1
     * **Manifest Project URL:** [http://asm.ow2.org](http://asm.ow2.org)
     * **POM Project URL:** [http://asm.ow2.org/](http://asm.ow2.org/)
     * **POM License: BSD** - [http://asm.ow2.org/license.html](http://asm.ow2.org/license.html)
     * **POM License: The Apache Software License, Version 2.0** - [http://www.apache.org/licenses/LICENSE-2.0.txt](http://www.apache.org/licenses/LICENSE-2.0.txt)

1. **Group:** org.ow2.asm **Name:** asm **Version:** 7.2
     * **Manifest Project URL:** [http://asm.ow2.org](http://asm.ow2.org)
     * **Manifest License:** BSD-3-Clause;link=https://asm.ow2.io/LICENSE.txt (Not packaged)
     * **POM Project URL:** [http://asm.ow2.io/](http://asm.ow2.io/)
     * **POM License: BSD-3-Clause** - [https://asm.ow2.io/license.html](https://asm.ow2.io/license.html)
     * **POM License: The Apache Software License, Version 2.0** - [http://www.apache.org/licenses/LICENSE-2.0.txt](http://www.apache.org/licenses/LICENSE-2.0.txt)

1. **Group:** org.ow2.asm **Name:** asm-analysis **Version:** 7.2
     * **Manifest Project URL:** [http://asm.ow2.org](http://asm.ow2.org)
     * **Manifest License:** BSD-3-Clause;link=https://asm.ow2.io/LICENSE.txt (Not packaged)
     * **POM Project URL:** [http://asm.ow2.io/](http://asm.ow2.io/)
     * **POM License: BSD-3-Clause** - [https://asm.ow2.io/license.html](https://asm.ow2.io/license.html)
     * **POM License: The Apache Software License, Version 2.0** - [http://www.apache.org/licenses/LICENSE-2.0.txt](http://www.apache.org/licenses/LICENSE-2.0.txt)

1. **Group:** org.ow2.asm **Name:** asm-commons **Version:** 7.2
     * **Manifest Project URL:** [http://asm.ow2.org](http://asm.ow2.org)
     * **Manifest License:** BSD-3-Clause;link=https://asm.ow2.io/LICENSE.txt (Not packaged)
     * **POM Project URL:** [http://asm.ow2.io/](http://asm.ow2.io/)
     * **POM License: BSD-3-Clause** - [https://asm.ow2.io/license.html](https://asm.ow2.io/license.html)
     * **POM License: The Apache Software License, Version 2.0** - [http://www.apache.org/licenses/LICENSE-2.0.txt](http://www.apache.org/licenses/LICENSE-2.0.txt)

1. **Group:** org.ow2.asm **Name:** asm-tree **Version:** 7.2
     * **Manifest Project URL:** [http://asm.ow2.org](http://asm.ow2.org)
     * **Manifest License:** BSD-3-Clause;link=https://asm.ow2.io/LICENSE.txt (Not packaged)
     * **POM Project URL:** [http://asm.ow2.io/](http://asm.ow2.io/)
     * **POM License: BSD-3-Clause** - [https://asm.ow2.io/license.html](https://asm.ow2.io/license.html)
     * **POM License: The Apache Software License, Version 2.0** - [http://www.apache.org/licenses/LICENSE-2.0.txt](http://www.apache.org/licenses/LICENSE-2.0.txt)

1. **Group:** org.pcollections **Name:** pcollections **Version:** 2.1.2
     * **POM Project URL:** [http://pcollections.org](http://pcollections.org)
     * **POM License: The MIT License** - [http://www.opensource.org/licenses/mit-license.php](http://www.opensource.org/licenses/mit-license.php)

1. **Group:** org.plumelib **Name:** plume-util **Version:** 1.0.6
     * **POM Project URL:** [https://github.com/plume-lib/plume-util](https://github.com/plume-lib/plume-util)
     * **POM License: MIT License** - [https://opensource.org/licenses/MIT](https://opensource.org/licenses/MIT)

1. **Group:** org.plumelib **Name:** reflection-util **Version:** 0.0.2
     * **POM Project URL:** [https://github.com/plume-lib/reflection-util](https://github.com/plume-lib/reflection-util)
     * **POM License: MIT License** - [https://opensource.org/licenses/MIT](https://opensource.org/licenses/MIT)

1. **Group:** org.plumelib **Name:** require-javadoc **Version:** 0.1.0
     * **POM Project URL:** [https://github.com/plume-lib/require-javadoc](https://github.com/plume-lib/require-javadoc)
     * **POM License: MIT License** - [https://opensource.org/licenses/MIT](https://opensource.org/licenses/MIT)

    
        
 The dependencies distributed under several licenses, are used according their commercial-use-friendly license.


<<<<<<< HEAD
This report was generated on **Thu Jan 09 15:16:20 EET 2020** using [Gradle-License-Report plugin](https://github.com/jk1/Gradle-License-Report) by Evgeny Naumenko, licensed under [Apache 2.0 License](https://github.com/jk1/Gradle-License-Report/blob/master/LICENSE).
=======
This report was generated on **Thu Jan 23 17:10:41 EET 2020** using [Gradle-License-Report plugin](https://github.com/jk1/Gradle-License-Report) by Evgeny Naumenko, licensed under [Apache 2.0 License](https://github.com/jk1/Gradle-License-Report/blob/master/LICENSE).
>>>>>>> ae4a40e1
<|MERGE_RESOLUTION|>--- conflicted
+++ resolved
@@ -1,10 +1,6 @@
 
     
-<<<<<<< HEAD
-# Dependencies of `io.spine:spine-client:1.4.1`
-=======
 # Dependencies of `io.spine:spine-client:1.4.4`
->>>>>>> ae4a40e1
 
 ## Runtime
 1. **Group:** com.google.android **Name:** annotations **Version:** 4.1.1.4
@@ -419,21 +415,12 @@
  The dependencies distributed under several licenses, are used according their commercial-use-friendly license.
 
 
-<<<<<<< HEAD
-This report was generated on **Thu Jan 09 15:16:10 EET 2020** using [Gradle-License-Report plugin](https://github.com/jk1/Gradle-License-Report) by Evgeny Naumenko, licensed under [Apache 2.0 License](https://github.com/jk1/Gradle-License-Report/blob/master/LICENSE).
-
-
-
-    
-# Dependencies of `io.spine:spine-core:1.4.1`
-=======
 This report was generated on **Thu Jan 23 17:10:33 EET 2020** using [Gradle-License-Report plugin](https://github.com/jk1/Gradle-License-Report) by Evgeny Naumenko, licensed under [Apache 2.0 License](https://github.com/jk1/Gradle-License-Report/blob/master/LICENSE).
 
 
 
     
 # Dependencies of `io.spine:spine-core:1.4.4`
->>>>>>> ae4a40e1
 
 ## Runtime
 1. **Group:** com.google.code.findbugs **Name:** jsr305 **Version:** 3.0.2
@@ -804,21 +791,12 @@
  The dependencies distributed under several licenses, are used according their commercial-use-friendly license.
 
 
-<<<<<<< HEAD
-This report was generated on **Thu Jan 09 15:16:11 EET 2020** using [Gradle-License-Report plugin](https://github.com/jk1/Gradle-License-Report) by Evgeny Naumenko, licensed under [Apache 2.0 License](https://github.com/jk1/Gradle-License-Report/blob/master/LICENSE).
-
-
-
-    
-# Dependencies of `io.spine.tools:spine-model-assembler:1.4.1`
-=======
 This report was generated on **Thu Jan 23 17:10:34 EET 2020** using [Gradle-License-Report plugin](https://github.com/jk1/Gradle-License-Report) by Evgeny Naumenko, licensed under [Apache 2.0 License](https://github.com/jk1/Gradle-License-Report/blob/master/LICENSE).
 
 
 
     
 # Dependencies of `io.spine.tools:spine-model-assembler:1.4.4`
->>>>>>> ae4a40e1
 
 ## Runtime
 1. **Group:** com.google.android **Name:** annotations **Version:** 4.1.1.4
@@ -1228,21 +1206,12 @@
  The dependencies distributed under several licenses, are used according their commercial-use-friendly license.
 
 
-<<<<<<< HEAD
-This report was generated on **Thu Jan 09 15:16:11 EET 2020** using [Gradle-License-Report plugin](https://github.com/jk1/Gradle-License-Report) by Evgeny Naumenko, licensed under [Apache 2.0 License](https://github.com/jk1/Gradle-License-Report/blob/master/LICENSE).
-
-
-
-    
-# Dependencies of `io.spine.tools:spine-model-verifier:1.4.1`
-=======
 This report was generated on **Thu Jan 23 17:10:34 EET 2020** using [Gradle-License-Report plugin](https://github.com/jk1/Gradle-License-Report) by Evgeny Naumenko, licensed under [Apache 2.0 License](https://github.com/jk1/Gradle-License-Report/blob/master/LICENSE).
 
 
 
     
 # Dependencies of `io.spine.tools:spine-model-verifier:1.4.4`
->>>>>>> ae4a40e1
 
 ## Runtime
 1. **Group:** com.google.android **Name:** annotations **Version:** 4.1.1.4
@@ -1712,21 +1681,12 @@
  The dependencies distributed under several licenses, are used according their commercial-use-friendly license.
 
 
-<<<<<<< HEAD
-This report was generated on **Thu Jan 09 15:16:12 EET 2020** using [Gradle-License-Report plugin](https://github.com/jk1/Gradle-License-Report) by Evgeny Naumenko, licensed under [Apache 2.0 License](https://github.com/jk1/Gradle-License-Report/blob/master/LICENSE).
-
-
-
-    
-# Dependencies of `io.spine:spine-server:1.4.1`
-=======
 This report was generated on **Thu Jan 23 17:10:34 EET 2020** using [Gradle-License-Report plugin](https://github.com/jk1/Gradle-License-Report) by Evgeny Naumenko, licensed under [Apache 2.0 License](https://github.com/jk1/Gradle-License-Report/blob/master/LICENSE).
 
 
 
     
 # Dependencies of `io.spine:spine-server:1.4.4`
->>>>>>> ae4a40e1
 
 ## Runtime
 1. **Group:** com.google.android **Name:** annotations **Version:** 4.1.1.4
@@ -2153,21 +2113,12 @@
  The dependencies distributed under several licenses, are used according their commercial-use-friendly license.
 
 
-<<<<<<< HEAD
-This report was generated on **Thu Jan 09 15:16:13 EET 2020** using [Gradle-License-Report plugin](https://github.com/jk1/Gradle-License-Report) by Evgeny Naumenko, licensed under [Apache 2.0 License](https://github.com/jk1/Gradle-License-Report/blob/master/LICENSE).
-
-
-
-    
-# Dependencies of `io.spine:spine-testutil-client:1.4.1`
-=======
 This report was generated on **Thu Jan 23 17:10:35 EET 2020** using [Gradle-License-Report plugin](https://github.com/jk1/Gradle-License-Report) by Evgeny Naumenko, licensed under [Apache 2.0 License](https://github.com/jk1/Gradle-License-Report/blob/master/LICENSE).
 
 
 
     
 # Dependencies of `io.spine:spine-testutil-client:1.4.4`
->>>>>>> ae4a40e1
 
 ## Runtime
 1. **Group:** com.google.android **Name:** annotations **Version:** 4.1.1.4
@@ -2635,21 +2586,12 @@
  The dependencies distributed under several licenses, are used according their commercial-use-friendly license.
 
 
-<<<<<<< HEAD
-This report was generated on **Thu Jan 09 15:16:15 EET 2020** using [Gradle-License-Report plugin](https://github.com/jk1/Gradle-License-Report) by Evgeny Naumenko, licensed under [Apache 2.0 License](https://github.com/jk1/Gradle-License-Report/blob/master/LICENSE).
-
-
-
-    
-# Dependencies of `io.spine:spine-testutil-core:1.4.1`
-=======
 This report was generated on **Thu Jan 23 17:10:37 EET 2020** using [Gradle-License-Report plugin](https://github.com/jk1/Gradle-License-Report) by Evgeny Naumenko, licensed under [Apache 2.0 License](https://github.com/jk1/Gradle-License-Report/blob/master/LICENSE).
 
 
 
     
 # Dependencies of `io.spine:spine-testutil-core:1.4.4`
->>>>>>> ae4a40e1
 
 ## Runtime
 1. **Group:** com.google.android **Name:** annotations **Version:** 4.1.1.4
@@ -3125,21 +3067,12 @@
  The dependencies distributed under several licenses, are used according their commercial-use-friendly license.
 
 
-<<<<<<< HEAD
-This report was generated on **Thu Jan 09 15:16:17 EET 2020** using [Gradle-License-Report plugin](https://github.com/jk1/Gradle-License-Report) by Evgeny Naumenko, licensed under [Apache 2.0 License](https://github.com/jk1/Gradle-License-Report/blob/master/LICENSE).
-
-
-
-    
-# Dependencies of `io.spine:spine-testutil-server:1.4.1`
-=======
 This report was generated on **Thu Jan 23 17:10:38 EET 2020** using [Gradle-License-Report plugin](https://github.com/jk1/Gradle-License-Report) by Evgeny Naumenko, licensed under [Apache 2.0 License](https://github.com/jk1/Gradle-License-Report/blob/master/LICENSE).
 
 
 
     
 # Dependencies of `io.spine:spine-testutil-server:1.4.4`
->>>>>>> ae4a40e1
 
 ## Runtime
 1. **Group:** com.google.android **Name:** annotations **Version:** 4.1.1.4
@@ -3651,8 +3584,4 @@
  The dependencies distributed under several licenses, are used according their commercial-use-friendly license.
 
 
-<<<<<<< HEAD
-This report was generated on **Thu Jan 09 15:16:20 EET 2020** using [Gradle-License-Report plugin](https://github.com/jk1/Gradle-License-Report) by Evgeny Naumenko, licensed under [Apache 2.0 License](https://github.com/jk1/Gradle-License-Report/blob/master/LICENSE).
-=======
-This report was generated on **Thu Jan 23 17:10:41 EET 2020** using [Gradle-License-Report plugin](https://github.com/jk1/Gradle-License-Report) by Evgeny Naumenko, licensed under [Apache 2.0 License](https://github.com/jk1/Gradle-License-Report/blob/master/LICENSE).
->>>>>>> ae4a40e1
+This report was generated on **Thu Jan 23 17:10:41 EET 2020** using [Gradle-License-Report plugin](https://github.com/jk1/Gradle-License-Report) by Evgeny Naumenko, licensed under [Apache 2.0 License](https://github.com/jk1/Gradle-License-Report/blob/master/LICENSE).