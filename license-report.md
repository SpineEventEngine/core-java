
    
<<<<<<< HEAD
# Dependencies of `io.spine:spine-client:1.4.11`
=======
# Dependencies of `io.spine:spine-client:1.4.10`
>>>>>>> 2a90f60e

## Runtime
1. **Group:** com.google.android **Name:** annotations **Version:** 4.1.1.4
     * **POM Project URL:** [http://source.android.com/](http://source.android.com/)
     * **POM License: Apache 2.0** - [http://www.apache.org/licenses/LICENSE-2.0](http://www.apache.org/licenses/LICENSE-2.0)

1. **Group:** com.google.api.grpc **Name:** proto-google-common-protos **Version:** 1.12.0
     * **POM Project URL:** [https://github.com/googleapis/api-client-staging](https://github.com/googleapis/api-client-staging)
     * **POM License: Apache-2.0** - [https://www.apache.org/licenses/LICENSE-2.0.txt](https://www.apache.org/licenses/LICENSE-2.0.txt)

1. **Group:** com.google.code.findbugs **Name:** jsr305 **Version:** 3.0.2
     * **POM Project URL:** [http://findbugs.sourceforge.net/](http://findbugs.sourceforge.net/)
     * **POM License: The Apache Software License, Version 2.0** - [http://www.apache.org/licenses/LICENSE-2.0.txt](http://www.apache.org/licenses/LICENSE-2.0.txt)

1. **Group:** com.google.code.gson **Name:** gson **Version:** 2.8.6
     * **POM License: Apache 2.0** - [http://www.apache.org/licenses/LICENSE-2.0.txt](http://www.apache.org/licenses/LICENSE-2.0.txt)

1. **Group:** com.google.errorprone **Name:** error_prone_annotations **Version:** 2.3.4
     * **POM License: Apache 2.0** - [http://www.apache.org/licenses/LICENSE-2.0.txt](http://www.apache.org/licenses/LICENSE-2.0.txt)

1. **Group:** com.google.errorprone **Name:** error_prone_type_annotations **Version:** 2.3.4
     * **POM License: Apache 2.0** - [http://www.apache.org/licenses/LICENSE-2.0.txt](http://www.apache.org/licenses/LICENSE-2.0.txt)

1. **Group:** com.google.flogger **Name:** flogger **Version:** 0.4
     * **POM Project URL:** [https://github.com/google/flogger](https://github.com/google/flogger)
     * **POM License: Apache 2.0** - [http://www.apache.org/licenses/LICENSE-2.0.txt](http://www.apache.org/licenses/LICENSE-2.0.txt)

1. **Group:** com.google.flogger **Name:** flogger-system-backend **Version:** 0.4
     * **POM Project URL:** [https://github.com/google/flogger](https://github.com/google/flogger)
     * **POM License: Apache 2.0** - [http://www.apache.org/licenses/LICENSE-2.0.txt](http://www.apache.org/licenses/LICENSE-2.0.txt)

1. **Group:** com.google.guava **Name:** failureaccess **Version:** 1.0.1
     * **Manifest Project URL:** [https://github.com/google/guava/](https://github.com/google/guava/)
     * **POM License: The Apache Software License, Version 2.0** - [http://www.apache.org/licenses/LICENSE-2.0.txt](http://www.apache.org/licenses/LICENSE-2.0.txt)

1. **Group:** com.google.guava **Name:** guava **Version:** 28.1-jre
     * **Manifest Project URL:** [https://github.com/google/guava/](https://github.com/google/guava/)
     * **POM License: Apache License, Version 2.0** - [http://www.apache.org/licenses/LICENSE-2.0.txt](http://www.apache.org/licenses/LICENSE-2.0.txt)

1. **Group:** com.google.guava **Name:** listenablefuture **Version:** 9999.0-empty-to-avoid-conflict-with-guava
     * **POM License: The Apache Software License, Version 2.0** - [http://www.apache.org/licenses/LICENSE-2.0.txt](http://www.apache.org/licenses/LICENSE-2.0.txt)

1. **Group:** com.google.j2objc **Name:** j2objc-annotations **Version:** 1.3
     * **POM Project URL:** [https://github.com/google/j2objc/](https://github.com/google/j2objc/)
     * **POM License: The Apache Software License, Version 2.0** - [http://www.apache.org/licenses/LICENSE-2.0.txt](http://www.apache.org/licenses/LICENSE-2.0.txt)

1. **Group:** com.google.protobuf **Name:** protobuf-java **Version:** 3.11.3
     * **Manifest Project URL:** [https://developers.google.com/protocol-buffers/](https://developers.google.com/protocol-buffers/)
     * **POM License: 3-Clause BSD License** - [https://opensource.org/licenses/BSD-3-Clause](https://opensource.org/licenses/BSD-3-Clause)

1. **Group:** com.google.protobuf **Name:** protobuf-java-util **Version:** 3.11.3
     * **Manifest Project URL:** [https://developers.google.com/protocol-buffers/](https://developers.google.com/protocol-buffers/)
     * **POM License: 3-Clause BSD License** - [https://opensource.org/licenses/BSD-3-Clause](https://opensource.org/licenses/BSD-3-Clause)

1. **Group:** io.grpc **Name:** grpc-api **Version:** 1.26.0
     * **POM Project URL:** [https://github.com/grpc/grpc-java](https://github.com/grpc/grpc-java)
     * **POM License: Apache 2.0** - [https://opensource.org/licenses/Apache-2.0](https://opensource.org/licenses/Apache-2.0)

1. **Group:** io.grpc **Name:** grpc-context **Version:** 1.26.0
     * **POM Project URL:** [https://github.com/grpc/grpc-java](https://github.com/grpc/grpc-java)
     * **POM License: Apache 2.0** - [https://opensource.org/licenses/Apache-2.0](https://opensource.org/licenses/Apache-2.0)

1. **Group:** io.grpc **Name:** grpc-core **Version:** 1.26.0
     * **POM Project URL:** [https://github.com/grpc/grpc-java](https://github.com/grpc/grpc-java)
     * **POM License: Apache 2.0** - [https://opensource.org/licenses/Apache-2.0](https://opensource.org/licenses/Apache-2.0)

1. **Group:** io.grpc **Name:** grpc-protobuf **Version:** 1.26.0
     * **POM Project URL:** [https://github.com/grpc/grpc-java](https://github.com/grpc/grpc-java)
     * **POM License: Apache 2.0** - [https://opensource.org/licenses/Apache-2.0](https://opensource.org/licenses/Apache-2.0)

1. **Group:** io.grpc **Name:** grpc-protobuf-lite **Version:** 1.26.0
     * **POM Project URL:** [https://github.com/grpc/grpc-java](https://github.com/grpc/grpc-java)
     * **POM License: Apache 2.0** - [https://opensource.org/licenses/Apache-2.0](https://opensource.org/licenses/Apache-2.0)

1. **Group:** io.grpc **Name:** grpc-stub **Version:** 1.26.0
     * **POM Project URL:** [https://github.com/grpc/grpc-java](https://github.com/grpc/grpc-java)
     * **POM License: Apache 2.0** - [https://opensource.org/licenses/Apache-2.0](https://opensource.org/licenses/Apache-2.0)

1. **Group:** io.opencensus **Name:** opencensus-api **Version:** 0.24.0
     * **POM Project URL:** [https://github.com/census-instrumentation/opencensus-java](https://github.com/census-instrumentation/opencensus-java)
     * **POM License: The Apache License, Version 2.0** - [http://www.apache.org/licenses/LICENSE-2.0.txt](http://www.apache.org/licenses/LICENSE-2.0.txt)

1. **Group:** io.opencensus **Name:** opencensus-contrib-grpc-metrics **Version:** 0.24.0
     * **POM Project URL:** [https://github.com/census-instrumentation/opencensus-java](https://github.com/census-instrumentation/opencensus-java)
     * **POM License: The Apache License, Version 2.0** - [http://www.apache.org/licenses/LICENSE-2.0.txt](http://www.apache.org/licenses/LICENSE-2.0.txt)

1. **Group:** io.perfmark **Name:** perfmark-api **Version:** 0.19.0
     * **POM Project URL:** [https://github.com/perfmark/perfmark](https://github.com/perfmark/perfmark)
     * **POM License: Apache 2.0** - [https://opensource.org/licenses/Apache-2.0](https://opensource.org/licenses/Apache-2.0)

1. **Group:** org.checkerframework **Name:** checker-qual **Version:** 3.0.1
     * **Manifest License:** MIT (Not packaged)
     * **POM Project URL:** [https://checkerframework.org](https://checkerframework.org)
     * **POM License: The MIT License** - [http://opensource.org/licenses/MIT](http://opensource.org/licenses/MIT)

1. **Group:** org.codehaus.mojo **Name:** animal-sniffer-annotations **Version:** 1.18
     * **POM License: MIT license** - [http://www.opensource.org/licenses/mit-license.php](http://www.opensource.org/licenses/mit-license.php)
     * **POM License: The Apache Software License, Version 2.0** - [http://www.apache.org/licenses/LICENSE-2.0.txt](http://www.apache.org/licenses/LICENSE-2.0.txt)

## Compile, tests and tooling
1. **Group:** com.beust **Name:** jcommander **Version:** 1.72
     * **POM Project URL:** [http://jcommander.org](http://jcommander.org)
     * **POM License: Apache 2.0** - [http://www.apache.org/licenses/LICENSE-2.0](http://www.apache.org/licenses/LICENSE-2.0)

1. **Group:** com.github.ben-manes.caffeine **Name:** caffeine **Version:** 2.7.0
     * **POM Project URL:** [https://github.com/ben-manes/caffeine](https://github.com/ben-manes/caffeine)
     * **POM License: Apache License, Version 2.0** - [https://www.apache.org/licenses/LICENSE-2.0.txt](https://www.apache.org/licenses/LICENSE-2.0.txt)

1. **Group:** com.github.kevinstern **Name:** software-and-algorithms **Version:** 1.0
     * **POM Project URL:** [https://www.github.com/KevinStern/software-and-algorithms](https://www.github.com/KevinStern/software-and-algorithms)
     * **POM License: MIT License** - [http://www.opensource.org/licenses/mit-license.php](http://www.opensource.org/licenses/mit-license.php)

1. **Group:** com.google.android **Name:** annotations **Version:** 4.1.1.4
     * **POM Project URL:** [http://source.android.com/](http://source.android.com/)
     * **POM License: Apache 2.0** - [http://www.apache.org/licenses/LICENSE-2.0](http://www.apache.org/licenses/LICENSE-2.0)

1. **Group:** com.google.api.grpc **Name:** proto-google-common-protos **Version:** 1.12.0
     * **POM Project URL:** [https://github.com/googleapis/api-client-staging](https://github.com/googleapis/api-client-staging)
     * **POM License: Apache-2.0** - [https://www.apache.org/licenses/LICENSE-2.0.txt](https://www.apache.org/licenses/LICENSE-2.0.txt)

1. **Group:** com.google.auto **Name:** auto-common **Version:** 0.10
     * **POM License: Apache 2.0** - [http://www.apache.org/licenses/LICENSE-2.0.txt](http://www.apache.org/licenses/LICENSE-2.0.txt)

1. **Group:** com.google.auto.value **Name:** auto-value-annotations **Version:** 1.6.3
     * **POM License: Apache 2.0** - [http://www.apache.org/licenses/LICENSE-2.0.txt](http://www.apache.org/licenses/LICENSE-2.0.txt)

1. **Group:** com.google.code.findbugs **Name:** jFormatString **Version:** 3.0.0
     * **POM Project URL:** [http://findbugs.sourceforge.net/](http://findbugs.sourceforge.net/)
     * **POM License: GNU Lesser Public License** - [http://www.gnu.org/licenses/lgpl.html](http://www.gnu.org/licenses/lgpl.html)

1. **Group:** com.google.code.findbugs **Name:** jsr305 **Version:** 3.0.2
     * **POM Project URL:** [http://findbugs.sourceforge.net/](http://findbugs.sourceforge.net/)
     * **POM License: The Apache Software License, Version 2.0** - [http://www.apache.org/licenses/LICENSE-2.0.txt](http://www.apache.org/licenses/LICENSE-2.0.txt)

1. **Group:** com.google.code.gson **Name:** gson **Version:** 2.8.6
     * **POM License: Apache 2.0** - [http://www.apache.org/licenses/LICENSE-2.0.txt](http://www.apache.org/licenses/LICENSE-2.0.txt)

1. **Group:** com.google.errorprone **Name:** error_prone_annotation **Version:** 2.3.4
     * **POM License: Apache 2.0** - [http://www.apache.org/licenses/LICENSE-2.0.txt](http://www.apache.org/licenses/LICENSE-2.0.txt)

1. **Group:** com.google.errorprone **Name:** error_prone_annotations **Version:** 2.3.4
     * **POM License: Apache 2.0** - [http://www.apache.org/licenses/LICENSE-2.0.txt](http://www.apache.org/licenses/LICENSE-2.0.txt)

1. **Group:** com.google.errorprone **Name:** error_prone_check_api **Version:** 2.3.4
     * **POM License: Apache 2.0** - [http://www.apache.org/licenses/LICENSE-2.0.txt](http://www.apache.org/licenses/LICENSE-2.0.txt)

1. **Group:** com.google.errorprone **Name:** error_prone_core **Version:** 2.3.4
     * **POM License: Apache 2.0** - [http://www.apache.org/licenses/LICENSE-2.0.txt](http://www.apache.org/licenses/LICENSE-2.0.txt)

1. **Group:** com.google.errorprone **Name:** error_prone_type_annotations **Version:** 2.3.4
     * **POM License: Apache 2.0** - [http://www.apache.org/licenses/LICENSE-2.0.txt](http://www.apache.org/licenses/LICENSE-2.0.txt)

1. **Group:** com.google.errorprone **Name:** javac **Version:** 9+181-r4173-1
     * **POM Project URL:** [https://github.com/google/error-prone-javac](https://github.com/google/error-prone-javac)
     * **POM License: GNU General Public License, version 2, with the Classpath Exception** - [http://openjdk.java.net/legal/gplv2+ce.html](http://openjdk.java.net/legal/gplv2+ce.html)

1. **Group:** com.google.flogger **Name:** flogger **Version:** 0.4
     * **POM Project URL:** [https://github.com/google/flogger](https://github.com/google/flogger)
     * **POM License: Apache 2.0** - [http://www.apache.org/licenses/LICENSE-2.0.txt](http://www.apache.org/licenses/LICENSE-2.0.txt)

1. **Group:** com.google.flogger **Name:** flogger-system-backend **Version:** 0.4
     * **POM Project URL:** [https://github.com/google/flogger](https://github.com/google/flogger)
     * **POM License: Apache 2.0** - [http://www.apache.org/licenses/LICENSE-2.0.txt](http://www.apache.org/licenses/LICENSE-2.0.txt)

1. **Group:** com.google.guava **Name:** failureaccess **Version:** 1.0.1
     * **Manifest Project URL:** [https://github.com/google/guava/](https://github.com/google/guava/)
     * **POM License: The Apache Software License, Version 2.0** - [http://www.apache.org/licenses/LICENSE-2.0.txt](http://www.apache.org/licenses/LICENSE-2.0.txt)

1. **Group:** com.google.guava **Name:** guava **Version:** 28.1-jre
     * **Manifest Project URL:** [https://github.com/google/guava/](https://github.com/google/guava/)
     * **POM License: Apache License, Version 2.0** - [http://www.apache.org/licenses/LICENSE-2.0.txt](http://www.apache.org/licenses/LICENSE-2.0.txt)

1. **Group:** com.google.guava **Name:** guava-testlib **Version:** 28.1-jre
     * **POM License: Apache License, Version 2.0** - [http://www.apache.org/licenses/LICENSE-2.0.txt](http://www.apache.org/licenses/LICENSE-2.0.txt)

1. **Group:** com.google.guava **Name:** listenablefuture **Version:** 9999.0-empty-to-avoid-conflict-with-guava
     * **POM License: The Apache Software License, Version 2.0** - [http://www.apache.org/licenses/LICENSE-2.0.txt](http://www.apache.org/licenses/LICENSE-2.0.txt)

1. **Group:** com.google.j2objc **Name:** j2objc-annotations **Version:** 1.3
     * **POM Project URL:** [https://github.com/google/j2objc/](https://github.com/google/j2objc/)
     * **POM License: The Apache Software License, Version 2.0** - [http://www.apache.org/licenses/LICENSE-2.0.txt](http://www.apache.org/licenses/LICENSE-2.0.txt)

1. **Group:** com.google.protobuf **Name:** protobuf-java **Version:** 3.11.3
     * **Manifest Project URL:** [https://developers.google.com/protocol-buffers/](https://developers.google.com/protocol-buffers/)
     * **POM License: 3-Clause BSD License** - [https://opensource.org/licenses/BSD-3-Clause](https://opensource.org/licenses/BSD-3-Clause)

1. **Group:** com.google.protobuf **Name:** protobuf-java-util **Version:** 3.11.3
     * **Manifest Project URL:** [https://developers.google.com/protocol-buffers/](https://developers.google.com/protocol-buffers/)
     * **POM License: 3-Clause BSD License** - [https://opensource.org/licenses/BSD-3-Clause](https://opensource.org/licenses/BSD-3-Clause)

1. **Group:** com.google.protobuf **Name:** protoc **Version:** 3.11.3
     * **POM Project URL:** [https://developers.google.com/protocol-buffers/](https://developers.google.com/protocol-buffers/)
     * **POM License: 3-Clause BSD License** - [https://opensource.org/licenses/BSD-3-Clause](https://opensource.org/licenses/BSD-3-Clause)
     * **POM License: The Apache Software License, Version 2.0** - [http://www.apache.org/licenses/LICENSE-2.0.txt](http://www.apache.org/licenses/LICENSE-2.0.txt)

1. **Group:** com.google.truth **Name:** truth **Version:** 1.0
     * **POM License: The Apache Software License, Version 2.0** - [http://www.apache.org/licenses/LICENSE-2.0.txt](http://www.apache.org/licenses/LICENSE-2.0.txt)

1. **Group:** com.google.truth.extensions **Name:** truth-java8-extension **Version:** 1.0
     * **POM License: The Apache Software License, Version 2.0** - [http://www.apache.org/licenses/LICENSE-2.0.txt](http://www.apache.org/licenses/LICENSE-2.0.txt)

1. **Group:** com.google.truth.extensions **Name:** truth-liteproto-extension **Version:** 1.0
     * **POM License: The Apache Software License, Version 2.0** - [http://www.apache.org/licenses/LICENSE-2.0.txt](http://www.apache.org/licenses/LICENSE-2.0.txt)

1. **Group:** com.google.truth.extensions **Name:** truth-proto-extension **Version:** 1.0
     * **POM License: The Apache Software License, Version 2.0** - [http://www.apache.org/licenses/LICENSE-2.0.txt](http://www.apache.org/licenses/LICENSE-2.0.txt)

1. **Group:** com.googlecode.java-diff-utils **Name:** diffutils **Version:** 1.3.0
     * **POM Project URL:** [http://code.google.com/p/java-diff-utils/](http://code.google.com/p/java-diff-utils/)
     * **POM License: The Apache Software License, Version 2.0** - [http://www.apache.org/licenses/LICENSE-2.0.txt](http://www.apache.org/licenses/LICENSE-2.0.txt)

1. **Group:** commons-io **Name:** commons-io **Version:** 2.6
     * **Project URL:** [http://commons.apache.org/proper/commons-io/](http://commons.apache.org/proper/commons-io/)
     * **POM License: Apache License, Version 2.0** - [https://www.apache.org/licenses/LICENSE-2.0.txt](https://www.apache.org/licenses/LICENSE-2.0.txt)

1. **Group:** io.grpc **Name:** grpc-api **Version:** 1.26.0
     * **POM Project URL:** [https://github.com/grpc/grpc-java](https://github.com/grpc/grpc-java)
     * **POM License: Apache 2.0** - [https://opensource.org/licenses/Apache-2.0](https://opensource.org/licenses/Apache-2.0)

1. **Group:** io.grpc **Name:** grpc-context **Version:** 1.26.0
     * **POM Project URL:** [https://github.com/grpc/grpc-java](https://github.com/grpc/grpc-java)
     * **POM License: Apache 2.0** - [https://opensource.org/licenses/Apache-2.0](https://opensource.org/licenses/Apache-2.0)

1. **Group:** io.grpc **Name:** grpc-core **Version:** 1.26.0
     * **POM Project URL:** [https://github.com/grpc/grpc-java](https://github.com/grpc/grpc-java)
     * **POM License: Apache 2.0** - [https://opensource.org/licenses/Apache-2.0](https://opensource.org/licenses/Apache-2.0)

1. **Group:** io.grpc **Name:** grpc-protobuf **Version:** 1.26.0
     * **POM Project URL:** [https://github.com/grpc/grpc-java](https://github.com/grpc/grpc-java)
     * **POM License: Apache 2.0** - [https://opensource.org/licenses/Apache-2.0](https://opensource.org/licenses/Apache-2.0)

1. **Group:** io.grpc **Name:** grpc-protobuf-lite **Version:** 1.26.0
     * **POM Project URL:** [https://github.com/grpc/grpc-java](https://github.com/grpc/grpc-java)
     * **POM License: Apache 2.0** - [https://opensource.org/licenses/Apache-2.0](https://opensource.org/licenses/Apache-2.0)

1. **Group:** io.grpc **Name:** grpc-stub **Version:** 1.26.0
     * **POM Project URL:** [https://github.com/grpc/grpc-java](https://github.com/grpc/grpc-java)
     * **POM License: Apache 2.0** - [https://opensource.org/licenses/Apache-2.0](https://opensource.org/licenses/Apache-2.0)

1. **Group:** io.grpc **Name:** protoc-gen-grpc-java **Version:** 1.26.0
     * **POM Project URL:** [https://github.com/grpc/grpc-java](https://github.com/grpc/grpc-java)
     * **POM License: Apache 2.0** - [https://opensource.org/licenses/Apache-2.0](https://opensource.org/licenses/Apache-2.0)

1. **Group:** io.opencensus **Name:** opencensus-api **Version:** 0.24.0
     * **POM Project URL:** [https://github.com/census-instrumentation/opencensus-java](https://github.com/census-instrumentation/opencensus-java)
     * **POM License: The Apache License, Version 2.0** - [http://www.apache.org/licenses/LICENSE-2.0.txt](http://www.apache.org/licenses/LICENSE-2.0.txt)

1. **Group:** io.opencensus **Name:** opencensus-contrib-grpc-metrics **Version:** 0.24.0
     * **POM Project URL:** [https://github.com/census-instrumentation/opencensus-java](https://github.com/census-instrumentation/opencensus-java)
     * **POM License: The Apache License, Version 2.0** - [http://www.apache.org/licenses/LICENSE-2.0.txt](http://www.apache.org/licenses/LICENSE-2.0.txt)

1. **Group:** io.perfmark **Name:** perfmark-api **Version:** 0.19.0
     * **POM Project URL:** [https://github.com/perfmark/perfmark](https://github.com/perfmark/perfmark)
     * **POM License: Apache 2.0** - [https://opensource.org/licenses/Apache-2.0](https://opensource.org/licenses/Apache-2.0)

1. **Group:** javax.annotation **Name:** javax.annotation-api **Version:** 1.3.1
     * **Manifest Project URL:** [https://javaee.github.io/glassfish](https://javaee.github.io/glassfish)
     * **POM Project URL:** [http://jcp.org/en/jsr/detail?id=250](http://jcp.org/en/jsr/detail?id=250)
     * **POM License: CDDL + GPLv2 with classpath exception** - [https://github.com/javaee/javax.annotation/blob/master/LICENSE](https://github.com/javaee/javax.annotation/blob/master/LICENSE)

1. **Group:** junit **Name:** junit **Version:** 4.12
     * **POM Project URL:** [http://junit.org](http://junit.org)
     * **POM License: Eclipse Public License 1.0** - [http://www.eclipse.org/legal/epl-v10.html](http://www.eclipse.org/legal/epl-v10.html)

1. **Group:** net.java.dev.javacc **Name:** javacc **Version:** 5.0
     * **POM Project URL:** [https://javacc.dev.java.net/](https://javacc.dev.java.net/)
     * **POM License: Berkeley Software Distribution (BSD) License** - [http://www.opensource.org/licenses/bsd-license.html](http://www.opensource.org/licenses/bsd-license.html)

1. **Group:** net.sourceforge.pmd **Name:** pmd-core **Version:** 6.20.0
     * **POM License: BSD-style** - [http://pmd.sourceforge.net/license.html](http://pmd.sourceforge.net/license.html)

1. **Group:** net.sourceforge.pmd **Name:** pmd-java **Version:** 6.20.0
     * **POM License: BSD-style** - [http://pmd.sourceforge.net/license.html](http://pmd.sourceforge.net/license.html)

1. **Group:** net.sourceforge.saxon **Name:** saxon **Version:** 9.1.0.8
     * **POM Project URL:** [http://saxon.sourceforge.net/](http://saxon.sourceforge.net/)
     * **POM License: Mozilla Public License Version 1.0** - [http://www.mozilla.org/MPL/MPL-1.0.txt](http://www.mozilla.org/MPL/MPL-1.0.txt)

1. **Group:** org.antlr **Name:** antlr4-runtime **Version:** 4.7
     * **Manifest Project URL:** [http://www.antlr.org](http://www.antlr.org)
     * **POM License: The BSD License** - [http://www.antlr.org/license.html](http://www.antlr.org/license.html)

1. **Group:** org.apache.commons **Name:** commons-lang3 **Version:** 3.8.1
     * **Project URL:** [http://commons.apache.org/proper/commons-lang/](http://commons.apache.org/proper/commons-lang/)
     * **POM License: Apache License, Version 2.0** - [https://www.apache.org/licenses/LICENSE-2.0.txt](https://www.apache.org/licenses/LICENSE-2.0.txt)

1. **Group:** org.apiguardian **Name:** apiguardian-api **Version:** 1.0.0
     * **POM Project URL:** [https://github.com/apiguardian-team/apiguardian](https://github.com/apiguardian-team/apiguardian)
     * **POM License: The Apache License, Version 2.0** - [http://www.apache.org/licenses/LICENSE-2.0.txt](http://www.apache.org/licenses/LICENSE-2.0.txt)

1. **Group:** org.checkerframework **Name:** checker-compat-qual **Version:** 2.5.5
     * **POM Project URL:** [https://checkerframework.org](https://checkerframework.org)
     * **POM License: GNU General Public License, version 2 (GPL2), with the classpath exception** - [http://www.gnu.org/software/classpath/license.html](http://www.gnu.org/software/classpath/license.html)
     * **POM License: The MIT License** - [http://opensource.org/licenses/MIT](http://opensource.org/licenses/MIT)

1. **Group:** org.checkerframework **Name:** checker-qual **Version:** 3.0.1
     * **Manifest License:** MIT (Not packaged)
     * **POM Project URL:** [https://checkerframework.org](https://checkerframework.org)
     * **POM License: The MIT License** - [http://opensource.org/licenses/MIT](http://opensource.org/licenses/MIT)

1. **Group:** org.checkerframework **Name:** dataflow **Version:** 3.0.0
     * **Manifest License:** (GPL-2.0-only WITH Classpath-exception-2.0) (Not packaged)
     * **POM Project URL:** [https://checkerframework.org](https://checkerframework.org)
     * **POM License: GNU General Public License, version 2 (GPL2), with the classpath exception** - [http://www.gnu.org/software/classpath/license.html](http://www.gnu.org/software/classpath/license.html)
     * **POM License: The MIT License** - [http://opensource.org/licenses/MIT](http://opensource.org/licenses/MIT)

1. **Group:** org.checkerframework **Name:** javacutil **Version:** 3.0.0
     * **Manifest License:** (GPL-2.0-only WITH Classpath-exception-2.0) (Not packaged)
     * **POM Project URL:** [https://checkerframework.org](https://checkerframework.org)
     * **POM License: GNU General Public License, version 2 (GPL2), with the classpath exception** - [http://www.gnu.org/software/classpath/license.html](http://www.gnu.org/software/classpath/license.html)
     * **POM License: The MIT License** - [http://opensource.org/licenses/MIT](http://opensource.org/licenses/MIT)

1. **Group:** org.codehaus.mojo **Name:** animal-sniffer-annotations **Version:** 1.18
     * **POM License: MIT license** - [http://www.opensource.org/licenses/mit-license.php](http://www.opensource.org/licenses/mit-license.php)
     * **POM License: The Apache Software License, Version 2.0** - [http://www.apache.org/licenses/LICENSE-2.0.txt](http://www.apache.org/licenses/LICENSE-2.0.txt)

1. **Group:** org.hamcrest **Name:** hamcrest-all **Version:** 1.3
     * **POM License: New BSD License** - [http://www.opensource.org/licenses/bsd-license.php](http://www.opensource.org/licenses/bsd-license.php)

1. **Group:** org.hamcrest **Name:** hamcrest-core **Version:** 1.3
     * **POM License: New BSD License** - [http://www.opensource.org/licenses/bsd-license.php](http://www.opensource.org/licenses/bsd-license.php)

1. **Group:** org.jacoco **Name:** org.jacoco.agent **Version:** 0.8.5
     * **POM License: Eclipse Public License 2.0** - [https://www.eclipse.org/legal/epl-2.0/](https://www.eclipse.org/legal/epl-2.0/)

1. **Group:** org.jacoco **Name:** org.jacoco.ant **Version:** 0.8.5
     * **POM License: Eclipse Public License 2.0** - [https://www.eclipse.org/legal/epl-2.0/](https://www.eclipse.org/legal/epl-2.0/)

1. **Group:** org.jacoco **Name:** org.jacoco.core **Version:** 0.8.5
     * **POM License: Eclipse Public License 2.0** - [https://www.eclipse.org/legal/epl-2.0/](https://www.eclipse.org/legal/epl-2.0/)

1. **Group:** org.jacoco **Name:** org.jacoco.report **Version:** 0.8.5
     * **POM License: Eclipse Public License 2.0** - [https://www.eclipse.org/legal/epl-2.0/](https://www.eclipse.org/legal/epl-2.0/)

1. **Group:** org.junit.jupiter **Name:** junit-jupiter-api **Version:** 5.5.2
     * **POM Project URL:** [https://junit.org/junit5/](https://junit.org/junit5/)
     * **POM License: Eclipse Public License v2.0** - [https://www.eclipse.org/legal/epl-v20.html](https://www.eclipse.org/legal/epl-v20.html)

1. **Group:** org.junit.jupiter **Name:** junit-jupiter-engine **Version:** 5.5.2
     * **POM Project URL:** [https://junit.org/junit5/](https://junit.org/junit5/)
     * **POM License: Eclipse Public License v2.0** - [https://www.eclipse.org/legal/epl-v20.html](https://www.eclipse.org/legal/epl-v20.html)

1. **Group:** org.junit.jupiter **Name:** junit-jupiter-params **Version:** 5.5.2
     * **POM Project URL:** [https://junit.org/junit5/](https://junit.org/junit5/)
     * **POM License: Eclipse Public License v2.0** - [https://www.eclipse.org/legal/epl-v20.html](https://www.eclipse.org/legal/epl-v20.html)

1. **Group:** org.junit.platform **Name:** junit-platform-commons **Version:** 1.5.2
     * **POM Project URL:** [https://junit.org/junit5/](https://junit.org/junit5/)
     * **POM License: Eclipse Public License v2.0** - [https://www.eclipse.org/legal/epl-v20.html](https://www.eclipse.org/legal/epl-v20.html)

1. **Group:** org.junit.platform **Name:** junit-platform-engine **Version:** 1.5.2
     * **POM Project URL:** [https://junit.org/junit5/](https://junit.org/junit5/)
     * **POM License: Eclipse Public License v2.0** - [https://www.eclipse.org/legal/epl-v20.html](https://www.eclipse.org/legal/epl-v20.html)

1. **Group:** org.opentest4j **Name:** opentest4j **Version:** 1.2.0
     * **Manifest License:** The Apache License, Version 2.0 (Not packaged)
     * **POM Project URL:** [https://github.com/ota4j-team/opentest4j](https://github.com/ota4j-team/opentest4j)
     * **POM License: The Apache License, Version 2.0** - [http://www.apache.org/licenses/LICENSE-2.0.txt](http://www.apache.org/licenses/LICENSE-2.0.txt)

1. **Group:** org.ow2.asm **Name:** asm **Version:** 7.1
     * **Manifest Project URL:** [http://asm.ow2.org](http://asm.ow2.org)
     * **POM Project URL:** [http://asm.ow2.org/](http://asm.ow2.org/)
     * **POM License: BSD** - [http://asm.ow2.org/license.html](http://asm.ow2.org/license.html)
     * **POM License: The Apache Software License, Version 2.0** - [http://www.apache.org/licenses/LICENSE-2.0.txt](http://www.apache.org/licenses/LICENSE-2.0.txt)

1. **Group:** org.ow2.asm **Name:** asm **Version:** 7.2
     * **Manifest Project URL:** [http://asm.ow2.org](http://asm.ow2.org)
     * **Manifest License:** BSD-3-Clause;link=https://asm.ow2.io/LICENSE.txt (Not packaged)
     * **POM Project URL:** [http://asm.ow2.io/](http://asm.ow2.io/)
     * **POM License: BSD-3-Clause** - [https://asm.ow2.io/license.html](https://asm.ow2.io/license.html)
     * **POM License: The Apache Software License, Version 2.0** - [http://www.apache.org/licenses/LICENSE-2.0.txt](http://www.apache.org/licenses/LICENSE-2.0.txt)

1. **Group:** org.ow2.asm **Name:** asm-analysis **Version:** 7.2
     * **Manifest Project URL:** [http://asm.ow2.org](http://asm.ow2.org)
     * **Manifest License:** BSD-3-Clause;link=https://asm.ow2.io/LICENSE.txt (Not packaged)
     * **POM Project URL:** [http://asm.ow2.io/](http://asm.ow2.io/)
     * **POM License: BSD-3-Clause** - [https://asm.ow2.io/license.html](https://asm.ow2.io/license.html)
     * **POM License: The Apache Software License, Version 2.0** - [http://www.apache.org/licenses/LICENSE-2.0.txt](http://www.apache.org/licenses/LICENSE-2.0.txt)

1. **Group:** org.ow2.asm **Name:** asm-commons **Version:** 7.2
     * **Manifest Project URL:** [http://asm.ow2.org](http://asm.ow2.org)
     * **Manifest License:** BSD-3-Clause;link=https://asm.ow2.io/LICENSE.txt (Not packaged)
     * **POM Project URL:** [http://asm.ow2.io/](http://asm.ow2.io/)
     * **POM License: BSD-3-Clause** - [https://asm.ow2.io/license.html](https://asm.ow2.io/license.html)
     * **POM License: The Apache Software License, Version 2.0** - [http://www.apache.org/licenses/LICENSE-2.0.txt](http://www.apache.org/licenses/LICENSE-2.0.txt)

1. **Group:** org.ow2.asm **Name:** asm-tree **Version:** 7.2
     * **Manifest Project URL:** [http://asm.ow2.org](http://asm.ow2.org)
     * **Manifest License:** BSD-3-Clause;link=https://asm.ow2.io/LICENSE.txt (Not packaged)
     * **POM Project URL:** [http://asm.ow2.io/](http://asm.ow2.io/)
     * **POM License: BSD-3-Clause** - [https://asm.ow2.io/license.html](https://asm.ow2.io/license.html)
     * **POM License: The Apache Software License, Version 2.0** - [http://www.apache.org/licenses/LICENSE-2.0.txt](http://www.apache.org/licenses/LICENSE-2.0.txt)

1. **Group:** org.pcollections **Name:** pcollections **Version:** 2.1.2
     * **POM Project URL:** [http://pcollections.org](http://pcollections.org)
     * **POM License: The MIT License** - [http://www.opensource.org/licenses/mit-license.php](http://www.opensource.org/licenses/mit-license.php)

1. **Group:** org.plumelib **Name:** plume-util **Version:** 1.0.6
     * **POM Project URL:** [https://github.com/plume-lib/plume-util](https://github.com/plume-lib/plume-util)
     * **POM License: MIT License** - [https://opensource.org/licenses/MIT](https://opensource.org/licenses/MIT)

1. **Group:** org.plumelib **Name:** reflection-util **Version:** 0.0.2
     * **POM Project URL:** [https://github.com/plume-lib/reflection-util](https://github.com/plume-lib/reflection-util)
     * **POM License: MIT License** - [https://opensource.org/licenses/MIT](https://opensource.org/licenses/MIT)

1. **Group:** org.plumelib **Name:** require-javadoc **Version:** 0.1.0
     * **POM Project URL:** [https://github.com/plume-lib/require-javadoc](https://github.com/plume-lib/require-javadoc)
     * **POM License: MIT License** - [https://opensource.org/licenses/MIT](https://opensource.org/licenses/MIT)

    
        
 The dependencies distributed under several licenses, are used according their commercial-use-friendly license.


<<<<<<< HEAD
This report was generated on **Wed Mar 04 15:27:57 EET 2020** using [Gradle-License-Report plugin](https://github.com/jk1/Gradle-License-Report) by Evgeny Naumenko, licensed under [Apache 2.0 License](https://github.com/jk1/Gradle-License-Report/blob/master/LICENSE).



    
# Dependencies of `io.spine:spine-core:1.4.11`
=======
This report was generated on **Tue Mar 03 16:17:23 EET 2020** using [Gradle-License-Report plugin](https://github.com/jk1/Gradle-License-Report) by Evgeny Naumenko, licensed under [Apache 2.0 License](https://github.com/jk1/Gradle-License-Report/blob/master/LICENSE).



    
# Dependencies of `io.spine:spine-core:1.4.10`
>>>>>>> 2a90f60e

## Runtime
1. **Group:** com.google.code.findbugs **Name:** jsr305 **Version:** 3.0.2
     * **POM Project URL:** [http://findbugs.sourceforge.net/](http://findbugs.sourceforge.net/)
     * **POM License: The Apache Software License, Version 2.0** - [http://www.apache.org/licenses/LICENSE-2.0.txt](http://www.apache.org/licenses/LICENSE-2.0.txt)

1. **Group:** com.google.code.gson **Name:** gson **Version:** 2.8.6
     * **POM License: Apache 2.0** - [http://www.apache.org/licenses/LICENSE-2.0.txt](http://www.apache.org/licenses/LICENSE-2.0.txt)

1. **Group:** com.google.errorprone **Name:** error_prone_annotations **Version:** 2.3.4
     * **POM License: Apache 2.0** - [http://www.apache.org/licenses/LICENSE-2.0.txt](http://www.apache.org/licenses/LICENSE-2.0.txt)

1. **Group:** com.google.errorprone **Name:** error_prone_type_annotations **Version:** 2.3.4
     * **POM License: Apache 2.0** - [http://www.apache.org/licenses/LICENSE-2.0.txt](http://www.apache.org/licenses/LICENSE-2.0.txt)

1. **Group:** com.google.flogger **Name:** flogger **Version:** 0.4
     * **POM Project URL:** [https://github.com/google/flogger](https://github.com/google/flogger)
     * **POM License: Apache 2.0** - [http://www.apache.org/licenses/LICENSE-2.0.txt](http://www.apache.org/licenses/LICENSE-2.0.txt)

1. **Group:** com.google.flogger **Name:** flogger-system-backend **Version:** 0.4
     * **POM Project URL:** [https://github.com/google/flogger](https://github.com/google/flogger)
     * **POM License: Apache 2.0** - [http://www.apache.org/licenses/LICENSE-2.0.txt](http://www.apache.org/licenses/LICENSE-2.0.txt)

1. **Group:** com.google.guava **Name:** failureaccess **Version:** 1.0.1
     * **Manifest Project URL:** [https://github.com/google/guava/](https://github.com/google/guava/)
     * **POM License: The Apache Software License, Version 2.0** - [http://www.apache.org/licenses/LICENSE-2.0.txt](http://www.apache.org/licenses/LICENSE-2.0.txt)

1. **Group:** com.google.guava **Name:** guava **Version:** 28.1-jre
     * **Manifest Project URL:** [https://github.com/google/guava/](https://github.com/google/guava/)
     * **POM License: Apache License, Version 2.0** - [http://www.apache.org/licenses/LICENSE-2.0.txt](http://www.apache.org/licenses/LICENSE-2.0.txt)

1. **Group:** com.google.guava **Name:** listenablefuture **Version:** 9999.0-empty-to-avoid-conflict-with-guava
     * **POM License: The Apache Software License, Version 2.0** - [http://www.apache.org/licenses/LICENSE-2.0.txt](http://www.apache.org/licenses/LICENSE-2.0.txt)

1. **Group:** com.google.j2objc **Name:** j2objc-annotations **Version:** 1.3
     * **POM Project URL:** [https://github.com/google/j2objc/](https://github.com/google/j2objc/)
     * **POM License: The Apache Software License, Version 2.0** - [http://www.apache.org/licenses/LICENSE-2.0.txt](http://www.apache.org/licenses/LICENSE-2.0.txt)

1. **Group:** com.google.protobuf **Name:** protobuf-java **Version:** 3.11.3
     * **Manifest Project URL:** [https://developers.google.com/protocol-buffers/](https://developers.google.com/protocol-buffers/)
     * **POM License: 3-Clause BSD License** - [https://opensource.org/licenses/BSD-3-Clause](https://opensource.org/licenses/BSD-3-Clause)

1. **Group:** com.google.protobuf **Name:** protobuf-java-util **Version:** 3.11.3
     * **Manifest Project URL:** [https://developers.google.com/protocol-buffers/](https://developers.google.com/protocol-buffers/)
     * **POM License: 3-Clause BSD License** - [https://opensource.org/licenses/BSD-3-Clause](https://opensource.org/licenses/BSD-3-Clause)

1. **Group:** org.checkerframework **Name:** checker-qual **Version:** 3.0.1
     * **Manifest License:** MIT (Not packaged)
     * **POM Project URL:** [https://checkerframework.org](https://checkerframework.org)
     * **POM License: The MIT License** - [http://opensource.org/licenses/MIT](http://opensource.org/licenses/MIT)

1. **Group:** org.codehaus.mojo **Name:** animal-sniffer-annotations **Version:** 1.18
     * **POM License: MIT license** - [http://www.opensource.org/licenses/mit-license.php](http://www.opensource.org/licenses/mit-license.php)
     * **POM License: The Apache Software License, Version 2.0** - [http://www.apache.org/licenses/LICENSE-2.0.txt](http://www.apache.org/licenses/LICENSE-2.0.txt)

## Compile, tests and tooling
1. **Group:** com.beust **Name:** jcommander **Version:** 1.72
     * **POM Project URL:** [http://jcommander.org](http://jcommander.org)
     * **POM License: Apache 2.0** - [http://www.apache.org/licenses/LICENSE-2.0](http://www.apache.org/licenses/LICENSE-2.0)

1. **Group:** com.github.ben-manes.caffeine **Name:** caffeine **Version:** 2.7.0
     * **POM Project URL:** [https://github.com/ben-manes/caffeine](https://github.com/ben-manes/caffeine)
     * **POM License: Apache License, Version 2.0** - [https://www.apache.org/licenses/LICENSE-2.0.txt](https://www.apache.org/licenses/LICENSE-2.0.txt)

1. **Group:** com.github.kevinstern **Name:** software-and-algorithms **Version:** 1.0
     * **POM Project URL:** [https://www.github.com/KevinStern/software-and-algorithms](https://www.github.com/KevinStern/software-and-algorithms)
     * **POM License: MIT License** - [http://www.opensource.org/licenses/mit-license.php](http://www.opensource.org/licenses/mit-license.php)

1. **Group:** com.google.android **Name:** annotations **Version:** 4.1.1.4
     * **POM Project URL:** [http://source.android.com/](http://source.android.com/)
     * **POM License: Apache 2.0** - [http://www.apache.org/licenses/LICENSE-2.0](http://www.apache.org/licenses/LICENSE-2.0)

1. **Group:** com.google.api.grpc **Name:** proto-google-common-protos **Version:** 1.12.0
     * **POM Project URL:** [https://github.com/googleapis/api-client-staging](https://github.com/googleapis/api-client-staging)
     * **POM License: Apache-2.0** - [https://www.apache.org/licenses/LICENSE-2.0.txt](https://www.apache.org/licenses/LICENSE-2.0.txt)

1. **Group:** com.google.auto **Name:** auto-common **Version:** 0.10
     * **POM License: Apache 2.0** - [http://www.apache.org/licenses/LICENSE-2.0.txt](http://www.apache.org/licenses/LICENSE-2.0.txt)

1. **Group:** com.google.auto.value **Name:** auto-value-annotations **Version:** 1.6.3
     * **POM License: Apache 2.0** - [http://www.apache.org/licenses/LICENSE-2.0.txt](http://www.apache.org/licenses/LICENSE-2.0.txt)

1. **Group:** com.google.code.findbugs **Name:** jFormatString **Version:** 3.0.0
     * **POM Project URL:** [http://findbugs.sourceforge.net/](http://findbugs.sourceforge.net/)
     * **POM License: GNU Lesser Public License** - [http://www.gnu.org/licenses/lgpl.html](http://www.gnu.org/licenses/lgpl.html)

1. **Group:** com.google.code.findbugs **Name:** jsr305 **Version:** 3.0.2
     * **POM Project URL:** [http://findbugs.sourceforge.net/](http://findbugs.sourceforge.net/)
     * **POM License: The Apache Software License, Version 2.0** - [http://www.apache.org/licenses/LICENSE-2.0.txt](http://www.apache.org/licenses/LICENSE-2.0.txt)

1. **Group:** com.google.code.gson **Name:** gson **Version:** 2.8.6
     * **POM License: Apache 2.0** - [http://www.apache.org/licenses/LICENSE-2.0.txt](http://www.apache.org/licenses/LICENSE-2.0.txt)

1. **Group:** com.google.errorprone **Name:** error_prone_annotation **Version:** 2.3.4
     * **POM License: Apache 2.0** - [http://www.apache.org/licenses/LICENSE-2.0.txt](http://www.apache.org/licenses/LICENSE-2.0.txt)

1. **Group:** com.google.errorprone **Name:** error_prone_annotations **Version:** 2.3.4
     * **POM License: Apache 2.0** - [http://www.apache.org/licenses/LICENSE-2.0.txt](http://www.apache.org/licenses/LICENSE-2.0.txt)

1. **Group:** com.google.errorprone **Name:** error_prone_check_api **Version:** 2.3.4
     * **POM License: Apache 2.0** - [http://www.apache.org/licenses/LICENSE-2.0.txt](http://www.apache.org/licenses/LICENSE-2.0.txt)

1. **Group:** com.google.errorprone **Name:** error_prone_core **Version:** 2.3.4
     * **POM License: Apache 2.0** - [http://www.apache.org/licenses/LICENSE-2.0.txt](http://www.apache.org/licenses/LICENSE-2.0.txt)

1. **Group:** com.google.errorprone **Name:** error_prone_type_annotations **Version:** 2.3.4
     * **POM License: Apache 2.0** - [http://www.apache.org/licenses/LICENSE-2.0.txt](http://www.apache.org/licenses/LICENSE-2.0.txt)

1. **Group:** com.google.errorprone **Name:** javac **Version:** 9+181-r4173-1
     * **POM Project URL:** [https://github.com/google/error-prone-javac](https://github.com/google/error-prone-javac)
     * **POM License: GNU General Public License, version 2, with the Classpath Exception** - [http://openjdk.java.net/legal/gplv2+ce.html](http://openjdk.java.net/legal/gplv2+ce.html)

1. **Group:** com.google.flogger **Name:** flogger **Version:** 0.4
     * **POM Project URL:** [https://github.com/google/flogger](https://github.com/google/flogger)
     * **POM License: Apache 2.0** - [http://www.apache.org/licenses/LICENSE-2.0.txt](http://www.apache.org/licenses/LICENSE-2.0.txt)

1. **Group:** com.google.flogger **Name:** flogger-system-backend **Version:** 0.4
     * **POM Project URL:** [https://github.com/google/flogger](https://github.com/google/flogger)
     * **POM License: Apache 2.0** - [http://www.apache.org/licenses/LICENSE-2.0.txt](http://www.apache.org/licenses/LICENSE-2.0.txt)

1. **Group:** com.google.guava **Name:** failureaccess **Version:** 1.0.1
     * **Manifest Project URL:** [https://github.com/google/guava/](https://github.com/google/guava/)
     * **POM License: The Apache Software License, Version 2.0** - [http://www.apache.org/licenses/LICENSE-2.0.txt](http://www.apache.org/licenses/LICENSE-2.0.txt)

1. **Group:** com.google.guava **Name:** guava **Version:** 28.1-jre
     * **Manifest Project URL:** [https://github.com/google/guava/](https://github.com/google/guava/)
     * **POM License: Apache License, Version 2.0** - [http://www.apache.org/licenses/LICENSE-2.0.txt](http://www.apache.org/licenses/LICENSE-2.0.txt)

1. **Group:** com.google.guava **Name:** guava-testlib **Version:** 28.1-jre
     * **POM License: Apache License, Version 2.0** - [http://www.apache.org/licenses/LICENSE-2.0.txt](http://www.apache.org/licenses/LICENSE-2.0.txt)

1. **Group:** com.google.guava **Name:** listenablefuture **Version:** 9999.0-empty-to-avoid-conflict-with-guava
     * **POM License: The Apache Software License, Version 2.0** - [http://www.apache.org/licenses/LICENSE-2.0.txt](http://www.apache.org/licenses/LICENSE-2.0.txt)

1. **Group:** com.google.j2objc **Name:** j2objc-annotations **Version:** 1.3
     * **POM Project URL:** [https://github.com/google/j2objc/](https://github.com/google/j2objc/)
     * **POM License: The Apache Software License, Version 2.0** - [http://www.apache.org/licenses/LICENSE-2.0.txt](http://www.apache.org/licenses/LICENSE-2.0.txt)

1. **Group:** com.google.protobuf **Name:** protobuf-java **Version:** 3.11.3
     * **Manifest Project URL:** [https://developers.google.com/protocol-buffers/](https://developers.google.com/protocol-buffers/)
     * **POM License: 3-Clause BSD License** - [https://opensource.org/licenses/BSD-3-Clause](https://opensource.org/licenses/BSD-3-Clause)

1. **Group:** com.google.protobuf **Name:** protobuf-java-util **Version:** 3.11.3
     * **Manifest Project URL:** [https://developers.google.com/protocol-buffers/](https://developers.google.com/protocol-buffers/)
     * **POM License: 3-Clause BSD License** - [https://opensource.org/licenses/BSD-3-Clause](https://opensource.org/licenses/BSD-3-Clause)

1. **Group:** com.google.protobuf **Name:** protoc **Version:** 3.11.3
     * **POM Project URL:** [https://developers.google.com/protocol-buffers/](https://developers.google.com/protocol-buffers/)
     * **POM License: 3-Clause BSD License** - [https://opensource.org/licenses/BSD-3-Clause](https://opensource.org/licenses/BSD-3-Clause)
     * **POM License: The Apache Software License, Version 2.0** - [http://www.apache.org/licenses/LICENSE-2.0.txt](http://www.apache.org/licenses/LICENSE-2.0.txt)

1. **Group:** com.google.truth **Name:** truth **Version:** 1.0
     * **POM License: The Apache Software License, Version 2.0** - [http://www.apache.org/licenses/LICENSE-2.0.txt](http://www.apache.org/licenses/LICENSE-2.0.txt)

1. **Group:** com.google.truth.extensions **Name:** truth-java8-extension **Version:** 1.0
     * **POM License: The Apache Software License, Version 2.0** - [http://www.apache.org/licenses/LICENSE-2.0.txt](http://www.apache.org/licenses/LICENSE-2.0.txt)

1. **Group:** com.google.truth.extensions **Name:** truth-liteproto-extension **Version:** 1.0
     * **POM License: The Apache Software License, Version 2.0** - [http://www.apache.org/licenses/LICENSE-2.0.txt](http://www.apache.org/licenses/LICENSE-2.0.txt)

1. **Group:** com.google.truth.extensions **Name:** truth-proto-extension **Version:** 1.0
     * **POM License: The Apache Software License, Version 2.0** - [http://www.apache.org/licenses/LICENSE-2.0.txt](http://www.apache.org/licenses/LICENSE-2.0.txt)

1. **Group:** com.googlecode.java-diff-utils **Name:** diffutils **Version:** 1.3.0
     * **POM Project URL:** [http://code.google.com/p/java-diff-utils/](http://code.google.com/p/java-diff-utils/)
     * **POM License: The Apache Software License, Version 2.0** - [http://www.apache.org/licenses/LICENSE-2.0.txt](http://www.apache.org/licenses/LICENSE-2.0.txt)

1. **Group:** commons-io **Name:** commons-io **Version:** 2.6
     * **Project URL:** [http://commons.apache.org/proper/commons-io/](http://commons.apache.org/proper/commons-io/)
     * **POM License: Apache License, Version 2.0** - [https://www.apache.org/licenses/LICENSE-2.0.txt](https://www.apache.org/licenses/LICENSE-2.0.txt)

1. **Group:** io.grpc **Name:** grpc-api **Version:** 1.26.0
     * **POM Project URL:** [https://github.com/grpc/grpc-java](https://github.com/grpc/grpc-java)
     * **POM License: Apache 2.0** - [https://opensource.org/licenses/Apache-2.0](https://opensource.org/licenses/Apache-2.0)

1. **Group:** io.grpc **Name:** grpc-context **Version:** 1.26.0
     * **POM Project URL:** [https://github.com/grpc/grpc-java](https://github.com/grpc/grpc-java)
     * **POM License: Apache 2.0** - [https://opensource.org/licenses/Apache-2.0](https://opensource.org/licenses/Apache-2.0)

1. **Group:** io.grpc **Name:** grpc-core **Version:** 1.26.0
     * **POM Project URL:** [https://github.com/grpc/grpc-java](https://github.com/grpc/grpc-java)
     * **POM License: Apache 2.0** - [https://opensource.org/licenses/Apache-2.0](https://opensource.org/licenses/Apache-2.0)

1. **Group:** io.grpc **Name:** grpc-protobuf **Version:** 1.26.0
     * **POM Project URL:** [https://github.com/grpc/grpc-java](https://github.com/grpc/grpc-java)
     * **POM License: Apache 2.0** - [https://opensource.org/licenses/Apache-2.0](https://opensource.org/licenses/Apache-2.0)

1. **Group:** io.grpc **Name:** grpc-protobuf-lite **Version:** 1.26.0
     * **POM Project URL:** [https://github.com/grpc/grpc-java](https://github.com/grpc/grpc-java)
     * **POM License: Apache 2.0** - [https://opensource.org/licenses/Apache-2.0](https://opensource.org/licenses/Apache-2.0)

1. **Group:** io.grpc **Name:** grpc-stub **Version:** 1.26.0
     * **POM Project URL:** [https://github.com/grpc/grpc-java](https://github.com/grpc/grpc-java)
     * **POM License: Apache 2.0** - [https://opensource.org/licenses/Apache-2.0](https://opensource.org/licenses/Apache-2.0)

1. **Group:** io.grpc **Name:** protoc-gen-grpc-java **Version:** 1.26.0
     * **POM Project URL:** [https://github.com/grpc/grpc-java](https://github.com/grpc/grpc-java)
     * **POM License: Apache 2.0** - [https://opensource.org/licenses/Apache-2.0](https://opensource.org/licenses/Apache-2.0)

1. **Group:** io.opencensus **Name:** opencensus-api **Version:** 0.24.0
     * **POM Project URL:** [https://github.com/census-instrumentation/opencensus-java](https://github.com/census-instrumentation/opencensus-java)
     * **POM License: The Apache License, Version 2.0** - [http://www.apache.org/licenses/LICENSE-2.0.txt](http://www.apache.org/licenses/LICENSE-2.0.txt)

1. **Group:** io.opencensus **Name:** opencensus-contrib-grpc-metrics **Version:** 0.24.0
     * **POM Project URL:** [https://github.com/census-instrumentation/opencensus-java](https://github.com/census-instrumentation/opencensus-java)
     * **POM License: The Apache License, Version 2.0** - [http://www.apache.org/licenses/LICENSE-2.0.txt](http://www.apache.org/licenses/LICENSE-2.0.txt)

1. **Group:** io.perfmark **Name:** perfmark-api **Version:** 0.19.0
     * **POM Project URL:** [https://github.com/perfmark/perfmark](https://github.com/perfmark/perfmark)
     * **POM License: Apache 2.0** - [https://opensource.org/licenses/Apache-2.0](https://opensource.org/licenses/Apache-2.0)

1. **Group:** javax.annotation **Name:** javax.annotation-api **Version:** 1.3.1
     * **Manifest Project URL:** [https://javaee.github.io/glassfish](https://javaee.github.io/glassfish)
     * **POM Project URL:** [http://jcp.org/en/jsr/detail?id=250](http://jcp.org/en/jsr/detail?id=250)
     * **POM License: CDDL + GPLv2 with classpath exception** - [https://github.com/javaee/javax.annotation/blob/master/LICENSE](https://github.com/javaee/javax.annotation/blob/master/LICENSE)

1. **Group:** junit **Name:** junit **Version:** 4.12
     * **POM Project URL:** [http://junit.org](http://junit.org)
     * **POM License: Eclipse Public License 1.0** - [http://www.eclipse.org/legal/epl-v10.html](http://www.eclipse.org/legal/epl-v10.html)

1. **Group:** net.java.dev.javacc **Name:** javacc **Version:** 5.0
     * **POM Project URL:** [https://javacc.dev.java.net/](https://javacc.dev.java.net/)
     * **POM License: Berkeley Software Distribution (BSD) License** - [http://www.opensource.org/licenses/bsd-license.html](http://www.opensource.org/licenses/bsd-license.html)

1. **Group:** net.sourceforge.pmd **Name:** pmd-core **Version:** 6.20.0
     * **POM License: BSD-style** - [http://pmd.sourceforge.net/license.html](http://pmd.sourceforge.net/license.html)

1. **Group:** net.sourceforge.pmd **Name:** pmd-java **Version:** 6.20.0
     * **POM License: BSD-style** - [http://pmd.sourceforge.net/license.html](http://pmd.sourceforge.net/license.html)

1. **Group:** net.sourceforge.saxon **Name:** saxon **Version:** 9.1.0.8
     * **POM Project URL:** [http://saxon.sourceforge.net/](http://saxon.sourceforge.net/)
     * **POM License: Mozilla Public License Version 1.0** - [http://www.mozilla.org/MPL/MPL-1.0.txt](http://www.mozilla.org/MPL/MPL-1.0.txt)

1. **Group:** org.antlr **Name:** antlr4-runtime **Version:** 4.7
     * **Manifest Project URL:** [http://www.antlr.org](http://www.antlr.org)
     * **POM License: The BSD License** - [http://www.antlr.org/license.html](http://www.antlr.org/license.html)

1. **Group:** org.apache.commons **Name:** commons-lang3 **Version:** 3.8.1
     * **Project URL:** [http://commons.apache.org/proper/commons-lang/](http://commons.apache.org/proper/commons-lang/)
     * **POM License: Apache License, Version 2.0** - [https://www.apache.org/licenses/LICENSE-2.0.txt](https://www.apache.org/licenses/LICENSE-2.0.txt)

1. **Group:** org.apiguardian **Name:** apiguardian-api **Version:** 1.0.0
     * **POM Project URL:** [https://github.com/apiguardian-team/apiguardian](https://github.com/apiguardian-team/apiguardian)
     * **POM License: The Apache License, Version 2.0** - [http://www.apache.org/licenses/LICENSE-2.0.txt](http://www.apache.org/licenses/LICENSE-2.0.txt)

1. **Group:** org.checkerframework **Name:** checker-compat-qual **Version:** 2.5.5
     * **POM Project URL:** [https://checkerframework.org](https://checkerframework.org)
     * **POM License: GNU General Public License, version 2 (GPL2), with the classpath exception** - [http://www.gnu.org/software/classpath/license.html](http://www.gnu.org/software/classpath/license.html)
     * **POM License: The MIT License** - [http://opensource.org/licenses/MIT](http://opensource.org/licenses/MIT)

1. **Group:** org.checkerframework **Name:** checker-qual **Version:** 3.0.1
     * **Manifest License:** MIT (Not packaged)
     * **POM Project URL:** [https://checkerframework.org](https://checkerframework.org)
     * **POM License: The MIT License** - [http://opensource.org/licenses/MIT](http://opensource.org/licenses/MIT)

1. **Group:** org.checkerframework **Name:** dataflow **Version:** 3.0.0
     * **Manifest License:** (GPL-2.0-only WITH Classpath-exception-2.0) (Not packaged)
     * **POM Project URL:** [https://checkerframework.org](https://checkerframework.org)
     * **POM License: GNU General Public License, version 2 (GPL2), with the classpath exception** - [http://www.gnu.org/software/classpath/license.html](http://www.gnu.org/software/classpath/license.html)
     * **POM License: The MIT License** - [http://opensource.org/licenses/MIT](http://opensource.org/licenses/MIT)

1. **Group:** org.checkerframework **Name:** javacutil **Version:** 3.0.0
     * **Manifest License:** (GPL-2.0-only WITH Classpath-exception-2.0) (Not packaged)
     * **POM Project URL:** [https://checkerframework.org](https://checkerframework.org)
     * **POM License: GNU General Public License, version 2 (GPL2), with the classpath exception** - [http://www.gnu.org/software/classpath/license.html](http://www.gnu.org/software/classpath/license.html)
     * **POM License: The MIT License** - [http://opensource.org/licenses/MIT](http://opensource.org/licenses/MIT)

1. **Group:** org.codehaus.mojo **Name:** animal-sniffer-annotations **Version:** 1.18
     * **POM License: MIT license** - [http://www.opensource.org/licenses/mit-license.php](http://www.opensource.org/licenses/mit-license.php)
     * **POM License: The Apache Software License, Version 2.0** - [http://www.apache.org/licenses/LICENSE-2.0.txt](http://www.apache.org/licenses/LICENSE-2.0.txt)

1. **Group:** org.hamcrest **Name:** hamcrest-all **Version:** 1.3
     * **POM License: New BSD License** - [http://www.opensource.org/licenses/bsd-license.php](http://www.opensource.org/licenses/bsd-license.php)

1. **Group:** org.hamcrest **Name:** hamcrest-core **Version:** 1.3
     * **POM License: New BSD License** - [http://www.opensource.org/licenses/bsd-license.php](http://www.opensource.org/licenses/bsd-license.php)

1. **Group:** org.jacoco **Name:** org.jacoco.agent **Version:** 0.8.5
     * **POM License: Eclipse Public License 2.0** - [https://www.eclipse.org/legal/epl-2.0/](https://www.eclipse.org/legal/epl-2.0/)

1. **Group:** org.jacoco **Name:** org.jacoco.ant **Version:** 0.8.5
     * **POM License: Eclipse Public License 2.0** - [https://www.eclipse.org/legal/epl-2.0/](https://www.eclipse.org/legal/epl-2.0/)

1. **Group:** org.jacoco **Name:** org.jacoco.core **Version:** 0.8.5
     * **POM License: Eclipse Public License 2.0** - [https://www.eclipse.org/legal/epl-2.0/](https://www.eclipse.org/legal/epl-2.0/)

1. **Group:** org.jacoco **Name:** org.jacoco.report **Version:** 0.8.5
     * **POM License: Eclipse Public License 2.0** - [https://www.eclipse.org/legal/epl-2.0/](https://www.eclipse.org/legal/epl-2.0/)

1. **Group:** org.junit.jupiter **Name:** junit-jupiter-api **Version:** 5.5.2
     * **POM Project URL:** [https://junit.org/junit5/](https://junit.org/junit5/)
     * **POM License: Eclipse Public License v2.0** - [https://www.eclipse.org/legal/epl-v20.html](https://www.eclipse.org/legal/epl-v20.html)

1. **Group:** org.junit.jupiter **Name:** junit-jupiter-engine **Version:** 5.5.2
     * **POM Project URL:** [https://junit.org/junit5/](https://junit.org/junit5/)
     * **POM License: Eclipse Public License v2.0** - [https://www.eclipse.org/legal/epl-v20.html](https://www.eclipse.org/legal/epl-v20.html)

1. **Group:** org.junit.jupiter **Name:** junit-jupiter-params **Version:** 5.5.2
     * **POM Project URL:** [https://junit.org/junit5/](https://junit.org/junit5/)
     * **POM License: Eclipse Public License v2.0** - [https://www.eclipse.org/legal/epl-v20.html](https://www.eclipse.org/legal/epl-v20.html)

1. **Group:** org.junit.platform **Name:** junit-platform-commons **Version:** 1.5.2
     * **POM Project URL:** [https://junit.org/junit5/](https://junit.org/junit5/)
     * **POM License: Eclipse Public License v2.0** - [https://www.eclipse.org/legal/epl-v20.html](https://www.eclipse.org/legal/epl-v20.html)

1. **Group:** org.junit.platform **Name:** junit-platform-engine **Version:** 1.5.2
     * **POM Project URL:** [https://junit.org/junit5/](https://junit.org/junit5/)
     * **POM License: Eclipse Public License v2.0** - [https://www.eclipse.org/legal/epl-v20.html](https://www.eclipse.org/legal/epl-v20.html)

1. **Group:** org.opentest4j **Name:** opentest4j **Version:** 1.2.0
     * **Manifest License:** The Apache License, Version 2.0 (Not packaged)
     * **POM Project URL:** [https://github.com/ota4j-team/opentest4j](https://github.com/ota4j-team/opentest4j)
     * **POM License: The Apache License, Version 2.0** - [http://www.apache.org/licenses/LICENSE-2.0.txt](http://www.apache.org/licenses/LICENSE-2.0.txt)

1. **Group:** org.ow2.asm **Name:** asm **Version:** 7.1
     * **Manifest Project URL:** [http://asm.ow2.org](http://asm.ow2.org)
     * **POM Project URL:** [http://asm.ow2.org/](http://asm.ow2.org/)
     * **POM License: BSD** - [http://asm.ow2.org/license.html](http://asm.ow2.org/license.html)
     * **POM License: The Apache Software License, Version 2.0** - [http://www.apache.org/licenses/LICENSE-2.0.txt](http://www.apache.org/licenses/LICENSE-2.0.txt)

1. **Group:** org.ow2.asm **Name:** asm **Version:** 7.2
     * **Manifest Project URL:** [http://asm.ow2.org](http://asm.ow2.org)
     * **Manifest License:** BSD-3-Clause;link=https://asm.ow2.io/LICENSE.txt (Not packaged)
     * **POM Project URL:** [http://asm.ow2.io/](http://asm.ow2.io/)
     * **POM License: BSD-3-Clause** - [https://asm.ow2.io/license.html](https://asm.ow2.io/license.html)
     * **POM License: The Apache Software License, Version 2.0** - [http://www.apache.org/licenses/LICENSE-2.0.txt](http://www.apache.org/licenses/LICENSE-2.0.txt)

1. **Group:** org.ow2.asm **Name:** asm-analysis **Version:** 7.2
     * **Manifest Project URL:** [http://asm.ow2.org](http://asm.ow2.org)
     * **Manifest License:** BSD-3-Clause;link=https://asm.ow2.io/LICENSE.txt (Not packaged)
     * **POM Project URL:** [http://asm.ow2.io/](http://asm.ow2.io/)
     * **POM License: BSD-3-Clause** - [https://asm.ow2.io/license.html](https://asm.ow2.io/license.html)
     * **POM License: The Apache Software License, Version 2.0** - [http://www.apache.org/licenses/LICENSE-2.0.txt](http://www.apache.org/licenses/LICENSE-2.0.txt)

1. **Group:** org.ow2.asm **Name:** asm-commons **Version:** 7.2
     * **Manifest Project URL:** [http://asm.ow2.org](http://asm.ow2.org)
     * **Manifest License:** BSD-3-Clause;link=https://asm.ow2.io/LICENSE.txt (Not packaged)
     * **POM Project URL:** [http://asm.ow2.io/](http://asm.ow2.io/)
     * **POM License: BSD-3-Clause** - [https://asm.ow2.io/license.html](https://asm.ow2.io/license.html)
     * **POM License: The Apache Software License, Version 2.0** - [http://www.apache.org/licenses/LICENSE-2.0.txt](http://www.apache.org/licenses/LICENSE-2.0.txt)

1. **Group:** org.ow2.asm **Name:** asm-tree **Version:** 7.2
     * **Manifest Project URL:** [http://asm.ow2.org](http://asm.ow2.org)
     * **Manifest License:** BSD-3-Clause;link=https://asm.ow2.io/LICENSE.txt (Not packaged)
     * **POM Project URL:** [http://asm.ow2.io/](http://asm.ow2.io/)
     * **POM License: BSD-3-Clause** - [https://asm.ow2.io/license.html](https://asm.ow2.io/license.html)
     * **POM License: The Apache Software License, Version 2.0** - [http://www.apache.org/licenses/LICENSE-2.0.txt](http://www.apache.org/licenses/LICENSE-2.0.txt)

1. **Group:** org.pcollections **Name:** pcollections **Version:** 2.1.2
     * **POM Project URL:** [http://pcollections.org](http://pcollections.org)
     * **POM License: The MIT License** - [http://www.opensource.org/licenses/mit-license.php](http://www.opensource.org/licenses/mit-license.php)

1. **Group:** org.plumelib **Name:** plume-util **Version:** 1.0.6
     * **POM Project URL:** [https://github.com/plume-lib/plume-util](https://github.com/plume-lib/plume-util)
     * **POM License: MIT License** - [https://opensource.org/licenses/MIT](https://opensource.org/licenses/MIT)

1. **Group:** org.plumelib **Name:** reflection-util **Version:** 0.0.2
     * **POM Project URL:** [https://github.com/plume-lib/reflection-util](https://github.com/plume-lib/reflection-util)
     * **POM License: MIT License** - [https://opensource.org/licenses/MIT](https://opensource.org/licenses/MIT)

1. **Group:** org.plumelib **Name:** require-javadoc **Version:** 0.1.0
     * **POM Project URL:** [https://github.com/plume-lib/require-javadoc](https://github.com/plume-lib/require-javadoc)
     * **POM License: MIT License** - [https://opensource.org/licenses/MIT](https://opensource.org/licenses/MIT)

    
        
 The dependencies distributed under several licenses, are used according their commercial-use-friendly license.


<<<<<<< HEAD
This report was generated on **Wed Mar 04 15:27:58 EET 2020** using [Gradle-License-Report plugin](https://github.com/jk1/Gradle-License-Report) by Evgeny Naumenko, licensed under [Apache 2.0 License](https://github.com/jk1/Gradle-License-Report/blob/master/LICENSE).



    
# Dependencies of `io.spine.tools:spine-model-assembler:1.4.11`
=======
This report was generated on **Tue Mar 03 16:17:24 EET 2020** using [Gradle-License-Report plugin](https://github.com/jk1/Gradle-License-Report) by Evgeny Naumenko, licensed under [Apache 2.0 License](https://github.com/jk1/Gradle-License-Report/blob/master/LICENSE).



    
# Dependencies of `io.spine.tools:spine-model-assembler:1.4.10`
>>>>>>> 2a90f60e

## Runtime
1. **Group:** com.google.android **Name:** annotations **Version:** 4.1.1.4
     * **POM Project URL:** [http://source.android.com/](http://source.android.com/)
     * **POM License: Apache 2.0** - [http://www.apache.org/licenses/LICENSE-2.0](http://www.apache.org/licenses/LICENSE-2.0)

1. **Group:** com.google.api.grpc **Name:** proto-google-common-protos **Version:** 1.12.0
     * **POM Project URL:** [https://github.com/googleapis/api-client-staging](https://github.com/googleapis/api-client-staging)
     * **POM License: Apache-2.0** - [https://www.apache.org/licenses/LICENSE-2.0.txt](https://www.apache.org/licenses/LICENSE-2.0.txt)

1. **Group:** com.google.code.findbugs **Name:** jsr305 **Version:** 3.0.2
     * **POM Project URL:** [http://findbugs.sourceforge.net/](http://findbugs.sourceforge.net/)
     * **POM License: The Apache Software License, Version 2.0** - [http://www.apache.org/licenses/LICENSE-2.0.txt](http://www.apache.org/licenses/LICENSE-2.0.txt)

1. **Group:** com.google.code.gson **Name:** gson **Version:** 2.8.6
     * **POM License: Apache 2.0** - [http://www.apache.org/licenses/LICENSE-2.0.txt](http://www.apache.org/licenses/LICENSE-2.0.txt)

1. **Group:** com.google.errorprone **Name:** error_prone_annotations **Version:** 2.3.4
     * **POM License: Apache 2.0** - [http://www.apache.org/licenses/LICENSE-2.0.txt](http://www.apache.org/licenses/LICENSE-2.0.txt)

1. **Group:** com.google.errorprone **Name:** error_prone_type_annotations **Version:** 2.3.4
     * **POM License: Apache 2.0** - [http://www.apache.org/licenses/LICENSE-2.0.txt](http://www.apache.org/licenses/LICENSE-2.0.txt)

1. **Group:** com.google.flogger **Name:** flogger **Version:** 0.4
     * **POM Project URL:** [https://github.com/google/flogger](https://github.com/google/flogger)
     * **POM License: Apache 2.0** - [http://www.apache.org/licenses/LICENSE-2.0.txt](http://www.apache.org/licenses/LICENSE-2.0.txt)

1. **Group:** com.google.flogger **Name:** flogger-system-backend **Version:** 0.4
     * **POM Project URL:** [https://github.com/google/flogger](https://github.com/google/flogger)
     * **POM License: Apache 2.0** - [http://www.apache.org/licenses/LICENSE-2.0.txt](http://www.apache.org/licenses/LICENSE-2.0.txt)

1. **Group:** com.google.guava **Name:** failureaccess **Version:** 1.0.1
     * **Manifest Project URL:** [https://github.com/google/guava/](https://github.com/google/guava/)
     * **POM License: The Apache Software License, Version 2.0** - [http://www.apache.org/licenses/LICENSE-2.0.txt](http://www.apache.org/licenses/LICENSE-2.0.txt)

1. **Group:** com.google.guava **Name:** guava **Version:** 28.1-jre
     * **Manifest Project URL:** [https://github.com/google/guava/](https://github.com/google/guava/)
     * **POM License: Apache License, Version 2.0** - [http://www.apache.org/licenses/LICENSE-2.0.txt](http://www.apache.org/licenses/LICENSE-2.0.txt)

1. **Group:** com.google.guava **Name:** listenablefuture **Version:** 9999.0-empty-to-avoid-conflict-with-guava
     * **POM License: The Apache Software License, Version 2.0** - [http://www.apache.org/licenses/LICENSE-2.0.txt](http://www.apache.org/licenses/LICENSE-2.0.txt)

1. **Group:** com.google.j2objc **Name:** j2objc-annotations **Version:** 1.3
     * **POM Project URL:** [https://github.com/google/j2objc/](https://github.com/google/j2objc/)
     * **POM License: The Apache Software License, Version 2.0** - [http://www.apache.org/licenses/LICENSE-2.0.txt](http://www.apache.org/licenses/LICENSE-2.0.txt)

1. **Group:** com.google.protobuf **Name:** protobuf-java **Version:** 3.11.3
     * **Manifest Project URL:** [https://developers.google.com/protocol-buffers/](https://developers.google.com/protocol-buffers/)
     * **POM License: 3-Clause BSD License** - [https://opensource.org/licenses/BSD-3-Clause](https://opensource.org/licenses/BSD-3-Clause)

1. **Group:** com.google.protobuf **Name:** protobuf-java-util **Version:** 3.11.3
     * **Manifest Project URL:** [https://developers.google.com/protocol-buffers/](https://developers.google.com/protocol-buffers/)
     * **POM License: 3-Clause BSD License** - [https://opensource.org/licenses/BSD-3-Clause](https://opensource.org/licenses/BSD-3-Clause)

1. **Group:** io.grpc **Name:** grpc-api **Version:** 1.26.0
     * **POM Project URL:** [https://github.com/grpc/grpc-java](https://github.com/grpc/grpc-java)
     * **POM License: Apache 2.0** - [https://opensource.org/licenses/Apache-2.0](https://opensource.org/licenses/Apache-2.0)

1. **Group:** io.grpc **Name:** grpc-context **Version:** 1.26.0
     * **POM Project URL:** [https://github.com/grpc/grpc-java](https://github.com/grpc/grpc-java)
     * **POM License: Apache 2.0** - [https://opensource.org/licenses/Apache-2.0](https://opensource.org/licenses/Apache-2.0)

1. **Group:** io.grpc **Name:** grpc-core **Version:** 1.26.0
     * **POM Project URL:** [https://github.com/grpc/grpc-java](https://github.com/grpc/grpc-java)
     * **POM License: Apache 2.0** - [https://opensource.org/licenses/Apache-2.0](https://opensource.org/licenses/Apache-2.0)

1. **Group:** io.grpc **Name:** grpc-protobuf **Version:** 1.26.0
     * **POM Project URL:** [https://github.com/grpc/grpc-java](https://github.com/grpc/grpc-java)
     * **POM License: Apache 2.0** - [https://opensource.org/licenses/Apache-2.0](https://opensource.org/licenses/Apache-2.0)

1. **Group:** io.grpc **Name:** grpc-protobuf-lite **Version:** 1.26.0
     * **POM Project URL:** [https://github.com/grpc/grpc-java](https://github.com/grpc/grpc-java)
     * **POM License: Apache 2.0** - [https://opensource.org/licenses/Apache-2.0](https://opensource.org/licenses/Apache-2.0)

1. **Group:** io.grpc **Name:** grpc-stub **Version:** 1.26.0
     * **POM Project URL:** [https://github.com/grpc/grpc-java](https://github.com/grpc/grpc-java)
     * **POM License: Apache 2.0** - [https://opensource.org/licenses/Apache-2.0](https://opensource.org/licenses/Apache-2.0)

1. **Group:** io.opencensus **Name:** opencensus-api **Version:** 0.24.0
     * **POM Project URL:** [https://github.com/census-instrumentation/opencensus-java](https://github.com/census-instrumentation/opencensus-java)
     * **POM License: The Apache License, Version 2.0** - [http://www.apache.org/licenses/LICENSE-2.0.txt](http://www.apache.org/licenses/LICENSE-2.0.txt)

1. **Group:** io.opencensus **Name:** opencensus-contrib-grpc-metrics **Version:** 0.24.0
     * **POM Project URL:** [https://github.com/census-instrumentation/opencensus-java](https://github.com/census-instrumentation/opencensus-java)
     * **POM License: The Apache License, Version 2.0** - [http://www.apache.org/licenses/LICENSE-2.0.txt](http://www.apache.org/licenses/LICENSE-2.0.txt)

1. **Group:** io.perfmark **Name:** perfmark-api **Version:** 0.19.0
     * **POM Project URL:** [https://github.com/perfmark/perfmark](https://github.com/perfmark/perfmark)
     * **POM License: Apache 2.0** - [https://opensource.org/licenses/Apache-2.0](https://opensource.org/licenses/Apache-2.0)

1. **Group:** org.checkerframework **Name:** checker-qual **Version:** 3.0.1
     * **Manifest License:** MIT (Not packaged)
     * **POM Project URL:** [https://checkerframework.org](https://checkerframework.org)
     * **POM License: The MIT License** - [http://opensource.org/licenses/MIT](http://opensource.org/licenses/MIT)

1. **Group:** org.codehaus.mojo **Name:** animal-sniffer-annotations **Version:** 1.18
     * **POM License: MIT license** - [http://www.opensource.org/licenses/mit-license.php](http://www.opensource.org/licenses/mit-license.php)
     * **POM License: The Apache Software License, Version 2.0** - [http://www.apache.org/licenses/LICENSE-2.0.txt](http://www.apache.org/licenses/LICENSE-2.0.txt)

## Compile, tests and tooling
1. **Group:** com.beust **Name:** jcommander **Version:** 1.72
     * **POM Project URL:** [http://jcommander.org](http://jcommander.org)
     * **POM License: Apache 2.0** - [http://www.apache.org/licenses/LICENSE-2.0](http://www.apache.org/licenses/LICENSE-2.0)

1. **Group:** com.github.ben-manes.caffeine **Name:** caffeine **Version:** 2.7.0
     * **POM Project URL:** [https://github.com/ben-manes/caffeine](https://github.com/ben-manes/caffeine)
     * **POM License: Apache License, Version 2.0** - [https://www.apache.org/licenses/LICENSE-2.0.txt](https://www.apache.org/licenses/LICENSE-2.0.txt)

1. **Group:** com.github.kevinstern **Name:** software-and-algorithms **Version:** 1.0
     * **POM Project URL:** [https://www.github.com/KevinStern/software-and-algorithms](https://www.github.com/KevinStern/software-and-algorithms)
     * **POM License: MIT License** - [http://www.opensource.org/licenses/mit-license.php](http://www.opensource.org/licenses/mit-license.php)

1. **Group:** com.google.android **Name:** annotations **Version:** 4.1.1.4
     * **POM Project URL:** [http://source.android.com/](http://source.android.com/)
     * **POM License: Apache 2.0** - [http://www.apache.org/licenses/LICENSE-2.0](http://www.apache.org/licenses/LICENSE-2.0)

1. **Group:** com.google.api.grpc **Name:** proto-google-common-protos **Version:** 1.12.0
     * **POM Project URL:** [https://github.com/googleapis/api-client-staging](https://github.com/googleapis/api-client-staging)
     * **POM License: Apache-2.0** - [https://www.apache.org/licenses/LICENSE-2.0.txt](https://www.apache.org/licenses/LICENSE-2.0.txt)

1. **Group:** com.google.auto **Name:** auto-common **Version:** 0.10
     * **POM License: Apache 2.0** - [http://www.apache.org/licenses/LICENSE-2.0.txt](http://www.apache.org/licenses/LICENSE-2.0.txt)

1. **Group:** com.google.auto.value **Name:** auto-value-annotations **Version:** 1.6.3
     * **POM License: Apache 2.0** - [http://www.apache.org/licenses/LICENSE-2.0.txt](http://www.apache.org/licenses/LICENSE-2.0.txt)

1. **Group:** com.google.code.findbugs **Name:** jFormatString **Version:** 3.0.0
     * **POM Project URL:** [http://findbugs.sourceforge.net/](http://findbugs.sourceforge.net/)
     * **POM License: GNU Lesser Public License** - [http://www.gnu.org/licenses/lgpl.html](http://www.gnu.org/licenses/lgpl.html)

1. **Group:** com.google.code.findbugs **Name:** jsr305 **Version:** 3.0.2
     * **POM Project URL:** [http://findbugs.sourceforge.net/](http://findbugs.sourceforge.net/)
     * **POM License: The Apache Software License, Version 2.0** - [http://www.apache.org/licenses/LICENSE-2.0.txt](http://www.apache.org/licenses/LICENSE-2.0.txt)

1. **Group:** com.google.code.gson **Name:** gson **Version:** 2.8.6
     * **POM License: Apache 2.0** - [http://www.apache.org/licenses/LICENSE-2.0.txt](http://www.apache.org/licenses/LICENSE-2.0.txt)

1. **Group:** com.google.errorprone **Name:** error_prone_annotation **Version:** 2.3.4
     * **POM License: Apache 2.0** - [http://www.apache.org/licenses/LICENSE-2.0.txt](http://www.apache.org/licenses/LICENSE-2.0.txt)

1. **Group:** com.google.errorprone **Name:** error_prone_annotations **Version:** 2.3.4
     * **POM License: Apache 2.0** - [http://www.apache.org/licenses/LICENSE-2.0.txt](http://www.apache.org/licenses/LICENSE-2.0.txt)

1. **Group:** com.google.errorprone **Name:** error_prone_check_api **Version:** 2.3.4
     * **POM License: Apache 2.0** - [http://www.apache.org/licenses/LICENSE-2.0.txt](http://www.apache.org/licenses/LICENSE-2.0.txt)

1. **Group:** com.google.errorprone **Name:** error_prone_core **Version:** 2.3.4
     * **POM License: Apache 2.0** - [http://www.apache.org/licenses/LICENSE-2.0.txt](http://www.apache.org/licenses/LICENSE-2.0.txt)

1. **Group:** com.google.errorprone **Name:** error_prone_type_annotations **Version:** 2.3.4
     * **POM License: Apache 2.0** - [http://www.apache.org/licenses/LICENSE-2.0.txt](http://www.apache.org/licenses/LICENSE-2.0.txt)

1. **Group:** com.google.errorprone **Name:** javac **Version:** 9+181-r4173-1
     * **POM Project URL:** [https://github.com/google/error-prone-javac](https://github.com/google/error-prone-javac)
     * **POM License: GNU General Public License, version 2, with the Classpath Exception** - [http://openjdk.java.net/legal/gplv2+ce.html](http://openjdk.java.net/legal/gplv2+ce.html)

1. **Group:** com.google.flogger **Name:** flogger **Version:** 0.4
     * **POM Project URL:** [https://github.com/google/flogger](https://github.com/google/flogger)
     * **POM License: Apache 2.0** - [http://www.apache.org/licenses/LICENSE-2.0.txt](http://www.apache.org/licenses/LICENSE-2.0.txt)

1. **Group:** com.google.flogger **Name:** flogger-system-backend **Version:** 0.4
     * **POM Project URL:** [https://github.com/google/flogger](https://github.com/google/flogger)
     * **POM License: Apache 2.0** - [http://www.apache.org/licenses/LICENSE-2.0.txt](http://www.apache.org/licenses/LICENSE-2.0.txt)

1. **Group:** com.google.guava **Name:** failureaccess **Version:** 1.0.1
     * **Manifest Project URL:** [https://github.com/google/guava/](https://github.com/google/guava/)
     * **POM License: The Apache Software License, Version 2.0** - [http://www.apache.org/licenses/LICENSE-2.0.txt](http://www.apache.org/licenses/LICENSE-2.0.txt)

1. **Group:** com.google.guava **Name:** guava **Version:** 28.1-jre
     * **Manifest Project URL:** [https://github.com/google/guava/](https://github.com/google/guava/)
     * **POM License: Apache License, Version 2.0** - [http://www.apache.org/licenses/LICENSE-2.0.txt](http://www.apache.org/licenses/LICENSE-2.0.txt)

1. **Group:** com.google.guava **Name:** guava-testlib **Version:** 28.1-jre
     * **POM License: Apache License, Version 2.0** - [http://www.apache.org/licenses/LICENSE-2.0.txt](http://www.apache.org/licenses/LICENSE-2.0.txt)

1. **Group:** com.google.guava **Name:** listenablefuture **Version:** 9999.0-empty-to-avoid-conflict-with-guava
     * **POM License: The Apache Software License, Version 2.0** - [http://www.apache.org/licenses/LICENSE-2.0.txt](http://www.apache.org/licenses/LICENSE-2.0.txt)

1. **Group:** com.google.j2objc **Name:** j2objc-annotations **Version:** 1.3
     * **POM Project URL:** [https://github.com/google/j2objc/](https://github.com/google/j2objc/)
     * **POM License: The Apache Software License, Version 2.0** - [http://www.apache.org/licenses/LICENSE-2.0.txt](http://www.apache.org/licenses/LICENSE-2.0.txt)

1. **Group:** com.google.protobuf **Name:** protobuf-java **Version:** 3.11.3
     * **Manifest Project URL:** [https://developers.google.com/protocol-buffers/](https://developers.google.com/protocol-buffers/)
     * **POM License: 3-Clause BSD License** - [https://opensource.org/licenses/BSD-3-Clause](https://opensource.org/licenses/BSD-3-Clause)

1. **Group:** com.google.protobuf **Name:** protobuf-java-util **Version:** 3.11.3
     * **Manifest Project URL:** [https://developers.google.com/protocol-buffers/](https://developers.google.com/protocol-buffers/)
     * **POM License: 3-Clause BSD License** - [https://opensource.org/licenses/BSD-3-Clause](https://opensource.org/licenses/BSD-3-Clause)

1. **Group:** com.google.protobuf **Name:** protoc **Version:** 3.11.3
     * **POM Project URL:** [https://developers.google.com/protocol-buffers/](https://developers.google.com/protocol-buffers/)
     * **POM License: 3-Clause BSD License** - [https://opensource.org/licenses/BSD-3-Clause](https://opensource.org/licenses/BSD-3-Clause)
     * **POM License: The Apache Software License, Version 2.0** - [http://www.apache.org/licenses/LICENSE-2.0.txt](http://www.apache.org/licenses/LICENSE-2.0.txt)

1. **Group:** com.google.truth **Name:** truth **Version:** 1.0
     * **POM License: The Apache Software License, Version 2.0** - [http://www.apache.org/licenses/LICENSE-2.0.txt](http://www.apache.org/licenses/LICENSE-2.0.txt)

1. **Group:** com.google.truth.extensions **Name:** truth-java8-extension **Version:** 1.0
     * **POM License: The Apache Software License, Version 2.0** - [http://www.apache.org/licenses/LICENSE-2.0.txt](http://www.apache.org/licenses/LICENSE-2.0.txt)

1. **Group:** com.google.truth.extensions **Name:** truth-liteproto-extension **Version:** 1.0
     * **POM License: The Apache Software License, Version 2.0** - [http://www.apache.org/licenses/LICENSE-2.0.txt](http://www.apache.org/licenses/LICENSE-2.0.txt)

1. **Group:** com.google.truth.extensions **Name:** truth-proto-extension **Version:** 1.0
     * **POM License: The Apache Software License, Version 2.0** - [http://www.apache.org/licenses/LICENSE-2.0.txt](http://www.apache.org/licenses/LICENSE-2.0.txt)

1. **Group:** com.googlecode.java-diff-utils **Name:** diffutils **Version:** 1.3.0
     * **POM Project URL:** [http://code.google.com/p/java-diff-utils/](http://code.google.com/p/java-diff-utils/)
     * **POM License: The Apache Software License, Version 2.0** - [http://www.apache.org/licenses/LICENSE-2.0.txt](http://www.apache.org/licenses/LICENSE-2.0.txt)

1. **Group:** commons-io **Name:** commons-io **Version:** 2.6
     * **Project URL:** [http://commons.apache.org/proper/commons-io/](http://commons.apache.org/proper/commons-io/)
     * **POM License: Apache License, Version 2.0** - [https://www.apache.org/licenses/LICENSE-2.0.txt](https://www.apache.org/licenses/LICENSE-2.0.txt)

1. **Group:** io.grpc **Name:** grpc-api **Version:** 1.26.0
     * **POM Project URL:** [https://github.com/grpc/grpc-java](https://github.com/grpc/grpc-java)
     * **POM License: Apache 2.0** - [https://opensource.org/licenses/Apache-2.0](https://opensource.org/licenses/Apache-2.0)

1. **Group:** io.grpc **Name:** grpc-context **Version:** 1.26.0
     * **POM Project URL:** [https://github.com/grpc/grpc-java](https://github.com/grpc/grpc-java)
     * **POM License: Apache 2.0** - [https://opensource.org/licenses/Apache-2.0](https://opensource.org/licenses/Apache-2.0)

1. **Group:** io.grpc **Name:** grpc-core **Version:** 1.26.0
     * **POM Project URL:** [https://github.com/grpc/grpc-java](https://github.com/grpc/grpc-java)
     * **POM License: Apache 2.0** - [https://opensource.org/licenses/Apache-2.0](https://opensource.org/licenses/Apache-2.0)

1. **Group:** io.grpc **Name:** grpc-protobuf **Version:** 1.26.0
     * **POM Project URL:** [https://github.com/grpc/grpc-java](https://github.com/grpc/grpc-java)
     * **POM License: Apache 2.0** - [https://opensource.org/licenses/Apache-2.0](https://opensource.org/licenses/Apache-2.0)

1. **Group:** io.grpc **Name:** grpc-protobuf-lite **Version:** 1.26.0
     * **POM Project URL:** [https://github.com/grpc/grpc-java](https://github.com/grpc/grpc-java)
     * **POM License: Apache 2.0** - [https://opensource.org/licenses/Apache-2.0](https://opensource.org/licenses/Apache-2.0)

1. **Group:** io.grpc **Name:** grpc-stub **Version:** 1.26.0
     * **POM Project URL:** [https://github.com/grpc/grpc-java](https://github.com/grpc/grpc-java)
     * **POM License: Apache 2.0** - [https://opensource.org/licenses/Apache-2.0](https://opensource.org/licenses/Apache-2.0)

1. **Group:** io.grpc **Name:** protoc-gen-grpc-java **Version:** 1.26.0
     * **POM Project URL:** [https://github.com/grpc/grpc-java](https://github.com/grpc/grpc-java)
     * **POM License: Apache 2.0** - [https://opensource.org/licenses/Apache-2.0](https://opensource.org/licenses/Apache-2.0)

1. **Group:** io.opencensus **Name:** opencensus-api **Version:** 0.24.0
     * **POM Project URL:** [https://github.com/census-instrumentation/opencensus-java](https://github.com/census-instrumentation/opencensus-java)
     * **POM License: The Apache License, Version 2.0** - [http://www.apache.org/licenses/LICENSE-2.0.txt](http://www.apache.org/licenses/LICENSE-2.0.txt)

1. **Group:** io.opencensus **Name:** opencensus-contrib-grpc-metrics **Version:** 0.24.0
     * **POM Project URL:** [https://github.com/census-instrumentation/opencensus-java](https://github.com/census-instrumentation/opencensus-java)
     * **POM License: The Apache License, Version 2.0** - [http://www.apache.org/licenses/LICENSE-2.0.txt](http://www.apache.org/licenses/LICENSE-2.0.txt)

1. **Group:** io.perfmark **Name:** perfmark-api **Version:** 0.19.0
     * **POM Project URL:** [https://github.com/perfmark/perfmark](https://github.com/perfmark/perfmark)
     * **POM License: Apache 2.0** - [https://opensource.org/licenses/Apache-2.0](https://opensource.org/licenses/Apache-2.0)

1. **Group:** junit **Name:** junit **Version:** 4.12
     * **POM Project URL:** [http://junit.org](http://junit.org)
     * **POM License: Eclipse Public License 1.0** - [http://www.eclipse.org/legal/epl-v10.html](http://www.eclipse.org/legal/epl-v10.html)

1. **Group:** net.java.dev.javacc **Name:** javacc **Version:** 5.0
     * **POM Project URL:** [https://javacc.dev.java.net/](https://javacc.dev.java.net/)
     * **POM License: Berkeley Software Distribution (BSD) License** - [http://www.opensource.org/licenses/bsd-license.html](http://www.opensource.org/licenses/bsd-license.html)

1. **Group:** net.sourceforge.pmd **Name:** pmd-core **Version:** 6.20.0
     * **POM License: BSD-style** - [http://pmd.sourceforge.net/license.html](http://pmd.sourceforge.net/license.html)

1. **Group:** net.sourceforge.pmd **Name:** pmd-java **Version:** 6.20.0
     * **POM License: BSD-style** - [http://pmd.sourceforge.net/license.html](http://pmd.sourceforge.net/license.html)

1. **Group:** net.sourceforge.saxon **Name:** saxon **Version:** 9.1.0.8
     * **POM Project URL:** [http://saxon.sourceforge.net/](http://saxon.sourceforge.net/)
     * **POM License: Mozilla Public License Version 1.0** - [http://www.mozilla.org/MPL/MPL-1.0.txt](http://www.mozilla.org/MPL/MPL-1.0.txt)

1. **Group:** org.antlr **Name:** antlr4-runtime **Version:** 4.7
     * **Manifest Project URL:** [http://www.antlr.org](http://www.antlr.org)
     * **POM License: The BSD License** - [http://www.antlr.org/license.html](http://www.antlr.org/license.html)

1. **Group:** org.apache.commons **Name:** commons-lang3 **Version:** 3.8.1
     * **Project URL:** [http://commons.apache.org/proper/commons-lang/](http://commons.apache.org/proper/commons-lang/)
     * **POM License: Apache License, Version 2.0** - [https://www.apache.org/licenses/LICENSE-2.0.txt](https://www.apache.org/licenses/LICENSE-2.0.txt)

1. **Group:** org.apiguardian **Name:** apiguardian-api **Version:** 1.0.0
     * **POM Project URL:** [https://github.com/apiguardian-team/apiguardian](https://github.com/apiguardian-team/apiguardian)
     * **POM License: The Apache License, Version 2.0** - [http://www.apache.org/licenses/LICENSE-2.0.txt](http://www.apache.org/licenses/LICENSE-2.0.txt)

1. **Group:** org.checkerframework **Name:** checker-compat-qual **Version:** 2.5.5
     * **POM Project URL:** [https://checkerframework.org](https://checkerframework.org)
     * **POM License: GNU General Public License, version 2 (GPL2), with the classpath exception** - [http://www.gnu.org/software/classpath/license.html](http://www.gnu.org/software/classpath/license.html)
     * **POM License: The MIT License** - [http://opensource.org/licenses/MIT](http://opensource.org/licenses/MIT)

1. **Group:** org.checkerframework **Name:** checker-qual **Version:** 3.0.1
     * **Manifest License:** MIT (Not packaged)
     * **POM Project URL:** [https://checkerframework.org](https://checkerframework.org)
     * **POM License: The MIT License** - [http://opensource.org/licenses/MIT](http://opensource.org/licenses/MIT)

1. **Group:** org.checkerframework **Name:** dataflow **Version:** 3.0.0
     * **Manifest License:** (GPL-2.0-only WITH Classpath-exception-2.0) (Not packaged)
     * **POM Project URL:** [https://checkerframework.org](https://checkerframework.org)
     * **POM License: GNU General Public License, version 2 (GPL2), with the classpath exception** - [http://www.gnu.org/software/classpath/license.html](http://www.gnu.org/software/classpath/license.html)
     * **POM License: The MIT License** - [http://opensource.org/licenses/MIT](http://opensource.org/licenses/MIT)

1. **Group:** org.checkerframework **Name:** javacutil **Version:** 3.0.0
     * **Manifest License:** (GPL-2.0-only WITH Classpath-exception-2.0) (Not packaged)
     * **POM Project URL:** [https://checkerframework.org](https://checkerframework.org)
     * **POM License: GNU General Public License, version 2 (GPL2), with the classpath exception** - [http://www.gnu.org/software/classpath/license.html](http://www.gnu.org/software/classpath/license.html)
     * **POM License: The MIT License** - [http://opensource.org/licenses/MIT](http://opensource.org/licenses/MIT)

1. **Group:** org.codehaus.mojo **Name:** animal-sniffer-annotations **Version:** 1.18
     * **POM License: MIT license** - [http://www.opensource.org/licenses/mit-license.php](http://www.opensource.org/licenses/mit-license.php)
     * **POM License: The Apache Software License, Version 2.0** - [http://www.apache.org/licenses/LICENSE-2.0.txt](http://www.apache.org/licenses/LICENSE-2.0.txt)

1. **Group:** org.hamcrest **Name:** hamcrest-all **Version:** 1.3
     * **POM License: New BSD License** - [http://www.opensource.org/licenses/bsd-license.php](http://www.opensource.org/licenses/bsd-license.php)

1. **Group:** org.hamcrest **Name:** hamcrest-core **Version:** 1.3
     * **POM License: New BSD License** - [http://www.opensource.org/licenses/bsd-license.php](http://www.opensource.org/licenses/bsd-license.php)

1. **Group:** org.jacoco **Name:** org.jacoco.agent **Version:** 0.8.5
     * **POM License: Eclipse Public License 2.0** - [https://www.eclipse.org/legal/epl-2.0/](https://www.eclipse.org/legal/epl-2.0/)

1. **Group:** org.jacoco **Name:** org.jacoco.ant **Version:** 0.8.5
     * **POM License: Eclipse Public License 2.0** - [https://www.eclipse.org/legal/epl-2.0/](https://www.eclipse.org/legal/epl-2.0/)

1. **Group:** org.jacoco **Name:** org.jacoco.core **Version:** 0.8.5
     * **POM License: Eclipse Public License 2.0** - [https://www.eclipse.org/legal/epl-2.0/](https://www.eclipse.org/legal/epl-2.0/)

1. **Group:** org.jacoco **Name:** org.jacoco.report **Version:** 0.8.5
     * **POM License: Eclipse Public License 2.0** - [https://www.eclipse.org/legal/epl-2.0/](https://www.eclipse.org/legal/epl-2.0/)

1. **Group:** org.junit.jupiter **Name:** junit-jupiter-api **Version:** 5.5.2
     * **POM Project URL:** [https://junit.org/junit5/](https://junit.org/junit5/)
     * **POM License: Eclipse Public License v2.0** - [https://www.eclipse.org/legal/epl-v20.html](https://www.eclipse.org/legal/epl-v20.html)

1. **Group:** org.junit.jupiter **Name:** junit-jupiter-engine **Version:** 5.5.2
     * **POM Project URL:** [https://junit.org/junit5/](https://junit.org/junit5/)
     * **POM License: Eclipse Public License v2.0** - [https://www.eclipse.org/legal/epl-v20.html](https://www.eclipse.org/legal/epl-v20.html)

1. **Group:** org.junit.jupiter **Name:** junit-jupiter-params **Version:** 5.5.2
     * **POM Project URL:** [https://junit.org/junit5/](https://junit.org/junit5/)
     * **POM License: Eclipse Public License v2.0** - [https://www.eclipse.org/legal/epl-v20.html](https://www.eclipse.org/legal/epl-v20.html)

1. **Group:** org.junit.platform **Name:** junit-platform-commons **Version:** 1.5.2
     * **POM Project URL:** [https://junit.org/junit5/](https://junit.org/junit5/)
     * **POM License: Eclipse Public License v2.0** - [https://www.eclipse.org/legal/epl-v20.html](https://www.eclipse.org/legal/epl-v20.html)

1. **Group:** org.junit.platform **Name:** junit-platform-engine **Version:** 1.5.2
     * **POM Project URL:** [https://junit.org/junit5/](https://junit.org/junit5/)
     * **POM License: Eclipse Public License v2.0** - [https://www.eclipse.org/legal/epl-v20.html](https://www.eclipse.org/legal/epl-v20.html)

1. **Group:** org.opentest4j **Name:** opentest4j **Version:** 1.2.0
     * **Manifest License:** The Apache License, Version 2.0 (Not packaged)
     * **POM Project URL:** [https://github.com/ota4j-team/opentest4j](https://github.com/ota4j-team/opentest4j)
     * **POM License: The Apache License, Version 2.0** - [http://www.apache.org/licenses/LICENSE-2.0.txt](http://www.apache.org/licenses/LICENSE-2.0.txt)

1. **Group:** org.ow2.asm **Name:** asm **Version:** 7.1
     * **Manifest Project URL:** [http://asm.ow2.org](http://asm.ow2.org)
     * **POM Project URL:** [http://asm.ow2.org/](http://asm.ow2.org/)
     * **POM License: BSD** - [http://asm.ow2.org/license.html](http://asm.ow2.org/license.html)
     * **POM License: The Apache Software License, Version 2.0** - [http://www.apache.org/licenses/LICENSE-2.0.txt](http://www.apache.org/licenses/LICENSE-2.0.txt)

1. **Group:** org.ow2.asm **Name:** asm **Version:** 7.2
     * **Manifest Project URL:** [http://asm.ow2.org](http://asm.ow2.org)
     * **Manifest License:** BSD-3-Clause;link=https://asm.ow2.io/LICENSE.txt (Not packaged)
     * **POM Project URL:** [http://asm.ow2.io/](http://asm.ow2.io/)
     * **POM License: BSD-3-Clause** - [https://asm.ow2.io/license.html](https://asm.ow2.io/license.html)
     * **POM License: The Apache Software License, Version 2.0** - [http://www.apache.org/licenses/LICENSE-2.0.txt](http://www.apache.org/licenses/LICENSE-2.0.txt)

1. **Group:** org.ow2.asm **Name:** asm-analysis **Version:** 7.2
     * **Manifest Project URL:** [http://asm.ow2.org](http://asm.ow2.org)
     * **Manifest License:** BSD-3-Clause;link=https://asm.ow2.io/LICENSE.txt (Not packaged)
     * **POM Project URL:** [http://asm.ow2.io/](http://asm.ow2.io/)
     * **POM License: BSD-3-Clause** - [https://asm.ow2.io/license.html](https://asm.ow2.io/license.html)
     * **POM License: The Apache Software License, Version 2.0** - [http://www.apache.org/licenses/LICENSE-2.0.txt](http://www.apache.org/licenses/LICENSE-2.0.txt)

1. **Group:** org.ow2.asm **Name:** asm-commons **Version:** 7.2
     * **Manifest Project URL:** [http://asm.ow2.org](http://asm.ow2.org)
     * **Manifest License:** BSD-3-Clause;link=https://asm.ow2.io/LICENSE.txt (Not packaged)
     * **POM Project URL:** [http://asm.ow2.io/](http://asm.ow2.io/)
     * **POM License: BSD-3-Clause** - [https://asm.ow2.io/license.html](https://asm.ow2.io/license.html)
     * **POM License: The Apache Software License, Version 2.0** - [http://www.apache.org/licenses/LICENSE-2.0.txt](http://www.apache.org/licenses/LICENSE-2.0.txt)

1. **Group:** org.ow2.asm **Name:** asm-tree **Version:** 7.2
     * **Manifest Project URL:** [http://asm.ow2.org](http://asm.ow2.org)
     * **Manifest License:** BSD-3-Clause;link=https://asm.ow2.io/LICENSE.txt (Not packaged)
     * **POM Project URL:** [http://asm.ow2.io/](http://asm.ow2.io/)
     * **POM License: BSD-3-Clause** - [https://asm.ow2.io/license.html](https://asm.ow2.io/license.html)
     * **POM License: The Apache Software License, Version 2.0** - [http://www.apache.org/licenses/LICENSE-2.0.txt](http://www.apache.org/licenses/LICENSE-2.0.txt)

1. **Group:** org.pcollections **Name:** pcollections **Version:** 2.1.2
     * **POM Project URL:** [http://pcollections.org](http://pcollections.org)
     * **POM License: The MIT License** - [http://www.opensource.org/licenses/mit-license.php](http://www.opensource.org/licenses/mit-license.php)

1. **Group:** org.plumelib **Name:** plume-util **Version:** 1.0.6
     * **POM Project URL:** [https://github.com/plume-lib/plume-util](https://github.com/plume-lib/plume-util)
     * **POM License: MIT License** - [https://opensource.org/licenses/MIT](https://opensource.org/licenses/MIT)

1. **Group:** org.plumelib **Name:** reflection-util **Version:** 0.0.2
     * **POM Project URL:** [https://github.com/plume-lib/reflection-util](https://github.com/plume-lib/reflection-util)
     * **POM License: MIT License** - [https://opensource.org/licenses/MIT](https://opensource.org/licenses/MIT)

1. **Group:** org.plumelib **Name:** require-javadoc **Version:** 0.1.0
     * **POM Project URL:** [https://github.com/plume-lib/require-javadoc](https://github.com/plume-lib/require-javadoc)
     * **POM License: MIT License** - [https://opensource.org/licenses/MIT](https://opensource.org/licenses/MIT)

    
        
 The dependencies distributed under several licenses, are used according their commercial-use-friendly license.


<<<<<<< HEAD
This report was generated on **Wed Mar 04 15:27:59 EET 2020** using [Gradle-License-Report plugin](https://github.com/jk1/Gradle-License-Report) by Evgeny Naumenko, licensed under [Apache 2.0 License](https://github.com/jk1/Gradle-License-Report/blob/master/LICENSE).



    
# Dependencies of `io.spine.tools:spine-model-verifier:1.4.11`
=======
This report was generated on **Tue Mar 03 16:17:24 EET 2020** using [Gradle-License-Report plugin](https://github.com/jk1/Gradle-License-Report) by Evgeny Naumenko, licensed under [Apache 2.0 License](https://github.com/jk1/Gradle-License-Report/blob/master/LICENSE).



    
# Dependencies of `io.spine.tools:spine-model-verifier:1.4.10`
>>>>>>> 2a90f60e

## Runtime
1. **Group:** com.google.android **Name:** annotations **Version:** 4.1.1.4
     * **POM Project URL:** [http://source.android.com/](http://source.android.com/)
     * **POM License: Apache 2.0** - [http://www.apache.org/licenses/LICENSE-2.0](http://www.apache.org/licenses/LICENSE-2.0)

1. **Group:** com.google.api.grpc **Name:** proto-google-common-protos **Version:** 1.12.0
     * **POM Project URL:** [https://github.com/googleapis/api-client-staging](https://github.com/googleapis/api-client-staging)
     * **POM License: Apache-2.0** - [https://www.apache.org/licenses/LICENSE-2.0.txt](https://www.apache.org/licenses/LICENSE-2.0.txt)

1. **Group:** com.google.code.findbugs **Name:** jsr305 **Version:** 3.0.2
     * **POM Project URL:** [http://findbugs.sourceforge.net/](http://findbugs.sourceforge.net/)
     * **POM License: The Apache Software License, Version 2.0** - [http://www.apache.org/licenses/LICENSE-2.0.txt](http://www.apache.org/licenses/LICENSE-2.0.txt)

1. **Group:** com.google.code.gson **Name:** gson **Version:** 2.8.6
     * **POM License: Apache 2.0** - [http://www.apache.org/licenses/LICENSE-2.0.txt](http://www.apache.org/licenses/LICENSE-2.0.txt)

1. **Group:** com.google.errorprone **Name:** error_prone_annotations **Version:** 2.3.4
     * **POM License: Apache 2.0** - [http://www.apache.org/licenses/LICENSE-2.0.txt](http://www.apache.org/licenses/LICENSE-2.0.txt)

1. **Group:** com.google.errorprone **Name:** error_prone_type_annotations **Version:** 2.3.4
     * **POM License: Apache 2.0** - [http://www.apache.org/licenses/LICENSE-2.0.txt](http://www.apache.org/licenses/LICENSE-2.0.txt)

1. **Group:** com.google.flogger **Name:** flogger **Version:** 0.4
     * **POM Project URL:** [https://github.com/google/flogger](https://github.com/google/flogger)
     * **POM License: Apache 2.0** - [http://www.apache.org/licenses/LICENSE-2.0.txt](http://www.apache.org/licenses/LICENSE-2.0.txt)

1. **Group:** com.google.flogger **Name:** flogger-system-backend **Version:** 0.4
     * **POM Project URL:** [https://github.com/google/flogger](https://github.com/google/flogger)
     * **POM License: Apache 2.0** - [http://www.apache.org/licenses/LICENSE-2.0.txt](http://www.apache.org/licenses/LICENSE-2.0.txt)

1. **Group:** com.google.gradle **Name:** osdetector-gradle-plugin **Version:** 1.6.2
     * **POM Project URL:** [https://github.com/google/osdetector-gradle-plugin](https://github.com/google/osdetector-gradle-plugin)
     * **POM License: Apache License 2.0** - [http://opensource.org/licenses/Apache-2.0](http://opensource.org/licenses/Apache-2.0)

1. **Group:** com.google.guava **Name:** failureaccess **Version:** 1.0.1
     * **Manifest Project URL:** [https://github.com/google/guava/](https://github.com/google/guava/)
     * **POM License: The Apache Software License, Version 2.0** - [http://www.apache.org/licenses/LICENSE-2.0.txt](http://www.apache.org/licenses/LICENSE-2.0.txt)

1. **Group:** com.google.guava **Name:** guava **Version:** 28.1-jre
     * **Manifest Project URL:** [https://github.com/google/guava/](https://github.com/google/guava/)
     * **POM License: Apache License, Version 2.0** - [http://www.apache.org/licenses/LICENSE-2.0.txt](http://www.apache.org/licenses/LICENSE-2.0.txt)

1. **Group:** com.google.guava **Name:** listenablefuture **Version:** 9999.0-empty-to-avoid-conflict-with-guava
     * **POM License: The Apache Software License, Version 2.0** - [http://www.apache.org/licenses/LICENSE-2.0.txt](http://www.apache.org/licenses/LICENSE-2.0.txt)

1. **Group:** com.google.j2objc **Name:** j2objc-annotations **Version:** 1.3
     * **POM Project URL:** [https://github.com/google/j2objc/](https://github.com/google/j2objc/)
     * **POM License: The Apache Software License, Version 2.0** - [http://www.apache.org/licenses/LICENSE-2.0.txt](http://www.apache.org/licenses/LICENSE-2.0.txt)

1. **Group:** com.google.protobuf **Name:** protobuf-gradle-plugin **Version:** 0.8.11
     * **POM Project URL:** [https://github.com/google/protobuf-gradle-plugin](https://github.com/google/protobuf-gradle-plugin)
     * **POM License: BSD 3-Clause** - [http://opensource.org/licenses/BSD-3-Clause](http://opensource.org/licenses/BSD-3-Clause)

1. **Group:** com.google.protobuf **Name:** protobuf-java **Version:** 3.11.3
     * **Manifest Project URL:** [https://developers.google.com/protocol-buffers/](https://developers.google.com/protocol-buffers/)
     * **POM License: 3-Clause BSD License** - [https://opensource.org/licenses/BSD-3-Clause](https://opensource.org/licenses/BSD-3-Clause)

1. **Group:** com.google.protobuf **Name:** protobuf-java-util **Version:** 3.11.3
     * **Manifest Project URL:** [https://developers.google.com/protocol-buffers/](https://developers.google.com/protocol-buffers/)
     * **POM License: 3-Clause BSD License** - [https://opensource.org/licenses/BSD-3-Clause](https://opensource.org/licenses/BSD-3-Clause)

1. **Group:** com.squareup **Name:** javapoet **Version:** 1.11.1
     * **POM Project URL:** [http://github.com/square/javapoet/](http://github.com/square/javapoet/)
     * **POM License: Apache 2.0** - [http://www.apache.org/licenses/LICENSE-2.0.txt](http://www.apache.org/licenses/LICENSE-2.0.txt)

1. **Group:** commons-lang **Name:** commons-lang **Version:** 2.6
     * **Project URL:** [http://commons.apache.org/lang/](http://commons.apache.org/lang/)
     * **POM License: The Apache Software License, Version 2.0** - [http://www.apache.org/licenses/LICENSE-2.0.txt](http://www.apache.org/licenses/LICENSE-2.0.txt)

1. **Group:** io.grpc **Name:** grpc-api **Version:** 1.26.0
     * **POM Project URL:** [https://github.com/grpc/grpc-java](https://github.com/grpc/grpc-java)
     * **POM License: Apache 2.0** - [https://opensource.org/licenses/Apache-2.0](https://opensource.org/licenses/Apache-2.0)

1. **Group:** io.grpc **Name:** grpc-context **Version:** 1.26.0
     * **POM Project URL:** [https://github.com/grpc/grpc-java](https://github.com/grpc/grpc-java)
     * **POM License: Apache 2.0** - [https://opensource.org/licenses/Apache-2.0](https://opensource.org/licenses/Apache-2.0)

1. **Group:** io.grpc **Name:** grpc-core **Version:** 1.26.0
     * **POM Project URL:** [https://github.com/grpc/grpc-java](https://github.com/grpc/grpc-java)
     * **POM License: Apache 2.0** - [https://opensource.org/licenses/Apache-2.0](https://opensource.org/licenses/Apache-2.0)

1. **Group:** io.grpc **Name:** grpc-protobuf **Version:** 1.26.0
     * **POM Project URL:** [https://github.com/grpc/grpc-java](https://github.com/grpc/grpc-java)
     * **POM License: Apache 2.0** - [https://opensource.org/licenses/Apache-2.0](https://opensource.org/licenses/Apache-2.0)

1. **Group:** io.grpc **Name:** grpc-protobuf-lite **Version:** 1.26.0
     * **POM Project URL:** [https://github.com/grpc/grpc-java](https://github.com/grpc/grpc-java)
     * **POM License: Apache 2.0** - [https://opensource.org/licenses/Apache-2.0](https://opensource.org/licenses/Apache-2.0)

1. **Group:** io.grpc **Name:** grpc-stub **Version:** 1.26.0
     * **POM Project URL:** [https://github.com/grpc/grpc-java](https://github.com/grpc/grpc-java)
     * **POM License: Apache 2.0** - [https://opensource.org/licenses/Apache-2.0](https://opensource.org/licenses/Apache-2.0)

1. **Group:** io.opencensus **Name:** opencensus-api **Version:** 0.24.0
     * **POM Project URL:** [https://github.com/census-instrumentation/opencensus-java](https://github.com/census-instrumentation/opencensus-java)
     * **POM License: The Apache License, Version 2.0** - [http://www.apache.org/licenses/LICENSE-2.0.txt](http://www.apache.org/licenses/LICENSE-2.0.txt)

1. **Group:** io.opencensus **Name:** opencensus-contrib-grpc-metrics **Version:** 0.24.0
     * **POM Project URL:** [https://github.com/census-instrumentation/opencensus-java](https://github.com/census-instrumentation/opencensus-java)
     * **POM License: The Apache License, Version 2.0** - [http://www.apache.org/licenses/LICENSE-2.0.txt](http://www.apache.org/licenses/LICENSE-2.0.txt)

1. **Group:** io.perfmark **Name:** perfmark-api **Version:** 0.19.0
     * **POM Project URL:** [https://github.com/perfmark/perfmark](https://github.com/perfmark/perfmark)
     * **POM License: Apache 2.0** - [https://opensource.org/licenses/Apache-2.0](https://opensource.org/licenses/Apache-2.0)

1. **Group:** kr.motd.maven **Name:** os-maven-plugin **Version:** 1.6.2
     * **POM Project URL:** [https://github.com/trustin/os-maven-plugin/](https://github.com/trustin/os-maven-plugin/)
     * **POM License: Apache License, Version 2.0** - [http://www.apache.org/licenses/LICENSE-2.0](http://www.apache.org/licenses/LICENSE-2.0)

1. **Group:** org.checkerframework **Name:** checker-qual **Version:** 3.0.1
     * **Manifest License:** MIT (Not packaged)
     * **POM Project URL:** [https://checkerframework.org](https://checkerframework.org)
     * **POM License: The MIT License** - [http://opensource.org/licenses/MIT](http://opensource.org/licenses/MIT)

1. **Group:** org.codehaus.mojo **Name:** animal-sniffer-annotations **Version:** 1.18
     * **POM License: MIT license** - [http://www.opensource.org/licenses/mit-license.php](http://www.opensource.org/licenses/mit-license.php)
     * **POM License: The Apache Software License, Version 2.0** - [http://www.apache.org/licenses/LICENSE-2.0.txt](http://www.apache.org/licenses/LICENSE-2.0.txt)

1. **Group:** org.jboss.forge.roaster **Name:** roaster-api **Version:** 2.21.1.Final
     * **POM License: Eclipse Public License version 1.0** - [http://www.eclipse.org/legal/epl-v10.html](http://www.eclipse.org/legal/epl-v10.html)
     * **POM License: Public Domain** - [http://repository.jboss.org/licenses/cc0-1.0.txt](http://repository.jboss.org/licenses/cc0-1.0.txt)

1. **Group:** org.jboss.forge.roaster **Name:** roaster-jdt **Version:** 2.21.1.Final
     * **POM License: Eclipse Public License version 1.0** - [http://www.eclipse.org/legal/epl-v10.html](http://www.eclipse.org/legal/epl-v10.html)
     * **POM License: Public Domain** - [http://repository.jboss.org/licenses/cc0-1.0.txt](http://repository.jboss.org/licenses/cc0-1.0.txt)

## Compile, tests and tooling
1. **Group:** com.beust **Name:** jcommander **Version:** 1.72
     * **POM Project URL:** [http://jcommander.org](http://jcommander.org)
     * **POM License: Apache 2.0** - [http://www.apache.org/licenses/LICENSE-2.0](http://www.apache.org/licenses/LICENSE-2.0)

1. **Group:** com.github.ben-manes.caffeine **Name:** caffeine **Version:** 2.7.0
     * **POM Project URL:** [https://github.com/ben-manes/caffeine](https://github.com/ben-manes/caffeine)
     * **POM License: Apache License, Version 2.0** - [https://www.apache.org/licenses/LICENSE-2.0.txt](https://www.apache.org/licenses/LICENSE-2.0.txt)

1. **Group:** com.github.kevinstern **Name:** software-and-algorithms **Version:** 1.0
     * **POM Project URL:** [https://www.github.com/KevinStern/software-and-algorithms](https://www.github.com/KevinStern/software-and-algorithms)
     * **POM License: MIT License** - [http://www.opensource.org/licenses/mit-license.php](http://www.opensource.org/licenses/mit-license.php)

1. **Group:** com.google.android **Name:** annotations **Version:** 4.1.1.4
     * **POM Project URL:** [http://source.android.com/](http://source.android.com/)
     * **POM License: Apache 2.0** - [http://www.apache.org/licenses/LICENSE-2.0](http://www.apache.org/licenses/LICENSE-2.0)

1. **Group:** com.google.api.grpc **Name:** proto-google-common-protos **Version:** 1.12.0
     * **POM Project URL:** [https://github.com/googleapis/api-client-staging](https://github.com/googleapis/api-client-staging)
     * **POM License: Apache-2.0** - [https://www.apache.org/licenses/LICENSE-2.0.txt](https://www.apache.org/licenses/LICENSE-2.0.txt)

1. **Group:** com.google.auto **Name:** auto-common **Version:** 0.10
     * **POM License: Apache 2.0** - [http://www.apache.org/licenses/LICENSE-2.0.txt](http://www.apache.org/licenses/LICENSE-2.0.txt)

1. **Group:** com.google.auto.value **Name:** auto-value-annotations **Version:** 1.6.3
     * **POM License: Apache 2.0** - [http://www.apache.org/licenses/LICENSE-2.0.txt](http://www.apache.org/licenses/LICENSE-2.0.txt)

1. **Group:** com.google.code.findbugs **Name:** jFormatString **Version:** 3.0.0
     * **POM Project URL:** [http://findbugs.sourceforge.net/](http://findbugs.sourceforge.net/)
     * **POM License: GNU Lesser Public License** - [http://www.gnu.org/licenses/lgpl.html](http://www.gnu.org/licenses/lgpl.html)

1. **Group:** com.google.code.findbugs **Name:** jsr305 **Version:** 3.0.2
     * **POM Project URL:** [http://findbugs.sourceforge.net/](http://findbugs.sourceforge.net/)
     * **POM License: The Apache Software License, Version 2.0** - [http://www.apache.org/licenses/LICENSE-2.0.txt](http://www.apache.org/licenses/LICENSE-2.0.txt)

1. **Group:** com.google.code.gson **Name:** gson **Version:** 2.8.6
     * **POM License: Apache 2.0** - [http://www.apache.org/licenses/LICENSE-2.0.txt](http://www.apache.org/licenses/LICENSE-2.0.txt)

1. **Group:** com.google.errorprone **Name:** error_prone_annotation **Version:** 2.3.4
     * **POM License: Apache 2.0** - [http://www.apache.org/licenses/LICENSE-2.0.txt](http://www.apache.org/licenses/LICENSE-2.0.txt)

1. **Group:** com.google.errorprone **Name:** error_prone_annotations **Version:** 2.3.4
     * **POM License: Apache 2.0** - [http://www.apache.org/licenses/LICENSE-2.0.txt](http://www.apache.org/licenses/LICENSE-2.0.txt)

1. **Group:** com.google.errorprone **Name:** error_prone_check_api **Version:** 2.3.4
     * **POM License: Apache 2.0** - [http://www.apache.org/licenses/LICENSE-2.0.txt](http://www.apache.org/licenses/LICENSE-2.0.txt)

1. **Group:** com.google.errorprone **Name:** error_prone_core **Version:** 2.3.4
     * **POM License: Apache 2.0** - [http://www.apache.org/licenses/LICENSE-2.0.txt](http://www.apache.org/licenses/LICENSE-2.0.txt)

1. **Group:** com.google.errorprone **Name:** error_prone_type_annotations **Version:** 2.3.4
     * **POM License: Apache 2.0** - [http://www.apache.org/licenses/LICENSE-2.0.txt](http://www.apache.org/licenses/LICENSE-2.0.txt)

1. **Group:** com.google.errorprone **Name:** javac **Version:** 9+181-r4173-1
     * **POM Project URL:** [https://github.com/google/error-prone-javac](https://github.com/google/error-prone-javac)
     * **POM License: GNU General Public License, version 2, with the Classpath Exception** - [http://openjdk.java.net/legal/gplv2+ce.html](http://openjdk.java.net/legal/gplv2+ce.html)

1. **Group:** com.google.flogger **Name:** flogger **Version:** 0.4
     * **POM Project URL:** [https://github.com/google/flogger](https://github.com/google/flogger)
     * **POM License: Apache 2.0** - [http://www.apache.org/licenses/LICENSE-2.0.txt](http://www.apache.org/licenses/LICENSE-2.0.txt)

1. **Group:** com.google.flogger **Name:** flogger-system-backend **Version:** 0.4
     * **POM Project URL:** [https://github.com/google/flogger](https://github.com/google/flogger)
     * **POM License: Apache 2.0** - [http://www.apache.org/licenses/LICENSE-2.0.txt](http://www.apache.org/licenses/LICENSE-2.0.txt)

1. **Group:** com.google.gradle **Name:** osdetector-gradle-plugin **Version:** 1.6.2
     * **POM Project URL:** [https://github.com/google/osdetector-gradle-plugin](https://github.com/google/osdetector-gradle-plugin)
     * **POM License: Apache License 2.0** - [http://opensource.org/licenses/Apache-2.0](http://opensource.org/licenses/Apache-2.0)

1. **Group:** com.google.guava **Name:** failureaccess **Version:** 1.0.1
     * **Manifest Project URL:** [https://github.com/google/guava/](https://github.com/google/guava/)
     * **POM License: The Apache Software License, Version 2.0** - [http://www.apache.org/licenses/LICENSE-2.0.txt](http://www.apache.org/licenses/LICENSE-2.0.txt)

1. **Group:** com.google.guava **Name:** guava **Version:** 28.1-jre
     * **Manifest Project URL:** [https://github.com/google/guava/](https://github.com/google/guava/)
     * **POM License: Apache License, Version 2.0** - [http://www.apache.org/licenses/LICENSE-2.0.txt](http://www.apache.org/licenses/LICENSE-2.0.txt)

1. **Group:** com.google.guava **Name:** guava-testlib **Version:** 28.1-jre
     * **POM License: Apache License, Version 2.0** - [http://www.apache.org/licenses/LICENSE-2.0.txt](http://www.apache.org/licenses/LICENSE-2.0.txt)

1. **Group:** com.google.guava **Name:** listenablefuture **Version:** 9999.0-empty-to-avoid-conflict-with-guava
     * **POM License: The Apache Software License, Version 2.0** - [http://www.apache.org/licenses/LICENSE-2.0.txt](http://www.apache.org/licenses/LICENSE-2.0.txt)

1. **Group:** com.google.j2objc **Name:** j2objc-annotations **Version:** 1.3
     * **POM Project URL:** [https://github.com/google/j2objc/](https://github.com/google/j2objc/)
     * **POM License: The Apache Software License, Version 2.0** - [http://www.apache.org/licenses/LICENSE-2.0.txt](http://www.apache.org/licenses/LICENSE-2.0.txt)

1. **Group:** com.google.protobuf **Name:** protobuf-gradle-plugin **Version:** 0.8.11
     * **POM Project URL:** [https://github.com/google/protobuf-gradle-plugin](https://github.com/google/protobuf-gradle-plugin)
     * **POM License: BSD 3-Clause** - [http://opensource.org/licenses/BSD-3-Clause](http://opensource.org/licenses/BSD-3-Clause)

1. **Group:** com.google.protobuf **Name:** protobuf-java **Version:** 3.11.3
     * **Manifest Project URL:** [https://developers.google.com/protocol-buffers/](https://developers.google.com/protocol-buffers/)
     * **POM License: 3-Clause BSD License** - [https://opensource.org/licenses/BSD-3-Clause](https://opensource.org/licenses/BSD-3-Clause)

1. **Group:** com.google.protobuf **Name:** protobuf-java-util **Version:** 3.11.3
     * **Manifest Project URL:** [https://developers.google.com/protocol-buffers/](https://developers.google.com/protocol-buffers/)
     * **POM License: 3-Clause BSD License** - [https://opensource.org/licenses/BSD-3-Clause](https://opensource.org/licenses/BSD-3-Clause)

1. **Group:** com.google.protobuf **Name:** protoc **Version:** 3.11.3
     * **POM Project URL:** [https://developers.google.com/protocol-buffers/](https://developers.google.com/protocol-buffers/)
     * **POM License: 3-Clause BSD License** - [https://opensource.org/licenses/BSD-3-Clause](https://opensource.org/licenses/BSD-3-Clause)
     * **POM License: The Apache Software License, Version 2.0** - [http://www.apache.org/licenses/LICENSE-2.0.txt](http://www.apache.org/licenses/LICENSE-2.0.txt)

1. **Group:** com.google.truth **Name:** truth **Version:** 1.0
     * **POM License: The Apache Software License, Version 2.0** - [http://www.apache.org/licenses/LICENSE-2.0.txt](http://www.apache.org/licenses/LICENSE-2.0.txt)

1. **Group:** com.google.truth.extensions **Name:** truth-java8-extension **Version:** 1.0
     * **POM License: The Apache Software License, Version 2.0** - [http://www.apache.org/licenses/LICENSE-2.0.txt](http://www.apache.org/licenses/LICENSE-2.0.txt)

1. **Group:** com.google.truth.extensions **Name:** truth-liteproto-extension **Version:** 1.0
     * **POM License: The Apache Software License, Version 2.0** - [http://www.apache.org/licenses/LICENSE-2.0.txt](http://www.apache.org/licenses/LICENSE-2.0.txt)

1. **Group:** com.google.truth.extensions **Name:** truth-proto-extension **Version:** 1.0
     * **POM License: The Apache Software License, Version 2.0** - [http://www.apache.org/licenses/LICENSE-2.0.txt](http://www.apache.org/licenses/LICENSE-2.0.txt)

1. **Group:** com.googlecode.java-diff-utils **Name:** diffutils **Version:** 1.3.0
     * **POM Project URL:** [http://code.google.com/p/java-diff-utils/](http://code.google.com/p/java-diff-utils/)
     * **POM License: The Apache Software License, Version 2.0** - [http://www.apache.org/licenses/LICENSE-2.0.txt](http://www.apache.org/licenses/LICENSE-2.0.txt)

1. **Group:** com.squareup **Name:** javapoet **Version:** 1.11.1
     * **POM Project URL:** [http://github.com/square/javapoet/](http://github.com/square/javapoet/)
     * **POM License: Apache 2.0** - [http://www.apache.org/licenses/LICENSE-2.0.txt](http://www.apache.org/licenses/LICENSE-2.0.txt)

1. **Group:** commons-io **Name:** commons-io **Version:** 2.6
     * **Project URL:** [http://commons.apache.org/proper/commons-io/](http://commons.apache.org/proper/commons-io/)
     * **POM License: Apache License, Version 2.0** - [https://www.apache.org/licenses/LICENSE-2.0.txt](https://www.apache.org/licenses/LICENSE-2.0.txt)

1. **Group:** commons-lang **Name:** commons-lang **Version:** 2.6
     * **Project URL:** [http://commons.apache.org/lang/](http://commons.apache.org/lang/)
     * **POM License: The Apache Software License, Version 2.0** - [http://www.apache.org/licenses/LICENSE-2.0.txt](http://www.apache.org/licenses/LICENSE-2.0.txt)

1. **Group:** io.grpc **Name:** grpc-api **Version:** 1.26.0
     * **POM Project URL:** [https://github.com/grpc/grpc-java](https://github.com/grpc/grpc-java)
     * **POM License: Apache 2.0** - [https://opensource.org/licenses/Apache-2.0](https://opensource.org/licenses/Apache-2.0)

1. **Group:** io.grpc **Name:** grpc-context **Version:** 1.26.0
     * **POM Project URL:** [https://github.com/grpc/grpc-java](https://github.com/grpc/grpc-java)
     * **POM License: Apache 2.0** - [https://opensource.org/licenses/Apache-2.0](https://opensource.org/licenses/Apache-2.0)

1. **Group:** io.grpc **Name:** grpc-core **Version:** 1.26.0
     * **POM Project URL:** [https://github.com/grpc/grpc-java](https://github.com/grpc/grpc-java)
     * **POM License: Apache 2.0** - [https://opensource.org/licenses/Apache-2.0](https://opensource.org/licenses/Apache-2.0)

1. **Group:** io.grpc **Name:** grpc-protobuf **Version:** 1.26.0
     * **POM Project URL:** [https://github.com/grpc/grpc-java](https://github.com/grpc/grpc-java)
     * **POM License: Apache 2.0** - [https://opensource.org/licenses/Apache-2.0](https://opensource.org/licenses/Apache-2.0)

1. **Group:** io.grpc **Name:** grpc-protobuf-lite **Version:** 1.26.0
     * **POM Project URL:** [https://github.com/grpc/grpc-java](https://github.com/grpc/grpc-java)
     * **POM License: Apache 2.0** - [https://opensource.org/licenses/Apache-2.0](https://opensource.org/licenses/Apache-2.0)

1. **Group:** io.grpc **Name:** grpc-stub **Version:** 1.26.0
     * **POM Project URL:** [https://github.com/grpc/grpc-java](https://github.com/grpc/grpc-java)
     * **POM License: Apache 2.0** - [https://opensource.org/licenses/Apache-2.0](https://opensource.org/licenses/Apache-2.0)

1. **Group:** io.grpc **Name:** protoc-gen-grpc-java **Version:** 1.26.0
     * **POM Project URL:** [https://github.com/grpc/grpc-java](https://github.com/grpc/grpc-java)
     * **POM License: Apache 2.0** - [https://opensource.org/licenses/Apache-2.0](https://opensource.org/licenses/Apache-2.0)

1. **Group:** io.opencensus **Name:** opencensus-api **Version:** 0.24.0
     * **POM Project URL:** [https://github.com/census-instrumentation/opencensus-java](https://github.com/census-instrumentation/opencensus-java)
     * **POM License: The Apache License, Version 2.0** - [http://www.apache.org/licenses/LICENSE-2.0.txt](http://www.apache.org/licenses/LICENSE-2.0.txt)

1. **Group:** io.opencensus **Name:** opencensus-contrib-grpc-metrics **Version:** 0.24.0
     * **POM Project URL:** [https://github.com/census-instrumentation/opencensus-java](https://github.com/census-instrumentation/opencensus-java)
     * **POM License: The Apache License, Version 2.0** - [http://www.apache.org/licenses/LICENSE-2.0.txt](http://www.apache.org/licenses/LICENSE-2.0.txt)

1. **Group:** io.perfmark **Name:** perfmark-api **Version:** 0.19.0
     * **POM Project URL:** [https://github.com/perfmark/perfmark](https://github.com/perfmark/perfmark)
     * **POM License: Apache 2.0** - [https://opensource.org/licenses/Apache-2.0](https://opensource.org/licenses/Apache-2.0)

1. **Group:** junit **Name:** junit **Version:** 4.12
     * **POM Project URL:** [http://junit.org](http://junit.org)
     * **POM License: Eclipse Public License 1.0** - [http://www.eclipse.org/legal/epl-v10.html](http://www.eclipse.org/legal/epl-v10.html)

1. **Group:** kr.motd.maven **Name:** os-maven-plugin **Version:** 1.6.2
     * **POM Project URL:** [https://github.com/trustin/os-maven-plugin/](https://github.com/trustin/os-maven-plugin/)
     * **POM License: Apache License, Version 2.0** - [http://www.apache.org/licenses/LICENSE-2.0](http://www.apache.org/licenses/LICENSE-2.0)

1. **Group:** net.java.dev.javacc **Name:** javacc **Version:** 5.0
     * **POM Project URL:** [https://javacc.dev.java.net/](https://javacc.dev.java.net/)
     * **POM License: Berkeley Software Distribution (BSD) License** - [http://www.opensource.org/licenses/bsd-license.html](http://www.opensource.org/licenses/bsd-license.html)

1. **Group:** net.sourceforge.pmd **Name:** pmd-core **Version:** 6.20.0
     * **POM License: BSD-style** - [http://pmd.sourceforge.net/license.html](http://pmd.sourceforge.net/license.html)

1. **Group:** net.sourceforge.pmd **Name:** pmd-java **Version:** 6.20.0
     * **POM License: BSD-style** - [http://pmd.sourceforge.net/license.html](http://pmd.sourceforge.net/license.html)

1. **Group:** net.sourceforge.saxon **Name:** saxon **Version:** 9.1.0.8
     * **POM Project URL:** [http://saxon.sourceforge.net/](http://saxon.sourceforge.net/)
     * **POM License: Mozilla Public License Version 1.0** - [http://www.mozilla.org/MPL/MPL-1.0.txt](http://www.mozilla.org/MPL/MPL-1.0.txt)

1. **Group:** org.antlr **Name:** antlr4-runtime **Version:** 4.7
     * **Manifest Project URL:** [http://www.antlr.org](http://www.antlr.org)
     * **POM License: The BSD License** - [http://www.antlr.org/license.html](http://www.antlr.org/license.html)

1. **Group:** org.apache.commons **Name:** commons-lang3 **Version:** 3.8.1
     * **Project URL:** [http://commons.apache.org/proper/commons-lang/](http://commons.apache.org/proper/commons-lang/)
     * **POM License: Apache License, Version 2.0** - [https://www.apache.org/licenses/LICENSE-2.0.txt](https://www.apache.org/licenses/LICENSE-2.0.txt)

1. **Group:** org.apiguardian **Name:** apiguardian-api **Version:** 1.0.0
     * **POM Project URL:** [https://github.com/apiguardian-team/apiguardian](https://github.com/apiguardian-team/apiguardian)
     * **POM License: The Apache License, Version 2.0** - [http://www.apache.org/licenses/LICENSE-2.0.txt](http://www.apache.org/licenses/LICENSE-2.0.txt)

1. **Group:** org.checkerframework **Name:** checker-compat-qual **Version:** 2.5.5
     * **POM Project URL:** [https://checkerframework.org](https://checkerframework.org)
     * **POM License: GNU General Public License, version 2 (GPL2), with the classpath exception** - [http://www.gnu.org/software/classpath/license.html](http://www.gnu.org/software/classpath/license.html)
     * **POM License: The MIT License** - [http://opensource.org/licenses/MIT](http://opensource.org/licenses/MIT)

1. **Group:** org.checkerframework **Name:** checker-qual **Version:** 3.0.1
     * **Manifest License:** MIT (Not packaged)
     * **POM Project URL:** [https://checkerframework.org](https://checkerframework.org)
     * **POM License: The MIT License** - [http://opensource.org/licenses/MIT](http://opensource.org/licenses/MIT)

1. **Group:** org.checkerframework **Name:** dataflow **Version:** 3.0.0
     * **Manifest License:** (GPL-2.0-only WITH Classpath-exception-2.0) (Not packaged)
     * **POM Project URL:** [https://checkerframework.org](https://checkerframework.org)
     * **POM License: GNU General Public License, version 2 (GPL2), with the classpath exception** - [http://www.gnu.org/software/classpath/license.html](http://www.gnu.org/software/classpath/license.html)
     * **POM License: The MIT License** - [http://opensource.org/licenses/MIT](http://opensource.org/licenses/MIT)

1. **Group:** org.checkerframework **Name:** javacutil **Version:** 3.0.0
     * **Manifest License:** (GPL-2.0-only WITH Classpath-exception-2.0) (Not packaged)
     * **POM Project URL:** [https://checkerframework.org](https://checkerframework.org)
     * **POM License: GNU General Public License, version 2 (GPL2), with the classpath exception** - [http://www.gnu.org/software/classpath/license.html](http://www.gnu.org/software/classpath/license.html)
     * **POM License: The MIT License** - [http://opensource.org/licenses/MIT](http://opensource.org/licenses/MIT)

1. **Group:** org.codehaus.mojo **Name:** animal-sniffer-annotations **Version:** 1.18
     * **POM License: MIT license** - [http://www.opensource.org/licenses/mit-license.php](http://www.opensource.org/licenses/mit-license.php)
     * **POM License: The Apache Software License, Version 2.0** - [http://www.apache.org/licenses/LICENSE-2.0.txt](http://www.apache.org/licenses/LICENSE-2.0.txt)

1. **Group:** org.hamcrest **Name:** hamcrest-all **Version:** 1.3
     * **POM License: New BSD License** - [http://www.opensource.org/licenses/bsd-license.php](http://www.opensource.org/licenses/bsd-license.php)

1. **Group:** org.hamcrest **Name:** hamcrest-core **Version:** 1.3
     * **POM License: New BSD License** - [http://www.opensource.org/licenses/bsd-license.php](http://www.opensource.org/licenses/bsd-license.php)

1. **Group:** org.jacoco **Name:** org.jacoco.agent **Version:** 0.8.5
     * **POM License: Eclipse Public License 2.0** - [https://www.eclipse.org/legal/epl-2.0/](https://www.eclipse.org/legal/epl-2.0/)

1. **Group:** org.jacoco **Name:** org.jacoco.ant **Version:** 0.8.5
     * **POM License: Eclipse Public License 2.0** - [https://www.eclipse.org/legal/epl-2.0/](https://www.eclipse.org/legal/epl-2.0/)

1. **Group:** org.jacoco **Name:** org.jacoco.core **Version:** 0.8.5
     * **POM License: Eclipse Public License 2.0** - [https://www.eclipse.org/legal/epl-2.0/](https://www.eclipse.org/legal/epl-2.0/)

1. **Group:** org.jacoco **Name:** org.jacoco.report **Version:** 0.8.5
     * **POM License: Eclipse Public License 2.0** - [https://www.eclipse.org/legal/epl-2.0/](https://www.eclipse.org/legal/epl-2.0/)

1. **Group:** org.jboss.forge.roaster **Name:** roaster-api **Version:** 2.21.1.Final
     * **POM License: Eclipse Public License version 1.0** - [http://www.eclipse.org/legal/epl-v10.html](http://www.eclipse.org/legal/epl-v10.html)
     * **POM License: Public Domain** - [http://repository.jboss.org/licenses/cc0-1.0.txt](http://repository.jboss.org/licenses/cc0-1.0.txt)

1. **Group:** org.jboss.forge.roaster **Name:** roaster-jdt **Version:** 2.21.1.Final
     * **POM License: Eclipse Public License version 1.0** - [http://www.eclipse.org/legal/epl-v10.html](http://www.eclipse.org/legal/epl-v10.html)
     * **POM License: Public Domain** - [http://repository.jboss.org/licenses/cc0-1.0.txt](http://repository.jboss.org/licenses/cc0-1.0.txt)

1. **Group:** org.junit-pioneer **Name:** junit-pioneer **Version:** 0.4.2
     * **POM Project URL:** [https://github.com/junit-pioneer/junit-pioneer](https://github.com/junit-pioneer/junit-pioneer)
     * **POM License: The MIT License** - [https://github.com/junit-pioneer/junit-pioneer/blob/master/LICENSE](https://github.com/junit-pioneer/junit-pioneer/blob/master/LICENSE)

1. **Group:** org.junit.jupiter **Name:** junit-jupiter-api **Version:** 5.5.2
     * **POM Project URL:** [https://junit.org/junit5/](https://junit.org/junit5/)
     * **POM License: Eclipse Public License v2.0** - [https://www.eclipse.org/legal/epl-v20.html](https://www.eclipse.org/legal/epl-v20.html)

1. **Group:** org.junit.jupiter **Name:** junit-jupiter-engine **Version:** 5.5.2
     * **POM Project URL:** [https://junit.org/junit5/](https://junit.org/junit5/)
     * **POM License: Eclipse Public License v2.0** - [https://www.eclipse.org/legal/epl-v20.html](https://www.eclipse.org/legal/epl-v20.html)

1. **Group:** org.junit.jupiter **Name:** junit-jupiter-params **Version:** 5.5.2
     * **POM Project URL:** [https://junit.org/junit5/](https://junit.org/junit5/)
     * **POM License: Eclipse Public License v2.0** - [https://www.eclipse.org/legal/epl-v20.html](https://www.eclipse.org/legal/epl-v20.html)

1. **Group:** org.junit.platform **Name:** junit-platform-commons **Version:** 1.5.2
     * **POM Project URL:** [https://junit.org/junit5/](https://junit.org/junit5/)
     * **POM License: Eclipse Public License v2.0** - [https://www.eclipse.org/legal/epl-v20.html](https://www.eclipse.org/legal/epl-v20.html)

1. **Group:** org.junit.platform **Name:** junit-platform-engine **Version:** 1.5.2
     * **POM Project URL:** [https://junit.org/junit5/](https://junit.org/junit5/)
     * **POM License: Eclipse Public License v2.0** - [https://www.eclipse.org/legal/epl-v20.html](https://www.eclipse.org/legal/epl-v20.html)

1. **Group:** org.opentest4j **Name:** opentest4j **Version:** 1.2.0
     * **Manifest License:** The Apache License, Version 2.0 (Not packaged)
     * **POM Project URL:** [https://github.com/ota4j-team/opentest4j](https://github.com/ota4j-team/opentest4j)
     * **POM License: The Apache License, Version 2.0** - [http://www.apache.org/licenses/LICENSE-2.0.txt](http://www.apache.org/licenses/LICENSE-2.0.txt)

1. **Group:** org.ow2.asm **Name:** asm **Version:** 7.1
     * **Manifest Project URL:** [http://asm.ow2.org](http://asm.ow2.org)
     * **POM Project URL:** [http://asm.ow2.org/](http://asm.ow2.org/)
     * **POM License: BSD** - [http://asm.ow2.org/license.html](http://asm.ow2.org/license.html)
     * **POM License: The Apache Software License, Version 2.0** - [http://www.apache.org/licenses/LICENSE-2.0.txt](http://www.apache.org/licenses/LICENSE-2.0.txt)

1. **Group:** org.ow2.asm **Name:** asm **Version:** 7.2
     * **Manifest Project URL:** [http://asm.ow2.org](http://asm.ow2.org)
     * **Manifest License:** BSD-3-Clause;link=https://asm.ow2.io/LICENSE.txt (Not packaged)
     * **POM Project URL:** [http://asm.ow2.io/](http://asm.ow2.io/)
     * **POM License: BSD-3-Clause** - [https://asm.ow2.io/license.html](https://asm.ow2.io/license.html)
     * **POM License: The Apache Software License, Version 2.0** - [http://www.apache.org/licenses/LICENSE-2.0.txt](http://www.apache.org/licenses/LICENSE-2.0.txt)

1. **Group:** org.ow2.asm **Name:** asm-analysis **Version:** 7.2
     * **Manifest Project URL:** [http://asm.ow2.org](http://asm.ow2.org)
     * **Manifest License:** BSD-3-Clause;link=https://asm.ow2.io/LICENSE.txt (Not packaged)
     * **POM Project URL:** [http://asm.ow2.io/](http://asm.ow2.io/)
     * **POM License: BSD-3-Clause** - [https://asm.ow2.io/license.html](https://asm.ow2.io/license.html)
     * **POM License: The Apache Software License, Version 2.0** - [http://www.apache.org/licenses/LICENSE-2.0.txt](http://www.apache.org/licenses/LICENSE-2.0.txt)

1. **Group:** org.ow2.asm **Name:** asm-commons **Version:** 7.2
     * **Manifest Project URL:** [http://asm.ow2.org](http://asm.ow2.org)
     * **Manifest License:** BSD-3-Clause;link=https://asm.ow2.io/LICENSE.txt (Not packaged)
     * **POM Project URL:** [http://asm.ow2.io/](http://asm.ow2.io/)
     * **POM License: BSD-3-Clause** - [https://asm.ow2.io/license.html](https://asm.ow2.io/license.html)
     * **POM License: The Apache Software License, Version 2.0** - [http://www.apache.org/licenses/LICENSE-2.0.txt](http://www.apache.org/licenses/LICENSE-2.0.txt)

1. **Group:** org.ow2.asm **Name:** asm-tree **Version:** 7.2
     * **Manifest Project URL:** [http://asm.ow2.org](http://asm.ow2.org)
     * **Manifest License:** BSD-3-Clause;link=https://asm.ow2.io/LICENSE.txt (Not packaged)
     * **POM Project URL:** [http://asm.ow2.io/](http://asm.ow2.io/)
     * **POM License: BSD-3-Clause** - [https://asm.ow2.io/license.html](https://asm.ow2.io/license.html)
     * **POM License: The Apache Software License, Version 2.0** - [http://www.apache.org/licenses/LICENSE-2.0.txt](http://www.apache.org/licenses/LICENSE-2.0.txt)

1. **Group:** org.pcollections **Name:** pcollections **Version:** 2.1.2
     * **POM Project URL:** [http://pcollections.org](http://pcollections.org)
     * **POM License: The MIT License** - [http://www.opensource.org/licenses/mit-license.php](http://www.opensource.org/licenses/mit-license.php)

1. **Group:** org.plumelib **Name:** plume-util **Version:** 1.0.6
     * **POM Project URL:** [https://github.com/plume-lib/plume-util](https://github.com/plume-lib/plume-util)
     * **POM License: MIT License** - [https://opensource.org/licenses/MIT](https://opensource.org/licenses/MIT)

1. **Group:** org.plumelib **Name:** reflection-util **Version:** 0.0.2
     * **POM Project URL:** [https://github.com/plume-lib/reflection-util](https://github.com/plume-lib/reflection-util)
     * **POM License: MIT License** - [https://opensource.org/licenses/MIT](https://opensource.org/licenses/MIT)

1. **Group:** org.plumelib **Name:** require-javadoc **Version:** 0.1.0
     * **POM Project URL:** [https://github.com/plume-lib/require-javadoc](https://github.com/plume-lib/require-javadoc)
     * **POM License: MIT License** - [https://opensource.org/licenses/MIT](https://opensource.org/licenses/MIT)

    
        
 The dependencies distributed under several licenses, are used according their commercial-use-friendly license.


<<<<<<< HEAD
This report was generated on **Wed Mar 04 15:27:59 EET 2020** using [Gradle-License-Report plugin](https://github.com/jk1/Gradle-License-Report) by Evgeny Naumenko, licensed under [Apache 2.0 License](https://github.com/jk1/Gradle-License-Report/blob/master/LICENSE).



    
# Dependencies of `io.spine:spine-server:1.4.11`
=======
This report was generated on **Tue Mar 03 16:17:25 EET 2020** using [Gradle-License-Report plugin](https://github.com/jk1/Gradle-License-Report) by Evgeny Naumenko, licensed under [Apache 2.0 License](https://github.com/jk1/Gradle-License-Report/blob/master/LICENSE).



    
# Dependencies of `io.spine:spine-server:1.4.10`
>>>>>>> 2a90f60e

## Runtime
1. **Group:** com.google.android **Name:** annotations **Version:** 4.1.1.4
     * **POM Project URL:** [http://source.android.com/](http://source.android.com/)
     * **POM License: Apache 2.0** - [http://www.apache.org/licenses/LICENSE-2.0](http://www.apache.org/licenses/LICENSE-2.0)

1. **Group:** com.google.api.grpc **Name:** proto-google-common-protos **Version:** 1.12.0
     * **POM Project URL:** [https://github.com/googleapis/api-client-staging](https://github.com/googleapis/api-client-staging)
     * **POM License: Apache-2.0** - [https://www.apache.org/licenses/LICENSE-2.0.txt](https://www.apache.org/licenses/LICENSE-2.0.txt)

1. **Group:** com.google.code.findbugs **Name:** jsr305 **Version:** 3.0.2
     * **POM Project URL:** [http://findbugs.sourceforge.net/](http://findbugs.sourceforge.net/)
     * **POM License: The Apache Software License, Version 2.0** - [http://www.apache.org/licenses/LICENSE-2.0.txt](http://www.apache.org/licenses/LICENSE-2.0.txt)

1. **Group:** com.google.code.gson **Name:** gson **Version:** 2.8.6
     * **POM License: Apache 2.0** - [http://www.apache.org/licenses/LICENSE-2.0.txt](http://www.apache.org/licenses/LICENSE-2.0.txt)

1. **Group:** com.google.errorprone **Name:** error_prone_annotations **Version:** 2.3.4
     * **POM License: Apache 2.0** - [http://www.apache.org/licenses/LICENSE-2.0.txt](http://www.apache.org/licenses/LICENSE-2.0.txt)

1. **Group:** com.google.errorprone **Name:** error_prone_type_annotations **Version:** 2.3.4
     * **POM License: Apache 2.0** - [http://www.apache.org/licenses/LICENSE-2.0.txt](http://www.apache.org/licenses/LICENSE-2.0.txt)

1. **Group:** com.google.flogger **Name:** flogger **Version:** 0.4
     * **POM Project URL:** [https://github.com/google/flogger](https://github.com/google/flogger)
     * **POM License: Apache 2.0** - [http://www.apache.org/licenses/LICENSE-2.0.txt](http://www.apache.org/licenses/LICENSE-2.0.txt)

1. **Group:** com.google.flogger **Name:** flogger-system-backend **Version:** 0.4
     * **POM Project URL:** [https://github.com/google/flogger](https://github.com/google/flogger)
     * **POM License: Apache 2.0** - [http://www.apache.org/licenses/LICENSE-2.0.txt](http://www.apache.org/licenses/LICENSE-2.0.txt)

1. **Group:** com.google.guava **Name:** failureaccess **Version:** 1.0.1
     * **Manifest Project URL:** [https://github.com/google/guava/](https://github.com/google/guava/)
     * **POM License: The Apache Software License, Version 2.0** - [http://www.apache.org/licenses/LICENSE-2.0.txt](http://www.apache.org/licenses/LICENSE-2.0.txt)

1. **Group:** com.google.guava **Name:** guava **Version:** 28.1-jre
     * **Manifest Project URL:** [https://github.com/google/guava/](https://github.com/google/guava/)
     * **POM License: Apache License, Version 2.0** - [http://www.apache.org/licenses/LICENSE-2.0.txt](http://www.apache.org/licenses/LICENSE-2.0.txt)

1. **Group:** com.google.guava **Name:** listenablefuture **Version:** 9999.0-empty-to-avoid-conflict-with-guava
     * **POM License: The Apache Software License, Version 2.0** - [http://www.apache.org/licenses/LICENSE-2.0.txt](http://www.apache.org/licenses/LICENSE-2.0.txt)

1. **Group:** com.google.j2objc **Name:** j2objc-annotations **Version:** 1.3
     * **POM Project URL:** [https://github.com/google/j2objc/](https://github.com/google/j2objc/)
     * **POM License: The Apache Software License, Version 2.0** - [http://www.apache.org/licenses/LICENSE-2.0.txt](http://www.apache.org/licenses/LICENSE-2.0.txt)

1. **Group:** com.google.protobuf **Name:** protobuf-java **Version:** 3.11.3
     * **Manifest Project URL:** [https://developers.google.com/protocol-buffers/](https://developers.google.com/protocol-buffers/)
     * **POM License: 3-Clause BSD License** - [https://opensource.org/licenses/BSD-3-Clause](https://opensource.org/licenses/BSD-3-Clause)

1. **Group:** com.google.protobuf **Name:** protobuf-java-util **Version:** 3.11.3
     * **Manifest Project URL:** [https://developers.google.com/protocol-buffers/](https://developers.google.com/protocol-buffers/)
     * **POM License: 3-Clause BSD License** - [https://opensource.org/licenses/BSD-3-Clause](https://opensource.org/licenses/BSD-3-Clause)

1. **Group:** io.grpc **Name:** grpc-api **Version:** 1.26.0
     * **POM Project URL:** [https://github.com/grpc/grpc-java](https://github.com/grpc/grpc-java)
     * **POM License: Apache 2.0** - [https://opensource.org/licenses/Apache-2.0](https://opensource.org/licenses/Apache-2.0)

1. **Group:** io.grpc **Name:** grpc-context **Version:** 1.26.0
     * **POM Project URL:** [https://github.com/grpc/grpc-java](https://github.com/grpc/grpc-java)
     * **POM License: Apache 2.0** - [https://opensource.org/licenses/Apache-2.0](https://opensource.org/licenses/Apache-2.0)

1. **Group:** io.grpc **Name:** grpc-core **Version:** 1.26.0
     * **POM Project URL:** [https://github.com/grpc/grpc-java](https://github.com/grpc/grpc-java)
     * **POM License: Apache 2.0** - [https://opensource.org/licenses/Apache-2.0](https://opensource.org/licenses/Apache-2.0)

1. **Group:** io.grpc **Name:** grpc-protobuf **Version:** 1.26.0
     * **POM Project URL:** [https://github.com/grpc/grpc-java](https://github.com/grpc/grpc-java)
     * **POM License: Apache 2.0** - [https://opensource.org/licenses/Apache-2.0](https://opensource.org/licenses/Apache-2.0)

1. **Group:** io.grpc **Name:** grpc-protobuf-lite **Version:** 1.26.0
     * **POM Project URL:** [https://github.com/grpc/grpc-java](https://github.com/grpc/grpc-java)
     * **POM License: Apache 2.0** - [https://opensource.org/licenses/Apache-2.0](https://opensource.org/licenses/Apache-2.0)

1. **Group:** io.grpc **Name:** grpc-stub **Version:** 1.26.0
     * **POM Project URL:** [https://github.com/grpc/grpc-java](https://github.com/grpc/grpc-java)
     * **POM License: Apache 2.0** - [https://opensource.org/licenses/Apache-2.0](https://opensource.org/licenses/Apache-2.0)

1. **Group:** io.opencensus **Name:** opencensus-api **Version:** 0.24.0
     * **POM Project URL:** [https://github.com/census-instrumentation/opencensus-java](https://github.com/census-instrumentation/opencensus-java)
     * **POM License: The Apache License, Version 2.0** - [http://www.apache.org/licenses/LICENSE-2.0.txt](http://www.apache.org/licenses/LICENSE-2.0.txt)

1. **Group:** io.opencensus **Name:** opencensus-contrib-grpc-metrics **Version:** 0.24.0
     * **POM Project URL:** [https://github.com/census-instrumentation/opencensus-java](https://github.com/census-instrumentation/opencensus-java)
     * **POM License: The Apache License, Version 2.0** - [http://www.apache.org/licenses/LICENSE-2.0.txt](http://www.apache.org/licenses/LICENSE-2.0.txt)

1. **Group:** io.perfmark **Name:** perfmark-api **Version:** 0.19.0
     * **POM Project URL:** [https://github.com/perfmark/perfmark](https://github.com/perfmark/perfmark)
     * **POM License: Apache 2.0** - [https://opensource.org/licenses/Apache-2.0](https://opensource.org/licenses/Apache-2.0)

1. **Group:** org.checkerframework **Name:** checker-qual **Version:** 3.0.1
     * **Manifest License:** MIT (Not packaged)
     * **POM Project URL:** [https://checkerframework.org](https://checkerframework.org)
     * **POM License: The MIT License** - [http://opensource.org/licenses/MIT](http://opensource.org/licenses/MIT)

1. **Group:** org.codehaus.mojo **Name:** animal-sniffer-annotations **Version:** 1.18
     * **POM License: MIT license** - [http://www.opensource.org/licenses/mit-license.php](http://www.opensource.org/licenses/mit-license.php)
     * **POM License: The Apache Software License, Version 2.0** - [http://www.apache.org/licenses/LICENSE-2.0.txt](http://www.apache.org/licenses/LICENSE-2.0.txt)

## Compile, tests and tooling
1. **Group:** com.beust **Name:** jcommander **Version:** 1.72
     * **POM Project URL:** [http://jcommander.org](http://jcommander.org)
     * **POM License: Apache 2.0** - [http://www.apache.org/licenses/LICENSE-2.0](http://www.apache.org/licenses/LICENSE-2.0)

1. **Group:** com.github.ben-manes.caffeine **Name:** caffeine **Version:** 2.7.0
     * **POM Project URL:** [https://github.com/ben-manes/caffeine](https://github.com/ben-manes/caffeine)
     * **POM License: Apache License, Version 2.0** - [https://www.apache.org/licenses/LICENSE-2.0.txt](https://www.apache.org/licenses/LICENSE-2.0.txt)

1. **Group:** com.github.kevinstern **Name:** software-and-algorithms **Version:** 1.0
     * **POM Project URL:** [https://www.github.com/KevinStern/software-and-algorithms](https://www.github.com/KevinStern/software-and-algorithms)
     * **POM License: MIT License** - [http://www.opensource.org/licenses/mit-license.php](http://www.opensource.org/licenses/mit-license.php)

1. **Group:** com.google.android **Name:** annotations **Version:** 4.1.1.4
     * **POM Project URL:** [http://source.android.com/](http://source.android.com/)
     * **POM License: Apache 2.0** - [http://www.apache.org/licenses/LICENSE-2.0](http://www.apache.org/licenses/LICENSE-2.0)

1. **Group:** com.google.api.grpc **Name:** proto-google-common-protos **Version:** 1.12.0
     * **POM Project URL:** [https://github.com/googleapis/api-client-staging](https://github.com/googleapis/api-client-staging)
     * **POM License: Apache-2.0** - [https://www.apache.org/licenses/LICENSE-2.0.txt](https://www.apache.org/licenses/LICENSE-2.0.txt)

1. **Group:** com.google.auto **Name:** auto-common **Version:** 0.10
     * **POM License: Apache 2.0** - [http://www.apache.org/licenses/LICENSE-2.0.txt](http://www.apache.org/licenses/LICENSE-2.0.txt)

1. **Group:** com.google.auto.service **Name:** auto-service **Version:** 1.0-rc6
     * **POM Project URL:** [https://github.com/google/auto/tree/master/service](https://github.com/google/auto/tree/master/service)
     * **POM License: Apache 2.0** - [http://www.apache.org/licenses/LICENSE-2.0.txt](http://www.apache.org/licenses/LICENSE-2.0.txt)

1. **Group:** com.google.auto.service **Name:** auto-service-annotations **Version:** 1.0-rc6
     * **POM Project URL:** [https://github.com/google/auto/tree/master/service](https://github.com/google/auto/tree/master/service)
     * **POM License: Apache 2.0** - [http://www.apache.org/licenses/LICENSE-2.0.txt](http://www.apache.org/licenses/LICENSE-2.0.txt)

1. **Group:** com.google.auto.value **Name:** auto-value-annotations **Version:** 1.6.3
     * **POM License: Apache 2.0** - [http://www.apache.org/licenses/LICENSE-2.0.txt](http://www.apache.org/licenses/LICENSE-2.0.txt)

1. **Group:** com.google.code.findbugs **Name:** jFormatString **Version:** 3.0.0
     * **POM Project URL:** [http://findbugs.sourceforge.net/](http://findbugs.sourceforge.net/)
     * **POM License: GNU Lesser Public License** - [http://www.gnu.org/licenses/lgpl.html](http://www.gnu.org/licenses/lgpl.html)

1. **Group:** com.google.code.findbugs **Name:** jsr305 **Version:** 3.0.2
     * **POM Project URL:** [http://findbugs.sourceforge.net/](http://findbugs.sourceforge.net/)
     * **POM License: The Apache Software License, Version 2.0** - [http://www.apache.org/licenses/LICENSE-2.0.txt](http://www.apache.org/licenses/LICENSE-2.0.txt)

1. **Group:** com.google.code.gson **Name:** gson **Version:** 2.8.6
     * **POM License: Apache 2.0** - [http://www.apache.org/licenses/LICENSE-2.0.txt](http://www.apache.org/licenses/LICENSE-2.0.txt)

1. **Group:** com.google.errorprone **Name:** error_prone_annotation **Version:** 2.3.4
     * **POM License: Apache 2.0** - [http://www.apache.org/licenses/LICENSE-2.0.txt](http://www.apache.org/licenses/LICENSE-2.0.txt)

1. **Group:** com.google.errorprone **Name:** error_prone_annotations **Version:** 2.3.4
     * **POM License: Apache 2.0** - [http://www.apache.org/licenses/LICENSE-2.0.txt](http://www.apache.org/licenses/LICENSE-2.0.txt)

1. **Group:** com.google.errorprone **Name:** error_prone_check_api **Version:** 2.3.4
     * **POM License: Apache 2.0** - [http://www.apache.org/licenses/LICENSE-2.0.txt](http://www.apache.org/licenses/LICENSE-2.0.txt)

1. **Group:** com.google.errorprone **Name:** error_prone_core **Version:** 2.3.4
     * **POM License: Apache 2.0** - [http://www.apache.org/licenses/LICENSE-2.0.txt](http://www.apache.org/licenses/LICENSE-2.0.txt)

1. **Group:** com.google.errorprone **Name:** error_prone_type_annotations **Version:** 2.3.4
     * **POM License: Apache 2.0** - [http://www.apache.org/licenses/LICENSE-2.0.txt](http://www.apache.org/licenses/LICENSE-2.0.txt)

1. **Group:** com.google.errorprone **Name:** javac **Version:** 9+181-r4173-1
     * **POM Project URL:** [https://github.com/google/error-prone-javac](https://github.com/google/error-prone-javac)
     * **POM License: GNU General Public License, version 2, with the Classpath Exception** - [http://openjdk.java.net/legal/gplv2+ce.html](http://openjdk.java.net/legal/gplv2+ce.html)

1. **Group:** com.google.flogger **Name:** flogger **Version:** 0.4
     * **POM Project URL:** [https://github.com/google/flogger](https://github.com/google/flogger)
     * **POM License: Apache 2.0** - [http://www.apache.org/licenses/LICENSE-2.0.txt](http://www.apache.org/licenses/LICENSE-2.0.txt)

1. **Group:** com.google.flogger **Name:** flogger-system-backend **Version:** 0.4
     * **POM Project URL:** [https://github.com/google/flogger](https://github.com/google/flogger)
     * **POM License: Apache 2.0** - [http://www.apache.org/licenses/LICENSE-2.0.txt](http://www.apache.org/licenses/LICENSE-2.0.txt)

1. **Group:** com.google.guava **Name:** failureaccess **Version:** 1.0.1
     * **Manifest Project URL:** [https://github.com/google/guava/](https://github.com/google/guava/)
     * **POM License: The Apache Software License, Version 2.0** - [http://www.apache.org/licenses/LICENSE-2.0.txt](http://www.apache.org/licenses/LICENSE-2.0.txt)

1. **Group:** com.google.guava **Name:** guava **Version:** 28.1-jre
     * **Manifest Project URL:** [https://github.com/google/guava/](https://github.com/google/guava/)
     * **POM License: Apache License, Version 2.0** - [http://www.apache.org/licenses/LICENSE-2.0.txt](http://www.apache.org/licenses/LICENSE-2.0.txt)

1. **Group:** com.google.guava **Name:** guava-testlib **Version:** 28.1-jre
     * **POM License: Apache License, Version 2.0** - [http://www.apache.org/licenses/LICENSE-2.0.txt](http://www.apache.org/licenses/LICENSE-2.0.txt)

1. **Group:** com.google.guava **Name:** listenablefuture **Version:** 9999.0-empty-to-avoid-conflict-with-guava
     * **POM License: The Apache Software License, Version 2.0** - [http://www.apache.org/licenses/LICENSE-2.0.txt](http://www.apache.org/licenses/LICENSE-2.0.txt)

1. **Group:** com.google.j2objc **Name:** j2objc-annotations **Version:** 1.3
     * **POM Project URL:** [https://github.com/google/j2objc/](https://github.com/google/j2objc/)
     * **POM License: The Apache Software License, Version 2.0** - [http://www.apache.org/licenses/LICENSE-2.0.txt](http://www.apache.org/licenses/LICENSE-2.0.txt)

1. **Group:** com.google.protobuf **Name:** protobuf-java **Version:** 3.11.3
     * **Manifest Project URL:** [https://developers.google.com/protocol-buffers/](https://developers.google.com/protocol-buffers/)
     * **POM License: 3-Clause BSD License** - [https://opensource.org/licenses/BSD-3-Clause](https://opensource.org/licenses/BSD-3-Clause)

1. **Group:** com.google.protobuf **Name:** protobuf-java-util **Version:** 3.11.3
     * **Manifest Project URL:** [https://developers.google.com/protocol-buffers/](https://developers.google.com/protocol-buffers/)
     * **POM License: 3-Clause BSD License** - [https://opensource.org/licenses/BSD-3-Clause](https://opensource.org/licenses/BSD-3-Clause)

1. **Group:** com.google.protobuf **Name:** protoc **Version:** 3.11.3
     * **POM Project URL:** [https://developers.google.com/protocol-buffers/](https://developers.google.com/protocol-buffers/)
     * **POM License: 3-Clause BSD License** - [https://opensource.org/licenses/BSD-3-Clause](https://opensource.org/licenses/BSD-3-Clause)
     * **POM License: The Apache Software License, Version 2.0** - [http://www.apache.org/licenses/LICENSE-2.0.txt](http://www.apache.org/licenses/LICENSE-2.0.txt)

1. **Group:** com.google.truth **Name:** truth **Version:** 1.0
     * **POM License: The Apache Software License, Version 2.0** - [http://www.apache.org/licenses/LICENSE-2.0.txt](http://www.apache.org/licenses/LICENSE-2.0.txt)

1. **Group:** com.google.truth.extensions **Name:** truth-java8-extension **Version:** 1.0
     * **POM License: The Apache Software License, Version 2.0** - [http://www.apache.org/licenses/LICENSE-2.0.txt](http://www.apache.org/licenses/LICENSE-2.0.txt)

1. **Group:** com.google.truth.extensions **Name:** truth-liteproto-extension **Version:** 1.0
     * **POM License: The Apache Software License, Version 2.0** - [http://www.apache.org/licenses/LICENSE-2.0.txt](http://www.apache.org/licenses/LICENSE-2.0.txt)

1. **Group:** com.google.truth.extensions **Name:** truth-proto-extension **Version:** 1.0
     * **POM License: The Apache Software License, Version 2.0** - [http://www.apache.org/licenses/LICENSE-2.0.txt](http://www.apache.org/licenses/LICENSE-2.0.txt)

1. **Group:** com.googlecode.java-diff-utils **Name:** diffutils **Version:** 1.3.0
     * **POM Project URL:** [http://code.google.com/p/java-diff-utils/](http://code.google.com/p/java-diff-utils/)
     * **POM License: The Apache Software License, Version 2.0** - [http://www.apache.org/licenses/LICENSE-2.0.txt](http://www.apache.org/licenses/LICENSE-2.0.txt)

1. **Group:** commons-io **Name:** commons-io **Version:** 2.6
     * **Project URL:** [http://commons.apache.org/proper/commons-io/](http://commons.apache.org/proper/commons-io/)
     * **POM License: Apache License, Version 2.0** - [https://www.apache.org/licenses/LICENSE-2.0.txt](https://www.apache.org/licenses/LICENSE-2.0.txt)

1. **Group:** io.grpc **Name:** grpc-api **Version:** 1.26.0
     * **POM Project URL:** [https://github.com/grpc/grpc-java](https://github.com/grpc/grpc-java)
     * **POM License: Apache 2.0** - [https://opensource.org/licenses/Apache-2.0](https://opensource.org/licenses/Apache-2.0)

1. **Group:** io.grpc **Name:** grpc-context **Version:** 1.26.0
     * **POM Project URL:** [https://github.com/grpc/grpc-java](https://github.com/grpc/grpc-java)
     * **POM License: Apache 2.0** - [https://opensource.org/licenses/Apache-2.0](https://opensource.org/licenses/Apache-2.0)

1. **Group:** io.grpc **Name:** grpc-core **Version:** 1.26.0
     * **POM Project URL:** [https://github.com/grpc/grpc-java](https://github.com/grpc/grpc-java)
     * **POM License: Apache 2.0** - [https://opensource.org/licenses/Apache-2.0](https://opensource.org/licenses/Apache-2.0)

1. **Group:** io.grpc **Name:** grpc-netty-shaded **Version:** 1.26.0
     * **POM Project URL:** [https://github.com/grpc/grpc-java](https://github.com/grpc/grpc-java)
     * **POM License: Apache 2.0** - [https://opensource.org/licenses/Apache-2.0](https://opensource.org/licenses/Apache-2.0)

1. **Group:** io.grpc **Name:** grpc-protobuf **Version:** 1.26.0
     * **POM Project URL:** [https://github.com/grpc/grpc-java](https://github.com/grpc/grpc-java)
     * **POM License: Apache 2.0** - [https://opensource.org/licenses/Apache-2.0](https://opensource.org/licenses/Apache-2.0)

1. **Group:** io.grpc **Name:** grpc-protobuf-lite **Version:** 1.26.0
     * **POM Project URL:** [https://github.com/grpc/grpc-java](https://github.com/grpc/grpc-java)
     * **POM License: Apache 2.0** - [https://opensource.org/licenses/Apache-2.0](https://opensource.org/licenses/Apache-2.0)

1. **Group:** io.grpc **Name:** grpc-stub **Version:** 1.26.0
     * **POM Project URL:** [https://github.com/grpc/grpc-java](https://github.com/grpc/grpc-java)
     * **POM License: Apache 2.0** - [https://opensource.org/licenses/Apache-2.0](https://opensource.org/licenses/Apache-2.0)

1. **Group:** io.grpc **Name:** protoc-gen-grpc-java **Version:** 1.26.0
     * **POM Project URL:** [https://github.com/grpc/grpc-java](https://github.com/grpc/grpc-java)
     * **POM License: Apache 2.0** - [https://opensource.org/licenses/Apache-2.0](https://opensource.org/licenses/Apache-2.0)

1. **Group:** io.opencensus **Name:** opencensus-api **Version:** 0.24.0
     * **POM Project URL:** [https://github.com/census-instrumentation/opencensus-java](https://github.com/census-instrumentation/opencensus-java)
     * **POM License: The Apache License, Version 2.0** - [http://www.apache.org/licenses/LICENSE-2.0.txt](http://www.apache.org/licenses/LICENSE-2.0.txt)

1. **Group:** io.opencensus **Name:** opencensus-contrib-grpc-metrics **Version:** 0.24.0
     * **POM Project URL:** [https://github.com/census-instrumentation/opencensus-java](https://github.com/census-instrumentation/opencensus-java)
     * **POM License: The Apache License, Version 2.0** - [http://www.apache.org/licenses/LICENSE-2.0.txt](http://www.apache.org/licenses/LICENSE-2.0.txt)

1. **Group:** io.perfmark **Name:** perfmark-api **Version:** 0.19.0
     * **POM Project URL:** [https://github.com/perfmark/perfmark](https://github.com/perfmark/perfmark)
     * **POM License: Apache 2.0** - [https://opensource.org/licenses/Apache-2.0](https://opensource.org/licenses/Apache-2.0)

1. **Group:** javax.annotation **Name:** javax.annotation-api **Version:** 1.3.1
     * **Manifest Project URL:** [https://javaee.github.io/glassfish](https://javaee.github.io/glassfish)
     * **POM Project URL:** [http://jcp.org/en/jsr/detail?id=250](http://jcp.org/en/jsr/detail?id=250)
     * **POM License: CDDL + GPLv2 with classpath exception** - [https://github.com/javaee/javax.annotation/blob/master/LICENSE](https://github.com/javaee/javax.annotation/blob/master/LICENSE)

1. **Group:** junit **Name:** junit **Version:** 4.12
     * **POM Project URL:** [http://junit.org](http://junit.org)
     * **POM License: Eclipse Public License 1.0** - [http://www.eclipse.org/legal/epl-v10.html](http://www.eclipse.org/legal/epl-v10.html)

1. **Group:** net.java.dev.javacc **Name:** javacc **Version:** 5.0
     * **POM Project URL:** [https://javacc.dev.java.net/](https://javacc.dev.java.net/)
     * **POM License: Berkeley Software Distribution (BSD) License** - [http://www.opensource.org/licenses/bsd-license.html](http://www.opensource.org/licenses/bsd-license.html)

1. **Group:** net.sourceforge.pmd **Name:** pmd-core **Version:** 6.20.0
     * **POM License: BSD-style** - [http://pmd.sourceforge.net/license.html](http://pmd.sourceforge.net/license.html)

1. **Group:** net.sourceforge.pmd **Name:** pmd-java **Version:** 6.20.0
     * **POM License: BSD-style** - [http://pmd.sourceforge.net/license.html](http://pmd.sourceforge.net/license.html)

1. **Group:** net.sourceforge.saxon **Name:** saxon **Version:** 9.1.0.8
     * **POM Project URL:** [http://saxon.sourceforge.net/](http://saxon.sourceforge.net/)
     * **POM License: Mozilla Public License Version 1.0** - [http://www.mozilla.org/MPL/MPL-1.0.txt](http://www.mozilla.org/MPL/MPL-1.0.txt)

1. **Group:** org.antlr **Name:** antlr4-runtime **Version:** 4.7
     * **Manifest Project URL:** [http://www.antlr.org](http://www.antlr.org)
     * **POM License: The BSD License** - [http://www.antlr.org/license.html](http://www.antlr.org/license.html)

1. **Group:** org.apache.commons **Name:** commons-lang3 **Version:** 3.8.1
     * **Project URL:** [http://commons.apache.org/proper/commons-lang/](http://commons.apache.org/proper/commons-lang/)
     * **POM License: Apache License, Version 2.0** - [https://www.apache.org/licenses/LICENSE-2.0.txt](https://www.apache.org/licenses/LICENSE-2.0.txt)

1. **Group:** org.apiguardian **Name:** apiguardian-api **Version:** 1.0.0
     * **POM Project URL:** [https://github.com/apiguardian-team/apiguardian](https://github.com/apiguardian-team/apiguardian)
     * **POM License: The Apache License, Version 2.0** - [http://www.apache.org/licenses/LICENSE-2.0.txt](http://www.apache.org/licenses/LICENSE-2.0.txt)

1. **Group:** org.checkerframework **Name:** checker-compat-qual **Version:** 2.5.5
     * **POM Project URL:** [https://checkerframework.org](https://checkerframework.org)
     * **POM License: GNU General Public License, version 2 (GPL2), with the classpath exception** - [http://www.gnu.org/software/classpath/license.html](http://www.gnu.org/software/classpath/license.html)
     * **POM License: The MIT License** - [http://opensource.org/licenses/MIT](http://opensource.org/licenses/MIT)

1. **Group:** org.checkerframework **Name:** checker-qual **Version:** 3.0.1
     * **Manifest License:** MIT (Not packaged)
     * **POM Project URL:** [https://checkerframework.org](https://checkerframework.org)
     * **POM License: The MIT License** - [http://opensource.org/licenses/MIT](http://opensource.org/licenses/MIT)

1. **Group:** org.checkerframework **Name:** dataflow **Version:** 3.0.0
     * **Manifest License:** (GPL-2.0-only WITH Classpath-exception-2.0) (Not packaged)
     * **POM Project URL:** [https://checkerframework.org](https://checkerframework.org)
     * **POM License: GNU General Public License, version 2 (GPL2), with the classpath exception** - [http://www.gnu.org/software/classpath/license.html](http://www.gnu.org/software/classpath/license.html)
     * **POM License: The MIT License** - [http://opensource.org/licenses/MIT](http://opensource.org/licenses/MIT)

1. **Group:** org.checkerframework **Name:** javacutil **Version:** 3.0.0
     * **Manifest License:** (GPL-2.0-only WITH Classpath-exception-2.0) (Not packaged)
     * **POM Project URL:** [https://checkerframework.org](https://checkerframework.org)
     * **POM License: GNU General Public License, version 2 (GPL2), with the classpath exception** - [http://www.gnu.org/software/classpath/license.html](http://www.gnu.org/software/classpath/license.html)
     * **POM License: The MIT License** - [http://opensource.org/licenses/MIT](http://opensource.org/licenses/MIT)

1. **Group:** org.codehaus.mojo **Name:** animal-sniffer-annotations **Version:** 1.18
     * **POM License: MIT license** - [http://www.opensource.org/licenses/mit-license.php](http://www.opensource.org/licenses/mit-license.php)
     * **POM License: The Apache Software License, Version 2.0** - [http://www.apache.org/licenses/LICENSE-2.0.txt](http://www.apache.org/licenses/LICENSE-2.0.txt)

1. **Group:** org.hamcrest **Name:** hamcrest-all **Version:** 1.3
     * **POM License: New BSD License** - [http://www.opensource.org/licenses/bsd-license.php](http://www.opensource.org/licenses/bsd-license.php)

1. **Group:** org.hamcrest **Name:** hamcrest-core **Version:** 1.3
     * **POM License: New BSD License** - [http://www.opensource.org/licenses/bsd-license.php](http://www.opensource.org/licenses/bsd-license.php)

1. **Group:** org.jacoco **Name:** org.jacoco.agent **Version:** 0.8.5
     * **POM License: Eclipse Public License 2.0** - [https://www.eclipse.org/legal/epl-2.0/](https://www.eclipse.org/legal/epl-2.0/)

1. **Group:** org.jacoco **Name:** org.jacoco.ant **Version:** 0.8.5
     * **POM License: Eclipse Public License 2.0** - [https://www.eclipse.org/legal/epl-2.0/](https://www.eclipse.org/legal/epl-2.0/)

1. **Group:** org.jacoco **Name:** org.jacoco.core **Version:** 0.8.5
     * **POM License: Eclipse Public License 2.0** - [https://www.eclipse.org/legal/epl-2.0/](https://www.eclipse.org/legal/epl-2.0/)

1. **Group:** org.jacoco **Name:** org.jacoco.report **Version:** 0.8.5
     * **POM License: Eclipse Public License 2.0** - [https://www.eclipse.org/legal/epl-2.0/](https://www.eclipse.org/legal/epl-2.0/)

1. **Group:** org.junit.jupiter **Name:** junit-jupiter-api **Version:** 5.5.2
     * **POM Project URL:** [https://junit.org/junit5/](https://junit.org/junit5/)
     * **POM License: Eclipse Public License v2.0** - [https://www.eclipse.org/legal/epl-v20.html](https://www.eclipse.org/legal/epl-v20.html)

1. **Group:** org.junit.jupiter **Name:** junit-jupiter-engine **Version:** 5.5.2
     * **POM Project URL:** [https://junit.org/junit5/](https://junit.org/junit5/)
     * **POM License: Eclipse Public License v2.0** - [https://www.eclipse.org/legal/epl-v20.html](https://www.eclipse.org/legal/epl-v20.html)

1. **Group:** org.junit.jupiter **Name:** junit-jupiter-params **Version:** 5.5.2
     * **POM Project URL:** [https://junit.org/junit5/](https://junit.org/junit5/)
     * **POM License: Eclipse Public License v2.0** - [https://www.eclipse.org/legal/epl-v20.html](https://www.eclipse.org/legal/epl-v20.html)

1. **Group:** org.junit.platform **Name:** junit-platform-commons **Version:** 1.5.2
     * **POM Project URL:** [https://junit.org/junit5/](https://junit.org/junit5/)
     * **POM License: Eclipse Public License v2.0** - [https://www.eclipse.org/legal/epl-v20.html](https://www.eclipse.org/legal/epl-v20.html)

1. **Group:** org.junit.platform **Name:** junit-platform-engine **Version:** 1.5.2
     * **POM Project URL:** [https://junit.org/junit5/](https://junit.org/junit5/)
     * **POM License: Eclipse Public License v2.0** - [https://www.eclipse.org/legal/epl-v20.html](https://www.eclipse.org/legal/epl-v20.html)

1. **Group:** org.opentest4j **Name:** opentest4j **Version:** 1.2.0
     * **Manifest License:** The Apache License, Version 2.0 (Not packaged)
     * **POM Project URL:** [https://github.com/ota4j-team/opentest4j](https://github.com/ota4j-team/opentest4j)
     * **POM License: The Apache License, Version 2.0** - [http://www.apache.org/licenses/LICENSE-2.0.txt](http://www.apache.org/licenses/LICENSE-2.0.txt)

1. **Group:** org.ow2.asm **Name:** asm **Version:** 7.1
     * **Manifest Project URL:** [http://asm.ow2.org](http://asm.ow2.org)
     * **POM Project URL:** [http://asm.ow2.org/](http://asm.ow2.org/)
     * **POM License: BSD** - [http://asm.ow2.org/license.html](http://asm.ow2.org/license.html)
     * **POM License: The Apache Software License, Version 2.0** - [http://www.apache.org/licenses/LICENSE-2.0.txt](http://www.apache.org/licenses/LICENSE-2.0.txt)

1. **Group:** org.ow2.asm **Name:** asm **Version:** 7.2
     * **Manifest Project URL:** [http://asm.ow2.org](http://asm.ow2.org)
     * **Manifest License:** BSD-3-Clause;link=https://asm.ow2.io/LICENSE.txt (Not packaged)
     * **POM Project URL:** [http://asm.ow2.io/](http://asm.ow2.io/)
     * **POM License: BSD-3-Clause** - [https://asm.ow2.io/license.html](https://asm.ow2.io/license.html)
     * **POM License: The Apache Software License, Version 2.0** - [http://www.apache.org/licenses/LICENSE-2.0.txt](http://www.apache.org/licenses/LICENSE-2.0.txt)

1. **Group:** org.ow2.asm **Name:** asm-analysis **Version:** 7.2
     * **Manifest Project URL:** [http://asm.ow2.org](http://asm.ow2.org)
     * **Manifest License:** BSD-3-Clause;link=https://asm.ow2.io/LICENSE.txt (Not packaged)
     * **POM Project URL:** [http://asm.ow2.io/](http://asm.ow2.io/)
     * **POM License: BSD-3-Clause** - [https://asm.ow2.io/license.html](https://asm.ow2.io/license.html)
     * **POM License: The Apache Software License, Version 2.0** - [http://www.apache.org/licenses/LICENSE-2.0.txt](http://www.apache.org/licenses/LICENSE-2.0.txt)

1. **Group:** org.ow2.asm **Name:** asm-commons **Version:** 7.2
     * **Manifest Project URL:** [http://asm.ow2.org](http://asm.ow2.org)
     * **Manifest License:** BSD-3-Clause;link=https://asm.ow2.io/LICENSE.txt (Not packaged)
     * **POM Project URL:** [http://asm.ow2.io/](http://asm.ow2.io/)
     * **POM License: BSD-3-Clause** - [https://asm.ow2.io/license.html](https://asm.ow2.io/license.html)
     * **POM License: The Apache Software License, Version 2.0** - [http://www.apache.org/licenses/LICENSE-2.0.txt](http://www.apache.org/licenses/LICENSE-2.0.txt)

1. **Group:** org.ow2.asm **Name:** asm-tree **Version:** 7.2
     * **Manifest Project URL:** [http://asm.ow2.org](http://asm.ow2.org)
     * **Manifest License:** BSD-3-Clause;link=https://asm.ow2.io/LICENSE.txt (Not packaged)
     * **POM Project URL:** [http://asm.ow2.io/](http://asm.ow2.io/)
     * **POM License: BSD-3-Clause** - [https://asm.ow2.io/license.html](https://asm.ow2.io/license.html)
     * **POM License: The Apache Software License, Version 2.0** - [http://www.apache.org/licenses/LICENSE-2.0.txt](http://www.apache.org/licenses/LICENSE-2.0.txt)

1. **Group:** org.pcollections **Name:** pcollections **Version:** 2.1.2
     * **POM Project URL:** [http://pcollections.org](http://pcollections.org)
     * **POM License: The MIT License** - [http://www.opensource.org/licenses/mit-license.php](http://www.opensource.org/licenses/mit-license.php)

1. **Group:** org.plumelib **Name:** plume-util **Version:** 1.0.6
     * **POM Project URL:** [https://github.com/plume-lib/plume-util](https://github.com/plume-lib/plume-util)
     * **POM License: MIT License** - [https://opensource.org/licenses/MIT](https://opensource.org/licenses/MIT)

1. **Group:** org.plumelib **Name:** reflection-util **Version:** 0.0.2
     * **POM Project URL:** [https://github.com/plume-lib/reflection-util](https://github.com/plume-lib/reflection-util)
     * **POM License: MIT License** - [https://opensource.org/licenses/MIT](https://opensource.org/licenses/MIT)

1. **Group:** org.plumelib **Name:** require-javadoc **Version:** 0.1.0
     * **POM Project URL:** [https://github.com/plume-lib/require-javadoc](https://github.com/plume-lib/require-javadoc)
     * **POM License: MIT License** - [https://opensource.org/licenses/MIT](https://opensource.org/licenses/MIT)

    
        
 The dependencies distributed under several licenses, are used according their commercial-use-friendly license.


<<<<<<< HEAD
This report was generated on **Wed Mar 04 15:28:00 EET 2020** using [Gradle-License-Report plugin](https://github.com/jk1/Gradle-License-Report) by Evgeny Naumenko, licensed under [Apache 2.0 License](https://github.com/jk1/Gradle-License-Report/blob/master/LICENSE).



    
# Dependencies of `io.spine:spine-testutil-client:1.4.11`
=======
This report was generated on **Tue Mar 03 16:17:25 EET 2020** using [Gradle-License-Report plugin](https://github.com/jk1/Gradle-License-Report) by Evgeny Naumenko, licensed under [Apache 2.0 License](https://github.com/jk1/Gradle-License-Report/blob/master/LICENSE).



    
# Dependencies of `io.spine:spine-testutil-client:1.4.10`
>>>>>>> 2a90f60e

## Runtime
1. **Group:** com.google.android **Name:** annotations **Version:** 4.1.1.4
     * **POM Project URL:** [http://source.android.com/](http://source.android.com/)
     * **POM License: Apache 2.0** - [http://www.apache.org/licenses/LICENSE-2.0](http://www.apache.org/licenses/LICENSE-2.0)

1. **Group:** com.google.api.grpc **Name:** proto-google-common-protos **Version:** 1.12.0
     * **POM Project URL:** [https://github.com/googleapis/api-client-staging](https://github.com/googleapis/api-client-staging)
     * **POM License: Apache-2.0** - [https://www.apache.org/licenses/LICENSE-2.0.txt](https://www.apache.org/licenses/LICENSE-2.0.txt)

1. **Group:** com.google.auto.value **Name:** auto-value-annotations **Version:** 1.6.3
     * **POM License: Apache 2.0** - [http://www.apache.org/licenses/LICENSE-2.0.txt](http://www.apache.org/licenses/LICENSE-2.0.txt)

1. **Group:** com.google.code.findbugs **Name:** jsr305 **Version:** 3.0.2
     * **POM Project URL:** [http://findbugs.sourceforge.net/](http://findbugs.sourceforge.net/)
     * **POM License: The Apache Software License, Version 2.0** - [http://www.apache.org/licenses/LICENSE-2.0.txt](http://www.apache.org/licenses/LICENSE-2.0.txt)

1. **Group:** com.google.code.gson **Name:** gson **Version:** 2.8.6
     * **POM License: Apache 2.0** - [http://www.apache.org/licenses/LICENSE-2.0.txt](http://www.apache.org/licenses/LICENSE-2.0.txt)

1. **Group:** com.google.errorprone **Name:** error_prone_annotations **Version:** 2.3.4
     * **POM License: Apache 2.0** - [http://www.apache.org/licenses/LICENSE-2.0.txt](http://www.apache.org/licenses/LICENSE-2.0.txt)

1. **Group:** com.google.errorprone **Name:** error_prone_type_annotations **Version:** 2.3.4
     * **POM License: Apache 2.0** - [http://www.apache.org/licenses/LICENSE-2.0.txt](http://www.apache.org/licenses/LICENSE-2.0.txt)

1. **Group:** com.google.flogger **Name:** flogger **Version:** 0.4
     * **POM Project URL:** [https://github.com/google/flogger](https://github.com/google/flogger)
     * **POM License: Apache 2.0** - [http://www.apache.org/licenses/LICENSE-2.0.txt](http://www.apache.org/licenses/LICENSE-2.0.txt)

1. **Group:** com.google.flogger **Name:** flogger-system-backend **Version:** 0.4
     * **POM Project URL:** [https://github.com/google/flogger](https://github.com/google/flogger)
     * **POM License: Apache 2.0** - [http://www.apache.org/licenses/LICENSE-2.0.txt](http://www.apache.org/licenses/LICENSE-2.0.txt)

1. **Group:** com.google.guava **Name:** failureaccess **Version:** 1.0.1
     * **Manifest Project URL:** [https://github.com/google/guava/](https://github.com/google/guava/)
     * **POM License: The Apache Software License, Version 2.0** - [http://www.apache.org/licenses/LICENSE-2.0.txt](http://www.apache.org/licenses/LICENSE-2.0.txt)

1. **Group:** com.google.guava **Name:** guava **Version:** 28.1-jre
     * **Manifest Project URL:** [https://github.com/google/guava/](https://github.com/google/guava/)
     * **POM License: Apache License, Version 2.0** - [http://www.apache.org/licenses/LICENSE-2.0.txt](http://www.apache.org/licenses/LICENSE-2.0.txt)

1. **Group:** com.google.guava **Name:** guava-testlib **Version:** 28.1-jre
     * **POM License: Apache License, Version 2.0** - [http://www.apache.org/licenses/LICENSE-2.0.txt](http://www.apache.org/licenses/LICENSE-2.0.txt)

1. **Group:** com.google.guava **Name:** listenablefuture **Version:** 9999.0-empty-to-avoid-conflict-with-guava
     * **POM License: The Apache Software License, Version 2.0** - [http://www.apache.org/licenses/LICENSE-2.0.txt](http://www.apache.org/licenses/LICENSE-2.0.txt)

1. **Group:** com.google.j2objc **Name:** j2objc-annotations **Version:** 1.3
     * **POM Project URL:** [https://github.com/google/j2objc/](https://github.com/google/j2objc/)
     * **POM License: The Apache Software License, Version 2.0** - [http://www.apache.org/licenses/LICENSE-2.0.txt](http://www.apache.org/licenses/LICENSE-2.0.txt)

1. **Group:** com.google.protobuf **Name:** protobuf-java **Version:** 3.11.3
     * **Manifest Project URL:** [https://developers.google.com/protocol-buffers/](https://developers.google.com/protocol-buffers/)
     * **POM License: 3-Clause BSD License** - [https://opensource.org/licenses/BSD-3-Clause](https://opensource.org/licenses/BSD-3-Clause)

1. **Group:** com.google.protobuf **Name:** protobuf-java-util **Version:** 3.11.3
     * **Manifest Project URL:** [https://developers.google.com/protocol-buffers/](https://developers.google.com/protocol-buffers/)
     * **POM License: 3-Clause BSD License** - [https://opensource.org/licenses/BSD-3-Clause](https://opensource.org/licenses/BSD-3-Clause)

1. **Group:** com.google.truth **Name:** truth **Version:** 1.0
     * **POM License: The Apache Software License, Version 2.0** - [http://www.apache.org/licenses/LICENSE-2.0.txt](http://www.apache.org/licenses/LICENSE-2.0.txt)

1. **Group:** com.google.truth.extensions **Name:** truth-java8-extension **Version:** 1.0
     * **POM License: The Apache Software License, Version 2.0** - [http://www.apache.org/licenses/LICENSE-2.0.txt](http://www.apache.org/licenses/LICENSE-2.0.txt)

1. **Group:** com.google.truth.extensions **Name:** truth-liteproto-extension **Version:** 1.0
     * **POM License: The Apache Software License, Version 2.0** - [http://www.apache.org/licenses/LICENSE-2.0.txt](http://www.apache.org/licenses/LICENSE-2.0.txt)

1. **Group:** com.google.truth.extensions **Name:** truth-proto-extension **Version:** 1.0
     * **POM License: The Apache Software License, Version 2.0** - [http://www.apache.org/licenses/LICENSE-2.0.txt](http://www.apache.org/licenses/LICENSE-2.0.txt)

1. **Group:** com.googlecode.java-diff-utils **Name:** diffutils **Version:** 1.3.0
     * **POM Project URL:** [http://code.google.com/p/java-diff-utils/](http://code.google.com/p/java-diff-utils/)
     * **POM License: The Apache Software License, Version 2.0** - [http://www.apache.org/licenses/LICENSE-2.0.txt](http://www.apache.org/licenses/LICENSE-2.0.txt)

1. **Group:** io.grpc **Name:** grpc-api **Version:** 1.26.0
     * **POM Project URL:** [https://github.com/grpc/grpc-java](https://github.com/grpc/grpc-java)
     * **POM License: Apache 2.0** - [https://opensource.org/licenses/Apache-2.0](https://opensource.org/licenses/Apache-2.0)

1. **Group:** io.grpc **Name:** grpc-context **Version:** 1.26.0
     * **POM Project URL:** [https://github.com/grpc/grpc-java](https://github.com/grpc/grpc-java)
     * **POM License: Apache 2.0** - [https://opensource.org/licenses/Apache-2.0](https://opensource.org/licenses/Apache-2.0)

1. **Group:** io.grpc **Name:** grpc-core **Version:** 1.26.0
     * **POM Project URL:** [https://github.com/grpc/grpc-java](https://github.com/grpc/grpc-java)
     * **POM License: Apache 2.0** - [https://opensource.org/licenses/Apache-2.0](https://opensource.org/licenses/Apache-2.0)

1. **Group:** io.grpc **Name:** grpc-protobuf **Version:** 1.26.0
     * **POM Project URL:** [https://github.com/grpc/grpc-java](https://github.com/grpc/grpc-java)
     * **POM License: Apache 2.0** - [https://opensource.org/licenses/Apache-2.0](https://opensource.org/licenses/Apache-2.0)

1. **Group:** io.grpc **Name:** grpc-protobuf-lite **Version:** 1.26.0
     * **POM Project URL:** [https://github.com/grpc/grpc-java](https://github.com/grpc/grpc-java)
     * **POM License: Apache 2.0** - [https://opensource.org/licenses/Apache-2.0](https://opensource.org/licenses/Apache-2.0)

1. **Group:** io.grpc **Name:** grpc-stub **Version:** 1.26.0
     * **POM Project URL:** [https://github.com/grpc/grpc-java](https://github.com/grpc/grpc-java)
     * **POM License: Apache 2.0** - [https://opensource.org/licenses/Apache-2.0](https://opensource.org/licenses/Apache-2.0)

1. **Group:** io.opencensus **Name:** opencensus-api **Version:** 0.24.0
     * **POM Project URL:** [https://github.com/census-instrumentation/opencensus-java](https://github.com/census-instrumentation/opencensus-java)
     * **POM License: The Apache License, Version 2.0** - [http://www.apache.org/licenses/LICENSE-2.0.txt](http://www.apache.org/licenses/LICENSE-2.0.txt)

1. **Group:** io.opencensus **Name:** opencensus-contrib-grpc-metrics **Version:** 0.24.0
     * **POM Project URL:** [https://github.com/census-instrumentation/opencensus-java](https://github.com/census-instrumentation/opencensus-java)
     * **POM License: The Apache License, Version 2.0** - [http://www.apache.org/licenses/LICENSE-2.0.txt](http://www.apache.org/licenses/LICENSE-2.0.txt)

1. **Group:** io.perfmark **Name:** perfmark-api **Version:** 0.19.0
     * **POM Project URL:** [https://github.com/perfmark/perfmark](https://github.com/perfmark/perfmark)
     * **POM License: Apache 2.0** - [https://opensource.org/licenses/Apache-2.0](https://opensource.org/licenses/Apache-2.0)

1. **Group:** junit **Name:** junit **Version:** 4.12
     * **POM Project URL:** [http://junit.org](http://junit.org)
     * **POM License: Eclipse Public License 1.0** - [http://www.eclipse.org/legal/epl-v10.html](http://www.eclipse.org/legal/epl-v10.html)

1. **Group:** org.apiguardian **Name:** apiguardian-api **Version:** 1.0.0
     * **POM Project URL:** [https://github.com/apiguardian-team/apiguardian](https://github.com/apiguardian-team/apiguardian)
     * **POM License: The Apache License, Version 2.0** - [http://www.apache.org/licenses/LICENSE-2.0.txt](http://www.apache.org/licenses/LICENSE-2.0.txt)

1. **Group:** org.checkerframework **Name:** checker-compat-qual **Version:** 2.5.5
     * **POM Project URL:** [https://checkerframework.org](https://checkerframework.org)
     * **POM License: GNU General Public License, version 2 (GPL2), with the classpath exception** - [http://www.gnu.org/software/classpath/license.html](http://www.gnu.org/software/classpath/license.html)
     * **POM License: The MIT License** - [http://opensource.org/licenses/MIT](http://opensource.org/licenses/MIT)

1. **Group:** org.checkerframework **Name:** checker-qual **Version:** 3.0.1
     * **Manifest License:** MIT (Not packaged)
     * **POM Project URL:** [https://checkerframework.org](https://checkerframework.org)
     * **POM License: The MIT License** - [http://opensource.org/licenses/MIT](http://opensource.org/licenses/MIT)

1. **Group:** org.codehaus.mojo **Name:** animal-sniffer-annotations **Version:** 1.18
     * **POM License: MIT license** - [http://www.opensource.org/licenses/mit-license.php](http://www.opensource.org/licenses/mit-license.php)
     * **POM License: The Apache Software License, Version 2.0** - [http://www.apache.org/licenses/LICENSE-2.0.txt](http://www.apache.org/licenses/LICENSE-2.0.txt)

1. **Group:** org.hamcrest **Name:** hamcrest-all **Version:** 1.3
     * **POM License: New BSD License** - [http://www.opensource.org/licenses/bsd-license.php](http://www.opensource.org/licenses/bsd-license.php)

1. **Group:** org.hamcrest **Name:** hamcrest-core **Version:** 1.3
     * **POM License: New BSD License** - [http://www.opensource.org/licenses/bsd-license.php](http://www.opensource.org/licenses/bsd-license.php)

1. **Group:** org.junit.jupiter **Name:** junit-jupiter-api **Version:** 5.5.2
     * **POM Project URL:** [https://junit.org/junit5/](https://junit.org/junit5/)
     * **POM License: Eclipse Public License v2.0** - [https://www.eclipse.org/legal/epl-v20.html](https://www.eclipse.org/legal/epl-v20.html)

1. **Group:** org.junit.jupiter **Name:** junit-jupiter-params **Version:** 5.5.2
     * **POM Project URL:** [https://junit.org/junit5/](https://junit.org/junit5/)
     * **POM License: Eclipse Public License v2.0** - [https://www.eclipse.org/legal/epl-v20.html](https://www.eclipse.org/legal/epl-v20.html)

1. **Group:** org.junit.platform **Name:** junit-platform-commons **Version:** 1.5.2
     * **POM Project URL:** [https://junit.org/junit5/](https://junit.org/junit5/)
     * **POM License: Eclipse Public License v2.0** - [https://www.eclipse.org/legal/epl-v20.html](https://www.eclipse.org/legal/epl-v20.html)

1. **Group:** org.opentest4j **Name:** opentest4j **Version:** 1.2.0
     * **Manifest License:** The Apache License, Version 2.0 (Not packaged)
     * **POM Project URL:** [https://github.com/ota4j-team/opentest4j](https://github.com/ota4j-team/opentest4j)
     * **POM License: The Apache License, Version 2.0** - [http://www.apache.org/licenses/LICENSE-2.0.txt](http://www.apache.org/licenses/LICENSE-2.0.txt)

## Compile, tests and tooling
1. **Group:** com.beust **Name:** jcommander **Version:** 1.72
     * **POM Project URL:** [http://jcommander.org](http://jcommander.org)
     * **POM License: Apache 2.0** - [http://www.apache.org/licenses/LICENSE-2.0](http://www.apache.org/licenses/LICENSE-2.0)

1. **Group:** com.github.ben-manes.caffeine **Name:** caffeine **Version:** 2.7.0
     * **POM Project URL:** [https://github.com/ben-manes/caffeine](https://github.com/ben-manes/caffeine)
     * **POM License: Apache License, Version 2.0** - [https://www.apache.org/licenses/LICENSE-2.0.txt](https://www.apache.org/licenses/LICENSE-2.0.txt)

1. **Group:** com.github.kevinstern **Name:** software-and-algorithms **Version:** 1.0
     * **POM Project URL:** [https://www.github.com/KevinStern/software-and-algorithms](https://www.github.com/KevinStern/software-and-algorithms)
     * **POM License: MIT License** - [http://www.opensource.org/licenses/mit-license.php](http://www.opensource.org/licenses/mit-license.php)

1. **Group:** com.google.android **Name:** annotations **Version:** 4.1.1.4
     * **POM Project URL:** [http://source.android.com/](http://source.android.com/)
     * **POM License: Apache 2.0** - [http://www.apache.org/licenses/LICENSE-2.0](http://www.apache.org/licenses/LICENSE-2.0)

1. **Group:** com.google.api.grpc **Name:** proto-google-common-protos **Version:** 1.12.0
     * **POM Project URL:** [https://github.com/googleapis/api-client-staging](https://github.com/googleapis/api-client-staging)
     * **POM License: Apache-2.0** - [https://www.apache.org/licenses/LICENSE-2.0.txt](https://www.apache.org/licenses/LICENSE-2.0.txt)

1. **Group:** com.google.auto **Name:** auto-common **Version:** 0.10
     * **POM License: Apache 2.0** - [http://www.apache.org/licenses/LICENSE-2.0.txt](http://www.apache.org/licenses/LICENSE-2.0.txt)

1. **Group:** com.google.auto.value **Name:** auto-value-annotations **Version:** 1.6.3
     * **POM License: Apache 2.0** - [http://www.apache.org/licenses/LICENSE-2.0.txt](http://www.apache.org/licenses/LICENSE-2.0.txt)

1. **Group:** com.google.code.findbugs **Name:** jFormatString **Version:** 3.0.0
     * **POM Project URL:** [http://findbugs.sourceforge.net/](http://findbugs.sourceforge.net/)
     * **POM License: GNU Lesser Public License** - [http://www.gnu.org/licenses/lgpl.html](http://www.gnu.org/licenses/lgpl.html)

1. **Group:** com.google.code.findbugs **Name:** jsr305 **Version:** 3.0.2
     * **POM Project URL:** [http://findbugs.sourceforge.net/](http://findbugs.sourceforge.net/)
     * **POM License: The Apache Software License, Version 2.0** - [http://www.apache.org/licenses/LICENSE-2.0.txt](http://www.apache.org/licenses/LICENSE-2.0.txt)

1. **Group:** com.google.code.gson **Name:** gson **Version:** 2.8.6
     * **POM License: Apache 2.0** - [http://www.apache.org/licenses/LICENSE-2.0.txt](http://www.apache.org/licenses/LICENSE-2.0.txt)

1. **Group:** com.google.errorprone **Name:** error_prone_annotation **Version:** 2.3.4
     * **POM License: Apache 2.0** - [http://www.apache.org/licenses/LICENSE-2.0.txt](http://www.apache.org/licenses/LICENSE-2.0.txt)

1. **Group:** com.google.errorprone **Name:** error_prone_annotations **Version:** 2.3.4
     * **POM License: Apache 2.0** - [http://www.apache.org/licenses/LICENSE-2.0.txt](http://www.apache.org/licenses/LICENSE-2.0.txt)

1. **Group:** com.google.errorprone **Name:** error_prone_check_api **Version:** 2.3.4
     * **POM License: Apache 2.0** - [http://www.apache.org/licenses/LICENSE-2.0.txt](http://www.apache.org/licenses/LICENSE-2.0.txt)

1. **Group:** com.google.errorprone **Name:** error_prone_core **Version:** 2.3.4
     * **POM License: Apache 2.0** - [http://www.apache.org/licenses/LICENSE-2.0.txt](http://www.apache.org/licenses/LICENSE-2.0.txt)

1. **Group:** com.google.errorprone **Name:** error_prone_type_annotations **Version:** 2.3.4
     * **POM License: Apache 2.0** - [http://www.apache.org/licenses/LICENSE-2.0.txt](http://www.apache.org/licenses/LICENSE-2.0.txt)

1. **Group:** com.google.errorprone **Name:** javac **Version:** 9+181-r4173-1
     * **POM Project URL:** [https://github.com/google/error-prone-javac](https://github.com/google/error-prone-javac)
     * **POM License: GNU General Public License, version 2, with the Classpath Exception** - [http://openjdk.java.net/legal/gplv2+ce.html](http://openjdk.java.net/legal/gplv2+ce.html)

1. **Group:** com.google.flogger **Name:** flogger **Version:** 0.4
     * **POM Project URL:** [https://github.com/google/flogger](https://github.com/google/flogger)
     * **POM License: Apache 2.0** - [http://www.apache.org/licenses/LICENSE-2.0.txt](http://www.apache.org/licenses/LICENSE-2.0.txt)

1. **Group:** com.google.flogger **Name:** flogger-system-backend **Version:** 0.4
     * **POM Project URL:** [https://github.com/google/flogger](https://github.com/google/flogger)
     * **POM License: Apache 2.0** - [http://www.apache.org/licenses/LICENSE-2.0.txt](http://www.apache.org/licenses/LICENSE-2.0.txt)

1. **Group:** com.google.guava **Name:** failureaccess **Version:** 1.0.1
     * **Manifest Project URL:** [https://github.com/google/guava/](https://github.com/google/guava/)
     * **POM License: The Apache Software License, Version 2.0** - [http://www.apache.org/licenses/LICENSE-2.0.txt](http://www.apache.org/licenses/LICENSE-2.0.txt)

1. **Group:** com.google.guava **Name:** guava **Version:** 28.1-jre
     * **Manifest Project URL:** [https://github.com/google/guava/](https://github.com/google/guava/)
     * **POM License: Apache License, Version 2.0** - [http://www.apache.org/licenses/LICENSE-2.0.txt](http://www.apache.org/licenses/LICENSE-2.0.txt)

1. **Group:** com.google.guava **Name:** guava-testlib **Version:** 28.1-jre
     * **POM License: Apache License, Version 2.0** - [http://www.apache.org/licenses/LICENSE-2.0.txt](http://www.apache.org/licenses/LICENSE-2.0.txt)

1. **Group:** com.google.guava **Name:** listenablefuture **Version:** 9999.0-empty-to-avoid-conflict-with-guava
     * **POM License: The Apache Software License, Version 2.0** - [http://www.apache.org/licenses/LICENSE-2.0.txt](http://www.apache.org/licenses/LICENSE-2.0.txt)

1. **Group:** com.google.j2objc **Name:** j2objc-annotations **Version:** 1.3
     * **POM Project URL:** [https://github.com/google/j2objc/](https://github.com/google/j2objc/)
     * **POM License: The Apache Software License, Version 2.0** - [http://www.apache.org/licenses/LICENSE-2.0.txt](http://www.apache.org/licenses/LICENSE-2.0.txt)

1. **Group:** com.google.protobuf **Name:** protobuf-java **Version:** 3.11.3
     * **Manifest Project URL:** [https://developers.google.com/protocol-buffers/](https://developers.google.com/protocol-buffers/)
     * **POM License: 3-Clause BSD License** - [https://opensource.org/licenses/BSD-3-Clause](https://opensource.org/licenses/BSD-3-Clause)

1. **Group:** com.google.protobuf **Name:** protobuf-java-util **Version:** 3.11.3
     * **Manifest Project URL:** [https://developers.google.com/protocol-buffers/](https://developers.google.com/protocol-buffers/)
     * **POM License: 3-Clause BSD License** - [https://opensource.org/licenses/BSD-3-Clause](https://opensource.org/licenses/BSD-3-Clause)

1. **Group:** com.google.protobuf **Name:** protoc **Version:** 3.11.3
     * **POM Project URL:** [https://developers.google.com/protocol-buffers/](https://developers.google.com/protocol-buffers/)
     * **POM License: 3-Clause BSD License** - [https://opensource.org/licenses/BSD-3-Clause](https://opensource.org/licenses/BSD-3-Clause)
     * **POM License: The Apache Software License, Version 2.0** - [http://www.apache.org/licenses/LICENSE-2.0.txt](http://www.apache.org/licenses/LICENSE-2.0.txt)

1. **Group:** com.google.truth **Name:** truth **Version:** 1.0
     * **POM License: The Apache Software License, Version 2.0** - [http://www.apache.org/licenses/LICENSE-2.0.txt](http://www.apache.org/licenses/LICENSE-2.0.txt)

1. **Group:** com.google.truth.extensions **Name:** truth-java8-extension **Version:** 1.0
     * **POM License: The Apache Software License, Version 2.0** - [http://www.apache.org/licenses/LICENSE-2.0.txt](http://www.apache.org/licenses/LICENSE-2.0.txt)

1. **Group:** com.google.truth.extensions **Name:** truth-liteproto-extension **Version:** 1.0
     * **POM License: The Apache Software License, Version 2.0** - [http://www.apache.org/licenses/LICENSE-2.0.txt](http://www.apache.org/licenses/LICENSE-2.0.txt)

1. **Group:** com.google.truth.extensions **Name:** truth-proto-extension **Version:** 1.0
     * **POM License: The Apache Software License, Version 2.0** - [http://www.apache.org/licenses/LICENSE-2.0.txt](http://www.apache.org/licenses/LICENSE-2.0.txt)

1. **Group:** com.googlecode.java-diff-utils **Name:** diffutils **Version:** 1.3.0
     * **POM Project URL:** [http://code.google.com/p/java-diff-utils/](http://code.google.com/p/java-diff-utils/)
     * **POM License: The Apache Software License, Version 2.0** - [http://www.apache.org/licenses/LICENSE-2.0.txt](http://www.apache.org/licenses/LICENSE-2.0.txt)

1. **Group:** commons-io **Name:** commons-io **Version:** 2.6
     * **Project URL:** [http://commons.apache.org/proper/commons-io/](http://commons.apache.org/proper/commons-io/)
     * **POM License: Apache License, Version 2.0** - [https://www.apache.org/licenses/LICENSE-2.0.txt](https://www.apache.org/licenses/LICENSE-2.0.txt)

1. **Group:** io.grpc **Name:** grpc-api **Version:** 1.26.0
     * **POM Project URL:** [https://github.com/grpc/grpc-java](https://github.com/grpc/grpc-java)
     * **POM License: Apache 2.0** - [https://opensource.org/licenses/Apache-2.0](https://opensource.org/licenses/Apache-2.0)

1. **Group:** io.grpc **Name:** grpc-context **Version:** 1.26.0
     * **POM Project URL:** [https://github.com/grpc/grpc-java](https://github.com/grpc/grpc-java)
     * **POM License: Apache 2.0** - [https://opensource.org/licenses/Apache-2.0](https://opensource.org/licenses/Apache-2.0)

1. **Group:** io.grpc **Name:** grpc-core **Version:** 1.26.0
     * **POM Project URL:** [https://github.com/grpc/grpc-java](https://github.com/grpc/grpc-java)
     * **POM License: Apache 2.0** - [https://opensource.org/licenses/Apache-2.0](https://opensource.org/licenses/Apache-2.0)

1. **Group:** io.grpc **Name:** grpc-protobuf **Version:** 1.26.0
     * **POM Project URL:** [https://github.com/grpc/grpc-java](https://github.com/grpc/grpc-java)
     * **POM License: Apache 2.0** - [https://opensource.org/licenses/Apache-2.0](https://opensource.org/licenses/Apache-2.0)

1. **Group:** io.grpc **Name:** grpc-protobuf-lite **Version:** 1.26.0
     * **POM Project URL:** [https://github.com/grpc/grpc-java](https://github.com/grpc/grpc-java)
     * **POM License: Apache 2.0** - [https://opensource.org/licenses/Apache-2.0](https://opensource.org/licenses/Apache-2.0)

1. **Group:** io.grpc **Name:** grpc-stub **Version:** 1.26.0
     * **POM Project URL:** [https://github.com/grpc/grpc-java](https://github.com/grpc/grpc-java)
     * **POM License: Apache 2.0** - [https://opensource.org/licenses/Apache-2.0](https://opensource.org/licenses/Apache-2.0)

1. **Group:** io.grpc **Name:** protoc-gen-grpc-java **Version:** 1.26.0
     * **POM Project URL:** [https://github.com/grpc/grpc-java](https://github.com/grpc/grpc-java)
     * **POM License: Apache 2.0** - [https://opensource.org/licenses/Apache-2.0](https://opensource.org/licenses/Apache-2.0)

1. **Group:** io.opencensus **Name:** opencensus-api **Version:** 0.24.0
     * **POM Project URL:** [https://github.com/census-instrumentation/opencensus-java](https://github.com/census-instrumentation/opencensus-java)
     * **POM License: The Apache License, Version 2.0** - [http://www.apache.org/licenses/LICENSE-2.0.txt](http://www.apache.org/licenses/LICENSE-2.0.txt)

1. **Group:** io.opencensus **Name:** opencensus-contrib-grpc-metrics **Version:** 0.24.0
     * **POM Project URL:** [https://github.com/census-instrumentation/opencensus-java](https://github.com/census-instrumentation/opencensus-java)
     * **POM License: The Apache License, Version 2.0** - [http://www.apache.org/licenses/LICENSE-2.0.txt](http://www.apache.org/licenses/LICENSE-2.0.txt)

1. **Group:** io.perfmark **Name:** perfmark-api **Version:** 0.19.0
     * **POM Project URL:** [https://github.com/perfmark/perfmark](https://github.com/perfmark/perfmark)
     * **POM License: Apache 2.0** - [https://opensource.org/licenses/Apache-2.0](https://opensource.org/licenses/Apache-2.0)

1. **Group:** junit **Name:** junit **Version:** 4.12
     * **POM Project URL:** [http://junit.org](http://junit.org)
     * **POM License: Eclipse Public License 1.0** - [http://www.eclipse.org/legal/epl-v10.html](http://www.eclipse.org/legal/epl-v10.html)

1. **Group:** net.java.dev.javacc **Name:** javacc **Version:** 5.0
     * **POM Project URL:** [https://javacc.dev.java.net/](https://javacc.dev.java.net/)
     * **POM License: Berkeley Software Distribution (BSD) License** - [http://www.opensource.org/licenses/bsd-license.html](http://www.opensource.org/licenses/bsd-license.html)

1. **Group:** net.sourceforge.pmd **Name:** pmd-core **Version:** 6.20.0
     * **POM License: BSD-style** - [http://pmd.sourceforge.net/license.html](http://pmd.sourceforge.net/license.html)

1. **Group:** net.sourceforge.pmd **Name:** pmd-java **Version:** 6.20.0
     * **POM License: BSD-style** - [http://pmd.sourceforge.net/license.html](http://pmd.sourceforge.net/license.html)

1. **Group:** net.sourceforge.saxon **Name:** saxon **Version:** 9.1.0.8
     * **POM Project URL:** [http://saxon.sourceforge.net/](http://saxon.sourceforge.net/)
     * **POM License: Mozilla Public License Version 1.0** - [http://www.mozilla.org/MPL/MPL-1.0.txt](http://www.mozilla.org/MPL/MPL-1.0.txt)

1. **Group:** org.antlr **Name:** antlr4-runtime **Version:** 4.7
     * **Manifest Project URL:** [http://www.antlr.org](http://www.antlr.org)
     * **POM License: The BSD License** - [http://www.antlr.org/license.html](http://www.antlr.org/license.html)

1. **Group:** org.apache.commons **Name:** commons-lang3 **Version:** 3.8.1
     * **Project URL:** [http://commons.apache.org/proper/commons-lang/](http://commons.apache.org/proper/commons-lang/)
     * **POM License: Apache License, Version 2.0** - [https://www.apache.org/licenses/LICENSE-2.0.txt](https://www.apache.org/licenses/LICENSE-2.0.txt)

1. **Group:** org.apiguardian **Name:** apiguardian-api **Version:** 1.0.0
     * **POM Project URL:** [https://github.com/apiguardian-team/apiguardian](https://github.com/apiguardian-team/apiguardian)
     * **POM License: The Apache License, Version 2.0** - [http://www.apache.org/licenses/LICENSE-2.0.txt](http://www.apache.org/licenses/LICENSE-2.0.txt)

1. **Group:** org.checkerframework **Name:** checker-compat-qual **Version:** 2.5.5
     * **POM Project URL:** [https://checkerframework.org](https://checkerframework.org)
     * **POM License: GNU General Public License, version 2 (GPL2), with the classpath exception** - [http://www.gnu.org/software/classpath/license.html](http://www.gnu.org/software/classpath/license.html)
     * **POM License: The MIT License** - [http://opensource.org/licenses/MIT](http://opensource.org/licenses/MIT)

1. **Group:** org.checkerframework **Name:** checker-qual **Version:** 3.0.1
     * **Manifest License:** MIT (Not packaged)
     * **POM Project URL:** [https://checkerframework.org](https://checkerframework.org)
     * **POM License: The MIT License** - [http://opensource.org/licenses/MIT](http://opensource.org/licenses/MIT)

1. **Group:** org.checkerframework **Name:** dataflow **Version:** 3.0.0
     * **Manifest License:** (GPL-2.0-only WITH Classpath-exception-2.0) (Not packaged)
     * **POM Project URL:** [https://checkerframework.org](https://checkerframework.org)
     * **POM License: GNU General Public License, version 2 (GPL2), with the classpath exception** - [http://www.gnu.org/software/classpath/license.html](http://www.gnu.org/software/classpath/license.html)
     * **POM License: The MIT License** - [http://opensource.org/licenses/MIT](http://opensource.org/licenses/MIT)

1. **Group:** org.checkerframework **Name:** javacutil **Version:** 3.0.0
     * **Manifest License:** (GPL-2.0-only WITH Classpath-exception-2.0) (Not packaged)
     * **POM Project URL:** [https://checkerframework.org](https://checkerframework.org)
     * **POM License: GNU General Public License, version 2 (GPL2), with the classpath exception** - [http://www.gnu.org/software/classpath/license.html](http://www.gnu.org/software/classpath/license.html)
     * **POM License: The MIT License** - [http://opensource.org/licenses/MIT](http://opensource.org/licenses/MIT)

1. **Group:** org.codehaus.mojo **Name:** animal-sniffer-annotations **Version:** 1.18
     * **POM License: MIT license** - [http://www.opensource.org/licenses/mit-license.php](http://www.opensource.org/licenses/mit-license.php)
     * **POM License: The Apache Software License, Version 2.0** - [http://www.apache.org/licenses/LICENSE-2.0.txt](http://www.apache.org/licenses/LICENSE-2.0.txt)

1. **Group:** org.hamcrest **Name:** hamcrest-all **Version:** 1.3
     * **POM License: New BSD License** - [http://www.opensource.org/licenses/bsd-license.php](http://www.opensource.org/licenses/bsd-license.php)

1. **Group:** org.hamcrest **Name:** hamcrest-core **Version:** 1.3
     * **POM License: New BSD License** - [http://www.opensource.org/licenses/bsd-license.php](http://www.opensource.org/licenses/bsd-license.php)

1. **Group:** org.jacoco **Name:** org.jacoco.agent **Version:** 0.8.5
     * **POM License: Eclipse Public License 2.0** - [https://www.eclipse.org/legal/epl-2.0/](https://www.eclipse.org/legal/epl-2.0/)

1. **Group:** org.jacoco **Name:** org.jacoco.ant **Version:** 0.8.5
     * **POM License: Eclipse Public License 2.0** - [https://www.eclipse.org/legal/epl-2.0/](https://www.eclipse.org/legal/epl-2.0/)

1. **Group:** org.jacoco **Name:** org.jacoco.core **Version:** 0.8.5
     * **POM License: Eclipse Public License 2.0** - [https://www.eclipse.org/legal/epl-2.0/](https://www.eclipse.org/legal/epl-2.0/)

1. **Group:** org.jacoco **Name:** org.jacoco.report **Version:** 0.8.5
     * **POM License: Eclipse Public License 2.0** - [https://www.eclipse.org/legal/epl-2.0/](https://www.eclipse.org/legal/epl-2.0/)

1. **Group:** org.junit.jupiter **Name:** junit-jupiter-api **Version:** 5.5.2
     * **POM Project URL:** [https://junit.org/junit5/](https://junit.org/junit5/)
     * **POM License: Eclipse Public License v2.0** - [https://www.eclipse.org/legal/epl-v20.html](https://www.eclipse.org/legal/epl-v20.html)

1. **Group:** org.junit.jupiter **Name:** junit-jupiter-engine **Version:** 5.5.2
     * **POM Project URL:** [https://junit.org/junit5/](https://junit.org/junit5/)
     * **POM License: Eclipse Public License v2.0** - [https://www.eclipse.org/legal/epl-v20.html](https://www.eclipse.org/legal/epl-v20.html)

1. **Group:** org.junit.jupiter **Name:** junit-jupiter-params **Version:** 5.5.2
     * **POM Project URL:** [https://junit.org/junit5/](https://junit.org/junit5/)
     * **POM License: Eclipse Public License v2.0** - [https://www.eclipse.org/legal/epl-v20.html](https://www.eclipse.org/legal/epl-v20.html)

1. **Group:** org.junit.platform **Name:** junit-platform-commons **Version:** 1.5.2
     * **POM Project URL:** [https://junit.org/junit5/](https://junit.org/junit5/)
     * **POM License: Eclipse Public License v2.0** - [https://www.eclipse.org/legal/epl-v20.html](https://www.eclipse.org/legal/epl-v20.html)

1. **Group:** org.junit.platform **Name:** junit-platform-engine **Version:** 1.5.2
     * **POM Project URL:** [https://junit.org/junit5/](https://junit.org/junit5/)
     * **POM License: Eclipse Public License v2.0** - [https://www.eclipse.org/legal/epl-v20.html](https://www.eclipse.org/legal/epl-v20.html)

1. **Group:** org.opentest4j **Name:** opentest4j **Version:** 1.2.0
     * **Manifest License:** The Apache License, Version 2.0 (Not packaged)
     * **POM Project URL:** [https://github.com/ota4j-team/opentest4j](https://github.com/ota4j-team/opentest4j)
     * **POM License: The Apache License, Version 2.0** - [http://www.apache.org/licenses/LICENSE-2.0.txt](http://www.apache.org/licenses/LICENSE-2.0.txt)

1. **Group:** org.ow2.asm **Name:** asm **Version:** 7.1
     * **Manifest Project URL:** [http://asm.ow2.org](http://asm.ow2.org)
     * **POM Project URL:** [http://asm.ow2.org/](http://asm.ow2.org/)
     * **POM License: BSD** - [http://asm.ow2.org/license.html](http://asm.ow2.org/license.html)
     * **POM License: The Apache Software License, Version 2.0** - [http://www.apache.org/licenses/LICENSE-2.0.txt](http://www.apache.org/licenses/LICENSE-2.0.txt)

1. **Group:** org.ow2.asm **Name:** asm **Version:** 7.2
     * **Manifest Project URL:** [http://asm.ow2.org](http://asm.ow2.org)
     * **Manifest License:** BSD-3-Clause;link=https://asm.ow2.io/LICENSE.txt (Not packaged)
     * **POM Project URL:** [http://asm.ow2.io/](http://asm.ow2.io/)
     * **POM License: BSD-3-Clause** - [https://asm.ow2.io/license.html](https://asm.ow2.io/license.html)
     * **POM License: The Apache Software License, Version 2.0** - [http://www.apache.org/licenses/LICENSE-2.0.txt](http://www.apache.org/licenses/LICENSE-2.0.txt)

1. **Group:** org.ow2.asm **Name:** asm-analysis **Version:** 7.2
     * **Manifest Project URL:** [http://asm.ow2.org](http://asm.ow2.org)
     * **Manifest License:** BSD-3-Clause;link=https://asm.ow2.io/LICENSE.txt (Not packaged)
     * **POM Project URL:** [http://asm.ow2.io/](http://asm.ow2.io/)
     * **POM License: BSD-3-Clause** - [https://asm.ow2.io/license.html](https://asm.ow2.io/license.html)
     * **POM License: The Apache Software License, Version 2.0** - [http://www.apache.org/licenses/LICENSE-2.0.txt](http://www.apache.org/licenses/LICENSE-2.0.txt)

1. **Group:** org.ow2.asm **Name:** asm-commons **Version:** 7.2
     * **Manifest Project URL:** [http://asm.ow2.org](http://asm.ow2.org)
     * **Manifest License:** BSD-3-Clause;link=https://asm.ow2.io/LICENSE.txt (Not packaged)
     * **POM Project URL:** [http://asm.ow2.io/](http://asm.ow2.io/)
     * **POM License: BSD-3-Clause** - [https://asm.ow2.io/license.html](https://asm.ow2.io/license.html)
     * **POM License: The Apache Software License, Version 2.0** - [http://www.apache.org/licenses/LICENSE-2.0.txt](http://www.apache.org/licenses/LICENSE-2.0.txt)

1. **Group:** org.ow2.asm **Name:** asm-tree **Version:** 7.2
     * **Manifest Project URL:** [http://asm.ow2.org](http://asm.ow2.org)
     * **Manifest License:** BSD-3-Clause;link=https://asm.ow2.io/LICENSE.txt (Not packaged)
     * **POM Project URL:** [http://asm.ow2.io/](http://asm.ow2.io/)
     * **POM License: BSD-3-Clause** - [https://asm.ow2.io/license.html](https://asm.ow2.io/license.html)
     * **POM License: The Apache Software License, Version 2.0** - [http://www.apache.org/licenses/LICENSE-2.0.txt](http://www.apache.org/licenses/LICENSE-2.0.txt)

1. **Group:** org.pcollections **Name:** pcollections **Version:** 2.1.2
     * **POM Project URL:** [http://pcollections.org](http://pcollections.org)
     * **POM License: The MIT License** - [http://www.opensource.org/licenses/mit-license.php](http://www.opensource.org/licenses/mit-license.php)

1. **Group:** org.plumelib **Name:** plume-util **Version:** 1.0.6
     * **POM Project URL:** [https://github.com/plume-lib/plume-util](https://github.com/plume-lib/plume-util)
     * **POM License: MIT License** - [https://opensource.org/licenses/MIT](https://opensource.org/licenses/MIT)

1. **Group:** org.plumelib **Name:** reflection-util **Version:** 0.0.2
     * **POM Project URL:** [https://github.com/plume-lib/reflection-util](https://github.com/plume-lib/reflection-util)
     * **POM License: MIT License** - [https://opensource.org/licenses/MIT](https://opensource.org/licenses/MIT)

1. **Group:** org.plumelib **Name:** require-javadoc **Version:** 0.1.0
     * **POM Project URL:** [https://github.com/plume-lib/require-javadoc](https://github.com/plume-lib/require-javadoc)
     * **POM License: MIT License** - [https://opensource.org/licenses/MIT](https://opensource.org/licenses/MIT)

    
        
 The dependencies distributed under several licenses, are used according their commercial-use-friendly license.


<<<<<<< HEAD
This report was generated on **Wed Mar 04 15:28:03 EET 2020** using [Gradle-License-Report plugin](https://github.com/jk1/Gradle-License-Report) by Evgeny Naumenko, licensed under [Apache 2.0 License](https://github.com/jk1/Gradle-License-Report/blob/master/LICENSE).



    
# Dependencies of `io.spine:spine-testutil-core:1.4.11`
=======
This report was generated on **Tue Mar 03 16:17:28 EET 2020** using [Gradle-License-Report plugin](https://github.com/jk1/Gradle-License-Report) by Evgeny Naumenko, licensed under [Apache 2.0 License](https://github.com/jk1/Gradle-License-Report/blob/master/LICENSE).



    
# Dependencies of `io.spine:spine-testutil-core:1.4.10`
>>>>>>> 2a90f60e

## Runtime
1. **Group:** com.google.android **Name:** annotations **Version:** 4.1.1.4
     * **POM Project URL:** [http://source.android.com/](http://source.android.com/)
     * **POM License: Apache 2.0** - [http://www.apache.org/licenses/LICENSE-2.0](http://www.apache.org/licenses/LICENSE-2.0)

1. **Group:** com.google.api.grpc **Name:** proto-google-common-protos **Version:** 1.12.0
     * **POM Project URL:** [https://github.com/googleapis/api-client-staging](https://github.com/googleapis/api-client-staging)
     * **POM License: Apache-2.0** - [https://www.apache.org/licenses/LICENSE-2.0.txt](https://www.apache.org/licenses/LICENSE-2.0.txt)

1. **Group:** com.google.auto.value **Name:** auto-value-annotations **Version:** 1.6.3
     * **POM License: Apache 2.0** - [http://www.apache.org/licenses/LICENSE-2.0.txt](http://www.apache.org/licenses/LICENSE-2.0.txt)

1. **Group:** com.google.code.findbugs **Name:** jsr305 **Version:** 3.0.2
     * **POM Project URL:** [http://findbugs.sourceforge.net/](http://findbugs.sourceforge.net/)
     * **POM License: The Apache Software License, Version 2.0** - [http://www.apache.org/licenses/LICENSE-2.0.txt](http://www.apache.org/licenses/LICENSE-2.0.txt)

1. **Group:** com.google.code.gson **Name:** gson **Version:** 2.8.6
     * **POM License: Apache 2.0** - [http://www.apache.org/licenses/LICENSE-2.0.txt](http://www.apache.org/licenses/LICENSE-2.0.txt)

1. **Group:** com.google.errorprone **Name:** error_prone_annotations **Version:** 2.3.4
     * **POM License: Apache 2.0** - [http://www.apache.org/licenses/LICENSE-2.0.txt](http://www.apache.org/licenses/LICENSE-2.0.txt)

1. **Group:** com.google.errorprone **Name:** error_prone_type_annotations **Version:** 2.3.4
     * **POM License: Apache 2.0** - [http://www.apache.org/licenses/LICENSE-2.0.txt](http://www.apache.org/licenses/LICENSE-2.0.txt)

1. **Group:** com.google.flogger **Name:** flogger **Version:** 0.4
     * **POM Project URL:** [https://github.com/google/flogger](https://github.com/google/flogger)
     * **POM License: Apache 2.0** - [http://www.apache.org/licenses/LICENSE-2.0.txt](http://www.apache.org/licenses/LICENSE-2.0.txt)

1. **Group:** com.google.flogger **Name:** flogger-system-backend **Version:** 0.4
     * **POM Project URL:** [https://github.com/google/flogger](https://github.com/google/flogger)
     * **POM License: Apache 2.0** - [http://www.apache.org/licenses/LICENSE-2.0.txt](http://www.apache.org/licenses/LICENSE-2.0.txt)

1. **Group:** com.google.guava **Name:** failureaccess **Version:** 1.0.1
     * **Manifest Project URL:** [https://github.com/google/guava/](https://github.com/google/guava/)
     * **POM License: The Apache Software License, Version 2.0** - [http://www.apache.org/licenses/LICENSE-2.0.txt](http://www.apache.org/licenses/LICENSE-2.0.txt)

1. **Group:** com.google.guava **Name:** guava **Version:** 28.1-jre
     * **Manifest Project URL:** [https://github.com/google/guava/](https://github.com/google/guava/)
     * **POM License: Apache License, Version 2.0** - [http://www.apache.org/licenses/LICENSE-2.0.txt](http://www.apache.org/licenses/LICENSE-2.0.txt)

1. **Group:** com.google.guava **Name:** guava-testlib **Version:** 28.1-jre
     * **POM License: Apache License, Version 2.0** - [http://www.apache.org/licenses/LICENSE-2.0.txt](http://www.apache.org/licenses/LICENSE-2.0.txt)

1. **Group:** com.google.guava **Name:** listenablefuture **Version:** 9999.0-empty-to-avoid-conflict-with-guava
     * **POM License: The Apache Software License, Version 2.0** - [http://www.apache.org/licenses/LICENSE-2.0.txt](http://www.apache.org/licenses/LICENSE-2.0.txt)

1. **Group:** com.google.j2objc **Name:** j2objc-annotations **Version:** 1.3
     * **POM Project URL:** [https://github.com/google/j2objc/](https://github.com/google/j2objc/)
     * **POM License: The Apache Software License, Version 2.0** - [http://www.apache.org/licenses/LICENSE-2.0.txt](http://www.apache.org/licenses/LICENSE-2.0.txt)

1. **Group:** com.google.protobuf **Name:** protobuf-java **Version:** 3.11.3
     * **Manifest Project URL:** [https://developers.google.com/protocol-buffers/](https://developers.google.com/protocol-buffers/)
     * **POM License: 3-Clause BSD License** - [https://opensource.org/licenses/BSD-3-Clause](https://opensource.org/licenses/BSD-3-Clause)

1. **Group:** com.google.protobuf **Name:** protobuf-java-util **Version:** 3.11.3
     * **Manifest Project URL:** [https://developers.google.com/protocol-buffers/](https://developers.google.com/protocol-buffers/)
     * **POM License: 3-Clause BSD License** - [https://opensource.org/licenses/BSD-3-Clause](https://opensource.org/licenses/BSD-3-Clause)

1. **Group:** com.google.truth **Name:** truth **Version:** 1.0
     * **POM License: The Apache Software License, Version 2.0** - [http://www.apache.org/licenses/LICENSE-2.0.txt](http://www.apache.org/licenses/LICENSE-2.0.txt)

1. **Group:** com.google.truth.extensions **Name:** truth-java8-extension **Version:** 1.0
     * **POM License: The Apache Software License, Version 2.0** - [http://www.apache.org/licenses/LICENSE-2.0.txt](http://www.apache.org/licenses/LICENSE-2.0.txt)

1. **Group:** com.google.truth.extensions **Name:** truth-liteproto-extension **Version:** 1.0
     * **POM License: The Apache Software License, Version 2.0** - [http://www.apache.org/licenses/LICENSE-2.0.txt](http://www.apache.org/licenses/LICENSE-2.0.txt)

1. **Group:** com.google.truth.extensions **Name:** truth-proto-extension **Version:** 1.0
     * **POM License: The Apache Software License, Version 2.0** - [http://www.apache.org/licenses/LICENSE-2.0.txt](http://www.apache.org/licenses/LICENSE-2.0.txt)

1. **Group:** com.googlecode.java-diff-utils **Name:** diffutils **Version:** 1.3.0
     * **POM Project URL:** [http://code.google.com/p/java-diff-utils/](http://code.google.com/p/java-diff-utils/)
     * **POM License: The Apache Software License, Version 2.0** - [http://www.apache.org/licenses/LICENSE-2.0.txt](http://www.apache.org/licenses/LICENSE-2.0.txt)

1. **Group:** io.grpc **Name:** grpc-api **Version:** 1.26.0
     * **POM Project URL:** [https://github.com/grpc/grpc-java](https://github.com/grpc/grpc-java)
     * **POM License: Apache 2.0** - [https://opensource.org/licenses/Apache-2.0](https://opensource.org/licenses/Apache-2.0)

1. **Group:** io.grpc **Name:** grpc-context **Version:** 1.26.0
     * **POM Project URL:** [https://github.com/grpc/grpc-java](https://github.com/grpc/grpc-java)
     * **POM License: Apache 2.0** - [https://opensource.org/licenses/Apache-2.0](https://opensource.org/licenses/Apache-2.0)

1. **Group:** io.grpc **Name:** grpc-core **Version:** 1.26.0
     * **POM Project URL:** [https://github.com/grpc/grpc-java](https://github.com/grpc/grpc-java)
     * **POM License: Apache 2.0** - [https://opensource.org/licenses/Apache-2.0](https://opensource.org/licenses/Apache-2.0)

1. **Group:** io.grpc **Name:** grpc-protobuf **Version:** 1.26.0
     * **POM Project URL:** [https://github.com/grpc/grpc-java](https://github.com/grpc/grpc-java)
     * **POM License: Apache 2.0** - [https://opensource.org/licenses/Apache-2.0](https://opensource.org/licenses/Apache-2.0)

1. **Group:** io.grpc **Name:** grpc-protobuf-lite **Version:** 1.26.0
     * **POM Project URL:** [https://github.com/grpc/grpc-java](https://github.com/grpc/grpc-java)
     * **POM License: Apache 2.0** - [https://opensource.org/licenses/Apache-2.0](https://opensource.org/licenses/Apache-2.0)

1. **Group:** io.grpc **Name:** grpc-stub **Version:** 1.26.0
     * **POM Project URL:** [https://github.com/grpc/grpc-java](https://github.com/grpc/grpc-java)
     * **POM License: Apache 2.0** - [https://opensource.org/licenses/Apache-2.0](https://opensource.org/licenses/Apache-2.0)

1. **Group:** io.opencensus **Name:** opencensus-api **Version:** 0.24.0
     * **POM Project URL:** [https://github.com/census-instrumentation/opencensus-java](https://github.com/census-instrumentation/opencensus-java)
     * **POM License: The Apache License, Version 2.0** - [http://www.apache.org/licenses/LICENSE-2.0.txt](http://www.apache.org/licenses/LICENSE-2.0.txt)

1. **Group:** io.opencensus **Name:** opencensus-contrib-grpc-metrics **Version:** 0.24.0
     * **POM Project URL:** [https://github.com/census-instrumentation/opencensus-java](https://github.com/census-instrumentation/opencensus-java)
     * **POM License: The Apache License, Version 2.0** - [http://www.apache.org/licenses/LICENSE-2.0.txt](http://www.apache.org/licenses/LICENSE-2.0.txt)

1. **Group:** io.perfmark **Name:** perfmark-api **Version:** 0.19.0
     * **POM Project URL:** [https://github.com/perfmark/perfmark](https://github.com/perfmark/perfmark)
     * **POM License: Apache 2.0** - [https://opensource.org/licenses/Apache-2.0](https://opensource.org/licenses/Apache-2.0)

1. **Group:** junit **Name:** junit **Version:** 4.12
     * **POM Project URL:** [http://junit.org](http://junit.org)
     * **POM License: Eclipse Public License 1.0** - [http://www.eclipse.org/legal/epl-v10.html](http://www.eclipse.org/legal/epl-v10.html)

1. **Group:** org.apiguardian **Name:** apiguardian-api **Version:** 1.0.0
     * **POM Project URL:** [https://github.com/apiguardian-team/apiguardian](https://github.com/apiguardian-team/apiguardian)
     * **POM License: The Apache License, Version 2.0** - [http://www.apache.org/licenses/LICENSE-2.0.txt](http://www.apache.org/licenses/LICENSE-2.0.txt)

1. **Group:** org.checkerframework **Name:** checker-compat-qual **Version:** 2.5.5
     * **POM Project URL:** [https://checkerframework.org](https://checkerframework.org)
     * **POM License: GNU General Public License, version 2 (GPL2), with the classpath exception** - [http://www.gnu.org/software/classpath/license.html](http://www.gnu.org/software/classpath/license.html)
     * **POM License: The MIT License** - [http://opensource.org/licenses/MIT](http://opensource.org/licenses/MIT)

1. **Group:** org.checkerframework **Name:** checker-qual **Version:** 3.0.1
     * **Manifest License:** MIT (Not packaged)
     * **POM Project URL:** [https://checkerframework.org](https://checkerframework.org)
     * **POM License: The MIT License** - [http://opensource.org/licenses/MIT](http://opensource.org/licenses/MIT)

1. **Group:** org.codehaus.mojo **Name:** animal-sniffer-annotations **Version:** 1.18
     * **POM License: MIT license** - [http://www.opensource.org/licenses/mit-license.php](http://www.opensource.org/licenses/mit-license.php)
     * **POM License: The Apache Software License, Version 2.0** - [http://www.apache.org/licenses/LICENSE-2.0.txt](http://www.apache.org/licenses/LICENSE-2.0.txt)

1. **Group:** org.hamcrest **Name:** hamcrest-all **Version:** 1.3
     * **POM License: New BSD License** - [http://www.opensource.org/licenses/bsd-license.php](http://www.opensource.org/licenses/bsd-license.php)

1. **Group:** org.hamcrest **Name:** hamcrest-core **Version:** 1.3
     * **POM License: New BSD License** - [http://www.opensource.org/licenses/bsd-license.php](http://www.opensource.org/licenses/bsd-license.php)

1. **Group:** org.junit.jupiter **Name:** junit-jupiter-api **Version:** 5.5.2
     * **POM Project URL:** [https://junit.org/junit5/](https://junit.org/junit5/)
     * **POM License: Eclipse Public License v2.0** - [https://www.eclipse.org/legal/epl-v20.html](https://www.eclipse.org/legal/epl-v20.html)

1. **Group:** org.junit.jupiter **Name:** junit-jupiter-engine **Version:** 5.5.2
     * **POM Project URL:** [https://junit.org/junit5/](https://junit.org/junit5/)
     * **POM License: Eclipse Public License v2.0** - [https://www.eclipse.org/legal/epl-v20.html](https://www.eclipse.org/legal/epl-v20.html)

1. **Group:** org.junit.jupiter **Name:** junit-jupiter-params **Version:** 5.5.2
     * **POM Project URL:** [https://junit.org/junit5/](https://junit.org/junit5/)
     * **POM License: Eclipse Public License v2.0** - [https://www.eclipse.org/legal/epl-v20.html](https://www.eclipse.org/legal/epl-v20.html)

1. **Group:** org.junit.platform **Name:** junit-platform-commons **Version:** 1.5.2
     * **POM Project URL:** [https://junit.org/junit5/](https://junit.org/junit5/)
     * **POM License: Eclipse Public License v2.0** - [https://www.eclipse.org/legal/epl-v20.html](https://www.eclipse.org/legal/epl-v20.html)

1. **Group:** org.junit.platform **Name:** junit-platform-engine **Version:** 1.5.2
     * **POM Project URL:** [https://junit.org/junit5/](https://junit.org/junit5/)
     * **POM License: Eclipse Public License v2.0** - [https://www.eclipse.org/legal/epl-v20.html](https://www.eclipse.org/legal/epl-v20.html)

1. **Group:** org.opentest4j **Name:** opentest4j **Version:** 1.2.0
     * **Manifest License:** The Apache License, Version 2.0 (Not packaged)
     * **POM Project URL:** [https://github.com/ota4j-team/opentest4j](https://github.com/ota4j-team/opentest4j)
     * **POM License: The Apache License, Version 2.0** - [http://www.apache.org/licenses/LICENSE-2.0.txt](http://www.apache.org/licenses/LICENSE-2.0.txt)

## Compile, tests and tooling
1. **Group:** com.beust **Name:** jcommander **Version:** 1.72
     * **POM Project URL:** [http://jcommander.org](http://jcommander.org)
     * **POM License: Apache 2.0** - [http://www.apache.org/licenses/LICENSE-2.0](http://www.apache.org/licenses/LICENSE-2.0)

1. **Group:** com.github.ben-manes.caffeine **Name:** caffeine **Version:** 2.7.0
     * **POM Project URL:** [https://github.com/ben-manes/caffeine](https://github.com/ben-manes/caffeine)
     * **POM License: Apache License, Version 2.0** - [https://www.apache.org/licenses/LICENSE-2.0.txt](https://www.apache.org/licenses/LICENSE-2.0.txt)

1. **Group:** com.github.kevinstern **Name:** software-and-algorithms **Version:** 1.0
     * **POM Project URL:** [https://www.github.com/KevinStern/software-and-algorithms](https://www.github.com/KevinStern/software-and-algorithms)
     * **POM License: MIT License** - [http://www.opensource.org/licenses/mit-license.php](http://www.opensource.org/licenses/mit-license.php)

1. **Group:** com.google.android **Name:** annotations **Version:** 4.1.1.4
     * **POM Project URL:** [http://source.android.com/](http://source.android.com/)
     * **POM License: Apache 2.0** - [http://www.apache.org/licenses/LICENSE-2.0](http://www.apache.org/licenses/LICENSE-2.0)

1. **Group:** com.google.api.grpc **Name:** proto-google-common-protos **Version:** 1.12.0
     * **POM Project URL:** [https://github.com/googleapis/api-client-staging](https://github.com/googleapis/api-client-staging)
     * **POM License: Apache-2.0** - [https://www.apache.org/licenses/LICENSE-2.0.txt](https://www.apache.org/licenses/LICENSE-2.0.txt)

1. **Group:** com.google.auto **Name:** auto-common **Version:** 0.10
     * **POM License: Apache 2.0** - [http://www.apache.org/licenses/LICENSE-2.0.txt](http://www.apache.org/licenses/LICENSE-2.0.txt)

1. **Group:** com.google.auto.value **Name:** auto-value-annotations **Version:** 1.6.3
     * **POM License: Apache 2.0** - [http://www.apache.org/licenses/LICENSE-2.0.txt](http://www.apache.org/licenses/LICENSE-2.0.txt)

1. **Group:** com.google.code.findbugs **Name:** jFormatString **Version:** 3.0.0
     * **POM Project URL:** [http://findbugs.sourceforge.net/](http://findbugs.sourceforge.net/)
     * **POM License: GNU Lesser Public License** - [http://www.gnu.org/licenses/lgpl.html](http://www.gnu.org/licenses/lgpl.html)

1. **Group:** com.google.code.findbugs **Name:** jsr305 **Version:** 3.0.2
     * **POM Project URL:** [http://findbugs.sourceforge.net/](http://findbugs.sourceforge.net/)
     * **POM License: The Apache Software License, Version 2.0** - [http://www.apache.org/licenses/LICENSE-2.0.txt](http://www.apache.org/licenses/LICENSE-2.0.txt)

1. **Group:** com.google.code.gson **Name:** gson **Version:** 2.8.6
     * **POM License: Apache 2.0** - [http://www.apache.org/licenses/LICENSE-2.0.txt](http://www.apache.org/licenses/LICENSE-2.0.txt)

1. **Group:** com.google.errorprone **Name:** error_prone_annotation **Version:** 2.3.4
     * **POM License: Apache 2.0** - [http://www.apache.org/licenses/LICENSE-2.0.txt](http://www.apache.org/licenses/LICENSE-2.0.txt)

1. **Group:** com.google.errorprone **Name:** error_prone_annotations **Version:** 2.3.4
     * **POM License: Apache 2.0** - [http://www.apache.org/licenses/LICENSE-2.0.txt](http://www.apache.org/licenses/LICENSE-2.0.txt)

1. **Group:** com.google.errorprone **Name:** error_prone_check_api **Version:** 2.3.4
     * **POM License: Apache 2.0** - [http://www.apache.org/licenses/LICENSE-2.0.txt](http://www.apache.org/licenses/LICENSE-2.0.txt)

1. **Group:** com.google.errorprone **Name:** error_prone_core **Version:** 2.3.4
     * **POM License: Apache 2.0** - [http://www.apache.org/licenses/LICENSE-2.0.txt](http://www.apache.org/licenses/LICENSE-2.0.txt)

1. **Group:** com.google.errorprone **Name:** error_prone_type_annotations **Version:** 2.3.4
     * **POM License: Apache 2.0** - [http://www.apache.org/licenses/LICENSE-2.0.txt](http://www.apache.org/licenses/LICENSE-2.0.txt)

1. **Group:** com.google.errorprone **Name:** javac **Version:** 9+181-r4173-1
     * **POM Project URL:** [https://github.com/google/error-prone-javac](https://github.com/google/error-prone-javac)
     * **POM License: GNU General Public License, version 2, with the Classpath Exception** - [http://openjdk.java.net/legal/gplv2+ce.html](http://openjdk.java.net/legal/gplv2+ce.html)

1. **Group:** com.google.flogger **Name:** flogger **Version:** 0.4
     * **POM Project URL:** [https://github.com/google/flogger](https://github.com/google/flogger)
     * **POM License: Apache 2.0** - [http://www.apache.org/licenses/LICENSE-2.0.txt](http://www.apache.org/licenses/LICENSE-2.0.txt)

1. **Group:** com.google.flogger **Name:** flogger-system-backend **Version:** 0.4
     * **POM Project URL:** [https://github.com/google/flogger](https://github.com/google/flogger)
     * **POM License: Apache 2.0** - [http://www.apache.org/licenses/LICENSE-2.0.txt](http://www.apache.org/licenses/LICENSE-2.0.txt)

1. **Group:** com.google.guava **Name:** failureaccess **Version:** 1.0.1
     * **Manifest Project URL:** [https://github.com/google/guava/](https://github.com/google/guava/)
     * **POM License: The Apache Software License, Version 2.0** - [http://www.apache.org/licenses/LICENSE-2.0.txt](http://www.apache.org/licenses/LICENSE-2.0.txt)

1. **Group:** com.google.guava **Name:** guava **Version:** 28.1-jre
     * **Manifest Project URL:** [https://github.com/google/guava/](https://github.com/google/guava/)
     * **POM License: Apache License, Version 2.0** - [http://www.apache.org/licenses/LICENSE-2.0.txt](http://www.apache.org/licenses/LICENSE-2.0.txt)

1. **Group:** com.google.guava **Name:** guava-testlib **Version:** 28.1-jre
     * **POM License: Apache License, Version 2.0** - [http://www.apache.org/licenses/LICENSE-2.0.txt](http://www.apache.org/licenses/LICENSE-2.0.txt)

1. **Group:** com.google.guava **Name:** listenablefuture **Version:** 9999.0-empty-to-avoid-conflict-with-guava
     * **POM License: The Apache Software License, Version 2.0** - [http://www.apache.org/licenses/LICENSE-2.0.txt](http://www.apache.org/licenses/LICENSE-2.0.txt)

1. **Group:** com.google.j2objc **Name:** j2objc-annotations **Version:** 1.3
     * **POM Project URL:** [https://github.com/google/j2objc/](https://github.com/google/j2objc/)
     * **POM License: The Apache Software License, Version 2.0** - [http://www.apache.org/licenses/LICENSE-2.0.txt](http://www.apache.org/licenses/LICENSE-2.0.txt)

1. **Group:** com.google.protobuf **Name:** protobuf-java **Version:** 3.11.3
     * **Manifest Project URL:** [https://developers.google.com/protocol-buffers/](https://developers.google.com/protocol-buffers/)
     * **POM License: 3-Clause BSD License** - [https://opensource.org/licenses/BSD-3-Clause](https://opensource.org/licenses/BSD-3-Clause)

1. **Group:** com.google.protobuf **Name:** protobuf-java-util **Version:** 3.11.3
     * **Manifest Project URL:** [https://developers.google.com/protocol-buffers/](https://developers.google.com/protocol-buffers/)
     * **POM License: 3-Clause BSD License** - [https://opensource.org/licenses/BSD-3-Clause](https://opensource.org/licenses/BSD-3-Clause)

1. **Group:** com.google.protobuf **Name:** protoc **Version:** 3.11.3
     * **POM Project URL:** [https://developers.google.com/protocol-buffers/](https://developers.google.com/protocol-buffers/)
     * **POM License: 3-Clause BSD License** - [https://opensource.org/licenses/BSD-3-Clause](https://opensource.org/licenses/BSD-3-Clause)
     * **POM License: The Apache Software License, Version 2.0** - [http://www.apache.org/licenses/LICENSE-2.0.txt](http://www.apache.org/licenses/LICENSE-2.0.txt)

1. **Group:** com.google.truth **Name:** truth **Version:** 1.0
     * **POM License: The Apache Software License, Version 2.0** - [http://www.apache.org/licenses/LICENSE-2.0.txt](http://www.apache.org/licenses/LICENSE-2.0.txt)

1. **Group:** com.google.truth.extensions **Name:** truth-java8-extension **Version:** 1.0
     * **POM License: The Apache Software License, Version 2.0** - [http://www.apache.org/licenses/LICENSE-2.0.txt](http://www.apache.org/licenses/LICENSE-2.0.txt)

1. **Group:** com.google.truth.extensions **Name:** truth-liteproto-extension **Version:** 1.0
     * **POM License: The Apache Software License, Version 2.0** - [http://www.apache.org/licenses/LICENSE-2.0.txt](http://www.apache.org/licenses/LICENSE-2.0.txt)

1. **Group:** com.google.truth.extensions **Name:** truth-proto-extension **Version:** 1.0
     * **POM License: The Apache Software License, Version 2.0** - [http://www.apache.org/licenses/LICENSE-2.0.txt](http://www.apache.org/licenses/LICENSE-2.0.txt)

1. **Group:** com.googlecode.java-diff-utils **Name:** diffutils **Version:** 1.3.0
     * **POM Project URL:** [http://code.google.com/p/java-diff-utils/](http://code.google.com/p/java-diff-utils/)
     * **POM License: The Apache Software License, Version 2.0** - [http://www.apache.org/licenses/LICENSE-2.0.txt](http://www.apache.org/licenses/LICENSE-2.0.txt)

1. **Group:** commons-io **Name:** commons-io **Version:** 2.6
     * **Project URL:** [http://commons.apache.org/proper/commons-io/](http://commons.apache.org/proper/commons-io/)
     * **POM License: Apache License, Version 2.0** - [https://www.apache.org/licenses/LICENSE-2.0.txt](https://www.apache.org/licenses/LICENSE-2.0.txt)

1. **Group:** io.grpc **Name:** grpc-api **Version:** 1.26.0
     * **POM Project URL:** [https://github.com/grpc/grpc-java](https://github.com/grpc/grpc-java)
     * **POM License: Apache 2.0** - [https://opensource.org/licenses/Apache-2.0](https://opensource.org/licenses/Apache-2.0)

1. **Group:** io.grpc **Name:** grpc-context **Version:** 1.26.0
     * **POM Project URL:** [https://github.com/grpc/grpc-java](https://github.com/grpc/grpc-java)
     * **POM License: Apache 2.0** - [https://opensource.org/licenses/Apache-2.0](https://opensource.org/licenses/Apache-2.0)

1. **Group:** io.grpc **Name:** grpc-core **Version:** 1.26.0
     * **POM Project URL:** [https://github.com/grpc/grpc-java](https://github.com/grpc/grpc-java)
     * **POM License: Apache 2.0** - [https://opensource.org/licenses/Apache-2.0](https://opensource.org/licenses/Apache-2.0)

1. **Group:** io.grpc **Name:** grpc-protobuf **Version:** 1.26.0
     * **POM Project URL:** [https://github.com/grpc/grpc-java](https://github.com/grpc/grpc-java)
     * **POM License: Apache 2.0** - [https://opensource.org/licenses/Apache-2.0](https://opensource.org/licenses/Apache-2.0)

1. **Group:** io.grpc **Name:** grpc-protobuf-lite **Version:** 1.26.0
     * **POM Project URL:** [https://github.com/grpc/grpc-java](https://github.com/grpc/grpc-java)
     * **POM License: Apache 2.0** - [https://opensource.org/licenses/Apache-2.0](https://opensource.org/licenses/Apache-2.0)

1. **Group:** io.grpc **Name:** grpc-stub **Version:** 1.26.0
     * **POM Project URL:** [https://github.com/grpc/grpc-java](https://github.com/grpc/grpc-java)
     * **POM License: Apache 2.0** - [https://opensource.org/licenses/Apache-2.0](https://opensource.org/licenses/Apache-2.0)

1. **Group:** io.grpc **Name:** protoc-gen-grpc-java **Version:** 1.26.0
     * **POM Project URL:** [https://github.com/grpc/grpc-java](https://github.com/grpc/grpc-java)
     * **POM License: Apache 2.0** - [https://opensource.org/licenses/Apache-2.0](https://opensource.org/licenses/Apache-2.0)

1. **Group:** io.opencensus **Name:** opencensus-api **Version:** 0.24.0
     * **POM Project URL:** [https://github.com/census-instrumentation/opencensus-java](https://github.com/census-instrumentation/opencensus-java)
     * **POM License: The Apache License, Version 2.0** - [http://www.apache.org/licenses/LICENSE-2.0.txt](http://www.apache.org/licenses/LICENSE-2.0.txt)

1. **Group:** io.opencensus **Name:** opencensus-contrib-grpc-metrics **Version:** 0.24.0
     * **POM Project URL:** [https://github.com/census-instrumentation/opencensus-java](https://github.com/census-instrumentation/opencensus-java)
     * **POM License: The Apache License, Version 2.0** - [http://www.apache.org/licenses/LICENSE-2.0.txt](http://www.apache.org/licenses/LICENSE-2.0.txt)

1. **Group:** io.perfmark **Name:** perfmark-api **Version:** 0.19.0
     * **POM Project URL:** [https://github.com/perfmark/perfmark](https://github.com/perfmark/perfmark)
     * **POM License: Apache 2.0** - [https://opensource.org/licenses/Apache-2.0](https://opensource.org/licenses/Apache-2.0)

1. **Group:** junit **Name:** junit **Version:** 4.12
     * **POM Project URL:** [http://junit.org](http://junit.org)
     * **POM License: Eclipse Public License 1.0** - [http://www.eclipse.org/legal/epl-v10.html](http://www.eclipse.org/legal/epl-v10.html)

1. **Group:** net.java.dev.javacc **Name:** javacc **Version:** 5.0
     * **POM Project URL:** [https://javacc.dev.java.net/](https://javacc.dev.java.net/)
     * **POM License: Berkeley Software Distribution (BSD) License** - [http://www.opensource.org/licenses/bsd-license.html](http://www.opensource.org/licenses/bsd-license.html)

1. **Group:** net.sourceforge.pmd **Name:** pmd-core **Version:** 6.20.0
     * **POM License: BSD-style** - [http://pmd.sourceforge.net/license.html](http://pmd.sourceforge.net/license.html)

1. **Group:** net.sourceforge.pmd **Name:** pmd-java **Version:** 6.20.0
     * **POM License: BSD-style** - [http://pmd.sourceforge.net/license.html](http://pmd.sourceforge.net/license.html)

1. **Group:** net.sourceforge.saxon **Name:** saxon **Version:** 9.1.0.8
     * **POM Project URL:** [http://saxon.sourceforge.net/](http://saxon.sourceforge.net/)
     * **POM License: Mozilla Public License Version 1.0** - [http://www.mozilla.org/MPL/MPL-1.0.txt](http://www.mozilla.org/MPL/MPL-1.0.txt)

1. **Group:** org.antlr **Name:** antlr4-runtime **Version:** 4.7
     * **Manifest Project URL:** [http://www.antlr.org](http://www.antlr.org)
     * **POM License: The BSD License** - [http://www.antlr.org/license.html](http://www.antlr.org/license.html)

1. **Group:** org.apache.commons **Name:** commons-lang3 **Version:** 3.8.1
     * **Project URL:** [http://commons.apache.org/proper/commons-lang/](http://commons.apache.org/proper/commons-lang/)
     * **POM License: Apache License, Version 2.0** - [https://www.apache.org/licenses/LICENSE-2.0.txt](https://www.apache.org/licenses/LICENSE-2.0.txt)

1. **Group:** org.apiguardian **Name:** apiguardian-api **Version:** 1.0.0
     * **POM Project URL:** [https://github.com/apiguardian-team/apiguardian](https://github.com/apiguardian-team/apiguardian)
     * **POM License: The Apache License, Version 2.0** - [http://www.apache.org/licenses/LICENSE-2.0.txt](http://www.apache.org/licenses/LICENSE-2.0.txt)

1. **Group:** org.checkerframework **Name:** checker-compat-qual **Version:** 2.5.5
     * **POM Project URL:** [https://checkerframework.org](https://checkerframework.org)
     * **POM License: GNU General Public License, version 2 (GPL2), with the classpath exception** - [http://www.gnu.org/software/classpath/license.html](http://www.gnu.org/software/classpath/license.html)
     * **POM License: The MIT License** - [http://opensource.org/licenses/MIT](http://opensource.org/licenses/MIT)

1. **Group:** org.checkerframework **Name:** checker-qual **Version:** 3.0.1
     * **Manifest License:** MIT (Not packaged)
     * **POM Project URL:** [https://checkerframework.org](https://checkerframework.org)
     * **POM License: The MIT License** - [http://opensource.org/licenses/MIT](http://opensource.org/licenses/MIT)

1. **Group:** org.checkerframework **Name:** dataflow **Version:** 3.0.0
     * **Manifest License:** (GPL-2.0-only WITH Classpath-exception-2.0) (Not packaged)
     * **POM Project URL:** [https://checkerframework.org](https://checkerframework.org)
     * **POM License: GNU General Public License, version 2 (GPL2), with the classpath exception** - [http://www.gnu.org/software/classpath/license.html](http://www.gnu.org/software/classpath/license.html)
     * **POM License: The MIT License** - [http://opensource.org/licenses/MIT](http://opensource.org/licenses/MIT)

1. **Group:** org.checkerframework **Name:** javacutil **Version:** 3.0.0
     * **Manifest License:** (GPL-2.0-only WITH Classpath-exception-2.0) (Not packaged)
     * **POM Project URL:** [https://checkerframework.org](https://checkerframework.org)
     * **POM License: GNU General Public License, version 2 (GPL2), with the classpath exception** - [http://www.gnu.org/software/classpath/license.html](http://www.gnu.org/software/classpath/license.html)
     * **POM License: The MIT License** - [http://opensource.org/licenses/MIT](http://opensource.org/licenses/MIT)

1. **Group:** org.codehaus.mojo **Name:** animal-sniffer-annotations **Version:** 1.18
     * **POM License: MIT license** - [http://www.opensource.org/licenses/mit-license.php](http://www.opensource.org/licenses/mit-license.php)
     * **POM License: The Apache Software License, Version 2.0** - [http://www.apache.org/licenses/LICENSE-2.0.txt](http://www.apache.org/licenses/LICENSE-2.0.txt)

1. **Group:** org.hamcrest **Name:** hamcrest-all **Version:** 1.3
     * **POM License: New BSD License** - [http://www.opensource.org/licenses/bsd-license.php](http://www.opensource.org/licenses/bsd-license.php)

1. **Group:** org.hamcrest **Name:** hamcrest-core **Version:** 1.3
     * **POM License: New BSD License** - [http://www.opensource.org/licenses/bsd-license.php](http://www.opensource.org/licenses/bsd-license.php)

1. **Group:** org.jacoco **Name:** org.jacoco.agent **Version:** 0.8.5
     * **POM License: Eclipse Public License 2.0** - [https://www.eclipse.org/legal/epl-2.0/](https://www.eclipse.org/legal/epl-2.0/)

1. **Group:** org.jacoco **Name:** org.jacoco.ant **Version:** 0.8.5
     * **POM License: Eclipse Public License 2.0** - [https://www.eclipse.org/legal/epl-2.0/](https://www.eclipse.org/legal/epl-2.0/)

1. **Group:** org.jacoco **Name:** org.jacoco.core **Version:** 0.8.5
     * **POM License: Eclipse Public License 2.0** - [https://www.eclipse.org/legal/epl-2.0/](https://www.eclipse.org/legal/epl-2.0/)

1. **Group:** org.jacoco **Name:** org.jacoco.report **Version:** 0.8.5
     * **POM License: Eclipse Public License 2.0** - [https://www.eclipse.org/legal/epl-2.0/](https://www.eclipse.org/legal/epl-2.0/)

1. **Group:** org.junit.jupiter **Name:** junit-jupiter-api **Version:** 5.5.2
     * **POM Project URL:** [https://junit.org/junit5/](https://junit.org/junit5/)
     * **POM License: Eclipse Public License v2.0** - [https://www.eclipse.org/legal/epl-v20.html](https://www.eclipse.org/legal/epl-v20.html)

1. **Group:** org.junit.jupiter **Name:** junit-jupiter-engine **Version:** 5.5.2
     * **POM Project URL:** [https://junit.org/junit5/](https://junit.org/junit5/)
     * **POM License: Eclipse Public License v2.0** - [https://www.eclipse.org/legal/epl-v20.html](https://www.eclipse.org/legal/epl-v20.html)

1. **Group:** org.junit.jupiter **Name:** junit-jupiter-params **Version:** 5.5.2
     * **POM Project URL:** [https://junit.org/junit5/](https://junit.org/junit5/)
     * **POM License: Eclipse Public License v2.0** - [https://www.eclipse.org/legal/epl-v20.html](https://www.eclipse.org/legal/epl-v20.html)

1. **Group:** org.junit.platform **Name:** junit-platform-commons **Version:** 1.5.2
     * **POM Project URL:** [https://junit.org/junit5/](https://junit.org/junit5/)
     * **POM License: Eclipse Public License v2.0** - [https://www.eclipse.org/legal/epl-v20.html](https://www.eclipse.org/legal/epl-v20.html)

1. **Group:** org.junit.platform **Name:** junit-platform-engine **Version:** 1.5.2
     * **POM Project URL:** [https://junit.org/junit5/](https://junit.org/junit5/)
     * **POM License: Eclipse Public License v2.0** - [https://www.eclipse.org/legal/epl-v20.html](https://www.eclipse.org/legal/epl-v20.html)

1. **Group:** org.opentest4j **Name:** opentest4j **Version:** 1.2.0
     * **Manifest License:** The Apache License, Version 2.0 (Not packaged)
     * **POM Project URL:** [https://github.com/ota4j-team/opentest4j](https://github.com/ota4j-team/opentest4j)
     * **POM License: The Apache License, Version 2.0** - [http://www.apache.org/licenses/LICENSE-2.0.txt](http://www.apache.org/licenses/LICENSE-2.0.txt)

1. **Group:** org.ow2.asm **Name:** asm **Version:** 7.1
     * **Manifest Project URL:** [http://asm.ow2.org](http://asm.ow2.org)
     * **POM Project URL:** [http://asm.ow2.org/](http://asm.ow2.org/)
     * **POM License: BSD** - [http://asm.ow2.org/license.html](http://asm.ow2.org/license.html)
     * **POM License: The Apache Software License, Version 2.0** - [http://www.apache.org/licenses/LICENSE-2.0.txt](http://www.apache.org/licenses/LICENSE-2.0.txt)

1. **Group:** org.ow2.asm **Name:** asm **Version:** 7.2
     * **Manifest Project URL:** [http://asm.ow2.org](http://asm.ow2.org)
     * **Manifest License:** BSD-3-Clause;link=https://asm.ow2.io/LICENSE.txt (Not packaged)
     * **POM Project URL:** [http://asm.ow2.io/](http://asm.ow2.io/)
     * **POM License: BSD-3-Clause** - [https://asm.ow2.io/license.html](https://asm.ow2.io/license.html)
     * **POM License: The Apache Software License, Version 2.0** - [http://www.apache.org/licenses/LICENSE-2.0.txt](http://www.apache.org/licenses/LICENSE-2.0.txt)

1. **Group:** org.ow2.asm **Name:** asm-analysis **Version:** 7.2
     * **Manifest Project URL:** [http://asm.ow2.org](http://asm.ow2.org)
     * **Manifest License:** BSD-3-Clause;link=https://asm.ow2.io/LICENSE.txt (Not packaged)
     * **POM Project URL:** [http://asm.ow2.io/](http://asm.ow2.io/)
     * **POM License: BSD-3-Clause** - [https://asm.ow2.io/license.html](https://asm.ow2.io/license.html)
     * **POM License: The Apache Software License, Version 2.0** - [http://www.apache.org/licenses/LICENSE-2.0.txt](http://www.apache.org/licenses/LICENSE-2.0.txt)

1. **Group:** org.ow2.asm **Name:** asm-commons **Version:** 7.2
     * **Manifest Project URL:** [http://asm.ow2.org](http://asm.ow2.org)
     * **Manifest License:** BSD-3-Clause;link=https://asm.ow2.io/LICENSE.txt (Not packaged)
     * **POM Project URL:** [http://asm.ow2.io/](http://asm.ow2.io/)
     * **POM License: BSD-3-Clause** - [https://asm.ow2.io/license.html](https://asm.ow2.io/license.html)
     * **POM License: The Apache Software License, Version 2.0** - [http://www.apache.org/licenses/LICENSE-2.0.txt](http://www.apache.org/licenses/LICENSE-2.0.txt)

1. **Group:** org.ow2.asm **Name:** asm-tree **Version:** 7.2
     * **Manifest Project URL:** [http://asm.ow2.org](http://asm.ow2.org)
     * **Manifest License:** BSD-3-Clause;link=https://asm.ow2.io/LICENSE.txt (Not packaged)
     * **POM Project URL:** [http://asm.ow2.io/](http://asm.ow2.io/)
     * **POM License: BSD-3-Clause** - [https://asm.ow2.io/license.html](https://asm.ow2.io/license.html)
     * **POM License: The Apache Software License, Version 2.0** - [http://www.apache.org/licenses/LICENSE-2.0.txt](http://www.apache.org/licenses/LICENSE-2.0.txt)

1. **Group:** org.pcollections **Name:** pcollections **Version:** 2.1.2
     * **POM Project URL:** [http://pcollections.org](http://pcollections.org)
     * **POM License: The MIT License** - [http://www.opensource.org/licenses/mit-license.php](http://www.opensource.org/licenses/mit-license.php)

1. **Group:** org.plumelib **Name:** plume-util **Version:** 1.0.6
     * **POM Project URL:** [https://github.com/plume-lib/plume-util](https://github.com/plume-lib/plume-util)
     * **POM License: MIT License** - [https://opensource.org/licenses/MIT](https://opensource.org/licenses/MIT)

1. **Group:** org.plumelib **Name:** reflection-util **Version:** 0.0.2
     * **POM Project URL:** [https://github.com/plume-lib/reflection-util](https://github.com/plume-lib/reflection-util)
     * **POM License: MIT License** - [https://opensource.org/licenses/MIT](https://opensource.org/licenses/MIT)

1. **Group:** org.plumelib **Name:** require-javadoc **Version:** 0.1.0
     * **POM Project URL:** [https://github.com/plume-lib/require-javadoc](https://github.com/plume-lib/require-javadoc)
     * **POM License: MIT License** - [https://opensource.org/licenses/MIT](https://opensource.org/licenses/MIT)

    
        
 The dependencies distributed under several licenses, are used according their commercial-use-friendly license.


<<<<<<< HEAD
This report was generated on **Wed Mar 04 15:28:04 EET 2020** using [Gradle-License-Report plugin](https://github.com/jk1/Gradle-License-Report) by Evgeny Naumenko, licensed under [Apache 2.0 License](https://github.com/jk1/Gradle-License-Report/blob/master/LICENSE).



    
# Dependencies of `io.spine:spine-testutil-server:1.4.11`
=======
This report was generated on **Tue Mar 03 16:17:29 EET 2020** using [Gradle-License-Report plugin](https://github.com/jk1/Gradle-License-Report) by Evgeny Naumenko, licensed under [Apache 2.0 License](https://github.com/jk1/Gradle-License-Report/blob/master/LICENSE).



    
# Dependencies of `io.spine:spine-testutil-server:1.4.10`
>>>>>>> 2a90f60e

## Runtime
1. **Group:** com.google.android **Name:** annotations **Version:** 4.1.1.4
     * **POM Project URL:** [http://source.android.com/](http://source.android.com/)
     * **POM License: Apache 2.0** - [http://www.apache.org/licenses/LICENSE-2.0](http://www.apache.org/licenses/LICENSE-2.0)

1. **Group:** com.google.api.grpc **Name:** proto-google-common-protos **Version:** 1.12.0
     * **POM Project URL:** [https://github.com/googleapis/api-client-staging](https://github.com/googleapis/api-client-staging)
     * **POM License: Apache-2.0** - [https://www.apache.org/licenses/LICENSE-2.0.txt](https://www.apache.org/licenses/LICENSE-2.0.txt)

1. **Group:** com.google.auto.value **Name:** auto-value-annotations **Version:** 1.6.3
     * **POM License: Apache 2.0** - [http://www.apache.org/licenses/LICENSE-2.0.txt](http://www.apache.org/licenses/LICENSE-2.0.txt)

1. **Group:** com.google.code.findbugs **Name:** jsr305 **Version:** 3.0.2
     * **POM Project URL:** [http://findbugs.sourceforge.net/](http://findbugs.sourceforge.net/)
     * **POM License: The Apache Software License, Version 2.0** - [http://www.apache.org/licenses/LICENSE-2.0.txt](http://www.apache.org/licenses/LICENSE-2.0.txt)

1. **Group:** com.google.code.gson **Name:** gson **Version:** 2.8.6
     * **POM License: Apache 2.0** - [http://www.apache.org/licenses/LICENSE-2.0.txt](http://www.apache.org/licenses/LICENSE-2.0.txt)

1. **Group:** com.google.errorprone **Name:** error_prone_annotations **Version:** 2.3.4
     * **POM License: Apache 2.0** - [http://www.apache.org/licenses/LICENSE-2.0.txt](http://www.apache.org/licenses/LICENSE-2.0.txt)

1. **Group:** com.google.errorprone **Name:** error_prone_type_annotations **Version:** 2.3.4
     * **POM License: Apache 2.0** - [http://www.apache.org/licenses/LICENSE-2.0.txt](http://www.apache.org/licenses/LICENSE-2.0.txt)

1. **Group:** com.google.flogger **Name:** flogger **Version:** 0.4
     * **POM Project URL:** [https://github.com/google/flogger](https://github.com/google/flogger)
     * **POM License: Apache 2.0** - [http://www.apache.org/licenses/LICENSE-2.0.txt](http://www.apache.org/licenses/LICENSE-2.0.txt)

1. **Group:** com.google.flogger **Name:** flogger-system-backend **Version:** 0.4
     * **POM Project URL:** [https://github.com/google/flogger](https://github.com/google/flogger)
     * **POM License: Apache 2.0** - [http://www.apache.org/licenses/LICENSE-2.0.txt](http://www.apache.org/licenses/LICENSE-2.0.txt)

1. **Group:** com.google.guava **Name:** failureaccess **Version:** 1.0.1
     * **Manifest Project URL:** [https://github.com/google/guava/](https://github.com/google/guava/)
     * **POM License: The Apache Software License, Version 2.0** - [http://www.apache.org/licenses/LICENSE-2.0.txt](http://www.apache.org/licenses/LICENSE-2.0.txt)

1. **Group:** com.google.guava **Name:** guava **Version:** 28.1-jre
     * **Manifest Project URL:** [https://github.com/google/guava/](https://github.com/google/guava/)
     * **POM License: Apache License, Version 2.0** - [http://www.apache.org/licenses/LICENSE-2.0.txt](http://www.apache.org/licenses/LICENSE-2.0.txt)

1. **Group:** com.google.guava **Name:** guava-testlib **Version:** 28.1-jre
     * **POM License: Apache License, Version 2.0** - [http://www.apache.org/licenses/LICENSE-2.0.txt](http://www.apache.org/licenses/LICENSE-2.0.txt)

1. **Group:** com.google.guava **Name:** listenablefuture **Version:** 9999.0-empty-to-avoid-conflict-with-guava
     * **POM License: The Apache Software License, Version 2.0** - [http://www.apache.org/licenses/LICENSE-2.0.txt](http://www.apache.org/licenses/LICENSE-2.0.txt)

1. **Group:** com.google.j2objc **Name:** j2objc-annotations **Version:** 1.3
     * **POM Project URL:** [https://github.com/google/j2objc/](https://github.com/google/j2objc/)
     * **POM License: The Apache Software License, Version 2.0** - [http://www.apache.org/licenses/LICENSE-2.0.txt](http://www.apache.org/licenses/LICENSE-2.0.txt)

1. **Group:** com.google.protobuf **Name:** protobuf-java **Version:** 3.11.3
     * **Manifest Project URL:** [https://developers.google.com/protocol-buffers/](https://developers.google.com/protocol-buffers/)
     * **POM License: 3-Clause BSD License** - [https://opensource.org/licenses/BSD-3-Clause](https://opensource.org/licenses/BSD-3-Clause)

1. **Group:** com.google.protobuf **Name:** protobuf-java-util **Version:** 3.11.3
     * **Manifest Project URL:** [https://developers.google.com/protocol-buffers/](https://developers.google.com/protocol-buffers/)
     * **POM License: 3-Clause BSD License** - [https://opensource.org/licenses/BSD-3-Clause](https://opensource.org/licenses/BSD-3-Clause)

1. **Group:** com.google.truth **Name:** truth **Version:** 1.0
     * **POM License: The Apache Software License, Version 2.0** - [http://www.apache.org/licenses/LICENSE-2.0.txt](http://www.apache.org/licenses/LICENSE-2.0.txt)

1. **Group:** com.google.truth.extensions **Name:** truth-java8-extension **Version:** 1.0
     * **POM License: The Apache Software License, Version 2.0** - [http://www.apache.org/licenses/LICENSE-2.0.txt](http://www.apache.org/licenses/LICENSE-2.0.txt)

1. **Group:** com.google.truth.extensions **Name:** truth-liteproto-extension **Version:** 1.0
     * **POM License: The Apache Software License, Version 2.0** - [http://www.apache.org/licenses/LICENSE-2.0.txt](http://www.apache.org/licenses/LICENSE-2.0.txt)

1. **Group:** com.google.truth.extensions **Name:** truth-proto-extension **Version:** 1.0
     * **POM License: The Apache Software License, Version 2.0** - [http://www.apache.org/licenses/LICENSE-2.0.txt](http://www.apache.org/licenses/LICENSE-2.0.txt)

1. **Group:** com.googlecode.java-diff-utils **Name:** diffutils **Version:** 1.3.0
     * **POM Project URL:** [http://code.google.com/p/java-diff-utils/](http://code.google.com/p/java-diff-utils/)
     * **POM License: The Apache Software License, Version 2.0** - [http://www.apache.org/licenses/LICENSE-2.0.txt](http://www.apache.org/licenses/LICENSE-2.0.txt)

1. **Group:** io.grpc **Name:** grpc-api **Version:** 1.26.0
     * **POM Project URL:** [https://github.com/grpc/grpc-java](https://github.com/grpc/grpc-java)
     * **POM License: Apache 2.0** - [https://opensource.org/licenses/Apache-2.0](https://opensource.org/licenses/Apache-2.0)

1. **Group:** io.grpc **Name:** grpc-context **Version:** 1.26.0
     * **POM Project URL:** [https://github.com/grpc/grpc-java](https://github.com/grpc/grpc-java)
     * **POM License: Apache 2.0** - [https://opensource.org/licenses/Apache-2.0](https://opensource.org/licenses/Apache-2.0)

1. **Group:** io.grpc **Name:** grpc-core **Version:** 1.26.0
     * **POM Project URL:** [https://github.com/grpc/grpc-java](https://github.com/grpc/grpc-java)
     * **POM License: Apache 2.0** - [https://opensource.org/licenses/Apache-2.0](https://opensource.org/licenses/Apache-2.0)

1. **Group:** io.grpc **Name:** grpc-protobuf **Version:** 1.26.0
     * **POM Project URL:** [https://github.com/grpc/grpc-java](https://github.com/grpc/grpc-java)
     * **POM License: Apache 2.0** - [https://opensource.org/licenses/Apache-2.0](https://opensource.org/licenses/Apache-2.0)

1. **Group:** io.grpc **Name:** grpc-protobuf-lite **Version:** 1.26.0
     * **POM Project URL:** [https://github.com/grpc/grpc-java](https://github.com/grpc/grpc-java)
     * **POM License: Apache 2.0** - [https://opensource.org/licenses/Apache-2.0](https://opensource.org/licenses/Apache-2.0)

1. **Group:** io.grpc **Name:** grpc-stub **Version:** 1.26.0
     * **POM Project URL:** [https://github.com/grpc/grpc-java](https://github.com/grpc/grpc-java)
     * **POM License: Apache 2.0** - [https://opensource.org/licenses/Apache-2.0](https://opensource.org/licenses/Apache-2.0)

1. **Group:** io.opencensus **Name:** opencensus-api **Version:** 0.24.0
     * **POM Project URL:** [https://github.com/census-instrumentation/opencensus-java](https://github.com/census-instrumentation/opencensus-java)
     * **POM License: The Apache License, Version 2.0** - [http://www.apache.org/licenses/LICENSE-2.0.txt](http://www.apache.org/licenses/LICENSE-2.0.txt)

1. **Group:** io.opencensus **Name:** opencensus-contrib-grpc-metrics **Version:** 0.24.0
     * **POM Project URL:** [https://github.com/census-instrumentation/opencensus-java](https://github.com/census-instrumentation/opencensus-java)
     * **POM License: The Apache License, Version 2.0** - [http://www.apache.org/licenses/LICENSE-2.0.txt](http://www.apache.org/licenses/LICENSE-2.0.txt)

1. **Group:** io.perfmark **Name:** perfmark-api **Version:** 0.19.0
     * **POM Project URL:** [https://github.com/perfmark/perfmark](https://github.com/perfmark/perfmark)
     * **POM License: Apache 2.0** - [https://opensource.org/licenses/Apache-2.0](https://opensource.org/licenses/Apache-2.0)

1. **Group:** junit **Name:** junit **Version:** 4.12
     * **POM Project URL:** [http://junit.org](http://junit.org)
     * **POM License: Eclipse Public License 1.0** - [http://www.eclipse.org/legal/epl-v10.html](http://www.eclipse.org/legal/epl-v10.html)

1. **Group:** org.apiguardian **Name:** apiguardian-api **Version:** 1.0.0
     * **POM Project URL:** [https://github.com/apiguardian-team/apiguardian](https://github.com/apiguardian-team/apiguardian)
     * **POM License: The Apache License, Version 2.0** - [http://www.apache.org/licenses/LICENSE-2.0.txt](http://www.apache.org/licenses/LICENSE-2.0.txt)

1. **Group:** org.checkerframework **Name:** checker-compat-qual **Version:** 2.5.5
     * **POM Project URL:** [https://checkerframework.org](https://checkerframework.org)
     * **POM License: GNU General Public License, version 2 (GPL2), with the classpath exception** - [http://www.gnu.org/software/classpath/license.html](http://www.gnu.org/software/classpath/license.html)
     * **POM License: The MIT License** - [http://opensource.org/licenses/MIT](http://opensource.org/licenses/MIT)

1. **Group:** org.checkerframework **Name:** checker-qual **Version:** 3.0.1
     * **Manifest License:** MIT (Not packaged)
     * **POM Project URL:** [https://checkerframework.org](https://checkerframework.org)
     * **POM License: The MIT License** - [http://opensource.org/licenses/MIT](http://opensource.org/licenses/MIT)

1. **Group:** org.codehaus.mojo **Name:** animal-sniffer-annotations **Version:** 1.18
     * **POM License: MIT license** - [http://www.opensource.org/licenses/mit-license.php](http://www.opensource.org/licenses/mit-license.php)
     * **POM License: The Apache Software License, Version 2.0** - [http://www.apache.org/licenses/LICENSE-2.0.txt](http://www.apache.org/licenses/LICENSE-2.0.txt)

1. **Group:** org.hamcrest **Name:** hamcrest-all **Version:** 1.3
     * **POM License: New BSD License** - [http://www.opensource.org/licenses/bsd-license.php](http://www.opensource.org/licenses/bsd-license.php)

1. **Group:** org.hamcrest **Name:** hamcrest-core **Version:** 1.3
     * **POM License: New BSD License** - [http://www.opensource.org/licenses/bsd-license.php](http://www.opensource.org/licenses/bsd-license.php)

1. **Group:** org.junit.jupiter **Name:** junit-jupiter-api **Version:** 5.5.2
     * **POM Project URL:** [https://junit.org/junit5/](https://junit.org/junit5/)
     * **POM License: Eclipse Public License v2.0** - [https://www.eclipse.org/legal/epl-v20.html](https://www.eclipse.org/legal/epl-v20.html)

1. **Group:** org.junit.jupiter **Name:** junit-jupiter-params **Version:** 5.5.2
     * **POM Project URL:** [https://junit.org/junit5/](https://junit.org/junit5/)
     * **POM License: Eclipse Public License v2.0** - [https://www.eclipse.org/legal/epl-v20.html](https://www.eclipse.org/legal/epl-v20.html)

1. **Group:** org.junit.platform **Name:** junit-platform-commons **Version:** 1.5.2
     * **POM Project URL:** [https://junit.org/junit5/](https://junit.org/junit5/)
     * **POM License: Eclipse Public License v2.0** - [https://www.eclipse.org/legal/epl-v20.html](https://www.eclipse.org/legal/epl-v20.html)

1. **Group:** org.opentest4j **Name:** opentest4j **Version:** 1.2.0
     * **Manifest License:** The Apache License, Version 2.0 (Not packaged)
     * **POM Project URL:** [https://github.com/ota4j-team/opentest4j](https://github.com/ota4j-team/opentest4j)
     * **POM License: The Apache License, Version 2.0** - [http://www.apache.org/licenses/LICENSE-2.0.txt](http://www.apache.org/licenses/LICENSE-2.0.txt)

## Compile, tests and tooling
1. **Group:** com.beust **Name:** jcommander **Version:** 1.72
     * **POM Project URL:** [http://jcommander.org](http://jcommander.org)
     * **POM License: Apache 2.0** - [http://www.apache.org/licenses/LICENSE-2.0](http://www.apache.org/licenses/LICENSE-2.0)

1. **Group:** com.github.ben-manes.caffeine **Name:** caffeine **Version:** 2.7.0
     * **POM Project URL:** [https://github.com/ben-manes/caffeine](https://github.com/ben-manes/caffeine)
     * **POM License: Apache License, Version 2.0** - [https://www.apache.org/licenses/LICENSE-2.0.txt](https://www.apache.org/licenses/LICENSE-2.0.txt)

1. **Group:** com.github.kevinstern **Name:** software-and-algorithms **Version:** 1.0
     * **POM Project URL:** [https://www.github.com/KevinStern/software-and-algorithms](https://www.github.com/KevinStern/software-and-algorithms)
     * **POM License: MIT License** - [http://www.opensource.org/licenses/mit-license.php](http://www.opensource.org/licenses/mit-license.php)

1. **Group:** com.google.android **Name:** annotations **Version:** 4.1.1.4
     * **POM Project URL:** [http://source.android.com/](http://source.android.com/)
     * **POM License: Apache 2.0** - [http://www.apache.org/licenses/LICENSE-2.0](http://www.apache.org/licenses/LICENSE-2.0)

1. **Group:** com.google.api.grpc **Name:** proto-google-common-protos **Version:** 1.12.0
     * **POM Project URL:** [https://github.com/googleapis/api-client-staging](https://github.com/googleapis/api-client-staging)
     * **POM License: Apache-2.0** - [https://www.apache.org/licenses/LICENSE-2.0.txt](https://www.apache.org/licenses/LICENSE-2.0.txt)

1. **Group:** com.google.auto **Name:** auto-common **Version:** 0.10
     * **POM License: Apache 2.0** - [http://www.apache.org/licenses/LICENSE-2.0.txt](http://www.apache.org/licenses/LICENSE-2.0.txt)

1. **Group:** com.google.auto.value **Name:** auto-value-annotations **Version:** 1.6.3
     * **POM License: Apache 2.0** - [http://www.apache.org/licenses/LICENSE-2.0.txt](http://www.apache.org/licenses/LICENSE-2.0.txt)

1. **Group:** com.google.code.findbugs **Name:** jFormatString **Version:** 3.0.0
     * **POM Project URL:** [http://findbugs.sourceforge.net/](http://findbugs.sourceforge.net/)
     * **POM License: GNU Lesser Public License** - [http://www.gnu.org/licenses/lgpl.html](http://www.gnu.org/licenses/lgpl.html)

1. **Group:** com.google.code.findbugs **Name:** jsr305 **Version:** 3.0.2
     * **POM Project URL:** [http://findbugs.sourceforge.net/](http://findbugs.sourceforge.net/)
     * **POM License: The Apache Software License, Version 2.0** - [http://www.apache.org/licenses/LICENSE-2.0.txt](http://www.apache.org/licenses/LICENSE-2.0.txt)

1. **Group:** com.google.code.gson **Name:** gson **Version:** 2.8.6
     * **POM License: Apache 2.0** - [http://www.apache.org/licenses/LICENSE-2.0.txt](http://www.apache.org/licenses/LICENSE-2.0.txt)

1. **Group:** com.google.errorprone **Name:** error_prone_annotation **Version:** 2.3.4
     * **POM License: Apache 2.0** - [http://www.apache.org/licenses/LICENSE-2.0.txt](http://www.apache.org/licenses/LICENSE-2.0.txt)

1. **Group:** com.google.errorprone **Name:** error_prone_annotations **Version:** 2.3.4
     * **POM License: Apache 2.0** - [http://www.apache.org/licenses/LICENSE-2.0.txt](http://www.apache.org/licenses/LICENSE-2.0.txt)

1. **Group:** com.google.errorprone **Name:** error_prone_check_api **Version:** 2.3.4
     * **POM License: Apache 2.0** - [http://www.apache.org/licenses/LICENSE-2.0.txt](http://www.apache.org/licenses/LICENSE-2.0.txt)

1. **Group:** com.google.errorprone **Name:** error_prone_core **Version:** 2.3.4
     * **POM License: Apache 2.0** - [http://www.apache.org/licenses/LICENSE-2.0.txt](http://www.apache.org/licenses/LICENSE-2.0.txt)

1. **Group:** com.google.errorprone **Name:** error_prone_type_annotations **Version:** 2.3.4
     * **POM License: Apache 2.0** - [http://www.apache.org/licenses/LICENSE-2.0.txt](http://www.apache.org/licenses/LICENSE-2.0.txt)

1. **Group:** com.google.errorprone **Name:** javac **Version:** 9+181-r4173-1
     * **POM Project URL:** [https://github.com/google/error-prone-javac](https://github.com/google/error-prone-javac)
     * **POM License: GNU General Public License, version 2, with the Classpath Exception** - [http://openjdk.java.net/legal/gplv2+ce.html](http://openjdk.java.net/legal/gplv2+ce.html)

1. **Group:** com.google.flogger **Name:** flogger **Version:** 0.4
     * **POM Project URL:** [https://github.com/google/flogger](https://github.com/google/flogger)
     * **POM License: Apache 2.0** - [http://www.apache.org/licenses/LICENSE-2.0.txt](http://www.apache.org/licenses/LICENSE-2.0.txt)

1. **Group:** com.google.flogger **Name:** flogger-system-backend **Version:** 0.4
     * **POM Project URL:** [https://github.com/google/flogger](https://github.com/google/flogger)
     * **POM License: Apache 2.0** - [http://www.apache.org/licenses/LICENSE-2.0.txt](http://www.apache.org/licenses/LICENSE-2.0.txt)

1. **Group:** com.google.guava **Name:** failureaccess **Version:** 1.0.1
     * **Manifest Project URL:** [https://github.com/google/guava/](https://github.com/google/guava/)
     * **POM License: The Apache Software License, Version 2.0** - [http://www.apache.org/licenses/LICENSE-2.0.txt](http://www.apache.org/licenses/LICENSE-2.0.txt)

1. **Group:** com.google.guava **Name:** guava **Version:** 28.1-jre
     * **Manifest Project URL:** [https://github.com/google/guava/](https://github.com/google/guava/)
     * **POM License: Apache License, Version 2.0** - [http://www.apache.org/licenses/LICENSE-2.0.txt](http://www.apache.org/licenses/LICENSE-2.0.txt)

1. **Group:** com.google.guava **Name:** guava-testlib **Version:** 28.1-jre
     * **POM License: Apache License, Version 2.0** - [http://www.apache.org/licenses/LICENSE-2.0.txt](http://www.apache.org/licenses/LICENSE-2.0.txt)

1. **Group:** com.google.guava **Name:** listenablefuture **Version:** 9999.0-empty-to-avoid-conflict-with-guava
     * **POM License: The Apache Software License, Version 2.0** - [http://www.apache.org/licenses/LICENSE-2.0.txt](http://www.apache.org/licenses/LICENSE-2.0.txt)

1. **Group:** com.google.j2objc **Name:** j2objc-annotations **Version:** 1.3
     * **POM Project URL:** [https://github.com/google/j2objc/](https://github.com/google/j2objc/)
     * **POM License: The Apache Software License, Version 2.0** - [http://www.apache.org/licenses/LICENSE-2.0.txt](http://www.apache.org/licenses/LICENSE-2.0.txt)

1. **Group:** com.google.protobuf **Name:** protobuf-java **Version:** 3.11.3
     * **Manifest Project URL:** [https://developers.google.com/protocol-buffers/](https://developers.google.com/protocol-buffers/)
     * **POM License: 3-Clause BSD License** - [https://opensource.org/licenses/BSD-3-Clause](https://opensource.org/licenses/BSD-3-Clause)

1. **Group:** com.google.protobuf **Name:** protobuf-java-util **Version:** 3.11.3
     * **Manifest Project URL:** [https://developers.google.com/protocol-buffers/](https://developers.google.com/protocol-buffers/)
     * **POM License: 3-Clause BSD License** - [https://opensource.org/licenses/BSD-3-Clause](https://opensource.org/licenses/BSD-3-Clause)

1. **Group:** com.google.protobuf **Name:** protoc **Version:** 3.11.3
     * **POM Project URL:** [https://developers.google.com/protocol-buffers/](https://developers.google.com/protocol-buffers/)
     * **POM License: 3-Clause BSD License** - [https://opensource.org/licenses/BSD-3-Clause](https://opensource.org/licenses/BSD-3-Clause)
     * **POM License: The Apache Software License, Version 2.0** - [http://www.apache.org/licenses/LICENSE-2.0.txt](http://www.apache.org/licenses/LICENSE-2.0.txt)

1. **Group:** com.google.truth **Name:** truth **Version:** 1.0
     * **POM License: The Apache Software License, Version 2.0** - [http://www.apache.org/licenses/LICENSE-2.0.txt](http://www.apache.org/licenses/LICENSE-2.0.txt)

1. **Group:** com.google.truth.extensions **Name:** truth-java8-extension **Version:** 1.0
     * **POM License: The Apache Software License, Version 2.0** - [http://www.apache.org/licenses/LICENSE-2.0.txt](http://www.apache.org/licenses/LICENSE-2.0.txt)

1. **Group:** com.google.truth.extensions **Name:** truth-liteproto-extension **Version:** 1.0
     * **POM License: The Apache Software License, Version 2.0** - [http://www.apache.org/licenses/LICENSE-2.0.txt](http://www.apache.org/licenses/LICENSE-2.0.txt)

1. **Group:** com.google.truth.extensions **Name:** truth-proto-extension **Version:** 1.0
     * **POM License: The Apache Software License, Version 2.0** - [http://www.apache.org/licenses/LICENSE-2.0.txt](http://www.apache.org/licenses/LICENSE-2.0.txt)

1. **Group:** com.googlecode.java-diff-utils **Name:** diffutils **Version:** 1.3.0
     * **POM Project URL:** [http://code.google.com/p/java-diff-utils/](http://code.google.com/p/java-diff-utils/)
     * **POM License: The Apache Software License, Version 2.0** - [http://www.apache.org/licenses/LICENSE-2.0.txt](http://www.apache.org/licenses/LICENSE-2.0.txt)

1. **Group:** commons-io **Name:** commons-io **Version:** 2.6
     * **Project URL:** [http://commons.apache.org/proper/commons-io/](http://commons.apache.org/proper/commons-io/)
     * **POM License: Apache License, Version 2.0** - [https://www.apache.org/licenses/LICENSE-2.0.txt](https://www.apache.org/licenses/LICENSE-2.0.txt)

1. **Group:** io.grpc **Name:** grpc-api **Version:** 1.26.0
     * **POM Project URL:** [https://github.com/grpc/grpc-java](https://github.com/grpc/grpc-java)
     * **POM License: Apache 2.0** - [https://opensource.org/licenses/Apache-2.0](https://opensource.org/licenses/Apache-2.0)

1. **Group:** io.grpc **Name:** grpc-context **Version:** 1.26.0
     * **POM Project URL:** [https://github.com/grpc/grpc-java](https://github.com/grpc/grpc-java)
     * **POM License: Apache 2.0** - [https://opensource.org/licenses/Apache-2.0](https://opensource.org/licenses/Apache-2.0)

1. **Group:** io.grpc **Name:** grpc-core **Version:** 1.26.0
     * **POM Project URL:** [https://github.com/grpc/grpc-java](https://github.com/grpc/grpc-java)
     * **POM License: Apache 2.0** - [https://opensource.org/licenses/Apache-2.0](https://opensource.org/licenses/Apache-2.0)

1. **Group:** io.grpc **Name:** grpc-netty **Version:** 1.26.0
     * **POM Project URL:** [https://github.com/grpc/grpc-java](https://github.com/grpc/grpc-java)
     * **POM License: Apache 2.0** - [https://opensource.org/licenses/Apache-2.0](https://opensource.org/licenses/Apache-2.0)

1. **Group:** io.grpc **Name:** grpc-protobuf **Version:** 1.26.0
     * **POM Project URL:** [https://github.com/grpc/grpc-java](https://github.com/grpc/grpc-java)
     * **POM License: Apache 2.0** - [https://opensource.org/licenses/Apache-2.0](https://opensource.org/licenses/Apache-2.0)

1. **Group:** io.grpc **Name:** grpc-protobuf-lite **Version:** 1.26.0
     * **POM Project URL:** [https://github.com/grpc/grpc-java](https://github.com/grpc/grpc-java)
     * **POM License: Apache 2.0** - [https://opensource.org/licenses/Apache-2.0](https://opensource.org/licenses/Apache-2.0)

1. **Group:** io.grpc **Name:** grpc-stub **Version:** 1.26.0
     * **POM Project URL:** [https://github.com/grpc/grpc-java](https://github.com/grpc/grpc-java)
     * **POM License: Apache 2.0** - [https://opensource.org/licenses/Apache-2.0](https://opensource.org/licenses/Apache-2.0)

1. **Group:** io.grpc **Name:** protoc-gen-grpc-java **Version:** 1.26.0
     * **POM Project URL:** [https://github.com/grpc/grpc-java](https://github.com/grpc/grpc-java)
     * **POM License: Apache 2.0** - [https://opensource.org/licenses/Apache-2.0](https://opensource.org/licenses/Apache-2.0)

1. **Group:** io.netty **Name:** netty-buffer **Version:** 4.1.42.Final
     * **Manifest Project URL:** [https://netty.io/](https://netty.io/)
     * **POM License: Apache License, Version 2.0** - [http://www.apache.org/licenses/LICENSE-2.0](http://www.apache.org/licenses/LICENSE-2.0)

1. **Group:** io.netty **Name:** netty-codec **Version:** 4.1.42.Final
     * **Manifest Project URL:** [https://netty.io/](https://netty.io/)
     * **POM License: Apache License, Version 2.0** - [http://www.apache.org/licenses/LICENSE-2.0](http://www.apache.org/licenses/LICENSE-2.0)

1. **Group:** io.netty **Name:** netty-codec-http **Version:** 4.1.42.Final
     * **Manifest Project URL:** [https://netty.io/](https://netty.io/)
     * **POM License: Apache License, Version 2.0** - [http://www.apache.org/licenses/LICENSE-2.0](http://www.apache.org/licenses/LICENSE-2.0)

1. **Group:** io.netty **Name:** netty-codec-http2 **Version:** 4.1.42.Final
     * **Manifest Project URL:** [https://netty.io/](https://netty.io/)
     * **POM License: Apache License, Version 2.0** - [http://www.apache.org/licenses/LICENSE-2.0](http://www.apache.org/licenses/LICENSE-2.0)

1. **Group:** io.netty **Name:** netty-codec-socks **Version:** 4.1.42.Final
     * **Manifest Project URL:** [https://netty.io/](https://netty.io/)
     * **POM License: Apache License, Version 2.0** - [http://www.apache.org/licenses/LICENSE-2.0](http://www.apache.org/licenses/LICENSE-2.0)

1. **Group:** io.netty **Name:** netty-common **Version:** 4.1.42.Final
     * **Manifest Project URL:** [https://netty.io/](https://netty.io/)
     * **POM License: Apache License, Version 2.0** - [http://www.apache.org/licenses/LICENSE-2.0](http://www.apache.org/licenses/LICENSE-2.0)

1. **Group:** io.netty **Name:** netty-handler **Version:** 4.1.42.Final
     * **Manifest Project URL:** [https://netty.io/](https://netty.io/)
     * **POM License: Apache License, Version 2.0** - [http://www.apache.org/licenses/LICENSE-2.0](http://www.apache.org/licenses/LICENSE-2.0)

1. **Group:** io.netty **Name:** netty-handler-proxy **Version:** 4.1.42.Final
     * **Manifest Project URL:** [https://netty.io/](https://netty.io/)
     * **POM License: Apache License, Version 2.0** - [http://www.apache.org/licenses/LICENSE-2.0](http://www.apache.org/licenses/LICENSE-2.0)

1. **Group:** io.netty **Name:** netty-resolver **Version:** 4.1.42.Final
     * **Manifest Project URL:** [https://netty.io/](https://netty.io/)
     * **POM License: Apache License, Version 2.0** - [http://www.apache.org/licenses/LICENSE-2.0](http://www.apache.org/licenses/LICENSE-2.0)

1. **Group:** io.netty **Name:** netty-transport **Version:** 4.1.42.Final
     * **Manifest Project URL:** [https://netty.io/](https://netty.io/)
     * **POM License: Apache License, Version 2.0** - [http://www.apache.org/licenses/LICENSE-2.0](http://www.apache.org/licenses/LICENSE-2.0)

1. **Group:** io.opencensus **Name:** opencensus-api **Version:** 0.24.0
     * **POM Project URL:** [https://github.com/census-instrumentation/opencensus-java](https://github.com/census-instrumentation/opencensus-java)
     * **POM License: The Apache License, Version 2.0** - [http://www.apache.org/licenses/LICENSE-2.0.txt](http://www.apache.org/licenses/LICENSE-2.0.txt)

1. **Group:** io.opencensus **Name:** opencensus-contrib-grpc-metrics **Version:** 0.24.0
     * **POM Project URL:** [https://github.com/census-instrumentation/opencensus-java](https://github.com/census-instrumentation/opencensus-java)
     * **POM License: The Apache License, Version 2.0** - [http://www.apache.org/licenses/LICENSE-2.0.txt](http://www.apache.org/licenses/LICENSE-2.0.txt)

1. **Group:** io.perfmark **Name:** perfmark-api **Version:** 0.19.0
     * **POM Project URL:** [https://github.com/perfmark/perfmark](https://github.com/perfmark/perfmark)
     * **POM License: Apache 2.0** - [https://opensource.org/licenses/Apache-2.0](https://opensource.org/licenses/Apache-2.0)

1. **Group:** junit **Name:** junit **Version:** 4.12
     * **POM Project URL:** [http://junit.org](http://junit.org)
     * **POM License: Eclipse Public License 1.0** - [http://www.eclipse.org/legal/epl-v10.html](http://www.eclipse.org/legal/epl-v10.html)

1. **Group:** net.java.dev.javacc **Name:** javacc **Version:** 5.0
     * **POM Project URL:** [https://javacc.dev.java.net/](https://javacc.dev.java.net/)
     * **POM License: Berkeley Software Distribution (BSD) License** - [http://www.opensource.org/licenses/bsd-license.html](http://www.opensource.org/licenses/bsd-license.html)

1. **Group:** net.sourceforge.pmd **Name:** pmd-core **Version:** 6.20.0
     * **POM License: BSD-style** - [http://pmd.sourceforge.net/license.html](http://pmd.sourceforge.net/license.html)

1. **Group:** net.sourceforge.pmd **Name:** pmd-java **Version:** 6.20.0
     * **POM License: BSD-style** - [http://pmd.sourceforge.net/license.html](http://pmd.sourceforge.net/license.html)

1. **Group:** net.sourceforge.saxon **Name:** saxon **Version:** 9.1.0.8
     * **POM Project URL:** [http://saxon.sourceforge.net/](http://saxon.sourceforge.net/)
     * **POM License: Mozilla Public License Version 1.0** - [http://www.mozilla.org/MPL/MPL-1.0.txt](http://www.mozilla.org/MPL/MPL-1.0.txt)

1. **Group:** org.antlr **Name:** antlr4-runtime **Version:** 4.7
     * **Manifest Project URL:** [http://www.antlr.org](http://www.antlr.org)
     * **POM License: The BSD License** - [http://www.antlr.org/license.html](http://www.antlr.org/license.html)

1. **Group:** org.apache.commons **Name:** commons-lang3 **Version:** 3.8.1
     * **Project URL:** [http://commons.apache.org/proper/commons-lang/](http://commons.apache.org/proper/commons-lang/)
     * **POM License: Apache License, Version 2.0** - [https://www.apache.org/licenses/LICENSE-2.0.txt](https://www.apache.org/licenses/LICENSE-2.0.txt)

1. **Group:** org.apiguardian **Name:** apiguardian-api **Version:** 1.0.0
     * **POM Project URL:** [https://github.com/apiguardian-team/apiguardian](https://github.com/apiguardian-team/apiguardian)
     * **POM License: The Apache License, Version 2.0** - [http://www.apache.org/licenses/LICENSE-2.0.txt](http://www.apache.org/licenses/LICENSE-2.0.txt)

1. **Group:** org.checkerframework **Name:** checker-compat-qual **Version:** 2.5.5
     * **POM Project URL:** [https://checkerframework.org](https://checkerframework.org)
     * **POM License: GNU General Public License, version 2 (GPL2), with the classpath exception** - [http://www.gnu.org/software/classpath/license.html](http://www.gnu.org/software/classpath/license.html)
     * **POM License: The MIT License** - [http://opensource.org/licenses/MIT](http://opensource.org/licenses/MIT)

1. **Group:** org.checkerframework **Name:** checker-qual **Version:** 3.0.1
     * **Manifest License:** MIT (Not packaged)
     * **POM Project URL:** [https://checkerframework.org](https://checkerframework.org)
     * **POM License: The MIT License** - [http://opensource.org/licenses/MIT](http://opensource.org/licenses/MIT)

1. **Group:** org.checkerframework **Name:** dataflow **Version:** 3.0.0
     * **Manifest License:** (GPL-2.0-only WITH Classpath-exception-2.0) (Not packaged)
     * **POM Project URL:** [https://checkerframework.org](https://checkerframework.org)
     * **POM License: GNU General Public License, version 2 (GPL2), with the classpath exception** - [http://www.gnu.org/software/classpath/license.html](http://www.gnu.org/software/classpath/license.html)
     * **POM License: The MIT License** - [http://opensource.org/licenses/MIT](http://opensource.org/licenses/MIT)

1. **Group:** org.checkerframework **Name:** javacutil **Version:** 3.0.0
     * **Manifest License:** (GPL-2.0-only WITH Classpath-exception-2.0) (Not packaged)
     * **POM Project URL:** [https://checkerframework.org](https://checkerframework.org)
     * **POM License: GNU General Public License, version 2 (GPL2), with the classpath exception** - [http://www.gnu.org/software/classpath/license.html](http://www.gnu.org/software/classpath/license.html)
     * **POM License: The MIT License** - [http://opensource.org/licenses/MIT](http://opensource.org/licenses/MIT)

1. **Group:** org.codehaus.mojo **Name:** animal-sniffer-annotations **Version:** 1.18
     * **POM License: MIT license** - [http://www.opensource.org/licenses/mit-license.php](http://www.opensource.org/licenses/mit-license.php)
     * **POM License: The Apache Software License, Version 2.0** - [http://www.apache.org/licenses/LICENSE-2.0.txt](http://www.apache.org/licenses/LICENSE-2.0.txt)

1. **Group:** org.hamcrest **Name:** hamcrest-all **Version:** 1.3
     * **POM License: New BSD License** - [http://www.opensource.org/licenses/bsd-license.php](http://www.opensource.org/licenses/bsd-license.php)

1. **Group:** org.hamcrest **Name:** hamcrest-core **Version:** 1.3
     * **POM License: New BSD License** - [http://www.opensource.org/licenses/bsd-license.php](http://www.opensource.org/licenses/bsd-license.php)

1. **Group:** org.jacoco **Name:** org.jacoco.agent **Version:** 0.8.5
     * **POM License: Eclipse Public License 2.0** - [https://www.eclipse.org/legal/epl-2.0/](https://www.eclipse.org/legal/epl-2.0/)

1. **Group:** org.jacoco **Name:** org.jacoco.ant **Version:** 0.8.5
     * **POM License: Eclipse Public License 2.0** - [https://www.eclipse.org/legal/epl-2.0/](https://www.eclipse.org/legal/epl-2.0/)

1. **Group:** org.jacoco **Name:** org.jacoco.core **Version:** 0.8.5
     * **POM License: Eclipse Public License 2.0** - [https://www.eclipse.org/legal/epl-2.0/](https://www.eclipse.org/legal/epl-2.0/)

1. **Group:** org.jacoco **Name:** org.jacoco.report **Version:** 0.8.5
     * **POM License: Eclipse Public License 2.0** - [https://www.eclipse.org/legal/epl-2.0/](https://www.eclipse.org/legal/epl-2.0/)

1. **Group:** org.junit.jupiter **Name:** junit-jupiter-api **Version:** 5.5.2
     * **POM Project URL:** [https://junit.org/junit5/](https://junit.org/junit5/)
     * **POM License: Eclipse Public License v2.0** - [https://www.eclipse.org/legal/epl-v20.html](https://www.eclipse.org/legal/epl-v20.html)

1. **Group:** org.junit.jupiter **Name:** junit-jupiter-engine **Version:** 5.5.2
     * **POM Project URL:** [https://junit.org/junit5/](https://junit.org/junit5/)
     * **POM License: Eclipse Public License v2.0** - [https://www.eclipse.org/legal/epl-v20.html](https://www.eclipse.org/legal/epl-v20.html)

1. **Group:** org.junit.jupiter **Name:** junit-jupiter-params **Version:** 5.5.2
     * **POM Project URL:** [https://junit.org/junit5/](https://junit.org/junit5/)
     * **POM License: Eclipse Public License v2.0** - [https://www.eclipse.org/legal/epl-v20.html](https://www.eclipse.org/legal/epl-v20.html)

1. **Group:** org.junit.platform **Name:** junit-platform-commons **Version:** 1.5.2
     * **POM Project URL:** [https://junit.org/junit5/](https://junit.org/junit5/)
     * **POM License: Eclipse Public License v2.0** - [https://www.eclipse.org/legal/epl-v20.html](https://www.eclipse.org/legal/epl-v20.html)

1. **Group:** org.junit.platform **Name:** junit-platform-engine **Version:** 1.5.2
     * **POM Project URL:** [https://junit.org/junit5/](https://junit.org/junit5/)
     * **POM License: Eclipse Public License v2.0** - [https://www.eclipse.org/legal/epl-v20.html](https://www.eclipse.org/legal/epl-v20.html)

1. **Group:** org.opentest4j **Name:** opentest4j **Version:** 1.2.0
     * **Manifest License:** The Apache License, Version 2.0 (Not packaged)
     * **POM Project URL:** [https://github.com/ota4j-team/opentest4j](https://github.com/ota4j-team/opentest4j)
     * **POM License: The Apache License, Version 2.0** - [http://www.apache.org/licenses/LICENSE-2.0.txt](http://www.apache.org/licenses/LICENSE-2.0.txt)

1. **Group:** org.ow2.asm **Name:** asm **Version:** 7.1
     * **Manifest Project URL:** [http://asm.ow2.org](http://asm.ow2.org)
     * **POM Project URL:** [http://asm.ow2.org/](http://asm.ow2.org/)
     * **POM License: BSD** - [http://asm.ow2.org/license.html](http://asm.ow2.org/license.html)
     * **POM License: The Apache Software License, Version 2.0** - [http://www.apache.org/licenses/LICENSE-2.0.txt](http://www.apache.org/licenses/LICENSE-2.0.txt)

1. **Group:** org.ow2.asm **Name:** asm **Version:** 7.2
     * **Manifest Project URL:** [http://asm.ow2.org](http://asm.ow2.org)
     * **Manifest License:** BSD-3-Clause;link=https://asm.ow2.io/LICENSE.txt (Not packaged)
     * **POM Project URL:** [http://asm.ow2.io/](http://asm.ow2.io/)
     * **POM License: BSD-3-Clause** - [https://asm.ow2.io/license.html](https://asm.ow2.io/license.html)
     * **POM License: The Apache Software License, Version 2.0** - [http://www.apache.org/licenses/LICENSE-2.0.txt](http://www.apache.org/licenses/LICENSE-2.0.txt)

1. **Group:** org.ow2.asm **Name:** asm-analysis **Version:** 7.2
     * **Manifest Project URL:** [http://asm.ow2.org](http://asm.ow2.org)
     * **Manifest License:** BSD-3-Clause;link=https://asm.ow2.io/LICENSE.txt (Not packaged)
     * **POM Project URL:** [http://asm.ow2.io/](http://asm.ow2.io/)
     * **POM License: BSD-3-Clause** - [https://asm.ow2.io/license.html](https://asm.ow2.io/license.html)
     * **POM License: The Apache Software License, Version 2.0** - [http://www.apache.org/licenses/LICENSE-2.0.txt](http://www.apache.org/licenses/LICENSE-2.0.txt)

1. **Group:** org.ow2.asm **Name:** asm-commons **Version:** 7.2
     * **Manifest Project URL:** [http://asm.ow2.org](http://asm.ow2.org)
     * **Manifest License:** BSD-3-Clause;link=https://asm.ow2.io/LICENSE.txt (Not packaged)
     * **POM Project URL:** [http://asm.ow2.io/](http://asm.ow2.io/)
     * **POM License: BSD-3-Clause** - [https://asm.ow2.io/license.html](https://asm.ow2.io/license.html)
     * **POM License: The Apache Software License, Version 2.0** - [http://www.apache.org/licenses/LICENSE-2.0.txt](http://www.apache.org/licenses/LICENSE-2.0.txt)

1. **Group:** org.ow2.asm **Name:** asm-tree **Version:** 7.2
     * **Manifest Project URL:** [http://asm.ow2.org](http://asm.ow2.org)
     * **Manifest License:** BSD-3-Clause;link=https://asm.ow2.io/LICENSE.txt (Not packaged)
     * **POM Project URL:** [http://asm.ow2.io/](http://asm.ow2.io/)
     * **POM License: BSD-3-Clause** - [https://asm.ow2.io/license.html](https://asm.ow2.io/license.html)
     * **POM License: The Apache Software License, Version 2.0** - [http://www.apache.org/licenses/LICENSE-2.0.txt](http://www.apache.org/licenses/LICENSE-2.0.txt)

1. **Group:** org.pcollections **Name:** pcollections **Version:** 2.1.2
     * **POM Project URL:** [http://pcollections.org](http://pcollections.org)
     * **POM License: The MIT License** - [http://www.opensource.org/licenses/mit-license.php](http://www.opensource.org/licenses/mit-license.php)

1. **Group:** org.plumelib **Name:** plume-util **Version:** 1.0.6
     * **POM Project URL:** [https://github.com/plume-lib/plume-util](https://github.com/plume-lib/plume-util)
     * **POM License: MIT License** - [https://opensource.org/licenses/MIT](https://opensource.org/licenses/MIT)

1. **Group:** org.plumelib **Name:** reflection-util **Version:** 0.0.2
     * **POM Project URL:** [https://github.com/plume-lib/reflection-util](https://github.com/plume-lib/reflection-util)
     * **POM License: MIT License** - [https://opensource.org/licenses/MIT](https://opensource.org/licenses/MIT)

1. **Group:** org.plumelib **Name:** require-javadoc **Version:** 0.1.0
     * **POM Project URL:** [https://github.com/plume-lib/require-javadoc](https://github.com/plume-lib/require-javadoc)
     * **POM License: MIT License** - [https://opensource.org/licenses/MIT](https://opensource.org/licenses/MIT)

    
        
 The dependencies distributed under several licenses, are used according their commercial-use-friendly license.


<<<<<<< HEAD
This report was generated on **Wed Mar 04 15:28:08 EET 2020** using [Gradle-License-Report plugin](https://github.com/jk1/Gradle-License-Report) by Evgeny Naumenko, licensed under [Apache 2.0 License](https://github.com/jk1/Gradle-License-Report/blob/master/LICENSE).
=======
This report was generated on **Tue Mar 03 16:17:32 EET 2020** using [Gradle-License-Report plugin](https://github.com/jk1/Gradle-License-Report) by Evgeny Naumenko, licensed under [Apache 2.0 License](https://github.com/jk1/Gradle-License-Report/blob/master/LICENSE).
>>>>>>> 2a90f60e
<|MERGE_RESOLUTION|>--- conflicted
+++ resolved
@@ -1,10 +1,6 @@
 
     
-<<<<<<< HEAD
-# Dependencies of `io.spine:spine-client:1.4.11`
-=======
 # Dependencies of `io.spine:spine-client:1.4.10`
->>>>>>> 2a90f60e
 
 ## Runtime
 1. **Group:** com.google.android **Name:** annotations **Version:** 4.1.1.4
@@ -419,21 +415,12 @@
  The dependencies distributed under several licenses, are used according their commercial-use-friendly license.
 
 
-<<<<<<< HEAD
-This report was generated on **Wed Mar 04 15:27:57 EET 2020** using [Gradle-License-Report plugin](https://github.com/jk1/Gradle-License-Report) by Evgeny Naumenko, licensed under [Apache 2.0 License](https://github.com/jk1/Gradle-License-Report/blob/master/LICENSE).
-
-
-
-    
-# Dependencies of `io.spine:spine-core:1.4.11`
-=======
 This report was generated on **Tue Mar 03 16:17:23 EET 2020** using [Gradle-License-Report plugin](https://github.com/jk1/Gradle-License-Report) by Evgeny Naumenko, licensed under [Apache 2.0 License](https://github.com/jk1/Gradle-License-Report/blob/master/LICENSE).
 
 
 
     
 # Dependencies of `io.spine:spine-core:1.4.10`
->>>>>>> 2a90f60e
 
 ## Runtime
 1. **Group:** com.google.code.findbugs **Name:** jsr305 **Version:** 3.0.2
@@ -804,21 +791,12 @@
  The dependencies distributed under several licenses, are used according their commercial-use-friendly license.
 
 
-<<<<<<< HEAD
-This report was generated on **Wed Mar 04 15:27:58 EET 2020** using [Gradle-License-Report plugin](https://github.com/jk1/Gradle-License-Report) by Evgeny Naumenko, licensed under [Apache 2.0 License](https://github.com/jk1/Gradle-License-Report/blob/master/LICENSE).
-
-
-
-    
-# Dependencies of `io.spine.tools:spine-model-assembler:1.4.11`
-=======
 This report was generated on **Tue Mar 03 16:17:24 EET 2020** using [Gradle-License-Report plugin](https://github.com/jk1/Gradle-License-Report) by Evgeny Naumenko, licensed under [Apache 2.0 License](https://github.com/jk1/Gradle-License-Report/blob/master/LICENSE).
 
 
 
     
 # Dependencies of `io.spine.tools:spine-model-assembler:1.4.10`
->>>>>>> 2a90f60e
 
 ## Runtime
 1. **Group:** com.google.android **Name:** annotations **Version:** 4.1.1.4
@@ -1228,21 +1206,12 @@
  The dependencies distributed under several licenses, are used according their commercial-use-friendly license.
 
 
-<<<<<<< HEAD
-This report was generated on **Wed Mar 04 15:27:59 EET 2020** using [Gradle-License-Report plugin](https://github.com/jk1/Gradle-License-Report) by Evgeny Naumenko, licensed under [Apache 2.0 License](https://github.com/jk1/Gradle-License-Report/blob/master/LICENSE).
-
-
-
-    
-# Dependencies of `io.spine.tools:spine-model-verifier:1.4.11`
-=======
 This report was generated on **Tue Mar 03 16:17:24 EET 2020** using [Gradle-License-Report plugin](https://github.com/jk1/Gradle-License-Report) by Evgeny Naumenko, licensed under [Apache 2.0 License](https://github.com/jk1/Gradle-License-Report/blob/master/LICENSE).
 
 
 
     
 # Dependencies of `io.spine.tools:spine-model-verifier:1.4.10`
->>>>>>> 2a90f60e
 
 ## Runtime
 1. **Group:** com.google.android **Name:** annotations **Version:** 4.1.1.4
@@ -1712,21 +1681,12 @@
  The dependencies distributed under several licenses, are used according their commercial-use-friendly license.
 
 
-<<<<<<< HEAD
-This report was generated on **Wed Mar 04 15:27:59 EET 2020** using [Gradle-License-Report plugin](https://github.com/jk1/Gradle-License-Report) by Evgeny Naumenko, licensed under [Apache 2.0 License](https://github.com/jk1/Gradle-License-Report/blob/master/LICENSE).
-
-
-
-    
-# Dependencies of `io.spine:spine-server:1.4.11`
-=======
 This report was generated on **Tue Mar 03 16:17:25 EET 2020** using [Gradle-License-Report plugin](https://github.com/jk1/Gradle-License-Report) by Evgeny Naumenko, licensed under [Apache 2.0 License](https://github.com/jk1/Gradle-License-Report/blob/master/LICENSE).
 
 
 
     
 # Dependencies of `io.spine:spine-server:1.4.10`
->>>>>>> 2a90f60e
 
 ## Runtime
 1. **Group:** com.google.android **Name:** annotations **Version:** 4.1.1.4
@@ -2153,21 +2113,12 @@
  The dependencies distributed under several licenses, are used according their commercial-use-friendly license.
 
 
-<<<<<<< HEAD
-This report was generated on **Wed Mar 04 15:28:00 EET 2020** using [Gradle-License-Report plugin](https://github.com/jk1/Gradle-License-Report) by Evgeny Naumenko, licensed under [Apache 2.0 License](https://github.com/jk1/Gradle-License-Report/blob/master/LICENSE).
-
-
-
-    
-# Dependencies of `io.spine:spine-testutil-client:1.4.11`
-=======
 This report was generated on **Tue Mar 03 16:17:25 EET 2020** using [Gradle-License-Report plugin](https://github.com/jk1/Gradle-License-Report) by Evgeny Naumenko, licensed under [Apache 2.0 License](https://github.com/jk1/Gradle-License-Report/blob/master/LICENSE).
 
 
 
     
 # Dependencies of `io.spine:spine-testutil-client:1.4.10`
->>>>>>> 2a90f60e
 
 ## Runtime
 1. **Group:** com.google.android **Name:** annotations **Version:** 4.1.1.4
@@ -2635,21 +2586,12 @@
  The dependencies distributed under several licenses, are used according their commercial-use-friendly license.
 
 
-<<<<<<< HEAD
-This report was generated on **Wed Mar 04 15:28:03 EET 2020** using [Gradle-License-Report plugin](https://github.com/jk1/Gradle-License-Report) by Evgeny Naumenko, licensed under [Apache 2.0 License](https://github.com/jk1/Gradle-License-Report/blob/master/LICENSE).
-
-
-
-    
-# Dependencies of `io.spine:spine-testutil-core:1.4.11`
-=======
 This report was generated on **Tue Mar 03 16:17:28 EET 2020** using [Gradle-License-Report plugin](https://github.com/jk1/Gradle-License-Report) by Evgeny Naumenko, licensed under [Apache 2.0 License](https://github.com/jk1/Gradle-License-Report/blob/master/LICENSE).
 
 
 
     
 # Dependencies of `io.spine:spine-testutil-core:1.4.10`
->>>>>>> 2a90f60e
 
 ## Runtime
 1. **Group:** com.google.android **Name:** annotations **Version:** 4.1.1.4
@@ -3125,21 +3067,12 @@
  The dependencies distributed under several licenses, are used according their commercial-use-friendly license.
 
 
-<<<<<<< HEAD
-This report was generated on **Wed Mar 04 15:28:04 EET 2020** using [Gradle-License-Report plugin](https://github.com/jk1/Gradle-License-Report) by Evgeny Naumenko, licensed under [Apache 2.0 License](https://github.com/jk1/Gradle-License-Report/blob/master/LICENSE).
-
-
-
-    
-# Dependencies of `io.spine:spine-testutil-server:1.4.11`
-=======
 This report was generated on **Tue Mar 03 16:17:29 EET 2020** using [Gradle-License-Report plugin](https://github.com/jk1/Gradle-License-Report) by Evgeny Naumenko, licensed under [Apache 2.0 License](https://github.com/jk1/Gradle-License-Report/blob/master/LICENSE).
 
 
 
     
 # Dependencies of `io.spine:spine-testutil-server:1.4.10`
->>>>>>> 2a90f60e
 
 ## Runtime
 1. **Group:** com.google.android **Name:** annotations **Version:** 4.1.1.4
@@ -3651,8 +3584,4 @@
  The dependencies distributed under several licenses, are used according their commercial-use-friendly license.
 
 
-<<<<<<< HEAD
-This report was generated on **Wed Mar 04 15:28:08 EET 2020** using [Gradle-License-Report plugin](https://github.com/jk1/Gradle-License-Report) by Evgeny Naumenko, licensed under [Apache 2.0 License](https://github.com/jk1/Gradle-License-Report/blob/master/LICENSE).
-=======
-This report was generated on **Tue Mar 03 16:17:32 EET 2020** using [Gradle-License-Report plugin](https://github.com/jk1/Gradle-License-Report) by Evgeny Naumenko, licensed under [Apache 2.0 License](https://github.com/jk1/Gradle-License-Report/blob/master/LICENSE).
->>>>>>> 2a90f60e
+This report was generated on **Tue Mar 03 16:17:32 EET 2020** using [Gradle-License-Report plugin](https://github.com/jk1/Gradle-License-Report) by Evgeny Naumenko, licensed under [Apache 2.0 License](https://github.com/jk1/Gradle-License-Report/blob/master/LICENSE).