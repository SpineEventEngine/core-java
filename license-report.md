
    
<<<<<<< HEAD
# Dependencies of `io.spine:spine-client:1.2.2`
=======
# Dependencies of `io.spine:spine-client:1.2.5`
>>>>>>> 09cd971b

## Runtime
1. **Group:** com.google.api.grpc **Name:** proto-google-common-protos **Version:** 1.12.0
     * **POM Project URL:** [https://github.com/googleapis/api-client-staging](https://github.com/googleapis/api-client-staging)
     * **POM License: Apache-2.0** - [https://www.apache.org/licenses/LICENSE-2.0.txt](https://www.apache.org/licenses/LICENSE-2.0.txt)

1. **Group:** com.google.code.findbugs **Name:** jsr305 **Version:** 3.0.2
     * **POM Project URL:** [http://findbugs.sourceforge.net/](http://findbugs.sourceforge.net/)
     * **POM License: The Apache Software License, Version 2.0** - [http://www.apache.org/licenses/LICENSE-2.0.txt](http://www.apache.org/licenses/LICENSE-2.0.txt)

1. **Group:** com.google.code.gson **Name:** gson **Version:** 2.8.5
     * **POM License: Apache 2.0** - [http://www.apache.org/licenses/LICENSE-2.0.txt](http://www.apache.org/licenses/LICENSE-2.0.txt)

1. **Group:** com.google.errorprone **Name:** error_prone_annotations **Version:** 2.3.3
     * **POM License: Apache 2.0** - [http://www.apache.org/licenses/LICENSE-2.0.txt](http://www.apache.org/licenses/LICENSE-2.0.txt)

1. **Group:** com.google.errorprone **Name:** error_prone_type_annotations **Version:** 2.3.3
     * **POM License: Apache 2.0** - [http://www.apache.org/licenses/LICENSE-2.0.txt](http://www.apache.org/licenses/LICENSE-2.0.txt)

1. **Group:** com.google.flogger **Name:** flogger **Version:** 0.4
     * **POM Project URL:** [https://github.com/google/flogger](https://github.com/google/flogger)
     * **POM License: Apache 2.0** - [http://www.apache.org/licenses/LICENSE-2.0.txt](http://www.apache.org/licenses/LICENSE-2.0.txt)

1. **Group:** com.google.flogger **Name:** flogger-system-backend **Version:** 0.4
     * **POM Project URL:** [https://github.com/google/flogger](https://github.com/google/flogger)
     * **POM License: Apache 2.0** - [http://www.apache.org/licenses/LICENSE-2.0.txt](http://www.apache.org/licenses/LICENSE-2.0.txt)

1. **Group:** com.google.guava **Name:** failureaccess **Version:** 1.0.1
     * **Manifest Project URL:** [https://github.com/google/guava/](https://github.com/google/guava/)
     * **POM License: The Apache Software License, Version 2.0** - [http://www.apache.org/licenses/LICENSE-2.0.txt](http://www.apache.org/licenses/LICENSE-2.0.txt)

1. **Group:** com.google.guava **Name:** guava **Version:** 28.1-jre
     * **Manifest Project URL:** [https://github.com/google/guava/](https://github.com/google/guava/)
     * **POM License: Apache License, Version 2.0** - [http://www.apache.org/licenses/LICENSE-2.0.txt](http://www.apache.org/licenses/LICENSE-2.0.txt)

1. **Group:** com.google.guava **Name:** listenablefuture **Version:** 9999.0-empty-to-avoid-conflict-with-guava
     * **POM License: The Apache Software License, Version 2.0** - [http://www.apache.org/licenses/LICENSE-2.0.txt](http://www.apache.org/licenses/LICENSE-2.0.txt)

1. **Group:** com.google.j2objc **Name:** j2objc-annotations **Version:** 1.3
     * **POM Project URL:** [https://github.com/google/j2objc/](https://github.com/google/j2objc/)
     * **POM License: The Apache Software License, Version 2.0** - [http://www.apache.org/licenses/LICENSE-2.0.txt](http://www.apache.org/licenses/LICENSE-2.0.txt)

1. **Group:** com.google.protobuf **Name:** protobuf-java **Version:** 3.10.0
     * **Manifest Project URL:** [https://developers.google.com/protocol-buffers/](https://developers.google.com/protocol-buffers/)
     * **POM License: 3-Clause BSD License** - [https://opensource.org/licenses/BSD-3-Clause](https://opensource.org/licenses/BSD-3-Clause)

1. **Group:** com.google.protobuf **Name:** protobuf-java-util **Version:** 3.10.0
     * **Manifest Project URL:** [https://developers.google.com/protocol-buffers/](https://developers.google.com/protocol-buffers/)
     * **POM License: 3-Clause BSD License** - [https://opensource.org/licenses/BSD-3-Clause](https://opensource.org/licenses/BSD-3-Clause)

1. **Group:** io.grpc **Name:** grpc-api **Version:** 1.25.0
     * **POM Project URL:** [https://github.com/grpc/grpc-java](https://github.com/grpc/grpc-java)
     * **POM License: Apache 2.0** - [https://opensource.org/licenses/Apache-2.0](https://opensource.org/licenses/Apache-2.0)

1. **Group:** io.grpc **Name:** grpc-context **Version:** 1.25.0
     * **POM Project URL:** [https://github.com/grpc/grpc-java](https://github.com/grpc/grpc-java)
     * **POM License: Apache 2.0** - [https://opensource.org/licenses/Apache-2.0](https://opensource.org/licenses/Apache-2.0)

1. **Group:** io.grpc **Name:** grpc-protobuf **Version:** 1.25.0
     * **POM Project URL:** [https://github.com/grpc/grpc-java](https://github.com/grpc/grpc-java)
     * **POM License: Apache 2.0** - [https://opensource.org/licenses/Apache-2.0](https://opensource.org/licenses/Apache-2.0)

1. **Group:** io.grpc **Name:** grpc-protobuf-lite **Version:** 1.25.0
     * **POM Project URL:** [https://github.com/grpc/grpc-java](https://github.com/grpc/grpc-java)
     * **POM License: Apache 2.0** - [https://opensource.org/licenses/Apache-2.0](https://opensource.org/licenses/Apache-2.0)

1. **Group:** io.grpc **Name:** grpc-stub **Version:** 1.25.0
     * **POM Project URL:** [https://github.com/grpc/grpc-java](https://github.com/grpc/grpc-java)
     * **POM License: Apache 2.0** - [https://opensource.org/licenses/Apache-2.0](https://opensource.org/licenses/Apache-2.0)

1. **Group:** org.checkerframework **Name:** checker-qual **Version:** 3.0.0
     * **Manifest License:** MIT (Not packaged)
     * **POM Project URL:** [https://checkerframework.org](https://checkerframework.org)
     * **POM License: The MIT License** - [http://opensource.org/licenses/MIT](http://opensource.org/licenses/MIT)

1. **Group:** org.codehaus.mojo **Name:** animal-sniffer-annotations **Version:** 1.18
     * **POM License: MIT license** - [http://www.opensource.org/licenses/mit-license.php](http://www.opensource.org/licenses/mit-license.php)
     * **POM License: The Apache Software License, Version 2.0** - [http://www.apache.org/licenses/LICENSE-2.0.txt](http://www.apache.org/licenses/LICENSE-2.0.txt)

## Compile, tests and tooling
1. **Group:** com.beust **Name:** jcommander **Version:** 1.72
     * **POM Project URL:** [http://jcommander.org](http://jcommander.org)
     * **POM License: Apache 2.0** - [http://www.apache.org/licenses/LICENSE-2.0](http://www.apache.org/licenses/LICENSE-2.0)

1. **Group:** com.github.kevinstern **Name:** software-and-algorithms **Version:** 1.0
     * **POM Project URL:** [https://www.github.com/KevinStern/software-and-algorithms](https://www.github.com/KevinStern/software-and-algorithms)
     * **POM License: MIT License** - [http://www.opensource.org/licenses/mit-license.php](http://www.opensource.org/licenses/mit-license.php)

1. **Group:** com.github.stephenc.jcip **Name:** jcip-annotations **Version:** 1.0-1
     * **POM Project URL:** [http://stephenc.github.com/jcip-annotations](http://stephenc.github.com/jcip-annotations)
     * **POM License: Apache License, Version 2.0** - [http://www.apache.org/licenses/LICENSE-2.0.txt](http://www.apache.org/licenses/LICENSE-2.0.txt)

1. **Group:** com.google.android **Name:** annotations **Version:** 4.1.1.4
     * **POM Project URL:** [http://source.android.com/](http://source.android.com/)
     * **POM License: Apache 2.0** - [http://www.apache.org/licenses/LICENSE-2.0](http://www.apache.org/licenses/LICENSE-2.0)

1. **Group:** com.google.api.grpc **Name:** proto-google-common-protos **Version:** 1.12.0
     * **POM Project URL:** [https://github.com/googleapis/api-client-staging](https://github.com/googleapis/api-client-staging)
     * **POM License: Apache-2.0** - [https://www.apache.org/licenses/LICENSE-2.0.txt](https://www.apache.org/licenses/LICENSE-2.0.txt)

1. **Group:** com.google.auto **Name:** auto-common **Version:** 0.10
     * **POM License: Apache 2.0** - [http://www.apache.org/licenses/LICENSE-2.0.txt](http://www.apache.org/licenses/LICENSE-2.0.txt)

1. **Group:** com.google.auto.value **Name:** auto-value-annotations **Version:** 1.6.3
     * **POM License: Apache 2.0** - [http://www.apache.org/licenses/LICENSE-2.0.txt](http://www.apache.org/licenses/LICENSE-2.0.txt)

1. **Group:** com.google.code.findbugs **Name:** jFormatString **Version:** 3.0.0
     * **POM Project URL:** [http://findbugs.sourceforge.net/](http://findbugs.sourceforge.net/)
     * **POM License: GNU Lesser Public License** - [http://www.gnu.org/licenses/lgpl.html](http://www.gnu.org/licenses/lgpl.html)

1. **Group:** com.google.code.findbugs **Name:** jsr305 **Version:** 3.0.2
     * **POM Project URL:** [http://findbugs.sourceforge.net/](http://findbugs.sourceforge.net/)
     * **POM License: The Apache Software License, Version 2.0** - [http://www.apache.org/licenses/LICENSE-2.0.txt](http://www.apache.org/licenses/LICENSE-2.0.txt)

1. **Group:** com.google.code.gson **Name:** gson **Version:** 2.8.5
     * **POM License: Apache 2.0** - [http://www.apache.org/licenses/LICENSE-2.0.txt](http://www.apache.org/licenses/LICENSE-2.0.txt)

1. **Group:** com.google.errorprone **Name:** error_prone_annotation **Version:** 2.3.3
     * **POM License: Apache 2.0** - [http://www.apache.org/licenses/LICENSE-2.0.txt](http://www.apache.org/licenses/LICENSE-2.0.txt)

1. **Group:** com.google.errorprone **Name:** error_prone_annotations **Version:** 2.3.3
     * **POM License: Apache 2.0** - [http://www.apache.org/licenses/LICENSE-2.0.txt](http://www.apache.org/licenses/LICENSE-2.0.txt)

1. **Group:** com.google.errorprone **Name:** error_prone_check_api **Version:** 2.3.3
     * **POM License: Apache 2.0** - [http://www.apache.org/licenses/LICENSE-2.0.txt](http://www.apache.org/licenses/LICENSE-2.0.txt)

1. **Group:** com.google.errorprone **Name:** error_prone_core **Version:** 2.3.3
     * **POM License: Apache 2.0** - [http://www.apache.org/licenses/LICENSE-2.0.txt](http://www.apache.org/licenses/LICENSE-2.0.txt)

1. **Group:** com.google.errorprone **Name:** error_prone_type_annotations **Version:** 2.3.3
     * **POM License: Apache 2.0** - [http://www.apache.org/licenses/LICENSE-2.0.txt](http://www.apache.org/licenses/LICENSE-2.0.txt)

1. **Group:** com.google.errorprone **Name:** javac **Version:** 9+181-r4173-1
     * **POM Project URL:** [https://github.com/google/error-prone-javac](https://github.com/google/error-prone-javac)
     * **POM License: GNU General Public License, version 2, with the Classpath Exception** - [http://openjdk.java.net/legal/gplv2+ce.html](http://openjdk.java.net/legal/gplv2+ce.html)

1. **Group:** com.google.flogger **Name:** flogger **Version:** 0.4
     * **POM Project URL:** [https://github.com/google/flogger](https://github.com/google/flogger)
     * **POM License: Apache 2.0** - [http://www.apache.org/licenses/LICENSE-2.0.txt](http://www.apache.org/licenses/LICENSE-2.0.txt)

1. **Group:** com.google.flogger **Name:** flogger-system-backend **Version:** 0.4
     * **POM Project URL:** [https://github.com/google/flogger](https://github.com/google/flogger)
     * **POM License: Apache 2.0** - [http://www.apache.org/licenses/LICENSE-2.0.txt](http://www.apache.org/licenses/LICENSE-2.0.txt)

1. **Group:** com.google.guava **Name:** failureaccess **Version:** 1.0.1
     * **Manifest Project URL:** [https://github.com/google/guava/](https://github.com/google/guava/)
     * **POM License: The Apache Software License, Version 2.0** - [http://www.apache.org/licenses/LICENSE-2.0.txt](http://www.apache.org/licenses/LICENSE-2.0.txt)

1. **Group:** com.google.guava **Name:** guava **Version:** 28.1-jre
     * **Manifest Project URL:** [https://github.com/google/guava/](https://github.com/google/guava/)
     * **POM License: Apache License, Version 2.0** - [http://www.apache.org/licenses/LICENSE-2.0.txt](http://www.apache.org/licenses/LICENSE-2.0.txt)

1. **Group:** com.google.guava **Name:** guava-testlib **Version:** 28.1-jre
     * **POM License: Apache License, Version 2.0** - [http://www.apache.org/licenses/LICENSE-2.0.txt](http://www.apache.org/licenses/LICENSE-2.0.txt)

1. **Group:** com.google.guava **Name:** listenablefuture **Version:** 9999.0-empty-to-avoid-conflict-with-guava
     * **POM License: The Apache Software License, Version 2.0** - [http://www.apache.org/licenses/LICENSE-2.0.txt](http://www.apache.org/licenses/LICENSE-2.0.txt)

1. **Group:** com.google.j2objc **Name:** j2objc-annotations **Version:** 1.3
     * **POM Project URL:** [https://github.com/google/j2objc/](https://github.com/google/j2objc/)
     * **POM License: The Apache Software License, Version 2.0** - [http://www.apache.org/licenses/LICENSE-2.0.txt](http://www.apache.org/licenses/LICENSE-2.0.txt)

1. **Group:** com.google.protobuf **Name:** protobuf-java **Version:** 3.10.0
     * **Manifest Project URL:** [https://developers.google.com/protocol-buffers/](https://developers.google.com/protocol-buffers/)
     * **POM License: 3-Clause BSD License** - [https://opensource.org/licenses/BSD-3-Clause](https://opensource.org/licenses/BSD-3-Clause)

1. **Group:** com.google.protobuf **Name:** protobuf-java-util **Version:** 3.10.0
     * **Manifest Project URL:** [https://developers.google.com/protocol-buffers/](https://developers.google.com/protocol-buffers/)
     * **POM License: 3-Clause BSD License** - [https://opensource.org/licenses/BSD-3-Clause](https://opensource.org/licenses/BSD-3-Clause)

1. **Group:** com.google.protobuf **Name:** protoc **Version:** 3.10.0
     * **POM Project URL:** [https://developers.google.com/protocol-buffers/](https://developers.google.com/protocol-buffers/)
     * **POM License: 3-Clause BSD License** - [https://opensource.org/licenses/BSD-3-Clause](https://opensource.org/licenses/BSD-3-Clause)
     * **POM License: The Apache Software License, Version 2.0** - [http://www.apache.org/licenses/LICENSE-2.0.txt](http://www.apache.org/licenses/LICENSE-2.0.txt)

1. **Group:** com.google.truth **Name:** truth **Version:** 1.0
     * **POM License: The Apache Software License, Version 2.0** - [http://www.apache.org/licenses/LICENSE-2.0.txt](http://www.apache.org/licenses/LICENSE-2.0.txt)

1. **Group:** com.google.truth.extensions **Name:** truth-java8-extension **Version:** 1.0
     * **POM License: The Apache Software License, Version 2.0** - [http://www.apache.org/licenses/LICENSE-2.0.txt](http://www.apache.org/licenses/LICENSE-2.0.txt)

1. **Group:** com.google.truth.extensions **Name:** truth-liteproto-extension **Version:** 1.0
     * **POM License: The Apache Software License, Version 2.0** - [http://www.apache.org/licenses/LICENSE-2.0.txt](http://www.apache.org/licenses/LICENSE-2.0.txt)

1. **Group:** com.google.truth.extensions **Name:** truth-proto-extension **Version:** 1.0
     * **POM License: The Apache Software License, Version 2.0** - [http://www.apache.org/licenses/LICENSE-2.0.txt](http://www.apache.org/licenses/LICENSE-2.0.txt)

1. **Group:** com.googlecode.java-diff-utils **Name:** diffutils **Version:** 1.3.0
     * **POM Project URL:** [http://code.google.com/p/java-diff-utils/](http://code.google.com/p/java-diff-utils/)
     * **POM License: The Apache Software License, Version 2.0** - [http://www.apache.org/licenses/LICENSE-2.0.txt](http://www.apache.org/licenses/LICENSE-2.0.txt)

1. **Group:** commons-io **Name:** commons-io **Version:** 2.6
     * **Project URL:** [http://commons.apache.org/proper/commons-io/](http://commons.apache.org/proper/commons-io/)
     * **POM License: Apache License, Version 2.0** - [https://www.apache.org/licenses/LICENSE-2.0.txt](https://www.apache.org/licenses/LICENSE-2.0.txt)

1. **Group:** io.grpc **Name:** grpc-api **Version:** 1.25.0
     * **POM Project URL:** [https://github.com/grpc/grpc-java](https://github.com/grpc/grpc-java)
     * **POM License: Apache 2.0** - [https://opensource.org/licenses/Apache-2.0](https://opensource.org/licenses/Apache-2.0)

1. **Group:** io.grpc **Name:** grpc-context **Version:** 1.25.0
     * **POM Project URL:** [https://github.com/grpc/grpc-java](https://github.com/grpc/grpc-java)
     * **POM License: Apache 2.0** - [https://opensource.org/licenses/Apache-2.0](https://opensource.org/licenses/Apache-2.0)

1. **Group:** io.grpc **Name:** grpc-core **Version:** 1.25.0
     * **POM Project URL:** [https://github.com/grpc/grpc-java](https://github.com/grpc/grpc-java)
     * **POM License: Apache 2.0** - [https://opensource.org/licenses/Apache-2.0](https://opensource.org/licenses/Apache-2.0)

1. **Group:** io.grpc **Name:** grpc-protobuf **Version:** 1.25.0
     * **POM Project URL:** [https://github.com/grpc/grpc-java](https://github.com/grpc/grpc-java)
     * **POM License: Apache 2.0** - [https://opensource.org/licenses/Apache-2.0](https://opensource.org/licenses/Apache-2.0)

1. **Group:** io.grpc **Name:** grpc-protobuf-lite **Version:** 1.25.0
     * **POM Project URL:** [https://github.com/grpc/grpc-java](https://github.com/grpc/grpc-java)
     * **POM License: Apache 2.0** - [https://opensource.org/licenses/Apache-2.0](https://opensource.org/licenses/Apache-2.0)

1. **Group:** io.grpc **Name:** grpc-stub **Version:** 1.25.0
     * **POM Project URL:** [https://github.com/grpc/grpc-java](https://github.com/grpc/grpc-java)
     * **POM License: Apache 2.0** - [https://opensource.org/licenses/Apache-2.0](https://opensource.org/licenses/Apache-2.0)

1. **Group:** io.grpc **Name:** protoc-gen-grpc-java **Version:** 1.25.0
     * **POM Project URL:** [https://github.com/grpc/grpc-java](https://github.com/grpc/grpc-java)
     * **POM License: Apache 2.0** - [https://opensource.org/licenses/Apache-2.0](https://opensource.org/licenses/Apache-2.0)

1. **Group:** io.opencensus **Name:** opencensus-api **Version:** 0.21.0
     * **POM Project URL:** [https://github.com/census-instrumentation/opencensus-java](https://github.com/census-instrumentation/opencensus-java)
     * **POM License: The Apache License, Version 2.0** - [http://www.apache.org/licenses/LICENSE-2.0.txt](http://www.apache.org/licenses/LICENSE-2.0.txt)

1. **Group:** io.opencensus **Name:** opencensus-contrib-grpc-metrics **Version:** 0.21.0
     * **POM Project URL:** [https://github.com/census-instrumentation/opencensus-java](https://github.com/census-instrumentation/opencensus-java)
     * **POM License: The Apache License, Version 2.0** - [http://www.apache.org/licenses/LICENSE-2.0.txt](http://www.apache.org/licenses/LICENSE-2.0.txt)

1. **Group:** io.perfmark **Name:** perfmark-api **Version:** 0.19.0
     * **POM Project URL:** [https://github.com/perfmark/perfmark](https://github.com/perfmark/perfmark)
     * **POM License: Apache 2.0** - [https://opensource.org/licenses/Apache-2.0](https://opensource.org/licenses/Apache-2.0)

1. **Group:** javax.annotation **Name:** javax.annotation-api **Version:** 1.3.1
     * **Manifest Project URL:** [https://javaee.github.io/glassfish](https://javaee.github.io/glassfish)
     * **POM Project URL:** [http://jcp.org/en/jsr/detail?id=250](http://jcp.org/en/jsr/detail?id=250)
     * **POM License: CDDL + GPLv2 with classpath exception** - [https://github.com/javaee/javax.annotation/blob/master/LICENSE](https://github.com/javaee/javax.annotation/blob/master/LICENSE)

1. **Group:** junit **Name:** junit **Version:** 4.12
     * **POM Project URL:** [http://junit.org](http://junit.org)
     * **POM License: Eclipse Public License 1.0** - [http://www.eclipse.org/legal/epl-v10.html](http://www.eclipse.org/legal/epl-v10.html)

1. **Group:** net.java.dev.javacc **Name:** javacc **Version:** 5.0
     * **POM Project URL:** [https://javacc.dev.java.net/](https://javacc.dev.java.net/)
     * **POM License: Berkeley Software Distribution (BSD) License** - [http://www.opensource.org/licenses/bsd-license.html](http://www.opensource.org/licenses/bsd-license.html)

1. **Group:** net.sourceforge.pmd **Name:** pmd-core **Version:** 6.19.0
     * **POM License: BSD-style** - [http://pmd.sourceforge.net/license.html](http://pmd.sourceforge.net/license.html)

1. **Group:** net.sourceforge.pmd **Name:** pmd-java **Version:** 6.19.0
     * **POM License: BSD-style** - [http://pmd.sourceforge.net/license.html](http://pmd.sourceforge.net/license.html)

1. **Group:** net.sourceforge.saxon **Name:** saxon **Version:** 9.1.0.8
     * **POM Project URL:** [http://saxon.sourceforge.net/](http://saxon.sourceforge.net/)
     * **POM License: Mozilla Public License Version 1.0** - [http://www.mozilla.org/MPL/MPL-1.0.txt](http://www.mozilla.org/MPL/MPL-1.0.txt)

1. **Group:** org.antlr **Name:** antlr4-runtime **Version:** 4.7
     * **Manifest Project URL:** [http://www.antlr.org](http://www.antlr.org)
     * **POM License: The BSD License** - [http://www.antlr.org/license.html](http://www.antlr.org/license.html)

1. **Group:** org.apache.commons **Name:** commons-lang3 **Version:** 3.8.1
     * **Project URL:** [http://commons.apache.org/proper/commons-lang/](http://commons.apache.org/proper/commons-lang/)
     * **POM License: Apache License, Version 2.0** - [https://www.apache.org/licenses/LICENSE-2.0.txt](https://www.apache.org/licenses/LICENSE-2.0.txt)

1. **Group:** org.apiguardian **Name:** apiguardian-api **Version:** 1.0.0
     * **POM Project URL:** [https://github.com/apiguardian-team/apiguardian](https://github.com/apiguardian-team/apiguardian)
     * **POM License: The Apache License, Version 2.0** - [http://www.apache.org/licenses/LICENSE-2.0.txt](http://www.apache.org/licenses/LICENSE-2.0.txt)

1. **Group:** org.checkerframework **Name:** checker-compat-qual **Version:** 2.5.3
     * **POM Project URL:** [https://checkerframework.org](https://checkerframework.org)
     * **POM License: GNU General Public License, version 2 (GPL2), with the classpath exception** - [http://www.gnu.org/software/classpath/license.html](http://www.gnu.org/software/classpath/license.html)
     * **POM License: The MIT License** - [http://opensource.org/licenses/MIT](http://opensource.org/licenses/MIT)

1. **Group:** org.checkerframework **Name:** checker-qual **Version:** 3.0.0
     * **Manifest License:** MIT (Not packaged)
     * **POM Project URL:** [https://checkerframework.org](https://checkerframework.org)
     * **POM License: The MIT License** - [http://opensource.org/licenses/MIT](http://opensource.org/licenses/MIT)

1. **Group:** org.checkerframework **Name:** dataflow **Version:** 2.5.3
     * **POM Project URL:** [https://checkerframework.org](https://checkerframework.org)
     * **POM License: GNU General Public License, version 2 (GPL2), with the classpath exception** - [http://www.gnu.org/software/classpath/license.html](http://www.gnu.org/software/classpath/license.html)
     * **POM License: The MIT License** - [http://opensource.org/licenses/MIT](http://opensource.org/licenses/MIT)

1. **Group:** org.checkerframework **Name:** javacutil **Version:** 2.5.3
     * **POM Project URL:** [https://checkerframework.org](https://checkerframework.org)
     * **POM License: GNU General Public License, version 2 (GPL2), with the classpath exception** - [http://www.gnu.org/software/classpath/license.html](http://www.gnu.org/software/classpath/license.html)
     * **POM License: The MIT License** - [http://opensource.org/licenses/MIT](http://opensource.org/licenses/MIT)

1. **Group:** org.codehaus.mojo **Name:** animal-sniffer-annotations **Version:** 1.18
     * **POM License: MIT license** - [http://www.opensource.org/licenses/mit-license.php](http://www.opensource.org/licenses/mit-license.php)
     * **POM License: The Apache Software License, Version 2.0** - [http://www.apache.org/licenses/LICENSE-2.0.txt](http://www.apache.org/licenses/LICENSE-2.0.txt)

1. **Group:** org.hamcrest **Name:** hamcrest-all **Version:** 1.3
     * **POM License: New BSD License** - [http://www.opensource.org/licenses/bsd-license.php](http://www.opensource.org/licenses/bsd-license.php)

1. **Group:** org.hamcrest **Name:** hamcrest-core **Version:** 1.3
     * **POM License: New BSD License** - [http://www.opensource.org/licenses/bsd-license.php](http://www.opensource.org/licenses/bsd-license.php)

1. **Group:** org.jacoco **Name:** org.jacoco.agent **Version:** 0.8.5
     * **POM License: Eclipse Public License 2.0** - [https://www.eclipse.org/legal/epl-2.0/](https://www.eclipse.org/legal/epl-2.0/)

1. **Group:** org.jacoco **Name:** org.jacoco.ant **Version:** 0.8.5
     * **POM License: Eclipse Public License 2.0** - [https://www.eclipse.org/legal/epl-2.0/](https://www.eclipse.org/legal/epl-2.0/)

1. **Group:** org.jacoco **Name:** org.jacoco.core **Version:** 0.8.5
     * **POM License: Eclipse Public License 2.0** - [https://www.eclipse.org/legal/epl-2.0/](https://www.eclipse.org/legal/epl-2.0/)

1. **Group:** org.jacoco **Name:** org.jacoco.report **Version:** 0.8.5
     * **POM License: Eclipse Public License 2.0** - [https://www.eclipse.org/legal/epl-2.0/](https://www.eclipse.org/legal/epl-2.0/)

1. **Group:** org.junit.jupiter **Name:** junit-jupiter-api **Version:** 5.5.2
     * **POM Project URL:** [https://junit.org/junit5/](https://junit.org/junit5/)
     * **POM License: Eclipse Public License v2.0** - [https://www.eclipse.org/legal/epl-v20.html](https://www.eclipse.org/legal/epl-v20.html)

1. **Group:** org.junit.jupiter **Name:** junit-jupiter-engine **Version:** 5.5.2
     * **POM Project URL:** [https://junit.org/junit5/](https://junit.org/junit5/)
     * **POM License: Eclipse Public License v2.0** - [https://www.eclipse.org/legal/epl-v20.html](https://www.eclipse.org/legal/epl-v20.html)

1. **Group:** org.junit.jupiter **Name:** junit-jupiter-params **Version:** 5.5.2
     * **POM Project URL:** [https://junit.org/junit5/](https://junit.org/junit5/)
     * **POM License: Eclipse Public License v2.0** - [https://www.eclipse.org/legal/epl-v20.html](https://www.eclipse.org/legal/epl-v20.html)

1. **Group:** org.junit.platform **Name:** junit-platform-commons **Version:** 1.5.2
     * **POM Project URL:** [https://junit.org/junit5/](https://junit.org/junit5/)
     * **POM License: Eclipse Public License v2.0** - [https://www.eclipse.org/legal/epl-v20.html](https://www.eclipse.org/legal/epl-v20.html)

1. **Group:** org.junit.platform **Name:** junit-platform-engine **Version:** 1.5.2
     * **POM Project URL:** [https://junit.org/junit5/](https://junit.org/junit5/)
     * **POM License: Eclipse Public License v2.0** - [https://www.eclipse.org/legal/epl-v20.html](https://www.eclipse.org/legal/epl-v20.html)

1. **Group:** org.opentest4j **Name:** opentest4j **Version:** 1.2.0
     * **Manifest License:** The Apache License, Version 2.0 (Not packaged)
     * **POM Project URL:** [https://github.com/ota4j-team/opentest4j](https://github.com/ota4j-team/opentest4j)
     * **POM License: The Apache License, Version 2.0** - [http://www.apache.org/licenses/LICENSE-2.0.txt](http://www.apache.org/licenses/LICENSE-2.0.txt)

1. **Group:** org.ow2.asm **Name:** asm **Version:** 7.1
     * **Manifest Project URL:** [http://asm.ow2.org](http://asm.ow2.org)
     * **POM Project URL:** [http://asm.ow2.org/](http://asm.ow2.org/)
     * **POM License: BSD** - [http://asm.ow2.org/license.html](http://asm.ow2.org/license.html)
     * **POM License: The Apache Software License, Version 2.0** - [http://www.apache.org/licenses/LICENSE-2.0.txt](http://www.apache.org/licenses/LICENSE-2.0.txt)

1. **Group:** org.ow2.asm **Name:** asm **Version:** 7.2
     * **Manifest Project URL:** [http://asm.ow2.org](http://asm.ow2.org)
     * **Manifest License:** BSD-3-Clause;link=https://asm.ow2.io/LICENSE.txt (Not packaged)
     * **POM Project URL:** [http://asm.ow2.io/](http://asm.ow2.io/)
     * **POM License: BSD-3-Clause** - [https://asm.ow2.io/license.html](https://asm.ow2.io/license.html)
     * **POM License: The Apache Software License, Version 2.0** - [http://www.apache.org/licenses/LICENSE-2.0.txt](http://www.apache.org/licenses/LICENSE-2.0.txt)

1. **Group:** org.ow2.asm **Name:** asm-analysis **Version:** 7.2
     * **Manifest Project URL:** [http://asm.ow2.org](http://asm.ow2.org)
     * **Manifest License:** BSD-3-Clause;link=https://asm.ow2.io/LICENSE.txt (Not packaged)
     * **POM Project URL:** [http://asm.ow2.io/](http://asm.ow2.io/)
     * **POM License: BSD-3-Clause** - [https://asm.ow2.io/license.html](https://asm.ow2.io/license.html)
     * **POM License: The Apache Software License, Version 2.0** - [http://www.apache.org/licenses/LICENSE-2.0.txt](http://www.apache.org/licenses/LICENSE-2.0.txt)

1. **Group:** org.ow2.asm **Name:** asm-commons **Version:** 7.2
     * **Manifest Project URL:** [http://asm.ow2.org](http://asm.ow2.org)
     * **Manifest License:** BSD-3-Clause;link=https://asm.ow2.io/LICENSE.txt (Not packaged)
     * **POM Project URL:** [http://asm.ow2.io/](http://asm.ow2.io/)
     * **POM License: BSD-3-Clause** - [https://asm.ow2.io/license.html](https://asm.ow2.io/license.html)
     * **POM License: The Apache Software License, Version 2.0** - [http://www.apache.org/licenses/LICENSE-2.0.txt](http://www.apache.org/licenses/LICENSE-2.0.txt)

1. **Group:** org.ow2.asm **Name:** asm-tree **Version:** 7.2
     * **Manifest Project URL:** [http://asm.ow2.org](http://asm.ow2.org)
     * **Manifest License:** BSD-3-Clause;link=https://asm.ow2.io/LICENSE.txt (Not packaged)
     * **POM Project URL:** [http://asm.ow2.io/](http://asm.ow2.io/)
     * **POM License: BSD-3-Clause** - [https://asm.ow2.io/license.html](https://asm.ow2.io/license.html)
     * **POM License: The Apache Software License, Version 2.0** - [http://www.apache.org/licenses/LICENSE-2.0.txt](http://www.apache.org/licenses/LICENSE-2.0.txt)

1. **Group:** org.pcollections **Name:** pcollections **Version:** 2.1.2
     * **POM Project URL:** [http://pcollections.org](http://pcollections.org)
     * **POM License: The MIT License** - [http://www.opensource.org/licenses/mit-license.php](http://www.opensource.org/licenses/mit-license.php)

    
        
 The dependencies distributed under several licenses, are used according their commercial-use-friendly license.


<<<<<<< HEAD
This report was generated on **Mon Nov 11 20:23:43 EET 2019** using [Gradle-License-Report plugin](https://github.com/jk1/Gradle-License-Report) by Evgeny Naumenko, licensed under [Apache 2.0 License](https://github.com/jk1/Gradle-License-Report/blob/master/LICENSE).



    
# Dependencies of `io.spine:spine-core:1.2.2`
=======
This report was generated on **Tue Nov 19 15:29:41 EET 2019** using [Gradle-License-Report plugin](https://github.com/jk1/Gradle-License-Report) by Evgeny Naumenko, licensed under [Apache 2.0 License](https://github.com/jk1/Gradle-License-Report/blob/master/LICENSE).



    
# Dependencies of `io.spine:spine-core:1.2.5`
>>>>>>> 09cd971b

## Runtime
1. **Group:** com.google.code.findbugs **Name:** jsr305 **Version:** 3.0.2
     * **POM Project URL:** [http://findbugs.sourceforge.net/](http://findbugs.sourceforge.net/)
     * **POM License: The Apache Software License, Version 2.0** - [http://www.apache.org/licenses/LICENSE-2.0.txt](http://www.apache.org/licenses/LICENSE-2.0.txt)

1. **Group:** com.google.code.gson **Name:** gson **Version:** 2.8.5
     * **POM License: Apache 2.0** - [http://www.apache.org/licenses/LICENSE-2.0.txt](http://www.apache.org/licenses/LICENSE-2.0.txt)

1. **Group:** com.google.errorprone **Name:** error_prone_annotations **Version:** 2.3.3
     * **POM License: Apache 2.0** - [http://www.apache.org/licenses/LICENSE-2.0.txt](http://www.apache.org/licenses/LICENSE-2.0.txt)

1. **Group:** com.google.errorprone **Name:** error_prone_type_annotations **Version:** 2.3.3
     * **POM License: Apache 2.0** - [http://www.apache.org/licenses/LICENSE-2.0.txt](http://www.apache.org/licenses/LICENSE-2.0.txt)

1. **Group:** com.google.flogger **Name:** flogger **Version:** 0.4
     * **POM Project URL:** [https://github.com/google/flogger](https://github.com/google/flogger)
     * **POM License: Apache 2.0** - [http://www.apache.org/licenses/LICENSE-2.0.txt](http://www.apache.org/licenses/LICENSE-2.0.txt)

1. **Group:** com.google.flogger **Name:** flogger-system-backend **Version:** 0.4
     * **POM Project URL:** [https://github.com/google/flogger](https://github.com/google/flogger)
     * **POM License: Apache 2.0** - [http://www.apache.org/licenses/LICENSE-2.0.txt](http://www.apache.org/licenses/LICENSE-2.0.txt)

1. **Group:** com.google.guava **Name:** failureaccess **Version:** 1.0.1
     * **Manifest Project URL:** [https://github.com/google/guava/](https://github.com/google/guava/)
     * **POM License: The Apache Software License, Version 2.0** - [http://www.apache.org/licenses/LICENSE-2.0.txt](http://www.apache.org/licenses/LICENSE-2.0.txt)

1. **Group:** com.google.guava **Name:** guava **Version:** 28.1-jre
     * **Manifest Project URL:** [https://github.com/google/guava/](https://github.com/google/guava/)
     * **POM License: Apache License, Version 2.0** - [http://www.apache.org/licenses/LICENSE-2.0.txt](http://www.apache.org/licenses/LICENSE-2.0.txt)

1. **Group:** com.google.guava **Name:** listenablefuture **Version:** 9999.0-empty-to-avoid-conflict-with-guava
     * **POM License: The Apache Software License, Version 2.0** - [http://www.apache.org/licenses/LICENSE-2.0.txt](http://www.apache.org/licenses/LICENSE-2.0.txt)

1. **Group:** com.google.j2objc **Name:** j2objc-annotations **Version:** 1.3
     * **POM Project URL:** [https://github.com/google/j2objc/](https://github.com/google/j2objc/)
     * **POM License: The Apache Software License, Version 2.0** - [http://www.apache.org/licenses/LICENSE-2.0.txt](http://www.apache.org/licenses/LICENSE-2.0.txt)

1. **Group:** com.google.protobuf **Name:** protobuf-java **Version:** 3.10.0
     * **Manifest Project URL:** [https://developers.google.com/protocol-buffers/](https://developers.google.com/protocol-buffers/)
     * **POM License: 3-Clause BSD License** - [https://opensource.org/licenses/BSD-3-Clause](https://opensource.org/licenses/BSD-3-Clause)

1. **Group:** com.google.protobuf **Name:** protobuf-java-util **Version:** 3.10.0
     * **Manifest Project URL:** [https://developers.google.com/protocol-buffers/](https://developers.google.com/protocol-buffers/)
     * **POM License: 3-Clause BSD License** - [https://opensource.org/licenses/BSD-3-Clause](https://opensource.org/licenses/BSD-3-Clause)

1. **Group:** org.checkerframework **Name:** checker-qual **Version:** 3.0.0
     * **Manifest License:** MIT (Not packaged)
     * **POM Project URL:** [https://checkerframework.org](https://checkerframework.org)
     * **POM License: The MIT License** - [http://opensource.org/licenses/MIT](http://opensource.org/licenses/MIT)

1. **Group:** org.codehaus.mojo **Name:** animal-sniffer-annotations **Version:** 1.18
     * **POM License: MIT license** - [http://www.opensource.org/licenses/mit-license.php](http://www.opensource.org/licenses/mit-license.php)
     * **POM License: The Apache Software License, Version 2.0** - [http://www.apache.org/licenses/LICENSE-2.0.txt](http://www.apache.org/licenses/LICENSE-2.0.txt)

## Compile, tests and tooling
1. **Group:** com.beust **Name:** jcommander **Version:** 1.72
     * **POM Project URL:** [http://jcommander.org](http://jcommander.org)
     * **POM License: Apache 2.0** - [http://www.apache.org/licenses/LICENSE-2.0](http://www.apache.org/licenses/LICENSE-2.0)

1. **Group:** com.github.kevinstern **Name:** software-and-algorithms **Version:** 1.0
     * **POM Project URL:** [https://www.github.com/KevinStern/software-and-algorithms](https://www.github.com/KevinStern/software-and-algorithms)
     * **POM License: MIT License** - [http://www.opensource.org/licenses/mit-license.php](http://www.opensource.org/licenses/mit-license.php)

1. **Group:** com.github.stephenc.jcip **Name:** jcip-annotations **Version:** 1.0-1
     * **POM Project URL:** [http://stephenc.github.com/jcip-annotations](http://stephenc.github.com/jcip-annotations)
     * **POM License: Apache License, Version 2.0** - [http://www.apache.org/licenses/LICENSE-2.0.txt](http://www.apache.org/licenses/LICENSE-2.0.txt)

1. **Group:** com.google.android **Name:** annotations **Version:** 4.1.1.4
     * **POM Project URL:** [http://source.android.com/](http://source.android.com/)
     * **POM License: Apache 2.0** - [http://www.apache.org/licenses/LICENSE-2.0](http://www.apache.org/licenses/LICENSE-2.0)

1. **Group:** com.google.api.grpc **Name:** proto-google-common-protos **Version:** 1.12.0
     * **POM Project URL:** [https://github.com/googleapis/api-client-staging](https://github.com/googleapis/api-client-staging)
     * **POM License: Apache-2.0** - [https://www.apache.org/licenses/LICENSE-2.0.txt](https://www.apache.org/licenses/LICENSE-2.0.txt)

1. **Group:** com.google.auto **Name:** auto-common **Version:** 0.10
     * **POM License: Apache 2.0** - [http://www.apache.org/licenses/LICENSE-2.0.txt](http://www.apache.org/licenses/LICENSE-2.0.txt)

1. **Group:** com.google.auto.value **Name:** auto-value-annotations **Version:** 1.6.3
     * **POM License: Apache 2.0** - [http://www.apache.org/licenses/LICENSE-2.0.txt](http://www.apache.org/licenses/LICENSE-2.0.txt)

1. **Group:** com.google.code.findbugs **Name:** jFormatString **Version:** 3.0.0
     * **POM Project URL:** [http://findbugs.sourceforge.net/](http://findbugs.sourceforge.net/)
     * **POM License: GNU Lesser Public License** - [http://www.gnu.org/licenses/lgpl.html](http://www.gnu.org/licenses/lgpl.html)

1. **Group:** com.google.code.findbugs **Name:** jsr305 **Version:** 3.0.2
     * **POM Project URL:** [http://findbugs.sourceforge.net/](http://findbugs.sourceforge.net/)
     * **POM License: The Apache Software License, Version 2.0** - [http://www.apache.org/licenses/LICENSE-2.0.txt](http://www.apache.org/licenses/LICENSE-2.0.txt)

1. **Group:** com.google.code.gson **Name:** gson **Version:** 2.8.5
     * **POM License: Apache 2.0** - [http://www.apache.org/licenses/LICENSE-2.0.txt](http://www.apache.org/licenses/LICENSE-2.0.txt)

1. **Group:** com.google.errorprone **Name:** error_prone_annotation **Version:** 2.3.3
     * **POM License: Apache 2.0** - [http://www.apache.org/licenses/LICENSE-2.0.txt](http://www.apache.org/licenses/LICENSE-2.0.txt)

1. **Group:** com.google.errorprone **Name:** error_prone_annotations **Version:** 2.3.3
     * **POM License: Apache 2.0** - [http://www.apache.org/licenses/LICENSE-2.0.txt](http://www.apache.org/licenses/LICENSE-2.0.txt)

1. **Group:** com.google.errorprone **Name:** error_prone_check_api **Version:** 2.3.3
     * **POM License: Apache 2.0** - [http://www.apache.org/licenses/LICENSE-2.0.txt](http://www.apache.org/licenses/LICENSE-2.0.txt)

1. **Group:** com.google.errorprone **Name:** error_prone_core **Version:** 2.3.3
     * **POM License: Apache 2.0** - [http://www.apache.org/licenses/LICENSE-2.0.txt](http://www.apache.org/licenses/LICENSE-2.0.txt)

1. **Group:** com.google.errorprone **Name:** error_prone_type_annotations **Version:** 2.3.3
     * **POM License: Apache 2.0** - [http://www.apache.org/licenses/LICENSE-2.0.txt](http://www.apache.org/licenses/LICENSE-2.0.txt)

1. **Group:** com.google.errorprone **Name:** javac **Version:** 9+181-r4173-1
     * **POM Project URL:** [https://github.com/google/error-prone-javac](https://github.com/google/error-prone-javac)
     * **POM License: GNU General Public License, version 2, with the Classpath Exception** - [http://openjdk.java.net/legal/gplv2+ce.html](http://openjdk.java.net/legal/gplv2+ce.html)

1. **Group:** com.google.flogger **Name:** flogger **Version:** 0.4
     * **POM Project URL:** [https://github.com/google/flogger](https://github.com/google/flogger)
     * **POM License: Apache 2.0** - [http://www.apache.org/licenses/LICENSE-2.0.txt](http://www.apache.org/licenses/LICENSE-2.0.txt)

1. **Group:** com.google.flogger **Name:** flogger-system-backend **Version:** 0.4
     * **POM Project URL:** [https://github.com/google/flogger](https://github.com/google/flogger)
     * **POM License: Apache 2.0** - [http://www.apache.org/licenses/LICENSE-2.0.txt](http://www.apache.org/licenses/LICENSE-2.0.txt)

1. **Group:** com.google.guava **Name:** failureaccess **Version:** 1.0.1
     * **Manifest Project URL:** [https://github.com/google/guava/](https://github.com/google/guava/)
     * **POM License: The Apache Software License, Version 2.0** - [http://www.apache.org/licenses/LICENSE-2.0.txt](http://www.apache.org/licenses/LICENSE-2.0.txt)

1. **Group:** com.google.guava **Name:** guava **Version:** 28.1-jre
     * **Manifest Project URL:** [https://github.com/google/guava/](https://github.com/google/guava/)
     * **POM License: Apache License, Version 2.0** - [http://www.apache.org/licenses/LICENSE-2.0.txt](http://www.apache.org/licenses/LICENSE-2.0.txt)

1. **Group:** com.google.guava **Name:** guava-testlib **Version:** 28.1-jre
     * **POM License: Apache License, Version 2.0** - [http://www.apache.org/licenses/LICENSE-2.0.txt](http://www.apache.org/licenses/LICENSE-2.0.txt)

1. **Group:** com.google.guava **Name:** listenablefuture **Version:** 9999.0-empty-to-avoid-conflict-with-guava
     * **POM License: The Apache Software License, Version 2.0** - [http://www.apache.org/licenses/LICENSE-2.0.txt](http://www.apache.org/licenses/LICENSE-2.0.txt)

1. **Group:** com.google.j2objc **Name:** j2objc-annotations **Version:** 1.3
     * **POM Project URL:** [https://github.com/google/j2objc/](https://github.com/google/j2objc/)
     * **POM License: The Apache Software License, Version 2.0** - [http://www.apache.org/licenses/LICENSE-2.0.txt](http://www.apache.org/licenses/LICENSE-2.0.txt)

1. **Group:** com.google.protobuf **Name:** protobuf-java **Version:** 3.10.0
     * **Manifest Project URL:** [https://developers.google.com/protocol-buffers/](https://developers.google.com/protocol-buffers/)
     * **POM License: 3-Clause BSD License** - [https://opensource.org/licenses/BSD-3-Clause](https://opensource.org/licenses/BSD-3-Clause)

1. **Group:** com.google.protobuf **Name:** protobuf-java-util **Version:** 3.10.0
     * **Manifest Project URL:** [https://developers.google.com/protocol-buffers/](https://developers.google.com/protocol-buffers/)
     * **POM License: 3-Clause BSD License** - [https://opensource.org/licenses/BSD-3-Clause](https://opensource.org/licenses/BSD-3-Clause)

1. **Group:** com.google.protobuf **Name:** protoc **Version:** 3.10.0
     * **POM Project URL:** [https://developers.google.com/protocol-buffers/](https://developers.google.com/protocol-buffers/)
     * **POM License: 3-Clause BSD License** - [https://opensource.org/licenses/BSD-3-Clause](https://opensource.org/licenses/BSD-3-Clause)
     * **POM License: The Apache Software License, Version 2.0** - [http://www.apache.org/licenses/LICENSE-2.0.txt](http://www.apache.org/licenses/LICENSE-2.0.txt)

1. **Group:** com.google.truth **Name:** truth **Version:** 1.0
     * **POM License: The Apache Software License, Version 2.0** - [http://www.apache.org/licenses/LICENSE-2.0.txt](http://www.apache.org/licenses/LICENSE-2.0.txt)

1. **Group:** com.google.truth.extensions **Name:** truth-java8-extension **Version:** 1.0
     * **POM License: The Apache Software License, Version 2.0** - [http://www.apache.org/licenses/LICENSE-2.0.txt](http://www.apache.org/licenses/LICENSE-2.0.txt)

1. **Group:** com.google.truth.extensions **Name:** truth-liteproto-extension **Version:** 1.0
     * **POM License: The Apache Software License, Version 2.0** - [http://www.apache.org/licenses/LICENSE-2.0.txt](http://www.apache.org/licenses/LICENSE-2.0.txt)

1. **Group:** com.google.truth.extensions **Name:** truth-proto-extension **Version:** 1.0
     * **POM License: The Apache Software License, Version 2.0** - [http://www.apache.org/licenses/LICENSE-2.0.txt](http://www.apache.org/licenses/LICENSE-2.0.txt)

1. **Group:** com.googlecode.java-diff-utils **Name:** diffutils **Version:** 1.3.0
     * **POM Project URL:** [http://code.google.com/p/java-diff-utils/](http://code.google.com/p/java-diff-utils/)
     * **POM License: The Apache Software License, Version 2.0** - [http://www.apache.org/licenses/LICENSE-2.0.txt](http://www.apache.org/licenses/LICENSE-2.0.txt)

1. **Group:** commons-io **Name:** commons-io **Version:** 2.6
     * **Project URL:** [http://commons.apache.org/proper/commons-io/](http://commons.apache.org/proper/commons-io/)
     * **POM License: Apache License, Version 2.0** - [https://www.apache.org/licenses/LICENSE-2.0.txt](https://www.apache.org/licenses/LICENSE-2.0.txt)

1. **Group:** io.grpc **Name:** grpc-api **Version:** 1.25.0
     * **POM Project URL:** [https://github.com/grpc/grpc-java](https://github.com/grpc/grpc-java)
     * **POM License: Apache 2.0** - [https://opensource.org/licenses/Apache-2.0](https://opensource.org/licenses/Apache-2.0)

1. **Group:** io.grpc **Name:** grpc-context **Version:** 1.25.0
     * **POM Project URL:** [https://github.com/grpc/grpc-java](https://github.com/grpc/grpc-java)
     * **POM License: Apache 2.0** - [https://opensource.org/licenses/Apache-2.0](https://opensource.org/licenses/Apache-2.0)

1. **Group:** io.grpc **Name:** grpc-core **Version:** 1.25.0
     * **POM Project URL:** [https://github.com/grpc/grpc-java](https://github.com/grpc/grpc-java)
     * **POM License: Apache 2.0** - [https://opensource.org/licenses/Apache-2.0](https://opensource.org/licenses/Apache-2.0)

1. **Group:** io.grpc **Name:** grpc-protobuf **Version:** 1.25.0
     * **POM Project URL:** [https://github.com/grpc/grpc-java](https://github.com/grpc/grpc-java)
     * **POM License: Apache 2.0** - [https://opensource.org/licenses/Apache-2.0](https://opensource.org/licenses/Apache-2.0)

1. **Group:** io.grpc **Name:** grpc-protobuf-lite **Version:** 1.25.0
     * **POM Project URL:** [https://github.com/grpc/grpc-java](https://github.com/grpc/grpc-java)
     * **POM License: Apache 2.0** - [https://opensource.org/licenses/Apache-2.0](https://opensource.org/licenses/Apache-2.0)

1. **Group:** io.grpc **Name:** grpc-stub **Version:** 1.25.0
     * **POM Project URL:** [https://github.com/grpc/grpc-java](https://github.com/grpc/grpc-java)
     * **POM License: Apache 2.0** - [https://opensource.org/licenses/Apache-2.0](https://opensource.org/licenses/Apache-2.0)

1. **Group:** io.grpc **Name:** protoc-gen-grpc-java **Version:** 1.25.0
     * **POM Project URL:** [https://github.com/grpc/grpc-java](https://github.com/grpc/grpc-java)
     * **POM License: Apache 2.0** - [https://opensource.org/licenses/Apache-2.0](https://opensource.org/licenses/Apache-2.0)

1. **Group:** io.opencensus **Name:** opencensus-api **Version:** 0.21.0
     * **POM Project URL:** [https://github.com/census-instrumentation/opencensus-java](https://github.com/census-instrumentation/opencensus-java)
     * **POM License: The Apache License, Version 2.0** - [http://www.apache.org/licenses/LICENSE-2.0.txt](http://www.apache.org/licenses/LICENSE-2.0.txt)

1. **Group:** io.opencensus **Name:** opencensus-contrib-grpc-metrics **Version:** 0.21.0
     * **POM Project URL:** [https://github.com/census-instrumentation/opencensus-java](https://github.com/census-instrumentation/opencensus-java)
     * **POM License: The Apache License, Version 2.0** - [http://www.apache.org/licenses/LICENSE-2.0.txt](http://www.apache.org/licenses/LICENSE-2.0.txt)

1. **Group:** io.perfmark **Name:** perfmark-api **Version:** 0.19.0
     * **POM Project URL:** [https://github.com/perfmark/perfmark](https://github.com/perfmark/perfmark)
     * **POM License: Apache 2.0** - [https://opensource.org/licenses/Apache-2.0](https://opensource.org/licenses/Apache-2.0)

1. **Group:** javax.annotation **Name:** javax.annotation-api **Version:** 1.3.1
     * **Manifest Project URL:** [https://javaee.github.io/glassfish](https://javaee.github.io/glassfish)
     * **POM Project URL:** [http://jcp.org/en/jsr/detail?id=250](http://jcp.org/en/jsr/detail?id=250)
     * **POM License: CDDL + GPLv2 with classpath exception** - [https://github.com/javaee/javax.annotation/blob/master/LICENSE](https://github.com/javaee/javax.annotation/blob/master/LICENSE)

1. **Group:** junit **Name:** junit **Version:** 4.12
     * **POM Project URL:** [http://junit.org](http://junit.org)
     * **POM License: Eclipse Public License 1.0** - [http://www.eclipse.org/legal/epl-v10.html](http://www.eclipse.org/legal/epl-v10.html)

1. **Group:** net.java.dev.javacc **Name:** javacc **Version:** 5.0
     * **POM Project URL:** [https://javacc.dev.java.net/](https://javacc.dev.java.net/)
     * **POM License: Berkeley Software Distribution (BSD) License** - [http://www.opensource.org/licenses/bsd-license.html](http://www.opensource.org/licenses/bsd-license.html)

1. **Group:** net.sourceforge.pmd **Name:** pmd-core **Version:** 6.19.0
     * **POM License: BSD-style** - [http://pmd.sourceforge.net/license.html](http://pmd.sourceforge.net/license.html)

1. **Group:** net.sourceforge.pmd **Name:** pmd-java **Version:** 6.19.0
     * **POM License: BSD-style** - [http://pmd.sourceforge.net/license.html](http://pmd.sourceforge.net/license.html)

1. **Group:** net.sourceforge.saxon **Name:** saxon **Version:** 9.1.0.8
     * **POM Project URL:** [http://saxon.sourceforge.net/](http://saxon.sourceforge.net/)
     * **POM License: Mozilla Public License Version 1.0** - [http://www.mozilla.org/MPL/MPL-1.0.txt](http://www.mozilla.org/MPL/MPL-1.0.txt)

1. **Group:** org.antlr **Name:** antlr4-runtime **Version:** 4.7
     * **Manifest Project URL:** [http://www.antlr.org](http://www.antlr.org)
     * **POM License: The BSD License** - [http://www.antlr.org/license.html](http://www.antlr.org/license.html)

1. **Group:** org.apache.commons **Name:** commons-lang3 **Version:** 3.8.1
     * **Project URL:** [http://commons.apache.org/proper/commons-lang/](http://commons.apache.org/proper/commons-lang/)
     * **POM License: Apache License, Version 2.0** - [https://www.apache.org/licenses/LICENSE-2.0.txt](https://www.apache.org/licenses/LICENSE-2.0.txt)

1. **Group:** org.apiguardian **Name:** apiguardian-api **Version:** 1.0.0
     * **POM Project URL:** [https://github.com/apiguardian-team/apiguardian](https://github.com/apiguardian-team/apiguardian)
     * **POM License: The Apache License, Version 2.0** - [http://www.apache.org/licenses/LICENSE-2.0.txt](http://www.apache.org/licenses/LICENSE-2.0.txt)

1. **Group:** org.checkerframework **Name:** checker-compat-qual **Version:** 2.5.3
     * **POM Project URL:** [https://checkerframework.org](https://checkerframework.org)
     * **POM License: GNU General Public License, version 2 (GPL2), with the classpath exception** - [http://www.gnu.org/software/classpath/license.html](http://www.gnu.org/software/classpath/license.html)
     * **POM License: The MIT License** - [http://opensource.org/licenses/MIT](http://opensource.org/licenses/MIT)

1. **Group:** org.checkerframework **Name:** checker-qual **Version:** 3.0.0
     * **Manifest License:** MIT (Not packaged)
     * **POM Project URL:** [https://checkerframework.org](https://checkerframework.org)
     * **POM License: The MIT License** - [http://opensource.org/licenses/MIT](http://opensource.org/licenses/MIT)

1. **Group:** org.checkerframework **Name:** dataflow **Version:** 2.5.3
     * **POM Project URL:** [https://checkerframework.org](https://checkerframework.org)
     * **POM License: GNU General Public License, version 2 (GPL2), with the classpath exception** - [http://www.gnu.org/software/classpath/license.html](http://www.gnu.org/software/classpath/license.html)
     * **POM License: The MIT License** - [http://opensource.org/licenses/MIT](http://opensource.org/licenses/MIT)

1. **Group:** org.checkerframework **Name:** javacutil **Version:** 2.5.3
     * **POM Project URL:** [https://checkerframework.org](https://checkerframework.org)
     * **POM License: GNU General Public License, version 2 (GPL2), with the classpath exception** - [http://www.gnu.org/software/classpath/license.html](http://www.gnu.org/software/classpath/license.html)
     * **POM License: The MIT License** - [http://opensource.org/licenses/MIT](http://opensource.org/licenses/MIT)

1. **Group:** org.codehaus.mojo **Name:** animal-sniffer-annotations **Version:** 1.18
     * **POM License: MIT license** - [http://www.opensource.org/licenses/mit-license.php](http://www.opensource.org/licenses/mit-license.php)
     * **POM License: The Apache Software License, Version 2.0** - [http://www.apache.org/licenses/LICENSE-2.0.txt](http://www.apache.org/licenses/LICENSE-2.0.txt)

1. **Group:** org.hamcrest **Name:** hamcrest-all **Version:** 1.3
     * **POM License: New BSD License** - [http://www.opensource.org/licenses/bsd-license.php](http://www.opensource.org/licenses/bsd-license.php)

1. **Group:** org.hamcrest **Name:** hamcrest-core **Version:** 1.3
     * **POM License: New BSD License** - [http://www.opensource.org/licenses/bsd-license.php](http://www.opensource.org/licenses/bsd-license.php)

1. **Group:** org.jacoco **Name:** org.jacoco.agent **Version:** 0.8.5
     * **POM License: Eclipse Public License 2.0** - [https://www.eclipse.org/legal/epl-2.0/](https://www.eclipse.org/legal/epl-2.0/)

1. **Group:** org.jacoco **Name:** org.jacoco.ant **Version:** 0.8.5
     * **POM License: Eclipse Public License 2.0** - [https://www.eclipse.org/legal/epl-2.0/](https://www.eclipse.org/legal/epl-2.0/)

1. **Group:** org.jacoco **Name:** org.jacoco.core **Version:** 0.8.5
     * **POM License: Eclipse Public License 2.0** - [https://www.eclipse.org/legal/epl-2.0/](https://www.eclipse.org/legal/epl-2.0/)

1. **Group:** org.jacoco **Name:** org.jacoco.report **Version:** 0.8.5
     * **POM License: Eclipse Public License 2.0** - [https://www.eclipse.org/legal/epl-2.0/](https://www.eclipse.org/legal/epl-2.0/)

1. **Group:** org.junit.jupiter **Name:** junit-jupiter-api **Version:** 5.5.2
     * **POM Project URL:** [https://junit.org/junit5/](https://junit.org/junit5/)
     * **POM License: Eclipse Public License v2.0** - [https://www.eclipse.org/legal/epl-v20.html](https://www.eclipse.org/legal/epl-v20.html)

1. **Group:** org.junit.jupiter **Name:** junit-jupiter-engine **Version:** 5.5.2
     * **POM Project URL:** [https://junit.org/junit5/](https://junit.org/junit5/)
     * **POM License: Eclipse Public License v2.0** - [https://www.eclipse.org/legal/epl-v20.html](https://www.eclipse.org/legal/epl-v20.html)

1. **Group:** org.junit.jupiter **Name:** junit-jupiter-params **Version:** 5.5.2
     * **POM Project URL:** [https://junit.org/junit5/](https://junit.org/junit5/)
     * **POM License: Eclipse Public License v2.0** - [https://www.eclipse.org/legal/epl-v20.html](https://www.eclipse.org/legal/epl-v20.html)

1. **Group:** org.junit.platform **Name:** junit-platform-commons **Version:** 1.5.2
     * **POM Project URL:** [https://junit.org/junit5/](https://junit.org/junit5/)
     * **POM License: Eclipse Public License v2.0** - [https://www.eclipse.org/legal/epl-v20.html](https://www.eclipse.org/legal/epl-v20.html)

1. **Group:** org.junit.platform **Name:** junit-platform-engine **Version:** 1.5.2
     * **POM Project URL:** [https://junit.org/junit5/](https://junit.org/junit5/)
     * **POM License: Eclipse Public License v2.0** - [https://www.eclipse.org/legal/epl-v20.html](https://www.eclipse.org/legal/epl-v20.html)

1. **Group:** org.opentest4j **Name:** opentest4j **Version:** 1.2.0
     * **Manifest License:** The Apache License, Version 2.0 (Not packaged)
     * **POM Project URL:** [https://github.com/ota4j-team/opentest4j](https://github.com/ota4j-team/opentest4j)
     * **POM License: The Apache License, Version 2.0** - [http://www.apache.org/licenses/LICENSE-2.0.txt](http://www.apache.org/licenses/LICENSE-2.0.txt)

1. **Group:** org.ow2.asm **Name:** asm **Version:** 7.1
     * **Manifest Project URL:** [http://asm.ow2.org](http://asm.ow2.org)
     * **POM Project URL:** [http://asm.ow2.org/](http://asm.ow2.org/)
     * **POM License: BSD** - [http://asm.ow2.org/license.html](http://asm.ow2.org/license.html)
     * **POM License: The Apache Software License, Version 2.0** - [http://www.apache.org/licenses/LICENSE-2.0.txt](http://www.apache.org/licenses/LICENSE-2.0.txt)

1. **Group:** org.ow2.asm **Name:** asm **Version:** 7.2
     * **Manifest Project URL:** [http://asm.ow2.org](http://asm.ow2.org)
     * **Manifest License:** BSD-3-Clause;link=https://asm.ow2.io/LICENSE.txt (Not packaged)
     * **POM Project URL:** [http://asm.ow2.io/](http://asm.ow2.io/)
     * **POM License: BSD-3-Clause** - [https://asm.ow2.io/license.html](https://asm.ow2.io/license.html)
     * **POM License: The Apache Software License, Version 2.0** - [http://www.apache.org/licenses/LICENSE-2.0.txt](http://www.apache.org/licenses/LICENSE-2.0.txt)

1. **Group:** org.ow2.asm **Name:** asm-analysis **Version:** 7.2
     * **Manifest Project URL:** [http://asm.ow2.org](http://asm.ow2.org)
     * **Manifest License:** BSD-3-Clause;link=https://asm.ow2.io/LICENSE.txt (Not packaged)
     * **POM Project URL:** [http://asm.ow2.io/](http://asm.ow2.io/)
     * **POM License: BSD-3-Clause** - [https://asm.ow2.io/license.html](https://asm.ow2.io/license.html)
     * **POM License: The Apache Software License, Version 2.0** - [http://www.apache.org/licenses/LICENSE-2.0.txt](http://www.apache.org/licenses/LICENSE-2.0.txt)

1. **Group:** org.ow2.asm **Name:** asm-commons **Version:** 7.2
     * **Manifest Project URL:** [http://asm.ow2.org](http://asm.ow2.org)
     * **Manifest License:** BSD-3-Clause;link=https://asm.ow2.io/LICENSE.txt (Not packaged)
     * **POM Project URL:** [http://asm.ow2.io/](http://asm.ow2.io/)
     * **POM License: BSD-3-Clause** - [https://asm.ow2.io/license.html](https://asm.ow2.io/license.html)
     * **POM License: The Apache Software License, Version 2.0** - [http://www.apache.org/licenses/LICENSE-2.0.txt](http://www.apache.org/licenses/LICENSE-2.0.txt)

1. **Group:** org.ow2.asm **Name:** asm-tree **Version:** 7.2
     * **Manifest Project URL:** [http://asm.ow2.org](http://asm.ow2.org)
     * **Manifest License:** BSD-3-Clause;link=https://asm.ow2.io/LICENSE.txt (Not packaged)
     * **POM Project URL:** [http://asm.ow2.io/](http://asm.ow2.io/)
     * **POM License: BSD-3-Clause** - [https://asm.ow2.io/license.html](https://asm.ow2.io/license.html)
     * **POM License: The Apache Software License, Version 2.0** - [http://www.apache.org/licenses/LICENSE-2.0.txt](http://www.apache.org/licenses/LICENSE-2.0.txt)

1. **Group:** org.pcollections **Name:** pcollections **Version:** 2.1.2
     * **POM Project URL:** [http://pcollections.org](http://pcollections.org)
     * **POM License: The MIT License** - [http://www.opensource.org/licenses/mit-license.php](http://www.opensource.org/licenses/mit-license.php)

    
        
 The dependencies distributed under several licenses, are used according their commercial-use-friendly license.


<<<<<<< HEAD
This report was generated on **Mon Nov 11 20:23:43 EET 2019** using [Gradle-License-Report plugin](https://github.com/jk1/Gradle-License-Report) by Evgeny Naumenko, licensed under [Apache 2.0 License](https://github.com/jk1/Gradle-License-Report/blob/master/LICENSE).



    
# Dependencies of `io.spine.tools:spine-model-assembler:1.2.2`
=======
This report was generated on **Tue Nov 19 15:29:41 EET 2019** using [Gradle-License-Report plugin](https://github.com/jk1/Gradle-License-Report) by Evgeny Naumenko, licensed under [Apache 2.0 License](https://github.com/jk1/Gradle-License-Report/blob/master/LICENSE).



    
# Dependencies of `io.spine.tools:spine-model-assembler:1.2.5`
>>>>>>> 09cd971b

## Runtime
1. **Group:** com.google.android **Name:** annotations **Version:** 4.1.1.4
     * **POM Project URL:** [http://source.android.com/](http://source.android.com/)
     * **POM License: Apache 2.0** - [http://www.apache.org/licenses/LICENSE-2.0](http://www.apache.org/licenses/LICENSE-2.0)

1. **Group:** com.google.api.grpc **Name:** proto-google-common-protos **Version:** 1.12.0
     * **POM Project URL:** [https://github.com/googleapis/api-client-staging](https://github.com/googleapis/api-client-staging)
     * **POM License: Apache-2.0** - [https://www.apache.org/licenses/LICENSE-2.0.txt](https://www.apache.org/licenses/LICENSE-2.0.txt)

1. **Group:** com.google.code.findbugs **Name:** jsr305 **Version:** 3.0.2
     * **POM Project URL:** [http://findbugs.sourceforge.net/](http://findbugs.sourceforge.net/)
     * **POM License: The Apache Software License, Version 2.0** - [http://www.apache.org/licenses/LICENSE-2.0.txt](http://www.apache.org/licenses/LICENSE-2.0.txt)

1. **Group:** com.google.code.gson **Name:** gson **Version:** 2.8.5
     * **POM License: Apache 2.0** - [http://www.apache.org/licenses/LICENSE-2.0.txt](http://www.apache.org/licenses/LICENSE-2.0.txt)

1. **Group:** com.google.errorprone **Name:** error_prone_annotations **Version:** 2.3.3
     * **POM License: Apache 2.0** - [http://www.apache.org/licenses/LICENSE-2.0.txt](http://www.apache.org/licenses/LICENSE-2.0.txt)

1. **Group:** com.google.errorprone **Name:** error_prone_type_annotations **Version:** 2.3.3
     * **POM License: Apache 2.0** - [http://www.apache.org/licenses/LICENSE-2.0.txt](http://www.apache.org/licenses/LICENSE-2.0.txt)

1. **Group:** com.google.flogger **Name:** flogger **Version:** 0.4
     * **POM Project URL:** [https://github.com/google/flogger](https://github.com/google/flogger)
     * **POM License: Apache 2.0** - [http://www.apache.org/licenses/LICENSE-2.0.txt](http://www.apache.org/licenses/LICENSE-2.0.txt)

1. **Group:** com.google.flogger **Name:** flogger-system-backend **Version:** 0.4
     * **POM Project URL:** [https://github.com/google/flogger](https://github.com/google/flogger)
     * **POM License: Apache 2.0** - [http://www.apache.org/licenses/LICENSE-2.0.txt](http://www.apache.org/licenses/LICENSE-2.0.txt)

1. **Group:** com.google.guava **Name:** failureaccess **Version:** 1.0.1
     * **Manifest Project URL:** [https://github.com/google/guava/](https://github.com/google/guava/)
     * **POM License: The Apache Software License, Version 2.0** - [http://www.apache.org/licenses/LICENSE-2.0.txt](http://www.apache.org/licenses/LICENSE-2.0.txt)

1. **Group:** com.google.guava **Name:** guava **Version:** 28.1-jre
     * **Manifest Project URL:** [https://github.com/google/guava/](https://github.com/google/guava/)
     * **POM License: Apache License, Version 2.0** - [http://www.apache.org/licenses/LICENSE-2.0.txt](http://www.apache.org/licenses/LICENSE-2.0.txt)

1. **Group:** com.google.guava **Name:** listenablefuture **Version:** 9999.0-empty-to-avoid-conflict-with-guava
     * **POM License: The Apache Software License, Version 2.0** - [http://www.apache.org/licenses/LICENSE-2.0.txt](http://www.apache.org/licenses/LICENSE-2.0.txt)

1. **Group:** com.google.j2objc **Name:** j2objc-annotations **Version:** 1.3
     * **POM Project URL:** [https://github.com/google/j2objc/](https://github.com/google/j2objc/)
     * **POM License: The Apache Software License, Version 2.0** - [http://www.apache.org/licenses/LICENSE-2.0.txt](http://www.apache.org/licenses/LICENSE-2.0.txt)

1. **Group:** com.google.protobuf **Name:** protobuf-java **Version:** 3.10.0
     * **Manifest Project URL:** [https://developers.google.com/protocol-buffers/](https://developers.google.com/protocol-buffers/)
     * **POM License: 3-Clause BSD License** - [https://opensource.org/licenses/BSD-3-Clause](https://opensource.org/licenses/BSD-3-Clause)

1. **Group:** com.google.protobuf **Name:** protobuf-java-util **Version:** 3.10.0
     * **Manifest Project URL:** [https://developers.google.com/protocol-buffers/](https://developers.google.com/protocol-buffers/)
     * **POM License: 3-Clause BSD License** - [https://opensource.org/licenses/BSD-3-Clause](https://opensource.org/licenses/BSD-3-Clause)

1. **Group:** io.grpc **Name:** grpc-api **Version:** 1.25.0
     * **POM Project URL:** [https://github.com/grpc/grpc-java](https://github.com/grpc/grpc-java)
     * **POM License: Apache 2.0** - [https://opensource.org/licenses/Apache-2.0](https://opensource.org/licenses/Apache-2.0)

1. **Group:** io.grpc **Name:** grpc-context **Version:** 1.25.0
     * **POM Project URL:** [https://github.com/grpc/grpc-java](https://github.com/grpc/grpc-java)
     * **POM License: Apache 2.0** - [https://opensource.org/licenses/Apache-2.0](https://opensource.org/licenses/Apache-2.0)

1. **Group:** io.grpc **Name:** grpc-core **Version:** 1.25.0
     * **POM Project URL:** [https://github.com/grpc/grpc-java](https://github.com/grpc/grpc-java)
     * **POM License: Apache 2.0** - [https://opensource.org/licenses/Apache-2.0](https://opensource.org/licenses/Apache-2.0)

1. **Group:** io.grpc **Name:** grpc-protobuf **Version:** 1.25.0
     * **POM Project URL:** [https://github.com/grpc/grpc-java](https://github.com/grpc/grpc-java)
     * **POM License: Apache 2.0** - [https://opensource.org/licenses/Apache-2.0](https://opensource.org/licenses/Apache-2.0)

1. **Group:** io.grpc **Name:** grpc-protobuf-lite **Version:** 1.25.0
     * **POM Project URL:** [https://github.com/grpc/grpc-java](https://github.com/grpc/grpc-java)
     * **POM License: Apache 2.0** - [https://opensource.org/licenses/Apache-2.0](https://opensource.org/licenses/Apache-2.0)

1. **Group:** io.grpc **Name:** grpc-stub **Version:** 1.25.0
     * **POM Project URL:** [https://github.com/grpc/grpc-java](https://github.com/grpc/grpc-java)
     * **POM License: Apache 2.0** - [https://opensource.org/licenses/Apache-2.0](https://opensource.org/licenses/Apache-2.0)

1. **Group:** io.opencensus **Name:** opencensus-api **Version:** 0.21.0
     * **POM Project URL:** [https://github.com/census-instrumentation/opencensus-java](https://github.com/census-instrumentation/opencensus-java)
     * **POM License: The Apache License, Version 2.0** - [http://www.apache.org/licenses/LICENSE-2.0.txt](http://www.apache.org/licenses/LICENSE-2.0.txt)

1. **Group:** io.opencensus **Name:** opencensus-contrib-grpc-metrics **Version:** 0.21.0
     * **POM Project URL:** [https://github.com/census-instrumentation/opencensus-java](https://github.com/census-instrumentation/opencensus-java)
     * **POM License: The Apache License, Version 2.0** - [http://www.apache.org/licenses/LICENSE-2.0.txt](http://www.apache.org/licenses/LICENSE-2.0.txt)

1. **Group:** io.perfmark **Name:** perfmark-api **Version:** 0.19.0
     * **POM Project URL:** [https://github.com/perfmark/perfmark](https://github.com/perfmark/perfmark)
     * **POM License: Apache 2.0** - [https://opensource.org/licenses/Apache-2.0](https://opensource.org/licenses/Apache-2.0)

1. **Group:** org.checkerframework **Name:** checker-qual **Version:** 3.0.0
     * **Manifest License:** MIT (Not packaged)
     * **POM Project URL:** [https://checkerframework.org](https://checkerframework.org)
     * **POM License: The MIT License** - [http://opensource.org/licenses/MIT](http://opensource.org/licenses/MIT)

1. **Group:** org.codehaus.mojo **Name:** animal-sniffer-annotations **Version:** 1.18
     * **POM License: MIT license** - [http://www.opensource.org/licenses/mit-license.php](http://www.opensource.org/licenses/mit-license.php)
     * **POM License: The Apache Software License, Version 2.0** - [http://www.apache.org/licenses/LICENSE-2.0.txt](http://www.apache.org/licenses/LICENSE-2.0.txt)

## Compile, tests and tooling
1. **Group:** com.beust **Name:** jcommander **Version:** 1.72
     * **POM Project URL:** [http://jcommander.org](http://jcommander.org)
     * **POM License: Apache 2.0** - [http://www.apache.org/licenses/LICENSE-2.0](http://www.apache.org/licenses/LICENSE-2.0)

1. **Group:** com.github.kevinstern **Name:** software-and-algorithms **Version:** 1.0
     * **POM Project URL:** [https://www.github.com/KevinStern/software-and-algorithms](https://www.github.com/KevinStern/software-and-algorithms)
     * **POM License: MIT License** - [http://www.opensource.org/licenses/mit-license.php](http://www.opensource.org/licenses/mit-license.php)

1. **Group:** com.github.stephenc.jcip **Name:** jcip-annotations **Version:** 1.0-1
     * **POM Project URL:** [http://stephenc.github.com/jcip-annotations](http://stephenc.github.com/jcip-annotations)
     * **POM License: Apache License, Version 2.0** - [http://www.apache.org/licenses/LICENSE-2.0.txt](http://www.apache.org/licenses/LICENSE-2.0.txt)

1. **Group:** com.google.android **Name:** annotations **Version:** 4.1.1.4
     * **POM Project URL:** [http://source.android.com/](http://source.android.com/)
     * **POM License: Apache 2.0** - [http://www.apache.org/licenses/LICENSE-2.0](http://www.apache.org/licenses/LICENSE-2.0)

1. **Group:** com.google.api.grpc **Name:** proto-google-common-protos **Version:** 1.12.0
     * **POM Project URL:** [https://github.com/googleapis/api-client-staging](https://github.com/googleapis/api-client-staging)
     * **POM License: Apache-2.0** - [https://www.apache.org/licenses/LICENSE-2.0.txt](https://www.apache.org/licenses/LICENSE-2.0.txt)

1. **Group:** com.google.auto **Name:** auto-common **Version:** 0.10
     * **POM License: Apache 2.0** - [http://www.apache.org/licenses/LICENSE-2.0.txt](http://www.apache.org/licenses/LICENSE-2.0.txt)

1. **Group:** com.google.auto.value **Name:** auto-value-annotations **Version:** 1.6.3
     * **POM License: Apache 2.0** - [http://www.apache.org/licenses/LICENSE-2.0.txt](http://www.apache.org/licenses/LICENSE-2.0.txt)

1. **Group:** com.google.code.findbugs **Name:** jFormatString **Version:** 3.0.0
     * **POM Project URL:** [http://findbugs.sourceforge.net/](http://findbugs.sourceforge.net/)
     * **POM License: GNU Lesser Public License** - [http://www.gnu.org/licenses/lgpl.html](http://www.gnu.org/licenses/lgpl.html)

1. **Group:** com.google.code.findbugs **Name:** jsr305 **Version:** 3.0.2
     * **POM Project URL:** [http://findbugs.sourceforge.net/](http://findbugs.sourceforge.net/)
     * **POM License: The Apache Software License, Version 2.0** - [http://www.apache.org/licenses/LICENSE-2.0.txt](http://www.apache.org/licenses/LICENSE-2.0.txt)

1. **Group:** com.google.code.gson **Name:** gson **Version:** 2.8.5
     * **POM License: Apache 2.0** - [http://www.apache.org/licenses/LICENSE-2.0.txt](http://www.apache.org/licenses/LICENSE-2.0.txt)

1. **Group:** com.google.errorprone **Name:** error_prone_annotation **Version:** 2.3.3
     * **POM License: Apache 2.0** - [http://www.apache.org/licenses/LICENSE-2.0.txt](http://www.apache.org/licenses/LICENSE-2.0.txt)

1. **Group:** com.google.errorprone **Name:** error_prone_annotations **Version:** 2.3.3
     * **POM License: Apache 2.0** - [http://www.apache.org/licenses/LICENSE-2.0.txt](http://www.apache.org/licenses/LICENSE-2.0.txt)

1. **Group:** com.google.errorprone **Name:** error_prone_check_api **Version:** 2.3.3
     * **POM License: Apache 2.0** - [http://www.apache.org/licenses/LICENSE-2.0.txt](http://www.apache.org/licenses/LICENSE-2.0.txt)

1. **Group:** com.google.errorprone **Name:** error_prone_core **Version:** 2.3.3
     * **POM License: Apache 2.0** - [http://www.apache.org/licenses/LICENSE-2.0.txt](http://www.apache.org/licenses/LICENSE-2.0.txt)

1. **Group:** com.google.errorprone **Name:** error_prone_type_annotations **Version:** 2.3.3
     * **POM License: Apache 2.0** - [http://www.apache.org/licenses/LICENSE-2.0.txt](http://www.apache.org/licenses/LICENSE-2.0.txt)

1. **Group:** com.google.errorprone **Name:** javac **Version:** 9+181-r4173-1
     * **POM Project URL:** [https://github.com/google/error-prone-javac](https://github.com/google/error-prone-javac)
     * **POM License: GNU General Public License, version 2, with the Classpath Exception** - [http://openjdk.java.net/legal/gplv2+ce.html](http://openjdk.java.net/legal/gplv2+ce.html)

1. **Group:** com.google.flogger **Name:** flogger **Version:** 0.4
     * **POM Project URL:** [https://github.com/google/flogger](https://github.com/google/flogger)
     * **POM License: Apache 2.0** - [http://www.apache.org/licenses/LICENSE-2.0.txt](http://www.apache.org/licenses/LICENSE-2.0.txt)

1. **Group:** com.google.flogger **Name:** flogger-system-backend **Version:** 0.4
     * **POM Project URL:** [https://github.com/google/flogger](https://github.com/google/flogger)
     * **POM License: Apache 2.0** - [http://www.apache.org/licenses/LICENSE-2.0.txt](http://www.apache.org/licenses/LICENSE-2.0.txt)

1. **Group:** com.google.guava **Name:** failureaccess **Version:** 1.0.1
     * **Manifest Project URL:** [https://github.com/google/guava/](https://github.com/google/guava/)
     * **POM License: The Apache Software License, Version 2.0** - [http://www.apache.org/licenses/LICENSE-2.0.txt](http://www.apache.org/licenses/LICENSE-2.0.txt)

1. **Group:** com.google.guava **Name:** guava **Version:** 28.1-jre
     * **Manifest Project URL:** [https://github.com/google/guava/](https://github.com/google/guava/)
     * **POM License: Apache License, Version 2.0** - [http://www.apache.org/licenses/LICENSE-2.0.txt](http://www.apache.org/licenses/LICENSE-2.0.txt)

1. **Group:** com.google.guava **Name:** guava-testlib **Version:** 28.1-jre
     * **POM License: Apache License, Version 2.0** - [http://www.apache.org/licenses/LICENSE-2.0.txt](http://www.apache.org/licenses/LICENSE-2.0.txt)

1. **Group:** com.google.guava **Name:** listenablefuture **Version:** 9999.0-empty-to-avoid-conflict-with-guava
     * **POM License: The Apache Software License, Version 2.0** - [http://www.apache.org/licenses/LICENSE-2.0.txt](http://www.apache.org/licenses/LICENSE-2.0.txt)

1. **Group:** com.google.j2objc **Name:** j2objc-annotations **Version:** 1.3
     * **POM Project URL:** [https://github.com/google/j2objc/](https://github.com/google/j2objc/)
     * **POM License: The Apache Software License, Version 2.0** - [http://www.apache.org/licenses/LICENSE-2.0.txt](http://www.apache.org/licenses/LICENSE-2.0.txt)

1. **Group:** com.google.protobuf **Name:** protobuf-java **Version:** 3.10.0
     * **Manifest Project URL:** [https://developers.google.com/protocol-buffers/](https://developers.google.com/protocol-buffers/)
     * **POM License: 3-Clause BSD License** - [https://opensource.org/licenses/BSD-3-Clause](https://opensource.org/licenses/BSD-3-Clause)

1. **Group:** com.google.protobuf **Name:** protobuf-java-util **Version:** 3.10.0
     * **Manifest Project URL:** [https://developers.google.com/protocol-buffers/](https://developers.google.com/protocol-buffers/)
     * **POM License: 3-Clause BSD License** - [https://opensource.org/licenses/BSD-3-Clause](https://opensource.org/licenses/BSD-3-Clause)

1. **Group:** com.google.protobuf **Name:** protoc **Version:** 3.10.0
     * **POM Project URL:** [https://developers.google.com/protocol-buffers/](https://developers.google.com/protocol-buffers/)
     * **POM License: 3-Clause BSD License** - [https://opensource.org/licenses/BSD-3-Clause](https://opensource.org/licenses/BSD-3-Clause)
     * **POM License: The Apache Software License, Version 2.0** - [http://www.apache.org/licenses/LICENSE-2.0.txt](http://www.apache.org/licenses/LICENSE-2.0.txt)

1. **Group:** com.google.truth **Name:** truth **Version:** 1.0
     * **POM License: The Apache Software License, Version 2.0** - [http://www.apache.org/licenses/LICENSE-2.0.txt](http://www.apache.org/licenses/LICENSE-2.0.txt)

1. **Group:** com.google.truth.extensions **Name:** truth-java8-extension **Version:** 1.0
     * **POM License: The Apache Software License, Version 2.0** - [http://www.apache.org/licenses/LICENSE-2.0.txt](http://www.apache.org/licenses/LICENSE-2.0.txt)

1. **Group:** com.google.truth.extensions **Name:** truth-liteproto-extension **Version:** 1.0
     * **POM License: The Apache Software License, Version 2.0** - [http://www.apache.org/licenses/LICENSE-2.0.txt](http://www.apache.org/licenses/LICENSE-2.0.txt)

1. **Group:** com.google.truth.extensions **Name:** truth-proto-extension **Version:** 1.0
     * **POM License: The Apache Software License, Version 2.0** - [http://www.apache.org/licenses/LICENSE-2.0.txt](http://www.apache.org/licenses/LICENSE-2.0.txt)

1. **Group:** com.googlecode.java-diff-utils **Name:** diffutils **Version:** 1.3.0
     * **POM Project URL:** [http://code.google.com/p/java-diff-utils/](http://code.google.com/p/java-diff-utils/)
     * **POM License: The Apache Software License, Version 2.0** - [http://www.apache.org/licenses/LICENSE-2.0.txt](http://www.apache.org/licenses/LICENSE-2.0.txt)

1. **Group:** commons-io **Name:** commons-io **Version:** 2.6
     * **Project URL:** [http://commons.apache.org/proper/commons-io/](http://commons.apache.org/proper/commons-io/)
     * **POM License: Apache License, Version 2.0** - [https://www.apache.org/licenses/LICENSE-2.0.txt](https://www.apache.org/licenses/LICENSE-2.0.txt)

1. **Group:** io.grpc **Name:** grpc-api **Version:** 1.25.0
     * **POM Project URL:** [https://github.com/grpc/grpc-java](https://github.com/grpc/grpc-java)
     * **POM License: Apache 2.0** - [https://opensource.org/licenses/Apache-2.0](https://opensource.org/licenses/Apache-2.0)

1. **Group:** io.grpc **Name:** grpc-context **Version:** 1.25.0
     * **POM Project URL:** [https://github.com/grpc/grpc-java](https://github.com/grpc/grpc-java)
     * **POM License: Apache 2.0** - [https://opensource.org/licenses/Apache-2.0](https://opensource.org/licenses/Apache-2.0)

1. **Group:** io.grpc **Name:** grpc-core **Version:** 1.25.0
     * **POM Project URL:** [https://github.com/grpc/grpc-java](https://github.com/grpc/grpc-java)
     * **POM License: Apache 2.0** - [https://opensource.org/licenses/Apache-2.0](https://opensource.org/licenses/Apache-2.0)

1. **Group:** io.grpc **Name:** grpc-protobuf **Version:** 1.25.0
     * **POM Project URL:** [https://github.com/grpc/grpc-java](https://github.com/grpc/grpc-java)
     * **POM License: Apache 2.0** - [https://opensource.org/licenses/Apache-2.0](https://opensource.org/licenses/Apache-2.0)

1. **Group:** io.grpc **Name:** grpc-protobuf-lite **Version:** 1.25.0
     * **POM Project URL:** [https://github.com/grpc/grpc-java](https://github.com/grpc/grpc-java)
     * **POM License: Apache 2.0** - [https://opensource.org/licenses/Apache-2.0](https://opensource.org/licenses/Apache-2.0)

1. **Group:** io.grpc **Name:** grpc-stub **Version:** 1.25.0
     * **POM Project URL:** [https://github.com/grpc/grpc-java](https://github.com/grpc/grpc-java)
     * **POM License: Apache 2.0** - [https://opensource.org/licenses/Apache-2.0](https://opensource.org/licenses/Apache-2.0)

1. **Group:** io.grpc **Name:** protoc-gen-grpc-java **Version:** 1.25.0
     * **POM Project URL:** [https://github.com/grpc/grpc-java](https://github.com/grpc/grpc-java)
     * **POM License: Apache 2.0** - [https://opensource.org/licenses/Apache-2.0](https://opensource.org/licenses/Apache-2.0)

1. **Group:** io.opencensus **Name:** opencensus-api **Version:** 0.21.0
     * **POM Project URL:** [https://github.com/census-instrumentation/opencensus-java](https://github.com/census-instrumentation/opencensus-java)
     * **POM License: The Apache License, Version 2.0** - [http://www.apache.org/licenses/LICENSE-2.0.txt](http://www.apache.org/licenses/LICENSE-2.0.txt)

1. **Group:** io.opencensus **Name:** opencensus-contrib-grpc-metrics **Version:** 0.21.0
     * **POM Project URL:** [https://github.com/census-instrumentation/opencensus-java](https://github.com/census-instrumentation/opencensus-java)
     * **POM License: The Apache License, Version 2.0** - [http://www.apache.org/licenses/LICENSE-2.0.txt](http://www.apache.org/licenses/LICENSE-2.0.txt)

1. **Group:** io.perfmark **Name:** perfmark-api **Version:** 0.19.0
     * **POM Project URL:** [https://github.com/perfmark/perfmark](https://github.com/perfmark/perfmark)
     * **POM License: Apache 2.0** - [https://opensource.org/licenses/Apache-2.0](https://opensource.org/licenses/Apache-2.0)

1. **Group:** junit **Name:** junit **Version:** 4.12
     * **POM Project URL:** [http://junit.org](http://junit.org)
     * **POM License: Eclipse Public License 1.0** - [http://www.eclipse.org/legal/epl-v10.html](http://www.eclipse.org/legal/epl-v10.html)

1. **Group:** net.java.dev.javacc **Name:** javacc **Version:** 5.0
     * **POM Project URL:** [https://javacc.dev.java.net/](https://javacc.dev.java.net/)
     * **POM License: Berkeley Software Distribution (BSD) License** - [http://www.opensource.org/licenses/bsd-license.html](http://www.opensource.org/licenses/bsd-license.html)

1. **Group:** net.sourceforge.pmd **Name:** pmd-core **Version:** 6.19.0
     * **POM License: BSD-style** - [http://pmd.sourceforge.net/license.html](http://pmd.sourceforge.net/license.html)

1. **Group:** net.sourceforge.pmd **Name:** pmd-java **Version:** 6.19.0
     * **POM License: BSD-style** - [http://pmd.sourceforge.net/license.html](http://pmd.sourceforge.net/license.html)

1. **Group:** net.sourceforge.saxon **Name:** saxon **Version:** 9.1.0.8
     * **POM Project URL:** [http://saxon.sourceforge.net/](http://saxon.sourceforge.net/)
     * **POM License: Mozilla Public License Version 1.0** - [http://www.mozilla.org/MPL/MPL-1.0.txt](http://www.mozilla.org/MPL/MPL-1.0.txt)

1. **Group:** org.antlr **Name:** antlr4-runtime **Version:** 4.7
     * **Manifest Project URL:** [http://www.antlr.org](http://www.antlr.org)
     * **POM License: The BSD License** - [http://www.antlr.org/license.html](http://www.antlr.org/license.html)

1. **Group:** org.apache.commons **Name:** commons-lang3 **Version:** 3.8.1
     * **Project URL:** [http://commons.apache.org/proper/commons-lang/](http://commons.apache.org/proper/commons-lang/)
     * **POM License: Apache License, Version 2.0** - [https://www.apache.org/licenses/LICENSE-2.0.txt](https://www.apache.org/licenses/LICENSE-2.0.txt)

1. **Group:** org.apiguardian **Name:** apiguardian-api **Version:** 1.0.0
     * **POM Project URL:** [https://github.com/apiguardian-team/apiguardian](https://github.com/apiguardian-team/apiguardian)
     * **POM License: The Apache License, Version 2.0** - [http://www.apache.org/licenses/LICENSE-2.0.txt](http://www.apache.org/licenses/LICENSE-2.0.txt)

1. **Group:** org.checkerframework **Name:** checker-compat-qual **Version:** 2.5.3
     * **POM Project URL:** [https://checkerframework.org](https://checkerframework.org)
     * **POM License: GNU General Public License, version 2 (GPL2), with the classpath exception** - [http://www.gnu.org/software/classpath/license.html](http://www.gnu.org/software/classpath/license.html)
     * **POM License: The MIT License** - [http://opensource.org/licenses/MIT](http://opensource.org/licenses/MIT)

1. **Group:** org.checkerframework **Name:** checker-qual **Version:** 3.0.0
     * **Manifest License:** MIT (Not packaged)
     * **POM Project URL:** [https://checkerframework.org](https://checkerframework.org)
     * **POM License: The MIT License** - [http://opensource.org/licenses/MIT](http://opensource.org/licenses/MIT)

1. **Group:** org.checkerframework **Name:** dataflow **Version:** 2.5.3
     * **POM Project URL:** [https://checkerframework.org](https://checkerframework.org)
     * **POM License: GNU General Public License, version 2 (GPL2), with the classpath exception** - [http://www.gnu.org/software/classpath/license.html](http://www.gnu.org/software/classpath/license.html)
     * **POM License: The MIT License** - [http://opensource.org/licenses/MIT](http://opensource.org/licenses/MIT)

1. **Group:** org.checkerframework **Name:** javacutil **Version:** 2.5.3
     * **POM Project URL:** [https://checkerframework.org](https://checkerframework.org)
     * **POM License: GNU General Public License, version 2 (GPL2), with the classpath exception** - [http://www.gnu.org/software/classpath/license.html](http://www.gnu.org/software/classpath/license.html)
     * **POM License: The MIT License** - [http://opensource.org/licenses/MIT](http://opensource.org/licenses/MIT)

1. **Group:** org.codehaus.mojo **Name:** animal-sniffer-annotations **Version:** 1.18
     * **POM License: MIT license** - [http://www.opensource.org/licenses/mit-license.php](http://www.opensource.org/licenses/mit-license.php)
     * **POM License: The Apache Software License, Version 2.0** - [http://www.apache.org/licenses/LICENSE-2.0.txt](http://www.apache.org/licenses/LICENSE-2.0.txt)

1. **Group:** org.hamcrest **Name:** hamcrest-all **Version:** 1.3
     * **POM License: New BSD License** - [http://www.opensource.org/licenses/bsd-license.php](http://www.opensource.org/licenses/bsd-license.php)

1. **Group:** org.hamcrest **Name:** hamcrest-core **Version:** 1.3
     * **POM License: New BSD License** - [http://www.opensource.org/licenses/bsd-license.php](http://www.opensource.org/licenses/bsd-license.php)

1. **Group:** org.jacoco **Name:** org.jacoco.agent **Version:** 0.8.5
     * **POM License: Eclipse Public License 2.0** - [https://www.eclipse.org/legal/epl-2.0/](https://www.eclipse.org/legal/epl-2.0/)

1. **Group:** org.jacoco **Name:** org.jacoco.ant **Version:** 0.8.5
     * **POM License: Eclipse Public License 2.0** - [https://www.eclipse.org/legal/epl-2.0/](https://www.eclipse.org/legal/epl-2.0/)

1. **Group:** org.jacoco **Name:** org.jacoco.core **Version:** 0.8.5
     * **POM License: Eclipse Public License 2.0** - [https://www.eclipse.org/legal/epl-2.0/](https://www.eclipse.org/legal/epl-2.0/)

1. **Group:** org.jacoco **Name:** org.jacoco.report **Version:** 0.8.5
     * **POM License: Eclipse Public License 2.0** - [https://www.eclipse.org/legal/epl-2.0/](https://www.eclipse.org/legal/epl-2.0/)

1. **Group:** org.junit.jupiter **Name:** junit-jupiter-api **Version:** 5.5.2
     * **POM Project URL:** [https://junit.org/junit5/](https://junit.org/junit5/)
     * **POM License: Eclipse Public License v2.0** - [https://www.eclipse.org/legal/epl-v20.html](https://www.eclipse.org/legal/epl-v20.html)

1. **Group:** org.junit.jupiter **Name:** junit-jupiter-engine **Version:** 5.5.2
     * **POM Project URL:** [https://junit.org/junit5/](https://junit.org/junit5/)
     * **POM License: Eclipse Public License v2.0** - [https://www.eclipse.org/legal/epl-v20.html](https://www.eclipse.org/legal/epl-v20.html)

1. **Group:** org.junit.jupiter **Name:** junit-jupiter-params **Version:** 5.5.2
     * **POM Project URL:** [https://junit.org/junit5/](https://junit.org/junit5/)
     * **POM License: Eclipse Public License v2.0** - [https://www.eclipse.org/legal/epl-v20.html](https://www.eclipse.org/legal/epl-v20.html)

1. **Group:** org.junit.platform **Name:** junit-platform-commons **Version:** 1.5.2
     * **POM Project URL:** [https://junit.org/junit5/](https://junit.org/junit5/)
     * **POM License: Eclipse Public License v2.0** - [https://www.eclipse.org/legal/epl-v20.html](https://www.eclipse.org/legal/epl-v20.html)

1. **Group:** org.junit.platform **Name:** junit-platform-engine **Version:** 1.5.2
     * **POM Project URL:** [https://junit.org/junit5/](https://junit.org/junit5/)
     * **POM License: Eclipse Public License v2.0** - [https://www.eclipse.org/legal/epl-v20.html](https://www.eclipse.org/legal/epl-v20.html)

1. **Group:** org.opentest4j **Name:** opentest4j **Version:** 1.2.0
     * **Manifest License:** The Apache License, Version 2.0 (Not packaged)
     * **POM Project URL:** [https://github.com/ota4j-team/opentest4j](https://github.com/ota4j-team/opentest4j)
     * **POM License: The Apache License, Version 2.0** - [http://www.apache.org/licenses/LICENSE-2.0.txt](http://www.apache.org/licenses/LICENSE-2.0.txt)

1. **Group:** org.ow2.asm **Name:** asm **Version:** 7.1
     * **Manifest Project URL:** [http://asm.ow2.org](http://asm.ow2.org)
     * **POM Project URL:** [http://asm.ow2.org/](http://asm.ow2.org/)
     * **POM License: BSD** - [http://asm.ow2.org/license.html](http://asm.ow2.org/license.html)
     * **POM License: The Apache Software License, Version 2.0** - [http://www.apache.org/licenses/LICENSE-2.0.txt](http://www.apache.org/licenses/LICENSE-2.0.txt)

1. **Group:** org.ow2.asm **Name:** asm **Version:** 7.2
     * **Manifest Project URL:** [http://asm.ow2.org](http://asm.ow2.org)
     * **Manifest License:** BSD-3-Clause;link=https://asm.ow2.io/LICENSE.txt (Not packaged)
     * **POM Project URL:** [http://asm.ow2.io/](http://asm.ow2.io/)
     * **POM License: BSD-3-Clause** - [https://asm.ow2.io/license.html](https://asm.ow2.io/license.html)
     * **POM License: The Apache Software License, Version 2.0** - [http://www.apache.org/licenses/LICENSE-2.0.txt](http://www.apache.org/licenses/LICENSE-2.0.txt)

1. **Group:** org.ow2.asm **Name:** asm-analysis **Version:** 7.2
     * **Manifest Project URL:** [http://asm.ow2.org](http://asm.ow2.org)
     * **Manifest License:** BSD-3-Clause;link=https://asm.ow2.io/LICENSE.txt (Not packaged)
     * **POM Project URL:** [http://asm.ow2.io/](http://asm.ow2.io/)
     * **POM License: BSD-3-Clause** - [https://asm.ow2.io/license.html](https://asm.ow2.io/license.html)
     * **POM License: The Apache Software License, Version 2.0** - [http://www.apache.org/licenses/LICENSE-2.0.txt](http://www.apache.org/licenses/LICENSE-2.0.txt)

1. **Group:** org.ow2.asm **Name:** asm-commons **Version:** 7.2
     * **Manifest Project URL:** [http://asm.ow2.org](http://asm.ow2.org)
     * **Manifest License:** BSD-3-Clause;link=https://asm.ow2.io/LICENSE.txt (Not packaged)
     * **POM Project URL:** [http://asm.ow2.io/](http://asm.ow2.io/)
     * **POM License: BSD-3-Clause** - [https://asm.ow2.io/license.html](https://asm.ow2.io/license.html)
     * **POM License: The Apache Software License, Version 2.0** - [http://www.apache.org/licenses/LICENSE-2.0.txt](http://www.apache.org/licenses/LICENSE-2.0.txt)

1. **Group:** org.ow2.asm **Name:** asm-tree **Version:** 7.2
     * **Manifest Project URL:** [http://asm.ow2.org](http://asm.ow2.org)
     * **Manifest License:** BSD-3-Clause;link=https://asm.ow2.io/LICENSE.txt (Not packaged)
     * **POM Project URL:** [http://asm.ow2.io/](http://asm.ow2.io/)
     * **POM License: BSD-3-Clause** - [https://asm.ow2.io/license.html](https://asm.ow2.io/license.html)
     * **POM License: The Apache Software License, Version 2.0** - [http://www.apache.org/licenses/LICENSE-2.0.txt](http://www.apache.org/licenses/LICENSE-2.0.txt)

1. **Group:** org.pcollections **Name:** pcollections **Version:** 2.1.2
     * **POM Project URL:** [http://pcollections.org](http://pcollections.org)
     * **POM License: The MIT License** - [http://www.opensource.org/licenses/mit-license.php](http://www.opensource.org/licenses/mit-license.php)

    
        
 The dependencies distributed under several licenses, are used according their commercial-use-friendly license.


<<<<<<< HEAD
This report was generated on **Mon Nov 11 20:23:43 EET 2019** using [Gradle-License-Report plugin](https://github.com/jk1/Gradle-License-Report) by Evgeny Naumenko, licensed under [Apache 2.0 License](https://github.com/jk1/Gradle-License-Report/blob/master/LICENSE).



    
# Dependencies of `io.spine.tools:spine-model-verifier:1.2.2`
=======
This report was generated on **Tue Nov 19 15:29:42 EET 2019** using [Gradle-License-Report plugin](https://github.com/jk1/Gradle-License-Report) by Evgeny Naumenko, licensed under [Apache 2.0 License](https://github.com/jk1/Gradle-License-Report/blob/master/LICENSE).



    
# Dependencies of `io.spine.tools:spine-model-verifier:1.2.5`
>>>>>>> 09cd971b

## Runtime
1. **Group:** aopalliance **Name:** aopalliance **Version:** 1.0
     * **POM Project URL:** [http://aopalliance.sourceforge.net](http://aopalliance.sourceforge.net)
     * **POM License: Public Domain**

1. **Group:** com.google.android **Name:** annotations **Version:** 4.1.1.4
     * **POM Project URL:** [http://source.android.com/](http://source.android.com/)
     * **POM License: Apache 2.0** - [http://www.apache.org/licenses/LICENSE-2.0](http://www.apache.org/licenses/LICENSE-2.0)

1. **Group:** com.google.api.grpc **Name:** proto-google-common-protos **Version:** 1.12.0
     * **POM Project URL:** [https://github.com/googleapis/api-client-staging](https://github.com/googleapis/api-client-staging)
     * **POM License: Apache-2.0** - [https://www.apache.org/licenses/LICENSE-2.0.txt](https://www.apache.org/licenses/LICENSE-2.0.txt)

1. **Group:** com.google.code.findbugs **Name:** jsr305 **Version:** 3.0.2
     * **POM Project URL:** [http://findbugs.sourceforge.net/](http://findbugs.sourceforge.net/)
     * **POM License: The Apache Software License, Version 2.0** - [http://www.apache.org/licenses/LICENSE-2.0.txt](http://www.apache.org/licenses/LICENSE-2.0.txt)

1. **Group:** com.google.code.gson **Name:** gson **Version:** 2.8.5
     * **POM License: Apache 2.0** - [http://www.apache.org/licenses/LICENSE-2.0.txt](http://www.apache.org/licenses/LICENSE-2.0.txt)

1. **Group:** com.google.errorprone **Name:** error_prone_annotations **Version:** 2.3.3
     * **POM License: Apache 2.0** - [http://www.apache.org/licenses/LICENSE-2.0.txt](http://www.apache.org/licenses/LICENSE-2.0.txt)

1. **Group:** com.google.errorprone **Name:** error_prone_type_annotations **Version:** 2.3.3
     * **POM License: Apache 2.0** - [http://www.apache.org/licenses/LICENSE-2.0.txt](http://www.apache.org/licenses/LICENSE-2.0.txt)

1. **Group:** com.google.flogger **Name:** flogger **Version:** 0.4
     * **POM Project URL:** [https://github.com/google/flogger](https://github.com/google/flogger)
     * **POM License: Apache 2.0** - [http://www.apache.org/licenses/LICENSE-2.0.txt](http://www.apache.org/licenses/LICENSE-2.0.txt)

1. **Group:** com.google.flogger **Name:** flogger-system-backend **Version:** 0.4
     * **POM Project URL:** [https://github.com/google/flogger](https://github.com/google/flogger)
     * **POM License: Apache 2.0** - [http://www.apache.org/licenses/LICENSE-2.0.txt](http://www.apache.org/licenses/LICENSE-2.0.txt)

1. **Group:** com.google.gradle **Name:** osdetector-gradle-plugin **Version:** 1.4.0
     * **POM Project URL:** [https://github.com/google/osdetector-gradle-plugin](https://github.com/google/osdetector-gradle-plugin)
     * **POM License: Apache License 2.0** - [http://opensource.org/licenses/Apache-2.0](http://opensource.org/licenses/Apache-2.0)

1. **Group:** com.google.guava **Name:** failureaccess **Version:** 1.0.1
     * **Manifest Project URL:** [https://github.com/google/guava/](https://github.com/google/guava/)
     * **POM License: The Apache Software License, Version 2.0** - [http://www.apache.org/licenses/LICENSE-2.0.txt](http://www.apache.org/licenses/LICENSE-2.0.txt)

1. **Group:** com.google.guava **Name:** guava **Version:** 28.1-jre
     * **Manifest Project URL:** [https://github.com/google/guava/](https://github.com/google/guava/)
     * **POM License: Apache License, Version 2.0** - [http://www.apache.org/licenses/LICENSE-2.0.txt](http://www.apache.org/licenses/LICENSE-2.0.txt)

1. **Group:** com.google.guava **Name:** listenablefuture **Version:** 9999.0-empty-to-avoid-conflict-with-guava
     * **POM License: The Apache Software License, Version 2.0** - [http://www.apache.org/licenses/LICENSE-2.0.txt](http://www.apache.org/licenses/LICENSE-2.0.txt)

1. **Group:** com.google.j2objc **Name:** j2objc-annotations **Version:** 1.3
     * **POM Project URL:** [https://github.com/google/j2objc/](https://github.com/google/j2objc/)
     * **POM License: The Apache Software License, Version 2.0** - [http://www.apache.org/licenses/LICENSE-2.0.txt](http://www.apache.org/licenses/LICENSE-2.0.txt)

1. **Group:** com.google.protobuf **Name:** protobuf-gradle-plugin **Version:** 0.8.10
     * **POM Project URL:** [https://github.com/google/protobuf-gradle-plugin](https://github.com/google/protobuf-gradle-plugin)
     * **POM License: BSD 3-Clause** - [http://opensource.org/licenses/BSD-3-Clause](http://opensource.org/licenses/BSD-3-Clause)

1. **Group:** com.google.protobuf **Name:** protobuf-java **Version:** 3.10.0
     * **Manifest Project URL:** [https://developers.google.com/protocol-buffers/](https://developers.google.com/protocol-buffers/)
     * **POM License: 3-Clause BSD License** - [https://opensource.org/licenses/BSD-3-Clause](https://opensource.org/licenses/BSD-3-Clause)

1. **Group:** com.google.protobuf **Name:** protobuf-java-util **Version:** 3.10.0
     * **Manifest Project URL:** [https://developers.google.com/protocol-buffers/](https://developers.google.com/protocol-buffers/)
     * **POM License: 3-Clause BSD License** - [https://opensource.org/licenses/BSD-3-Clause](https://opensource.org/licenses/BSD-3-Clause)

1. **Group:** com.squareup **Name:** javapoet **Version:** 1.11.0
     * **POM Project URL:** [http://github.com/square/javapoet/](http://github.com/square/javapoet/)
     * **POM License: Apache 2.0** - [http://www.apache.org/licenses/LICENSE-2.0.txt](http://www.apache.org/licenses/LICENSE-2.0.txt)

1. **Group:** commons-lang **Name:** commons-lang **Version:** 2.6
     * **Project URL:** [http://commons.apache.org/lang/](http://commons.apache.org/lang/)
     * **POM License: The Apache Software License, Version 2.0** - [http://www.apache.org/licenses/LICENSE-2.0.txt](http://www.apache.org/licenses/LICENSE-2.0.txt)

1. **Group:** io.grpc **Name:** grpc-api **Version:** 1.25.0
     * **POM Project URL:** [https://github.com/grpc/grpc-java](https://github.com/grpc/grpc-java)
     * **POM License: Apache 2.0** - [https://opensource.org/licenses/Apache-2.0](https://opensource.org/licenses/Apache-2.0)

1. **Group:** io.grpc **Name:** grpc-context **Version:** 1.25.0
     * **POM Project URL:** [https://github.com/grpc/grpc-java](https://github.com/grpc/grpc-java)
     * **POM License: Apache 2.0** - [https://opensource.org/licenses/Apache-2.0](https://opensource.org/licenses/Apache-2.0)

1. **Group:** io.grpc **Name:** grpc-core **Version:** 1.25.0
     * **POM Project URL:** [https://github.com/grpc/grpc-java](https://github.com/grpc/grpc-java)
     * **POM License: Apache 2.0** - [https://opensource.org/licenses/Apache-2.0](https://opensource.org/licenses/Apache-2.0)

1. **Group:** io.grpc **Name:** grpc-protobuf **Version:** 1.25.0
     * **POM Project URL:** [https://github.com/grpc/grpc-java](https://github.com/grpc/grpc-java)
     * **POM License: Apache 2.0** - [https://opensource.org/licenses/Apache-2.0](https://opensource.org/licenses/Apache-2.0)

1. **Group:** io.grpc **Name:** grpc-protobuf-lite **Version:** 1.25.0
     * **POM Project URL:** [https://github.com/grpc/grpc-java](https://github.com/grpc/grpc-java)
     * **POM License: Apache 2.0** - [https://opensource.org/licenses/Apache-2.0](https://opensource.org/licenses/Apache-2.0)

1. **Group:** io.grpc **Name:** grpc-stub **Version:** 1.25.0
     * **POM Project URL:** [https://github.com/grpc/grpc-java](https://github.com/grpc/grpc-java)
     * **POM License: Apache 2.0** - [https://opensource.org/licenses/Apache-2.0](https://opensource.org/licenses/Apache-2.0)

1. **Group:** io.opencensus **Name:** opencensus-api **Version:** 0.21.0
     * **POM Project URL:** [https://github.com/census-instrumentation/opencensus-java](https://github.com/census-instrumentation/opencensus-java)
     * **POM License: The Apache License, Version 2.0** - [http://www.apache.org/licenses/LICENSE-2.0.txt](http://www.apache.org/licenses/LICENSE-2.0.txt)

1. **Group:** io.opencensus **Name:** opencensus-contrib-grpc-metrics **Version:** 0.21.0
     * **POM Project URL:** [https://github.com/census-instrumentation/opencensus-java](https://github.com/census-instrumentation/opencensus-java)
     * **POM License: The Apache License, Version 2.0** - [http://www.apache.org/licenses/LICENSE-2.0.txt](http://www.apache.org/licenses/LICENSE-2.0.txt)

1. **Group:** io.perfmark **Name:** perfmark-api **Version:** 0.19.0
     * **POM Project URL:** [https://github.com/perfmark/perfmark](https://github.com/perfmark/perfmark)
     * **POM License: Apache 2.0** - [https://opensource.org/licenses/Apache-2.0](https://opensource.org/licenses/Apache-2.0)

1. **Group:** javax.annotation **Name:** jsr250-api **Version:** 1.0
     * **POM Project URL:** [http://jcp.org/aboutJava/communityprocess/final/jsr250/index.html](http://jcp.org/aboutJava/communityprocess/final/jsr250/index.html)
     * **POM License: COMMON DEVELOPMENT AND DISTRIBUTION LICENSE (CDDL) Version 1.0** - [https://glassfish.dev.java.net/public/CDDLv1.0.html](https://glassfish.dev.java.net/public/CDDLv1.0.html)

1. **Group:** javax.enterprise **Name:** cdi-api **Version:** 1.0
     * **POM License: Apache License, Version 2.0** - [http://www.apache.org/licenses/LICENSE-2.0](http://www.apache.org/licenses/LICENSE-2.0)

1. **Group:** javax.inject **Name:** javax.inject **Version:** 1
     * **POM Project URL:** [http://code.google.com/p/atinject/](http://code.google.com/p/atinject/)
     * **POM License: The Apache Software License, Version 2.0** - [http://www.apache.org/licenses/LICENSE-2.0.txt](http://www.apache.org/licenses/LICENSE-2.0.txt)

1. **Group:** kr.motd.maven **Name:** os-maven-plugin **Version:** 1.4.0.Final
     * **POM Project URL:** [https://github.com/trustin/os-maven-plugin/](https://github.com/trustin/os-maven-plugin/)
     * **POM License: Apache License, Version 2.0** - [http://www.apache.org/licenses/LICENSE-2.0](http://www.apache.org/licenses/LICENSE-2.0)

1. **Group:** org.apache.maven **Name:** maven-artifact **Version:** 3.2.1
     * **POM License: The Apache Software License, Version 2.0** - [http://www.apache.org/licenses/LICENSE-2.0.txt](http://www.apache.org/licenses/LICENSE-2.0.txt)

1. **Group:** org.apache.maven **Name:** maven-model **Version:** 3.2.1
     * **POM License: The Apache Software License, Version 2.0** - [http://www.apache.org/licenses/LICENSE-2.0.txt](http://www.apache.org/licenses/LICENSE-2.0.txt)

1. **Group:** org.apache.maven **Name:** maven-plugin-api **Version:** 3.2.1
     * **POM License: The Apache Software License, Version 2.0** - [http://www.apache.org/licenses/LICENSE-2.0.txt](http://www.apache.org/licenses/LICENSE-2.0.txt)

1. **Group:** org.checkerframework **Name:** checker-qual **Version:** 3.0.0
     * **Manifest License:** MIT (Not packaged)
     * **POM Project URL:** [https://checkerframework.org](https://checkerframework.org)
     * **POM License: The MIT License** - [http://opensource.org/licenses/MIT](http://opensource.org/licenses/MIT)

1. **Group:** org.codehaus.mojo **Name:** animal-sniffer-annotations **Version:** 1.18
     * **POM License: MIT license** - [http://www.opensource.org/licenses/mit-license.php](http://www.opensource.org/licenses/mit-license.php)
     * **POM License: The Apache Software License, Version 2.0** - [http://www.apache.org/licenses/LICENSE-2.0.txt](http://www.apache.org/licenses/LICENSE-2.0.txt)

1. **Group:** org.codehaus.plexus **Name:** plexus-classworlds **Version:** 2.4
     * **POM License: The Apache Software License, Version 2.0** - [http://www.apache.org/licenses/LICENSE-2.0.txt](http://www.apache.org/licenses/LICENSE-2.0.txt)

1. **Group:** org.codehaus.plexus **Name:** plexus-component-annotations **Version:** 1.5.5
     * **POM License: The Apache Software License, Version 2.0** - [http://www.apache.org/licenses/LICENSE-2.0.txt](http://www.apache.org/licenses/LICENSE-2.0.txt)

1. **Group:** org.codehaus.plexus **Name:** plexus-utils **Version:** 3.0.17
     * **POM Project URL:** [http://plexus.codehaus.org/plexus-utils](http://plexus.codehaus.org/plexus-utils)
     * **POM License: Apache License, Version 2.0** - [http://www.apache.org/licenses/LICENSE-2.0](http://www.apache.org/licenses/LICENSE-2.0)
     * **POM License: The Apache Software License, Version 2.0** - [http://www.apache.org/licenses/LICENSE-2.0.txt](http://www.apache.org/licenses/LICENSE-2.0.txt)

1. **Group:** org.eclipse.sisu **Name:** org.eclipse.sisu.inject **Version:** 0.0.0.M5
     * **Manifest Project URL:** [http://www.eclipse.org/sisu/](http://www.eclipse.org/sisu/)
     * **POM License: Eclipse Public License, Version 1.0** - [http://www.eclipse.org/legal/epl-v10.html](http://www.eclipse.org/legal/epl-v10.html)

1. **Group:** org.eclipse.sisu **Name:** org.eclipse.sisu.plexus **Version:** 0.0.0.M5
     * **Manifest Project URL:** [http://www.eclipse.org/sisu/](http://www.eclipse.org/sisu/)
     * **POM License: Eclipse Public License, Version 1.0** - [http://www.eclipse.org/legal/epl-v10.html](http://www.eclipse.org/legal/epl-v10.html)

1. **Group:** org.jboss.forge.roaster **Name:** roaster-api **Version:** 2.21.1.Final
     * **POM License: Eclipse Public License version 1.0** - [http://www.eclipse.org/legal/epl-v10.html](http://www.eclipse.org/legal/epl-v10.html)
     * **POM License: Public Domain** - [http://repository.jboss.org/licenses/cc0-1.0.txt](http://repository.jboss.org/licenses/cc0-1.0.txt)

1. **Group:** org.jboss.forge.roaster **Name:** roaster-jdt **Version:** 2.21.1.Final
     * **POM License: Eclipse Public License version 1.0** - [http://www.eclipse.org/legal/epl-v10.html](http://www.eclipse.org/legal/epl-v10.html)
     * **POM License: Public Domain** - [http://repository.jboss.org/licenses/cc0-1.0.txt](http://repository.jboss.org/licenses/cc0-1.0.txt)

1. **Group:** org.sonatype.sisu **Name:** sisu-guice **Version:** 3.1.0
     * **Manifest Project URL:** [http://code.google.com/p/google-guice/](http://code.google.com/p/google-guice/)
     * **POM License: The Apache Software License, Version 2.0** - [http://www.apache.org/licenses/LICENSE-2.0.txt](http://www.apache.org/licenses/LICENSE-2.0.txt)

## Compile, tests and tooling
1. **Group:** aopalliance **Name:** aopalliance **Version:** 1.0
     * **POM Project URL:** [http://aopalliance.sourceforge.net](http://aopalliance.sourceforge.net)
     * **POM License: Public Domain**

1. **Group:** com.beust **Name:** jcommander **Version:** 1.72
     * **POM Project URL:** [http://jcommander.org](http://jcommander.org)
     * **POM License: Apache 2.0** - [http://www.apache.org/licenses/LICENSE-2.0](http://www.apache.org/licenses/LICENSE-2.0)

1. **Group:** com.github.kevinstern **Name:** software-and-algorithms **Version:** 1.0
     * **POM Project URL:** [https://www.github.com/KevinStern/software-and-algorithms](https://www.github.com/KevinStern/software-and-algorithms)
     * **POM License: MIT License** - [http://www.opensource.org/licenses/mit-license.php](http://www.opensource.org/licenses/mit-license.php)

1. **Group:** com.github.stephenc.jcip **Name:** jcip-annotations **Version:** 1.0-1
     * **POM Project URL:** [http://stephenc.github.com/jcip-annotations](http://stephenc.github.com/jcip-annotations)
     * **POM License: Apache License, Version 2.0** - [http://www.apache.org/licenses/LICENSE-2.0.txt](http://www.apache.org/licenses/LICENSE-2.0.txt)

1. **Group:** com.google.android **Name:** annotations **Version:** 4.1.1.4
     * **POM Project URL:** [http://source.android.com/](http://source.android.com/)
     * **POM License: Apache 2.0** - [http://www.apache.org/licenses/LICENSE-2.0](http://www.apache.org/licenses/LICENSE-2.0)

1. **Group:** com.google.api.grpc **Name:** proto-google-common-protos **Version:** 1.12.0
     * **POM Project URL:** [https://github.com/googleapis/api-client-staging](https://github.com/googleapis/api-client-staging)
     * **POM License: Apache-2.0** - [https://www.apache.org/licenses/LICENSE-2.0.txt](https://www.apache.org/licenses/LICENSE-2.0.txt)

1. **Group:** com.google.auto **Name:** auto-common **Version:** 0.10
     * **POM License: Apache 2.0** - [http://www.apache.org/licenses/LICENSE-2.0.txt](http://www.apache.org/licenses/LICENSE-2.0.txt)

1. **Group:** com.google.auto.value **Name:** auto-value-annotations **Version:** 1.6.3
     * **POM License: Apache 2.0** - [http://www.apache.org/licenses/LICENSE-2.0.txt](http://www.apache.org/licenses/LICENSE-2.0.txt)

1. **Group:** com.google.code.findbugs **Name:** jFormatString **Version:** 3.0.0
     * **POM Project URL:** [http://findbugs.sourceforge.net/](http://findbugs.sourceforge.net/)
     * **POM License: GNU Lesser Public License** - [http://www.gnu.org/licenses/lgpl.html](http://www.gnu.org/licenses/lgpl.html)

1. **Group:** com.google.code.findbugs **Name:** jsr305 **Version:** 3.0.2
     * **POM Project URL:** [http://findbugs.sourceforge.net/](http://findbugs.sourceforge.net/)
     * **POM License: The Apache Software License, Version 2.0** - [http://www.apache.org/licenses/LICENSE-2.0.txt](http://www.apache.org/licenses/LICENSE-2.0.txt)

1. **Group:** com.google.code.gson **Name:** gson **Version:** 2.8.5
     * **POM License: Apache 2.0** - [http://www.apache.org/licenses/LICENSE-2.0.txt](http://www.apache.org/licenses/LICENSE-2.0.txt)

1. **Group:** com.google.errorprone **Name:** error_prone_annotation **Version:** 2.3.3
     * **POM License: Apache 2.0** - [http://www.apache.org/licenses/LICENSE-2.0.txt](http://www.apache.org/licenses/LICENSE-2.0.txt)

1. **Group:** com.google.errorprone **Name:** error_prone_annotations **Version:** 2.3.3
     * **POM License: Apache 2.0** - [http://www.apache.org/licenses/LICENSE-2.0.txt](http://www.apache.org/licenses/LICENSE-2.0.txt)

1. **Group:** com.google.errorprone **Name:** error_prone_check_api **Version:** 2.3.3
     * **POM License: Apache 2.0** - [http://www.apache.org/licenses/LICENSE-2.0.txt](http://www.apache.org/licenses/LICENSE-2.0.txt)

1. **Group:** com.google.errorprone **Name:** error_prone_core **Version:** 2.3.3
     * **POM License: Apache 2.0** - [http://www.apache.org/licenses/LICENSE-2.0.txt](http://www.apache.org/licenses/LICENSE-2.0.txt)

1. **Group:** com.google.errorprone **Name:** error_prone_type_annotations **Version:** 2.3.3
     * **POM License: Apache 2.0** - [http://www.apache.org/licenses/LICENSE-2.0.txt](http://www.apache.org/licenses/LICENSE-2.0.txt)

1. **Group:** com.google.errorprone **Name:** javac **Version:** 9+181-r4173-1
     * **POM Project URL:** [https://github.com/google/error-prone-javac](https://github.com/google/error-prone-javac)
     * **POM License: GNU General Public License, version 2, with the Classpath Exception** - [http://openjdk.java.net/legal/gplv2+ce.html](http://openjdk.java.net/legal/gplv2+ce.html)

1. **Group:** com.google.flogger **Name:** flogger **Version:** 0.4
     * **POM Project URL:** [https://github.com/google/flogger](https://github.com/google/flogger)
     * **POM License: Apache 2.0** - [http://www.apache.org/licenses/LICENSE-2.0.txt](http://www.apache.org/licenses/LICENSE-2.0.txt)

1. **Group:** com.google.flogger **Name:** flogger-system-backend **Version:** 0.4
     * **POM Project URL:** [https://github.com/google/flogger](https://github.com/google/flogger)
     * **POM License: Apache 2.0** - [http://www.apache.org/licenses/LICENSE-2.0.txt](http://www.apache.org/licenses/LICENSE-2.0.txt)

1. **Group:** com.google.gradle **Name:** osdetector-gradle-plugin **Version:** 1.4.0
     * **POM Project URL:** [https://github.com/google/osdetector-gradle-plugin](https://github.com/google/osdetector-gradle-plugin)
     * **POM License: Apache License 2.0** - [http://opensource.org/licenses/Apache-2.0](http://opensource.org/licenses/Apache-2.0)

1. **Group:** com.google.guava **Name:** failureaccess **Version:** 1.0.1
     * **Manifest Project URL:** [https://github.com/google/guava/](https://github.com/google/guava/)
     * **POM License: The Apache Software License, Version 2.0** - [http://www.apache.org/licenses/LICENSE-2.0.txt](http://www.apache.org/licenses/LICENSE-2.0.txt)

1. **Group:** com.google.guava **Name:** guava **Version:** 28.1-jre
     * **Manifest Project URL:** [https://github.com/google/guava/](https://github.com/google/guava/)
     * **POM License: Apache License, Version 2.0** - [http://www.apache.org/licenses/LICENSE-2.0.txt](http://www.apache.org/licenses/LICENSE-2.0.txt)

1. **Group:** com.google.guava **Name:** guava-testlib **Version:** 28.1-jre
     * **POM License: Apache License, Version 2.0** - [http://www.apache.org/licenses/LICENSE-2.0.txt](http://www.apache.org/licenses/LICENSE-2.0.txt)

1. **Group:** com.google.guava **Name:** listenablefuture **Version:** 9999.0-empty-to-avoid-conflict-with-guava
     * **POM License: The Apache Software License, Version 2.0** - [http://www.apache.org/licenses/LICENSE-2.0.txt](http://www.apache.org/licenses/LICENSE-2.0.txt)

1. **Group:** com.google.j2objc **Name:** j2objc-annotations **Version:** 1.3
     * **POM Project URL:** [https://github.com/google/j2objc/](https://github.com/google/j2objc/)
     * **POM License: The Apache Software License, Version 2.0** - [http://www.apache.org/licenses/LICENSE-2.0.txt](http://www.apache.org/licenses/LICENSE-2.0.txt)

1. **Group:** com.google.protobuf **Name:** protobuf-gradle-plugin **Version:** 0.8.10
     * **POM Project URL:** [https://github.com/google/protobuf-gradle-plugin](https://github.com/google/protobuf-gradle-plugin)
     * **POM License: BSD 3-Clause** - [http://opensource.org/licenses/BSD-3-Clause](http://opensource.org/licenses/BSD-3-Clause)

1. **Group:** com.google.protobuf **Name:** protobuf-java **Version:** 3.10.0
     * **Manifest Project URL:** [https://developers.google.com/protocol-buffers/](https://developers.google.com/protocol-buffers/)
     * **POM License: 3-Clause BSD License** - [https://opensource.org/licenses/BSD-3-Clause](https://opensource.org/licenses/BSD-3-Clause)

1. **Group:** com.google.protobuf **Name:** protobuf-java-util **Version:** 3.10.0
     * **Manifest Project URL:** [https://developers.google.com/protocol-buffers/](https://developers.google.com/protocol-buffers/)
     * **POM License: 3-Clause BSD License** - [https://opensource.org/licenses/BSD-3-Clause](https://opensource.org/licenses/BSD-3-Clause)

1. **Group:** com.google.protobuf **Name:** protoc **Version:** 3.10.0
     * **POM Project URL:** [https://developers.google.com/protocol-buffers/](https://developers.google.com/protocol-buffers/)
     * **POM License: 3-Clause BSD License** - [https://opensource.org/licenses/BSD-3-Clause](https://opensource.org/licenses/BSD-3-Clause)
     * **POM License: The Apache Software License, Version 2.0** - [http://www.apache.org/licenses/LICENSE-2.0.txt](http://www.apache.org/licenses/LICENSE-2.0.txt)

1. **Group:** com.google.truth **Name:** truth **Version:** 1.0
     * **POM License: The Apache Software License, Version 2.0** - [http://www.apache.org/licenses/LICENSE-2.0.txt](http://www.apache.org/licenses/LICENSE-2.0.txt)

1. **Group:** com.google.truth.extensions **Name:** truth-java8-extension **Version:** 1.0
     * **POM License: The Apache Software License, Version 2.0** - [http://www.apache.org/licenses/LICENSE-2.0.txt](http://www.apache.org/licenses/LICENSE-2.0.txt)

1. **Group:** com.google.truth.extensions **Name:** truth-liteproto-extension **Version:** 1.0
     * **POM License: The Apache Software License, Version 2.0** - [http://www.apache.org/licenses/LICENSE-2.0.txt](http://www.apache.org/licenses/LICENSE-2.0.txt)

1. **Group:** com.google.truth.extensions **Name:** truth-proto-extension **Version:** 1.0
     * **POM License: The Apache Software License, Version 2.0** - [http://www.apache.org/licenses/LICENSE-2.0.txt](http://www.apache.org/licenses/LICENSE-2.0.txt)

1. **Group:** com.googlecode.java-diff-utils **Name:** diffutils **Version:** 1.3.0
     * **POM Project URL:** [http://code.google.com/p/java-diff-utils/](http://code.google.com/p/java-diff-utils/)
     * **POM License: The Apache Software License, Version 2.0** - [http://www.apache.org/licenses/LICENSE-2.0.txt](http://www.apache.org/licenses/LICENSE-2.0.txt)

1. **Group:** com.squareup **Name:** javapoet **Version:** 1.11.0
     * **POM Project URL:** [http://github.com/square/javapoet/](http://github.com/square/javapoet/)
     * **POM License: Apache 2.0** - [http://www.apache.org/licenses/LICENSE-2.0.txt](http://www.apache.org/licenses/LICENSE-2.0.txt)

1. **Group:** commons-io **Name:** commons-io **Version:** 2.6
     * **Project URL:** [http://commons.apache.org/proper/commons-io/](http://commons.apache.org/proper/commons-io/)
     * **POM License: Apache License, Version 2.0** - [https://www.apache.org/licenses/LICENSE-2.0.txt](https://www.apache.org/licenses/LICENSE-2.0.txt)

1. **Group:** commons-lang **Name:** commons-lang **Version:** 2.6
     * **Project URL:** [http://commons.apache.org/lang/](http://commons.apache.org/lang/)
     * **POM License: The Apache Software License, Version 2.0** - [http://www.apache.org/licenses/LICENSE-2.0.txt](http://www.apache.org/licenses/LICENSE-2.0.txt)

1. **Group:** io.grpc **Name:** grpc-api **Version:** 1.25.0
     * **POM Project URL:** [https://github.com/grpc/grpc-java](https://github.com/grpc/grpc-java)
     * **POM License: Apache 2.0** - [https://opensource.org/licenses/Apache-2.0](https://opensource.org/licenses/Apache-2.0)

1. **Group:** io.grpc **Name:** grpc-context **Version:** 1.25.0
     * **POM Project URL:** [https://github.com/grpc/grpc-java](https://github.com/grpc/grpc-java)
     * **POM License: Apache 2.0** - [https://opensource.org/licenses/Apache-2.0](https://opensource.org/licenses/Apache-2.0)

1. **Group:** io.grpc **Name:** grpc-core **Version:** 1.25.0
     * **POM Project URL:** [https://github.com/grpc/grpc-java](https://github.com/grpc/grpc-java)
     * **POM License: Apache 2.0** - [https://opensource.org/licenses/Apache-2.0](https://opensource.org/licenses/Apache-2.0)

1. **Group:** io.grpc **Name:** grpc-protobuf **Version:** 1.25.0
     * **POM Project URL:** [https://github.com/grpc/grpc-java](https://github.com/grpc/grpc-java)
     * **POM License: Apache 2.0** - [https://opensource.org/licenses/Apache-2.0](https://opensource.org/licenses/Apache-2.0)

1. **Group:** io.grpc **Name:** grpc-protobuf-lite **Version:** 1.25.0
     * **POM Project URL:** [https://github.com/grpc/grpc-java](https://github.com/grpc/grpc-java)
     * **POM License: Apache 2.0** - [https://opensource.org/licenses/Apache-2.0](https://opensource.org/licenses/Apache-2.0)

1. **Group:** io.grpc **Name:** grpc-stub **Version:** 1.25.0
     * **POM Project URL:** [https://github.com/grpc/grpc-java](https://github.com/grpc/grpc-java)
     * **POM License: Apache 2.0** - [https://opensource.org/licenses/Apache-2.0](https://opensource.org/licenses/Apache-2.0)

1. **Group:** io.grpc **Name:** protoc-gen-grpc-java **Version:** 1.25.0
     * **POM Project URL:** [https://github.com/grpc/grpc-java](https://github.com/grpc/grpc-java)
     * **POM License: Apache 2.0** - [https://opensource.org/licenses/Apache-2.0](https://opensource.org/licenses/Apache-2.0)

1. **Group:** io.opencensus **Name:** opencensus-api **Version:** 0.21.0
     * **POM Project URL:** [https://github.com/census-instrumentation/opencensus-java](https://github.com/census-instrumentation/opencensus-java)
     * **POM License: The Apache License, Version 2.0** - [http://www.apache.org/licenses/LICENSE-2.0.txt](http://www.apache.org/licenses/LICENSE-2.0.txt)

1. **Group:** io.opencensus **Name:** opencensus-contrib-grpc-metrics **Version:** 0.21.0
     * **POM Project URL:** [https://github.com/census-instrumentation/opencensus-java](https://github.com/census-instrumentation/opencensus-java)
     * **POM License: The Apache License, Version 2.0** - [http://www.apache.org/licenses/LICENSE-2.0.txt](http://www.apache.org/licenses/LICENSE-2.0.txt)

1. **Group:** io.perfmark **Name:** perfmark-api **Version:** 0.19.0
     * **POM Project URL:** [https://github.com/perfmark/perfmark](https://github.com/perfmark/perfmark)
     * **POM License: Apache 2.0** - [https://opensource.org/licenses/Apache-2.0](https://opensource.org/licenses/Apache-2.0)

1. **Group:** javax.annotation **Name:** jsr250-api **Version:** 1.0
     * **POM Project URL:** [http://jcp.org/aboutJava/communityprocess/final/jsr250/index.html](http://jcp.org/aboutJava/communityprocess/final/jsr250/index.html)
     * **POM License: COMMON DEVELOPMENT AND DISTRIBUTION LICENSE (CDDL) Version 1.0** - [https://glassfish.dev.java.net/public/CDDLv1.0.html](https://glassfish.dev.java.net/public/CDDLv1.0.html)

1. **Group:** javax.enterprise **Name:** cdi-api **Version:** 1.0
     * **POM License: Apache License, Version 2.0** - [http://www.apache.org/licenses/LICENSE-2.0](http://www.apache.org/licenses/LICENSE-2.0)

1. **Group:** javax.inject **Name:** javax.inject **Version:** 1
     * **POM Project URL:** [http://code.google.com/p/atinject/](http://code.google.com/p/atinject/)
     * **POM License: The Apache Software License, Version 2.0** - [http://www.apache.org/licenses/LICENSE-2.0.txt](http://www.apache.org/licenses/LICENSE-2.0.txt)

1. **Group:** junit **Name:** junit **Version:** 4.12
     * **POM Project URL:** [http://junit.org](http://junit.org)
     * **POM License: Eclipse Public License 1.0** - [http://www.eclipse.org/legal/epl-v10.html](http://www.eclipse.org/legal/epl-v10.html)

1. **Group:** kr.motd.maven **Name:** os-maven-plugin **Version:** 1.4.0.Final
     * **POM Project URL:** [https://github.com/trustin/os-maven-plugin/](https://github.com/trustin/os-maven-plugin/)
     * **POM License: Apache License, Version 2.0** - [http://www.apache.org/licenses/LICENSE-2.0](http://www.apache.org/licenses/LICENSE-2.0)

1. **Group:** net.java.dev.javacc **Name:** javacc **Version:** 5.0
     * **POM Project URL:** [https://javacc.dev.java.net/](https://javacc.dev.java.net/)
     * **POM License: Berkeley Software Distribution (BSD) License** - [http://www.opensource.org/licenses/bsd-license.html](http://www.opensource.org/licenses/bsd-license.html)

1. **Group:** net.sourceforge.pmd **Name:** pmd-core **Version:** 6.19.0
     * **POM License: BSD-style** - [http://pmd.sourceforge.net/license.html](http://pmd.sourceforge.net/license.html)

1. **Group:** net.sourceforge.pmd **Name:** pmd-java **Version:** 6.19.0
     * **POM License: BSD-style** - [http://pmd.sourceforge.net/license.html](http://pmd.sourceforge.net/license.html)

1. **Group:** net.sourceforge.saxon **Name:** saxon **Version:** 9.1.0.8
     * **POM Project URL:** [http://saxon.sourceforge.net/](http://saxon.sourceforge.net/)
     * **POM License: Mozilla Public License Version 1.0** - [http://www.mozilla.org/MPL/MPL-1.0.txt](http://www.mozilla.org/MPL/MPL-1.0.txt)

1. **Group:** org.antlr **Name:** antlr4-runtime **Version:** 4.7
     * **Manifest Project URL:** [http://www.antlr.org](http://www.antlr.org)
     * **POM License: The BSD License** - [http://www.antlr.org/license.html](http://www.antlr.org/license.html)

1. **Group:** org.apache.commons **Name:** commons-lang3 **Version:** 3.8.1
     * **Project URL:** [http://commons.apache.org/proper/commons-lang/](http://commons.apache.org/proper/commons-lang/)
     * **POM License: Apache License, Version 2.0** - [https://www.apache.org/licenses/LICENSE-2.0.txt](https://www.apache.org/licenses/LICENSE-2.0.txt)

1. **Group:** org.apache.maven **Name:** maven-artifact **Version:** 3.2.1
     * **POM License: The Apache Software License, Version 2.0** - [http://www.apache.org/licenses/LICENSE-2.0.txt](http://www.apache.org/licenses/LICENSE-2.0.txt)

1. **Group:** org.apache.maven **Name:** maven-model **Version:** 3.2.1
     * **POM License: The Apache Software License, Version 2.0** - [http://www.apache.org/licenses/LICENSE-2.0.txt](http://www.apache.org/licenses/LICENSE-2.0.txt)

1. **Group:** org.apache.maven **Name:** maven-plugin-api **Version:** 3.2.1
     * **POM License: The Apache Software License, Version 2.0** - [http://www.apache.org/licenses/LICENSE-2.0.txt](http://www.apache.org/licenses/LICENSE-2.0.txt)

1. **Group:** org.apiguardian **Name:** apiguardian-api **Version:** 1.0.0
     * **POM Project URL:** [https://github.com/apiguardian-team/apiguardian](https://github.com/apiguardian-team/apiguardian)
     * **POM License: The Apache License, Version 2.0** - [http://www.apache.org/licenses/LICENSE-2.0.txt](http://www.apache.org/licenses/LICENSE-2.0.txt)

1. **Group:** org.checkerframework **Name:** checker-compat-qual **Version:** 2.5.3
     * **POM Project URL:** [https://checkerframework.org](https://checkerframework.org)
     * **POM License: GNU General Public License, version 2 (GPL2), with the classpath exception** - [http://www.gnu.org/software/classpath/license.html](http://www.gnu.org/software/classpath/license.html)
     * **POM License: The MIT License** - [http://opensource.org/licenses/MIT](http://opensource.org/licenses/MIT)

1. **Group:** org.checkerframework **Name:** checker-qual **Version:** 3.0.0
     * **Manifest License:** MIT (Not packaged)
     * **POM Project URL:** [https://checkerframework.org](https://checkerframework.org)
     * **POM License: The MIT License** - [http://opensource.org/licenses/MIT](http://opensource.org/licenses/MIT)

1. **Group:** org.checkerframework **Name:** dataflow **Version:** 2.5.3
     * **POM Project URL:** [https://checkerframework.org](https://checkerframework.org)
     * **POM License: GNU General Public License, version 2 (GPL2), with the classpath exception** - [http://www.gnu.org/software/classpath/license.html](http://www.gnu.org/software/classpath/license.html)
     * **POM License: The MIT License** - [http://opensource.org/licenses/MIT](http://opensource.org/licenses/MIT)

1. **Group:** org.checkerframework **Name:** javacutil **Version:** 2.5.3
     * **POM Project URL:** [https://checkerframework.org](https://checkerframework.org)
     * **POM License: GNU General Public License, version 2 (GPL2), with the classpath exception** - [http://www.gnu.org/software/classpath/license.html](http://www.gnu.org/software/classpath/license.html)
     * **POM License: The MIT License** - [http://opensource.org/licenses/MIT](http://opensource.org/licenses/MIT)

1. **Group:** org.codehaus.mojo **Name:** animal-sniffer-annotations **Version:** 1.18
     * **POM License: MIT license** - [http://www.opensource.org/licenses/mit-license.php](http://www.opensource.org/licenses/mit-license.php)
     * **POM License: The Apache Software License, Version 2.0** - [http://www.apache.org/licenses/LICENSE-2.0.txt](http://www.apache.org/licenses/LICENSE-2.0.txt)

1. **Group:** org.codehaus.plexus **Name:** plexus-classworlds **Version:** 2.4
     * **POM License: The Apache Software License, Version 2.0** - [http://www.apache.org/licenses/LICENSE-2.0.txt](http://www.apache.org/licenses/LICENSE-2.0.txt)

1. **Group:** org.codehaus.plexus **Name:** plexus-component-annotations **Version:** 1.5.5
     * **POM License: The Apache Software License, Version 2.0** - [http://www.apache.org/licenses/LICENSE-2.0.txt](http://www.apache.org/licenses/LICENSE-2.0.txt)

1. **Group:** org.codehaus.plexus **Name:** plexus-utils **Version:** 3.0.17
     * **POM Project URL:** [http://plexus.codehaus.org/plexus-utils](http://plexus.codehaus.org/plexus-utils)
     * **POM License: Apache License, Version 2.0** - [http://www.apache.org/licenses/LICENSE-2.0](http://www.apache.org/licenses/LICENSE-2.0)
     * **POM License: The Apache Software License, Version 2.0** - [http://www.apache.org/licenses/LICENSE-2.0.txt](http://www.apache.org/licenses/LICENSE-2.0.txt)

1. **Group:** org.eclipse.sisu **Name:** org.eclipse.sisu.inject **Version:** 0.0.0.M5
     * **Manifest Project URL:** [http://www.eclipse.org/sisu/](http://www.eclipse.org/sisu/)
     * **POM License: Eclipse Public License, Version 1.0** - [http://www.eclipse.org/legal/epl-v10.html](http://www.eclipse.org/legal/epl-v10.html)

1. **Group:** org.eclipse.sisu **Name:** org.eclipse.sisu.plexus **Version:** 0.0.0.M5
     * **Manifest Project URL:** [http://www.eclipse.org/sisu/](http://www.eclipse.org/sisu/)
     * **POM License: Eclipse Public License, Version 1.0** - [http://www.eclipse.org/legal/epl-v10.html](http://www.eclipse.org/legal/epl-v10.html)

1. **Group:** org.hamcrest **Name:** hamcrest-all **Version:** 1.3
     * **POM License: New BSD License** - [http://www.opensource.org/licenses/bsd-license.php](http://www.opensource.org/licenses/bsd-license.php)

1. **Group:** org.hamcrest **Name:** hamcrest-core **Version:** 1.3
     * **POM License: New BSD License** - [http://www.opensource.org/licenses/bsd-license.php](http://www.opensource.org/licenses/bsd-license.php)

1. **Group:** org.jacoco **Name:** org.jacoco.agent **Version:** 0.8.5
     * **POM License: Eclipse Public License 2.0** - [https://www.eclipse.org/legal/epl-2.0/](https://www.eclipse.org/legal/epl-2.0/)

1. **Group:** org.jacoco **Name:** org.jacoco.ant **Version:** 0.8.5
     * **POM License: Eclipse Public License 2.0** - [https://www.eclipse.org/legal/epl-2.0/](https://www.eclipse.org/legal/epl-2.0/)

1. **Group:** org.jacoco **Name:** org.jacoco.core **Version:** 0.8.5
     * **POM License: Eclipse Public License 2.0** - [https://www.eclipse.org/legal/epl-2.0/](https://www.eclipse.org/legal/epl-2.0/)

1. **Group:** org.jacoco **Name:** org.jacoco.report **Version:** 0.8.5
     * **POM License: Eclipse Public License 2.0** - [https://www.eclipse.org/legal/epl-2.0/](https://www.eclipse.org/legal/epl-2.0/)

1. **Group:** org.jboss.forge.roaster **Name:** roaster-api **Version:** 2.21.1.Final
     * **POM License: Eclipse Public License version 1.0** - [http://www.eclipse.org/legal/epl-v10.html](http://www.eclipse.org/legal/epl-v10.html)
     * **POM License: Public Domain** - [http://repository.jboss.org/licenses/cc0-1.0.txt](http://repository.jboss.org/licenses/cc0-1.0.txt)

1. **Group:** org.jboss.forge.roaster **Name:** roaster-jdt **Version:** 2.21.1.Final
     * **POM License: Eclipse Public License version 1.0** - [http://www.eclipse.org/legal/epl-v10.html](http://www.eclipse.org/legal/epl-v10.html)
     * **POM License: Public Domain** - [http://repository.jboss.org/licenses/cc0-1.0.txt](http://repository.jboss.org/licenses/cc0-1.0.txt)

1. **Group:** org.junit-pioneer **Name:** junit-pioneer **Version:** 0.3.0
     * **POM Project URL:** [https://github.com/junit-pioneer/junit-pioneer](https://github.com/junit-pioneer/junit-pioneer)
     * **POM License: The MIT License** - [https://github.com/junit-pioneer/junit-pioneer/blob/master/LICENSE](https://github.com/junit-pioneer/junit-pioneer/blob/master/LICENSE)

1. **Group:** org.junit.jupiter **Name:** junit-jupiter-api **Version:** 5.5.2
     * **POM Project URL:** [https://junit.org/junit5/](https://junit.org/junit5/)
     * **POM License: Eclipse Public License v2.0** - [https://www.eclipse.org/legal/epl-v20.html](https://www.eclipse.org/legal/epl-v20.html)

1. **Group:** org.junit.jupiter **Name:** junit-jupiter-engine **Version:** 5.5.2
     * **POM Project URL:** [https://junit.org/junit5/](https://junit.org/junit5/)
     * **POM License: Eclipse Public License v2.0** - [https://www.eclipse.org/legal/epl-v20.html](https://www.eclipse.org/legal/epl-v20.html)

1. **Group:** org.junit.jupiter **Name:** junit-jupiter-params **Version:** 5.5.2
     * **POM Project URL:** [https://junit.org/junit5/](https://junit.org/junit5/)
     * **POM License: Eclipse Public License v2.0** - [https://www.eclipse.org/legal/epl-v20.html](https://www.eclipse.org/legal/epl-v20.html)

1. **Group:** org.junit.platform **Name:** junit-platform-commons **Version:** 1.5.2
     * **POM Project URL:** [https://junit.org/junit5/](https://junit.org/junit5/)
     * **POM License: Eclipse Public License v2.0** - [https://www.eclipse.org/legal/epl-v20.html](https://www.eclipse.org/legal/epl-v20.html)

1. **Group:** org.junit.platform **Name:** junit-platform-engine **Version:** 1.5.2
     * **POM Project URL:** [https://junit.org/junit5/](https://junit.org/junit5/)
     * **POM License: Eclipse Public License v2.0** - [https://www.eclipse.org/legal/epl-v20.html](https://www.eclipse.org/legal/epl-v20.html)

1. **Group:** org.opentest4j **Name:** opentest4j **Version:** 1.2.0
     * **Manifest License:** The Apache License, Version 2.0 (Not packaged)
     * **POM Project URL:** [https://github.com/ota4j-team/opentest4j](https://github.com/ota4j-team/opentest4j)
     * **POM License: The Apache License, Version 2.0** - [http://www.apache.org/licenses/LICENSE-2.0.txt](http://www.apache.org/licenses/LICENSE-2.0.txt)

1. **Group:** org.ow2.asm **Name:** asm **Version:** 7.1
     * **Manifest Project URL:** [http://asm.ow2.org](http://asm.ow2.org)
     * **POM Project URL:** [http://asm.ow2.org/](http://asm.ow2.org/)
     * **POM License: BSD** - [http://asm.ow2.org/license.html](http://asm.ow2.org/license.html)
     * **POM License: The Apache Software License, Version 2.0** - [http://www.apache.org/licenses/LICENSE-2.0.txt](http://www.apache.org/licenses/LICENSE-2.0.txt)

1. **Group:** org.ow2.asm **Name:** asm **Version:** 7.2
     * **Manifest Project URL:** [http://asm.ow2.org](http://asm.ow2.org)
     * **Manifest License:** BSD-3-Clause;link=https://asm.ow2.io/LICENSE.txt (Not packaged)
     * **POM Project URL:** [http://asm.ow2.io/](http://asm.ow2.io/)
     * **POM License: BSD-3-Clause** - [https://asm.ow2.io/license.html](https://asm.ow2.io/license.html)
     * **POM License: The Apache Software License, Version 2.0** - [http://www.apache.org/licenses/LICENSE-2.0.txt](http://www.apache.org/licenses/LICENSE-2.0.txt)

1. **Group:** org.ow2.asm **Name:** asm-analysis **Version:** 7.2
     * **Manifest Project URL:** [http://asm.ow2.org](http://asm.ow2.org)
     * **Manifest License:** BSD-3-Clause;link=https://asm.ow2.io/LICENSE.txt (Not packaged)
     * **POM Project URL:** [http://asm.ow2.io/](http://asm.ow2.io/)
     * **POM License: BSD-3-Clause** - [https://asm.ow2.io/license.html](https://asm.ow2.io/license.html)
     * **POM License: The Apache Software License, Version 2.0** - [http://www.apache.org/licenses/LICENSE-2.0.txt](http://www.apache.org/licenses/LICENSE-2.0.txt)

1. **Group:** org.ow2.asm **Name:** asm-commons **Version:** 7.2
     * **Manifest Project URL:** [http://asm.ow2.org](http://asm.ow2.org)
     * **Manifest License:** BSD-3-Clause;link=https://asm.ow2.io/LICENSE.txt (Not packaged)
     * **POM Project URL:** [http://asm.ow2.io/](http://asm.ow2.io/)
     * **POM License: BSD-3-Clause** - [https://asm.ow2.io/license.html](https://asm.ow2.io/license.html)
     * **POM License: The Apache Software License, Version 2.0** - [http://www.apache.org/licenses/LICENSE-2.0.txt](http://www.apache.org/licenses/LICENSE-2.0.txt)

1. **Group:** org.ow2.asm **Name:** asm-tree **Version:** 7.2
     * **Manifest Project URL:** [http://asm.ow2.org](http://asm.ow2.org)
     * **Manifest License:** BSD-3-Clause;link=https://asm.ow2.io/LICENSE.txt (Not packaged)
     * **POM Project URL:** [http://asm.ow2.io/](http://asm.ow2.io/)
     * **POM License: BSD-3-Clause** - [https://asm.ow2.io/license.html](https://asm.ow2.io/license.html)
     * **POM License: The Apache Software License, Version 2.0** - [http://www.apache.org/licenses/LICENSE-2.0.txt](http://www.apache.org/licenses/LICENSE-2.0.txt)

1. **Group:** org.pcollections **Name:** pcollections **Version:** 2.1.2
     * **POM Project URL:** [http://pcollections.org](http://pcollections.org)
     * **POM License: The MIT License** - [http://www.opensource.org/licenses/mit-license.php](http://www.opensource.org/licenses/mit-license.php)

1. **Group:** org.sonatype.sisu **Name:** sisu-guice **Version:** 3.1.0
     * **Manifest Project URL:** [http://code.google.com/p/google-guice/](http://code.google.com/p/google-guice/)
     * **POM License: The Apache Software License, Version 2.0** - [http://www.apache.org/licenses/LICENSE-2.0.txt](http://www.apache.org/licenses/LICENSE-2.0.txt)

    
        
 The dependencies distributed under several licenses, are used according their commercial-use-friendly license.


<<<<<<< HEAD
This report was generated on **Mon Nov 11 20:23:44 EET 2019** using [Gradle-License-Report plugin](https://github.com/jk1/Gradle-License-Report) by Evgeny Naumenko, licensed under [Apache 2.0 License](https://github.com/jk1/Gradle-License-Report/blob/master/LICENSE).



    
# Dependencies of `io.spine:spine-server:1.2.2`
=======
This report was generated on **Tue Nov 19 15:29:42 EET 2019** using [Gradle-License-Report plugin](https://github.com/jk1/Gradle-License-Report) by Evgeny Naumenko, licensed under [Apache 2.0 License](https://github.com/jk1/Gradle-License-Report/blob/master/LICENSE).



    
# Dependencies of `io.spine:spine-server:1.2.5`
>>>>>>> 09cd971b

## Runtime
1. **Group:** com.google.android **Name:** annotations **Version:** 4.1.1.4
     * **POM Project URL:** [http://source.android.com/](http://source.android.com/)
     * **POM License: Apache 2.0** - [http://www.apache.org/licenses/LICENSE-2.0](http://www.apache.org/licenses/LICENSE-2.0)

1. **Group:** com.google.api.grpc **Name:** proto-google-common-protos **Version:** 1.12.0
     * **POM Project URL:** [https://github.com/googleapis/api-client-staging](https://github.com/googleapis/api-client-staging)
     * **POM License: Apache-2.0** - [https://www.apache.org/licenses/LICENSE-2.0.txt](https://www.apache.org/licenses/LICENSE-2.0.txt)

1. **Group:** com.google.code.findbugs **Name:** jsr305 **Version:** 3.0.2
     * **POM Project URL:** [http://findbugs.sourceforge.net/](http://findbugs.sourceforge.net/)
     * **POM License: The Apache Software License, Version 2.0** - [http://www.apache.org/licenses/LICENSE-2.0.txt](http://www.apache.org/licenses/LICENSE-2.0.txt)

1. **Group:** com.google.code.gson **Name:** gson **Version:** 2.8.5
     * **POM License: Apache 2.0** - [http://www.apache.org/licenses/LICENSE-2.0.txt](http://www.apache.org/licenses/LICENSE-2.0.txt)

1. **Group:** com.google.errorprone **Name:** error_prone_annotations **Version:** 2.3.3
     * **POM License: Apache 2.0** - [http://www.apache.org/licenses/LICENSE-2.0.txt](http://www.apache.org/licenses/LICENSE-2.0.txt)

1. **Group:** com.google.errorprone **Name:** error_prone_type_annotations **Version:** 2.3.3
     * **POM License: Apache 2.0** - [http://www.apache.org/licenses/LICENSE-2.0.txt](http://www.apache.org/licenses/LICENSE-2.0.txt)

1. **Group:** com.google.flogger **Name:** flogger **Version:** 0.4
     * **POM Project URL:** [https://github.com/google/flogger](https://github.com/google/flogger)
     * **POM License: Apache 2.0** - [http://www.apache.org/licenses/LICENSE-2.0.txt](http://www.apache.org/licenses/LICENSE-2.0.txt)

1. **Group:** com.google.flogger **Name:** flogger-system-backend **Version:** 0.4
     * **POM Project URL:** [https://github.com/google/flogger](https://github.com/google/flogger)
     * **POM License: Apache 2.0** - [http://www.apache.org/licenses/LICENSE-2.0.txt](http://www.apache.org/licenses/LICENSE-2.0.txt)

1. **Group:** com.google.guava **Name:** failureaccess **Version:** 1.0.1
     * **Manifest Project URL:** [https://github.com/google/guava/](https://github.com/google/guava/)
     * **POM License: The Apache Software License, Version 2.0** - [http://www.apache.org/licenses/LICENSE-2.0.txt](http://www.apache.org/licenses/LICENSE-2.0.txt)

1. **Group:** com.google.guava **Name:** guava **Version:** 28.1-jre
     * **Manifest Project URL:** [https://github.com/google/guava/](https://github.com/google/guava/)
     * **POM License: Apache License, Version 2.0** - [http://www.apache.org/licenses/LICENSE-2.0.txt](http://www.apache.org/licenses/LICENSE-2.0.txt)

1. **Group:** com.google.guava **Name:** listenablefuture **Version:** 9999.0-empty-to-avoid-conflict-with-guava
     * **POM License: The Apache Software License, Version 2.0** - [http://www.apache.org/licenses/LICENSE-2.0.txt](http://www.apache.org/licenses/LICENSE-2.0.txt)

1. **Group:** com.google.j2objc **Name:** j2objc-annotations **Version:** 1.3
     * **POM Project URL:** [https://github.com/google/j2objc/](https://github.com/google/j2objc/)
     * **POM License: The Apache Software License, Version 2.0** - [http://www.apache.org/licenses/LICENSE-2.0.txt](http://www.apache.org/licenses/LICENSE-2.0.txt)

1. **Group:** com.google.protobuf **Name:** protobuf-java **Version:** 3.10.0
     * **Manifest Project URL:** [https://developers.google.com/protocol-buffers/](https://developers.google.com/protocol-buffers/)
     * **POM License: 3-Clause BSD License** - [https://opensource.org/licenses/BSD-3-Clause](https://opensource.org/licenses/BSD-3-Clause)

1. **Group:** com.google.protobuf **Name:** protobuf-java-util **Version:** 3.10.0
     * **Manifest Project URL:** [https://developers.google.com/protocol-buffers/](https://developers.google.com/protocol-buffers/)
     * **POM License: 3-Clause BSD License** - [https://opensource.org/licenses/BSD-3-Clause](https://opensource.org/licenses/BSD-3-Clause)

1. **Group:** io.grpc **Name:** grpc-api **Version:** 1.25.0
     * **POM Project URL:** [https://github.com/grpc/grpc-java](https://github.com/grpc/grpc-java)
     * **POM License: Apache 2.0** - [https://opensource.org/licenses/Apache-2.0](https://opensource.org/licenses/Apache-2.0)

1. **Group:** io.grpc **Name:** grpc-context **Version:** 1.25.0
     * **POM Project URL:** [https://github.com/grpc/grpc-java](https://github.com/grpc/grpc-java)
     * **POM License: Apache 2.0** - [https://opensource.org/licenses/Apache-2.0](https://opensource.org/licenses/Apache-2.0)

1. **Group:** io.grpc **Name:** grpc-core **Version:** 1.25.0
     * **POM Project URL:** [https://github.com/grpc/grpc-java](https://github.com/grpc/grpc-java)
     * **POM License: Apache 2.0** - [https://opensource.org/licenses/Apache-2.0](https://opensource.org/licenses/Apache-2.0)

1. **Group:** io.grpc **Name:** grpc-protobuf **Version:** 1.25.0
     * **POM Project URL:** [https://github.com/grpc/grpc-java](https://github.com/grpc/grpc-java)
     * **POM License: Apache 2.0** - [https://opensource.org/licenses/Apache-2.0](https://opensource.org/licenses/Apache-2.0)

1. **Group:** io.grpc **Name:** grpc-protobuf-lite **Version:** 1.25.0
     * **POM Project URL:** [https://github.com/grpc/grpc-java](https://github.com/grpc/grpc-java)
     * **POM License: Apache 2.0** - [https://opensource.org/licenses/Apache-2.0](https://opensource.org/licenses/Apache-2.0)

1. **Group:** io.grpc **Name:** grpc-stub **Version:** 1.25.0
     * **POM Project URL:** [https://github.com/grpc/grpc-java](https://github.com/grpc/grpc-java)
     * **POM License: Apache 2.0** - [https://opensource.org/licenses/Apache-2.0](https://opensource.org/licenses/Apache-2.0)

1. **Group:** io.opencensus **Name:** opencensus-api **Version:** 0.21.0
     * **POM Project URL:** [https://github.com/census-instrumentation/opencensus-java](https://github.com/census-instrumentation/opencensus-java)
     * **POM License: The Apache License, Version 2.0** - [http://www.apache.org/licenses/LICENSE-2.0.txt](http://www.apache.org/licenses/LICENSE-2.0.txt)

1. **Group:** io.opencensus **Name:** opencensus-contrib-grpc-metrics **Version:** 0.21.0
     * **POM Project URL:** [https://github.com/census-instrumentation/opencensus-java](https://github.com/census-instrumentation/opencensus-java)
     * **POM License: The Apache License, Version 2.0** - [http://www.apache.org/licenses/LICENSE-2.0.txt](http://www.apache.org/licenses/LICENSE-2.0.txt)

1. **Group:** io.perfmark **Name:** perfmark-api **Version:** 0.19.0
     * **POM Project URL:** [https://github.com/perfmark/perfmark](https://github.com/perfmark/perfmark)
     * **POM License: Apache 2.0** - [https://opensource.org/licenses/Apache-2.0](https://opensource.org/licenses/Apache-2.0)

1. **Group:** org.checkerframework **Name:** checker-qual **Version:** 3.0.0
     * **Manifest License:** MIT (Not packaged)
     * **POM Project URL:** [https://checkerframework.org](https://checkerframework.org)
     * **POM License: The MIT License** - [http://opensource.org/licenses/MIT](http://opensource.org/licenses/MIT)

1. **Group:** org.codehaus.mojo **Name:** animal-sniffer-annotations **Version:** 1.18
     * **POM License: MIT license** - [http://www.opensource.org/licenses/mit-license.php](http://www.opensource.org/licenses/mit-license.php)
     * **POM License: The Apache Software License, Version 2.0** - [http://www.apache.org/licenses/LICENSE-2.0.txt](http://www.apache.org/licenses/LICENSE-2.0.txt)

## Compile, tests and tooling
1. **Group:** com.beust **Name:** jcommander **Version:** 1.72
     * **POM Project URL:** [http://jcommander.org](http://jcommander.org)
     * **POM License: Apache 2.0** - [http://www.apache.org/licenses/LICENSE-2.0](http://www.apache.org/licenses/LICENSE-2.0)

1. **Group:** com.github.kevinstern **Name:** software-and-algorithms **Version:** 1.0
     * **POM Project URL:** [https://www.github.com/KevinStern/software-and-algorithms](https://www.github.com/KevinStern/software-and-algorithms)
     * **POM License: MIT License** - [http://www.opensource.org/licenses/mit-license.php](http://www.opensource.org/licenses/mit-license.php)

1. **Group:** com.github.stephenc.jcip **Name:** jcip-annotations **Version:** 1.0-1
     * **POM Project URL:** [http://stephenc.github.com/jcip-annotations](http://stephenc.github.com/jcip-annotations)
     * **POM License: Apache License, Version 2.0** - [http://www.apache.org/licenses/LICENSE-2.0.txt](http://www.apache.org/licenses/LICENSE-2.0.txt)

1. **Group:** com.google.android **Name:** annotations **Version:** 4.1.1.4
     * **POM Project URL:** [http://source.android.com/](http://source.android.com/)
     * **POM License: Apache 2.0** - [http://www.apache.org/licenses/LICENSE-2.0](http://www.apache.org/licenses/LICENSE-2.0)

1. **Group:** com.google.api.grpc **Name:** proto-google-common-protos **Version:** 1.12.0
     * **POM Project URL:** [https://github.com/googleapis/api-client-staging](https://github.com/googleapis/api-client-staging)
     * **POM License: Apache-2.0** - [https://www.apache.org/licenses/LICENSE-2.0.txt](https://www.apache.org/licenses/LICENSE-2.0.txt)

1. **Group:** com.google.auto **Name:** auto-common **Version:** 0.10
     * **POM License: Apache 2.0** - [http://www.apache.org/licenses/LICENSE-2.0.txt](http://www.apache.org/licenses/LICENSE-2.0.txt)

1. **Group:** com.google.auto.service **Name:** auto-service **Version:** 1.0-rc6
     * **POM Project URL:** [https://github.com/google/auto/tree/master/service](https://github.com/google/auto/tree/master/service)
     * **POM License: Apache 2.0** - [http://www.apache.org/licenses/LICENSE-2.0.txt](http://www.apache.org/licenses/LICENSE-2.0.txt)

1. **Group:** com.google.auto.service **Name:** auto-service-annotations **Version:** 1.0-rc6
     * **POM Project URL:** [https://github.com/google/auto/tree/master/service](https://github.com/google/auto/tree/master/service)
     * **POM License: Apache 2.0** - [http://www.apache.org/licenses/LICENSE-2.0.txt](http://www.apache.org/licenses/LICENSE-2.0.txt)

1. **Group:** com.google.auto.value **Name:** auto-value-annotations **Version:** 1.6.3
     * **POM License: Apache 2.0** - [http://www.apache.org/licenses/LICENSE-2.0.txt](http://www.apache.org/licenses/LICENSE-2.0.txt)

1. **Group:** com.google.code.findbugs **Name:** jFormatString **Version:** 3.0.0
     * **POM Project URL:** [http://findbugs.sourceforge.net/](http://findbugs.sourceforge.net/)
     * **POM License: GNU Lesser Public License** - [http://www.gnu.org/licenses/lgpl.html](http://www.gnu.org/licenses/lgpl.html)

1. **Group:** com.google.code.findbugs **Name:** jsr305 **Version:** 3.0.2
     * **POM Project URL:** [http://findbugs.sourceforge.net/](http://findbugs.sourceforge.net/)
     * **POM License: The Apache Software License, Version 2.0** - [http://www.apache.org/licenses/LICENSE-2.0.txt](http://www.apache.org/licenses/LICENSE-2.0.txt)

1. **Group:** com.google.code.gson **Name:** gson **Version:** 2.8.5
     * **POM License: Apache 2.0** - [http://www.apache.org/licenses/LICENSE-2.0.txt](http://www.apache.org/licenses/LICENSE-2.0.txt)

1. **Group:** com.google.errorprone **Name:** error_prone_annotation **Version:** 2.3.3
     * **POM License: Apache 2.0** - [http://www.apache.org/licenses/LICENSE-2.0.txt](http://www.apache.org/licenses/LICENSE-2.0.txt)

1. **Group:** com.google.errorprone **Name:** error_prone_annotations **Version:** 2.3.3
     * **POM License: Apache 2.0** - [http://www.apache.org/licenses/LICENSE-2.0.txt](http://www.apache.org/licenses/LICENSE-2.0.txt)

1. **Group:** com.google.errorprone **Name:** error_prone_check_api **Version:** 2.3.3
     * **POM License: Apache 2.0** - [http://www.apache.org/licenses/LICENSE-2.0.txt](http://www.apache.org/licenses/LICENSE-2.0.txt)

1. **Group:** com.google.errorprone **Name:** error_prone_core **Version:** 2.3.3
     * **POM License: Apache 2.0** - [http://www.apache.org/licenses/LICENSE-2.0.txt](http://www.apache.org/licenses/LICENSE-2.0.txt)

1. **Group:** com.google.errorprone **Name:** error_prone_type_annotations **Version:** 2.3.3
     * **POM License: Apache 2.0** - [http://www.apache.org/licenses/LICENSE-2.0.txt](http://www.apache.org/licenses/LICENSE-2.0.txt)

1. **Group:** com.google.errorprone **Name:** javac **Version:** 9+181-r4173-1
     * **POM Project URL:** [https://github.com/google/error-prone-javac](https://github.com/google/error-prone-javac)
     * **POM License: GNU General Public License, version 2, with the Classpath Exception** - [http://openjdk.java.net/legal/gplv2+ce.html](http://openjdk.java.net/legal/gplv2+ce.html)

1. **Group:** com.google.flogger **Name:** flogger **Version:** 0.4
     * **POM Project URL:** [https://github.com/google/flogger](https://github.com/google/flogger)
     * **POM License: Apache 2.0** - [http://www.apache.org/licenses/LICENSE-2.0.txt](http://www.apache.org/licenses/LICENSE-2.0.txt)

1. **Group:** com.google.flogger **Name:** flogger-system-backend **Version:** 0.4
     * **POM Project URL:** [https://github.com/google/flogger](https://github.com/google/flogger)
     * **POM License: Apache 2.0** - [http://www.apache.org/licenses/LICENSE-2.0.txt](http://www.apache.org/licenses/LICENSE-2.0.txt)

1. **Group:** com.google.guava **Name:** failureaccess **Version:** 1.0.1
     * **Manifest Project URL:** [https://github.com/google/guava/](https://github.com/google/guava/)
     * **POM License: The Apache Software License, Version 2.0** - [http://www.apache.org/licenses/LICENSE-2.0.txt](http://www.apache.org/licenses/LICENSE-2.0.txt)

1. **Group:** com.google.guava **Name:** guava **Version:** 28.1-jre
     * **Manifest Project URL:** [https://github.com/google/guava/](https://github.com/google/guava/)
     * **POM License: Apache License, Version 2.0** - [http://www.apache.org/licenses/LICENSE-2.0.txt](http://www.apache.org/licenses/LICENSE-2.0.txt)

1. **Group:** com.google.guava **Name:** guava-testlib **Version:** 28.1-jre
     * **POM License: Apache License, Version 2.0** - [http://www.apache.org/licenses/LICENSE-2.0.txt](http://www.apache.org/licenses/LICENSE-2.0.txt)

1. **Group:** com.google.guava **Name:** listenablefuture **Version:** 9999.0-empty-to-avoid-conflict-with-guava
     * **POM License: The Apache Software License, Version 2.0** - [http://www.apache.org/licenses/LICENSE-2.0.txt](http://www.apache.org/licenses/LICENSE-2.0.txt)

1. **Group:** com.google.j2objc **Name:** j2objc-annotations **Version:** 1.3
     * **POM Project URL:** [https://github.com/google/j2objc/](https://github.com/google/j2objc/)
     * **POM License: The Apache Software License, Version 2.0** - [http://www.apache.org/licenses/LICENSE-2.0.txt](http://www.apache.org/licenses/LICENSE-2.0.txt)

1. **Group:** com.google.protobuf **Name:** protobuf-java **Version:** 3.10.0
     * **Manifest Project URL:** [https://developers.google.com/protocol-buffers/](https://developers.google.com/protocol-buffers/)
     * **POM License: 3-Clause BSD License** - [https://opensource.org/licenses/BSD-3-Clause](https://opensource.org/licenses/BSD-3-Clause)

1. **Group:** com.google.protobuf **Name:** protobuf-java-util **Version:** 3.10.0
     * **Manifest Project URL:** [https://developers.google.com/protocol-buffers/](https://developers.google.com/protocol-buffers/)
     * **POM License: 3-Clause BSD License** - [https://opensource.org/licenses/BSD-3-Clause](https://opensource.org/licenses/BSD-3-Clause)

1. **Group:** com.google.protobuf **Name:** protoc **Version:** 3.10.0
     * **POM Project URL:** [https://developers.google.com/protocol-buffers/](https://developers.google.com/protocol-buffers/)
     * **POM License: 3-Clause BSD License** - [https://opensource.org/licenses/BSD-3-Clause](https://opensource.org/licenses/BSD-3-Clause)
     * **POM License: The Apache Software License, Version 2.0** - [http://www.apache.org/licenses/LICENSE-2.0.txt](http://www.apache.org/licenses/LICENSE-2.0.txt)

1. **Group:** com.google.truth **Name:** truth **Version:** 1.0
     * **POM License: The Apache Software License, Version 2.0** - [http://www.apache.org/licenses/LICENSE-2.0.txt](http://www.apache.org/licenses/LICENSE-2.0.txt)

1. **Group:** com.google.truth.extensions **Name:** truth-java8-extension **Version:** 1.0
     * **POM License: The Apache Software License, Version 2.0** - [http://www.apache.org/licenses/LICENSE-2.0.txt](http://www.apache.org/licenses/LICENSE-2.0.txt)

1. **Group:** com.google.truth.extensions **Name:** truth-liteproto-extension **Version:** 1.0
     * **POM License: The Apache Software License, Version 2.0** - [http://www.apache.org/licenses/LICENSE-2.0.txt](http://www.apache.org/licenses/LICENSE-2.0.txt)

1. **Group:** com.google.truth.extensions **Name:** truth-proto-extension **Version:** 1.0
     * **POM License: The Apache Software License, Version 2.0** - [http://www.apache.org/licenses/LICENSE-2.0.txt](http://www.apache.org/licenses/LICENSE-2.0.txt)

1. **Group:** com.googlecode.java-diff-utils **Name:** diffutils **Version:** 1.3.0
     * **POM Project URL:** [http://code.google.com/p/java-diff-utils/](http://code.google.com/p/java-diff-utils/)
     * **POM License: The Apache Software License, Version 2.0** - [http://www.apache.org/licenses/LICENSE-2.0.txt](http://www.apache.org/licenses/LICENSE-2.0.txt)

1. **Group:** commons-io **Name:** commons-io **Version:** 2.6
     * **Project URL:** [http://commons.apache.org/proper/commons-io/](http://commons.apache.org/proper/commons-io/)
     * **POM License: Apache License, Version 2.0** - [https://www.apache.org/licenses/LICENSE-2.0.txt](https://www.apache.org/licenses/LICENSE-2.0.txt)

1. **Group:** io.grpc **Name:** grpc-api **Version:** 1.25.0
     * **POM Project URL:** [https://github.com/grpc/grpc-java](https://github.com/grpc/grpc-java)
     * **POM License: Apache 2.0** - [https://opensource.org/licenses/Apache-2.0](https://opensource.org/licenses/Apache-2.0)

1. **Group:** io.grpc **Name:** grpc-context **Version:** 1.25.0
     * **POM Project URL:** [https://github.com/grpc/grpc-java](https://github.com/grpc/grpc-java)
     * **POM License: Apache 2.0** - [https://opensource.org/licenses/Apache-2.0](https://opensource.org/licenses/Apache-2.0)

1. **Group:** io.grpc **Name:** grpc-core **Version:** 1.25.0
     * **POM Project URL:** [https://github.com/grpc/grpc-java](https://github.com/grpc/grpc-java)
     * **POM License: Apache 2.0** - [https://opensource.org/licenses/Apache-2.0](https://opensource.org/licenses/Apache-2.0)

1. **Group:** io.grpc **Name:** grpc-netty-shaded **Version:** 1.25.0
     * **POM Project URL:** [https://github.com/grpc/grpc-java](https://github.com/grpc/grpc-java)
     * **POM License: Apache 2.0** - [https://opensource.org/licenses/Apache-2.0](https://opensource.org/licenses/Apache-2.0)

1. **Group:** io.grpc **Name:** grpc-protobuf **Version:** 1.25.0
     * **POM Project URL:** [https://github.com/grpc/grpc-java](https://github.com/grpc/grpc-java)
     * **POM License: Apache 2.0** - [https://opensource.org/licenses/Apache-2.0](https://opensource.org/licenses/Apache-2.0)

1. **Group:** io.grpc **Name:** grpc-protobuf-lite **Version:** 1.25.0
     * **POM Project URL:** [https://github.com/grpc/grpc-java](https://github.com/grpc/grpc-java)
     * **POM License: Apache 2.0** - [https://opensource.org/licenses/Apache-2.0](https://opensource.org/licenses/Apache-2.0)

1. **Group:** io.grpc **Name:** grpc-stub **Version:** 1.25.0
     * **POM Project URL:** [https://github.com/grpc/grpc-java](https://github.com/grpc/grpc-java)
     * **POM License: Apache 2.0** - [https://opensource.org/licenses/Apache-2.0](https://opensource.org/licenses/Apache-2.0)

1. **Group:** io.grpc **Name:** protoc-gen-grpc-java **Version:** 1.25.0
     * **POM Project URL:** [https://github.com/grpc/grpc-java](https://github.com/grpc/grpc-java)
     * **POM License: Apache 2.0** - [https://opensource.org/licenses/Apache-2.0](https://opensource.org/licenses/Apache-2.0)

1. **Group:** io.opencensus **Name:** opencensus-api **Version:** 0.21.0
     * **POM Project URL:** [https://github.com/census-instrumentation/opencensus-java](https://github.com/census-instrumentation/opencensus-java)
     * **POM License: The Apache License, Version 2.0** - [http://www.apache.org/licenses/LICENSE-2.0.txt](http://www.apache.org/licenses/LICENSE-2.0.txt)

1. **Group:** io.opencensus **Name:** opencensus-contrib-grpc-metrics **Version:** 0.21.0
     * **POM Project URL:** [https://github.com/census-instrumentation/opencensus-java](https://github.com/census-instrumentation/opencensus-java)
     * **POM License: The Apache License, Version 2.0** - [http://www.apache.org/licenses/LICENSE-2.0.txt](http://www.apache.org/licenses/LICENSE-2.0.txt)

1. **Group:** io.perfmark **Name:** perfmark-api **Version:** 0.19.0
     * **POM Project URL:** [https://github.com/perfmark/perfmark](https://github.com/perfmark/perfmark)
     * **POM License: Apache 2.0** - [https://opensource.org/licenses/Apache-2.0](https://opensource.org/licenses/Apache-2.0)

1. **Group:** javax.annotation **Name:** javax.annotation-api **Version:** 1.3.1
     * **Manifest Project URL:** [https://javaee.github.io/glassfish](https://javaee.github.io/glassfish)
     * **POM Project URL:** [http://jcp.org/en/jsr/detail?id=250](http://jcp.org/en/jsr/detail?id=250)
     * **POM License: CDDL + GPLv2 with classpath exception** - [https://github.com/javaee/javax.annotation/blob/master/LICENSE](https://github.com/javaee/javax.annotation/blob/master/LICENSE)

1. **Group:** junit **Name:** junit **Version:** 4.12
     * **POM Project URL:** [http://junit.org](http://junit.org)
     * **POM License: Eclipse Public License 1.0** - [http://www.eclipse.org/legal/epl-v10.html](http://www.eclipse.org/legal/epl-v10.html)

1. **Group:** net.java.dev.javacc **Name:** javacc **Version:** 5.0
     * **POM Project URL:** [https://javacc.dev.java.net/](https://javacc.dev.java.net/)
     * **POM License: Berkeley Software Distribution (BSD) License** - [http://www.opensource.org/licenses/bsd-license.html](http://www.opensource.org/licenses/bsd-license.html)

1. **Group:** net.sourceforge.pmd **Name:** pmd-core **Version:** 6.19.0
     * **POM License: BSD-style** - [http://pmd.sourceforge.net/license.html](http://pmd.sourceforge.net/license.html)

1. **Group:** net.sourceforge.pmd **Name:** pmd-java **Version:** 6.19.0
     * **POM License: BSD-style** - [http://pmd.sourceforge.net/license.html](http://pmd.sourceforge.net/license.html)

1. **Group:** net.sourceforge.saxon **Name:** saxon **Version:** 9.1.0.8
     * **POM Project URL:** [http://saxon.sourceforge.net/](http://saxon.sourceforge.net/)
     * **POM License: Mozilla Public License Version 1.0** - [http://www.mozilla.org/MPL/MPL-1.0.txt](http://www.mozilla.org/MPL/MPL-1.0.txt)

1. **Group:** org.antlr **Name:** antlr4-runtime **Version:** 4.7
     * **Manifest Project URL:** [http://www.antlr.org](http://www.antlr.org)
     * **POM License: The BSD License** - [http://www.antlr.org/license.html](http://www.antlr.org/license.html)

1. **Group:** org.apache.commons **Name:** commons-lang3 **Version:** 3.8.1
     * **Project URL:** [http://commons.apache.org/proper/commons-lang/](http://commons.apache.org/proper/commons-lang/)
     * **POM License: Apache License, Version 2.0** - [https://www.apache.org/licenses/LICENSE-2.0.txt](https://www.apache.org/licenses/LICENSE-2.0.txt)

1. **Group:** org.apiguardian **Name:** apiguardian-api **Version:** 1.0.0
     * **POM Project URL:** [https://github.com/apiguardian-team/apiguardian](https://github.com/apiguardian-team/apiguardian)
     * **POM License: The Apache License, Version 2.0** - [http://www.apache.org/licenses/LICENSE-2.0.txt](http://www.apache.org/licenses/LICENSE-2.0.txt)

1. **Group:** org.checkerframework **Name:** checker-compat-qual **Version:** 2.5.3
     * **POM Project URL:** [https://checkerframework.org](https://checkerframework.org)
     * **POM License: GNU General Public License, version 2 (GPL2), with the classpath exception** - [http://www.gnu.org/software/classpath/license.html](http://www.gnu.org/software/classpath/license.html)
     * **POM License: The MIT License** - [http://opensource.org/licenses/MIT](http://opensource.org/licenses/MIT)

1. **Group:** org.checkerframework **Name:** checker-qual **Version:** 3.0.0
     * **Manifest License:** MIT (Not packaged)
     * **POM Project URL:** [https://checkerframework.org](https://checkerframework.org)
     * **POM License: The MIT License** - [http://opensource.org/licenses/MIT](http://opensource.org/licenses/MIT)

1. **Group:** org.checkerframework **Name:** dataflow **Version:** 2.5.3
     * **POM Project URL:** [https://checkerframework.org](https://checkerframework.org)
     * **POM License: GNU General Public License, version 2 (GPL2), with the classpath exception** - [http://www.gnu.org/software/classpath/license.html](http://www.gnu.org/software/classpath/license.html)
     * **POM License: The MIT License** - [http://opensource.org/licenses/MIT](http://opensource.org/licenses/MIT)

1. **Group:** org.checkerframework **Name:** javacutil **Version:** 2.5.3
     * **POM Project URL:** [https://checkerframework.org](https://checkerframework.org)
     * **POM License: GNU General Public License, version 2 (GPL2), with the classpath exception** - [http://www.gnu.org/software/classpath/license.html](http://www.gnu.org/software/classpath/license.html)
     * **POM License: The MIT License** - [http://opensource.org/licenses/MIT](http://opensource.org/licenses/MIT)

1. **Group:** org.codehaus.mojo **Name:** animal-sniffer-annotations **Version:** 1.18
     * **POM License: MIT license** - [http://www.opensource.org/licenses/mit-license.php](http://www.opensource.org/licenses/mit-license.php)
     * **POM License: The Apache Software License, Version 2.0** - [http://www.apache.org/licenses/LICENSE-2.0.txt](http://www.apache.org/licenses/LICENSE-2.0.txt)

1. **Group:** org.hamcrest **Name:** hamcrest-all **Version:** 1.3
     * **POM License: New BSD License** - [http://www.opensource.org/licenses/bsd-license.php](http://www.opensource.org/licenses/bsd-license.php)

1. **Group:** org.hamcrest **Name:** hamcrest-core **Version:** 1.3
     * **POM License: New BSD License** - [http://www.opensource.org/licenses/bsd-license.php](http://www.opensource.org/licenses/bsd-license.php)

1. **Group:** org.jacoco **Name:** org.jacoco.agent **Version:** 0.8.5
     * **POM License: Eclipse Public License 2.0** - [https://www.eclipse.org/legal/epl-2.0/](https://www.eclipse.org/legal/epl-2.0/)

1. **Group:** org.jacoco **Name:** org.jacoco.ant **Version:** 0.8.5
     * **POM License: Eclipse Public License 2.0** - [https://www.eclipse.org/legal/epl-2.0/](https://www.eclipse.org/legal/epl-2.0/)

1. **Group:** org.jacoco **Name:** org.jacoco.core **Version:** 0.8.5
     * **POM License: Eclipse Public License 2.0** - [https://www.eclipse.org/legal/epl-2.0/](https://www.eclipse.org/legal/epl-2.0/)

1. **Group:** org.jacoco **Name:** org.jacoco.report **Version:** 0.8.5
     * **POM License: Eclipse Public License 2.0** - [https://www.eclipse.org/legal/epl-2.0/](https://www.eclipse.org/legal/epl-2.0/)

1. **Group:** org.junit.jupiter **Name:** junit-jupiter-api **Version:** 5.5.2
     * **POM Project URL:** [https://junit.org/junit5/](https://junit.org/junit5/)
     * **POM License: Eclipse Public License v2.0** - [https://www.eclipse.org/legal/epl-v20.html](https://www.eclipse.org/legal/epl-v20.html)

1. **Group:** org.junit.jupiter **Name:** junit-jupiter-engine **Version:** 5.5.2
     * **POM Project URL:** [https://junit.org/junit5/](https://junit.org/junit5/)
     * **POM License: Eclipse Public License v2.0** - [https://www.eclipse.org/legal/epl-v20.html](https://www.eclipse.org/legal/epl-v20.html)

1. **Group:** org.junit.jupiter **Name:** junit-jupiter-params **Version:** 5.5.2
     * **POM Project URL:** [https://junit.org/junit5/](https://junit.org/junit5/)
     * **POM License: Eclipse Public License v2.0** - [https://www.eclipse.org/legal/epl-v20.html](https://www.eclipse.org/legal/epl-v20.html)

1. **Group:** org.junit.platform **Name:** junit-platform-commons **Version:** 1.5.2
     * **POM Project URL:** [https://junit.org/junit5/](https://junit.org/junit5/)
     * **POM License: Eclipse Public License v2.0** - [https://www.eclipse.org/legal/epl-v20.html](https://www.eclipse.org/legal/epl-v20.html)

1. **Group:** org.junit.platform **Name:** junit-platform-engine **Version:** 1.5.2
     * **POM Project URL:** [https://junit.org/junit5/](https://junit.org/junit5/)
     * **POM License: Eclipse Public License v2.0** - [https://www.eclipse.org/legal/epl-v20.html](https://www.eclipse.org/legal/epl-v20.html)

1. **Group:** org.opentest4j **Name:** opentest4j **Version:** 1.2.0
     * **Manifest License:** The Apache License, Version 2.0 (Not packaged)
     * **POM Project URL:** [https://github.com/ota4j-team/opentest4j](https://github.com/ota4j-team/opentest4j)
     * **POM License: The Apache License, Version 2.0** - [http://www.apache.org/licenses/LICENSE-2.0.txt](http://www.apache.org/licenses/LICENSE-2.0.txt)

1. **Group:** org.ow2.asm **Name:** asm **Version:** 7.1
     * **Manifest Project URL:** [http://asm.ow2.org](http://asm.ow2.org)
     * **POM Project URL:** [http://asm.ow2.org/](http://asm.ow2.org/)
     * **POM License: BSD** - [http://asm.ow2.org/license.html](http://asm.ow2.org/license.html)
     * **POM License: The Apache Software License, Version 2.0** - [http://www.apache.org/licenses/LICENSE-2.0.txt](http://www.apache.org/licenses/LICENSE-2.0.txt)

1. **Group:** org.ow2.asm **Name:** asm **Version:** 7.2
     * **Manifest Project URL:** [http://asm.ow2.org](http://asm.ow2.org)
     * **Manifest License:** BSD-3-Clause;link=https://asm.ow2.io/LICENSE.txt (Not packaged)
     * **POM Project URL:** [http://asm.ow2.io/](http://asm.ow2.io/)
     * **POM License: BSD-3-Clause** - [https://asm.ow2.io/license.html](https://asm.ow2.io/license.html)
     * **POM License: The Apache Software License, Version 2.0** - [http://www.apache.org/licenses/LICENSE-2.0.txt](http://www.apache.org/licenses/LICENSE-2.0.txt)

1. **Group:** org.ow2.asm **Name:** asm-analysis **Version:** 7.2
     * **Manifest Project URL:** [http://asm.ow2.org](http://asm.ow2.org)
     * **Manifest License:** BSD-3-Clause;link=https://asm.ow2.io/LICENSE.txt (Not packaged)
     * **POM Project URL:** [http://asm.ow2.io/](http://asm.ow2.io/)
     * **POM License: BSD-3-Clause** - [https://asm.ow2.io/license.html](https://asm.ow2.io/license.html)
     * **POM License: The Apache Software License, Version 2.0** - [http://www.apache.org/licenses/LICENSE-2.0.txt](http://www.apache.org/licenses/LICENSE-2.0.txt)

1. **Group:** org.ow2.asm **Name:** asm-commons **Version:** 7.2
     * **Manifest Project URL:** [http://asm.ow2.org](http://asm.ow2.org)
     * **Manifest License:** BSD-3-Clause;link=https://asm.ow2.io/LICENSE.txt (Not packaged)
     * **POM Project URL:** [http://asm.ow2.io/](http://asm.ow2.io/)
     * **POM License: BSD-3-Clause** - [https://asm.ow2.io/license.html](https://asm.ow2.io/license.html)
     * **POM License: The Apache Software License, Version 2.0** - [http://www.apache.org/licenses/LICENSE-2.0.txt](http://www.apache.org/licenses/LICENSE-2.0.txt)

1. **Group:** org.ow2.asm **Name:** asm-tree **Version:** 7.2
     * **Manifest Project URL:** [http://asm.ow2.org](http://asm.ow2.org)
     * **Manifest License:** BSD-3-Clause;link=https://asm.ow2.io/LICENSE.txt (Not packaged)
     * **POM Project URL:** [http://asm.ow2.io/](http://asm.ow2.io/)
     * **POM License: BSD-3-Clause** - [https://asm.ow2.io/license.html](https://asm.ow2.io/license.html)
     * **POM License: The Apache Software License, Version 2.0** - [http://www.apache.org/licenses/LICENSE-2.0.txt](http://www.apache.org/licenses/LICENSE-2.0.txt)

1. **Group:** org.pcollections **Name:** pcollections **Version:** 2.1.2
     * **POM Project URL:** [http://pcollections.org](http://pcollections.org)
     * **POM License: The MIT License** - [http://www.opensource.org/licenses/mit-license.php](http://www.opensource.org/licenses/mit-license.php)

    
        
 The dependencies distributed under several licenses, are used according their commercial-use-friendly license.


<<<<<<< HEAD
This report was generated on **Mon Nov 11 20:23:44 EET 2019** using [Gradle-License-Report plugin](https://github.com/jk1/Gradle-License-Report) by Evgeny Naumenko, licensed under [Apache 2.0 License](https://github.com/jk1/Gradle-License-Report/blob/master/LICENSE).



    
# Dependencies of `io.spine:spine-testutil-client:1.2.2`
=======
This report was generated on **Tue Nov 19 15:29:43 EET 2019** using [Gradle-License-Report plugin](https://github.com/jk1/Gradle-License-Report) by Evgeny Naumenko, licensed under [Apache 2.0 License](https://github.com/jk1/Gradle-License-Report/blob/master/LICENSE).



    
# Dependencies of `io.spine:spine-testutil-client:1.2.5`
>>>>>>> 09cd971b

## Runtime
1. **Group:** com.google.api.grpc **Name:** proto-google-common-protos **Version:** 1.12.0
     * **POM Project URL:** [https://github.com/googleapis/api-client-staging](https://github.com/googleapis/api-client-staging)
     * **POM License: Apache-2.0** - [https://www.apache.org/licenses/LICENSE-2.0.txt](https://www.apache.org/licenses/LICENSE-2.0.txt)

1. **Group:** com.google.auto.value **Name:** auto-value-annotations **Version:** 1.6.3
     * **POM License: Apache 2.0** - [http://www.apache.org/licenses/LICENSE-2.0.txt](http://www.apache.org/licenses/LICENSE-2.0.txt)

1. **Group:** com.google.code.findbugs **Name:** jsr305 **Version:** 3.0.2
     * **POM Project URL:** [http://findbugs.sourceforge.net/](http://findbugs.sourceforge.net/)
     * **POM License: The Apache Software License, Version 2.0** - [http://www.apache.org/licenses/LICENSE-2.0.txt](http://www.apache.org/licenses/LICENSE-2.0.txt)

1. **Group:** com.google.code.gson **Name:** gson **Version:** 2.8.5
     * **POM License: Apache 2.0** - [http://www.apache.org/licenses/LICENSE-2.0.txt](http://www.apache.org/licenses/LICENSE-2.0.txt)

1. **Group:** com.google.errorprone **Name:** error_prone_annotations **Version:** 2.3.3
     * **POM License: Apache 2.0** - [http://www.apache.org/licenses/LICENSE-2.0.txt](http://www.apache.org/licenses/LICENSE-2.0.txt)

1. **Group:** com.google.errorprone **Name:** error_prone_type_annotations **Version:** 2.3.3
     * **POM License: Apache 2.0** - [http://www.apache.org/licenses/LICENSE-2.0.txt](http://www.apache.org/licenses/LICENSE-2.0.txt)

1. **Group:** com.google.flogger **Name:** flogger **Version:** 0.4
     * **POM Project URL:** [https://github.com/google/flogger](https://github.com/google/flogger)
     * **POM License: Apache 2.0** - [http://www.apache.org/licenses/LICENSE-2.0.txt](http://www.apache.org/licenses/LICENSE-2.0.txt)

1. **Group:** com.google.flogger **Name:** flogger-system-backend **Version:** 0.4
     * **POM Project URL:** [https://github.com/google/flogger](https://github.com/google/flogger)
     * **POM License: Apache 2.0** - [http://www.apache.org/licenses/LICENSE-2.0.txt](http://www.apache.org/licenses/LICENSE-2.0.txt)

1. **Group:** com.google.guava **Name:** failureaccess **Version:** 1.0.1
     * **Manifest Project URL:** [https://github.com/google/guava/](https://github.com/google/guava/)
     * **POM License: The Apache Software License, Version 2.0** - [http://www.apache.org/licenses/LICENSE-2.0.txt](http://www.apache.org/licenses/LICENSE-2.0.txt)

1. **Group:** com.google.guava **Name:** guava **Version:** 28.1-jre
     * **Manifest Project URL:** [https://github.com/google/guava/](https://github.com/google/guava/)
     * **POM License: Apache License, Version 2.0** - [http://www.apache.org/licenses/LICENSE-2.0.txt](http://www.apache.org/licenses/LICENSE-2.0.txt)

1. **Group:** com.google.guava **Name:** guava-testlib **Version:** 28.1-jre
     * **POM License: Apache License, Version 2.0** - [http://www.apache.org/licenses/LICENSE-2.0.txt](http://www.apache.org/licenses/LICENSE-2.0.txt)

1. **Group:** com.google.guava **Name:** listenablefuture **Version:** 9999.0-empty-to-avoid-conflict-with-guava
     * **POM License: The Apache Software License, Version 2.0** - [http://www.apache.org/licenses/LICENSE-2.0.txt](http://www.apache.org/licenses/LICENSE-2.0.txt)

1. **Group:** com.google.j2objc **Name:** j2objc-annotations **Version:** 1.3
     * **POM Project URL:** [https://github.com/google/j2objc/](https://github.com/google/j2objc/)
     * **POM License: The Apache Software License, Version 2.0** - [http://www.apache.org/licenses/LICENSE-2.0.txt](http://www.apache.org/licenses/LICENSE-2.0.txt)

1. **Group:** com.google.protobuf **Name:** protobuf-java **Version:** 3.10.0
     * **Manifest Project URL:** [https://developers.google.com/protocol-buffers/](https://developers.google.com/protocol-buffers/)
     * **POM License: 3-Clause BSD License** - [https://opensource.org/licenses/BSD-3-Clause](https://opensource.org/licenses/BSD-3-Clause)

1. **Group:** com.google.protobuf **Name:** protobuf-java-util **Version:** 3.10.0
     * **Manifest Project URL:** [https://developers.google.com/protocol-buffers/](https://developers.google.com/protocol-buffers/)
     * **POM License: 3-Clause BSD License** - [https://opensource.org/licenses/BSD-3-Clause](https://opensource.org/licenses/BSD-3-Clause)

1. **Group:** com.google.truth **Name:** truth **Version:** 1.0
     * **POM License: The Apache Software License, Version 2.0** - [http://www.apache.org/licenses/LICENSE-2.0.txt](http://www.apache.org/licenses/LICENSE-2.0.txt)

1. **Group:** com.google.truth.extensions **Name:** truth-java8-extension **Version:** 1.0
     * **POM License: The Apache Software License, Version 2.0** - [http://www.apache.org/licenses/LICENSE-2.0.txt](http://www.apache.org/licenses/LICENSE-2.0.txt)

1. **Group:** com.google.truth.extensions **Name:** truth-liteproto-extension **Version:** 1.0
     * **POM License: The Apache Software License, Version 2.0** - [http://www.apache.org/licenses/LICENSE-2.0.txt](http://www.apache.org/licenses/LICENSE-2.0.txt)

1. **Group:** com.google.truth.extensions **Name:** truth-proto-extension **Version:** 1.0
     * **POM License: The Apache Software License, Version 2.0** - [http://www.apache.org/licenses/LICENSE-2.0.txt](http://www.apache.org/licenses/LICENSE-2.0.txt)

1. **Group:** com.googlecode.java-diff-utils **Name:** diffutils **Version:** 1.3.0
     * **POM Project URL:** [http://code.google.com/p/java-diff-utils/](http://code.google.com/p/java-diff-utils/)
     * **POM License: The Apache Software License, Version 2.0** - [http://www.apache.org/licenses/LICENSE-2.0.txt](http://www.apache.org/licenses/LICENSE-2.0.txt)

1. **Group:** io.grpc **Name:** grpc-api **Version:** 1.25.0
     * **POM Project URL:** [https://github.com/grpc/grpc-java](https://github.com/grpc/grpc-java)
     * **POM License: Apache 2.0** - [https://opensource.org/licenses/Apache-2.0](https://opensource.org/licenses/Apache-2.0)

1. **Group:** io.grpc **Name:** grpc-context **Version:** 1.25.0
     * **POM Project URL:** [https://github.com/grpc/grpc-java](https://github.com/grpc/grpc-java)
     * **POM License: Apache 2.0** - [https://opensource.org/licenses/Apache-2.0](https://opensource.org/licenses/Apache-2.0)

1. **Group:** io.grpc **Name:** grpc-protobuf **Version:** 1.25.0
     * **POM Project URL:** [https://github.com/grpc/grpc-java](https://github.com/grpc/grpc-java)
     * **POM License: Apache 2.0** - [https://opensource.org/licenses/Apache-2.0](https://opensource.org/licenses/Apache-2.0)

1. **Group:** io.grpc **Name:** grpc-protobuf-lite **Version:** 1.25.0
     * **POM Project URL:** [https://github.com/grpc/grpc-java](https://github.com/grpc/grpc-java)
     * **POM License: Apache 2.0** - [https://opensource.org/licenses/Apache-2.0](https://opensource.org/licenses/Apache-2.0)

1. **Group:** io.grpc **Name:** grpc-stub **Version:** 1.25.0
     * **POM Project URL:** [https://github.com/grpc/grpc-java](https://github.com/grpc/grpc-java)
     * **POM License: Apache 2.0** - [https://opensource.org/licenses/Apache-2.0](https://opensource.org/licenses/Apache-2.0)

1. **Group:** junit **Name:** junit **Version:** 4.12
     * **POM Project URL:** [http://junit.org](http://junit.org)
     * **POM License: Eclipse Public License 1.0** - [http://www.eclipse.org/legal/epl-v10.html](http://www.eclipse.org/legal/epl-v10.html)

1. **Group:** org.apiguardian **Name:** apiguardian-api **Version:** 1.0.0
     * **POM Project URL:** [https://github.com/apiguardian-team/apiguardian](https://github.com/apiguardian-team/apiguardian)
     * **POM License: The Apache License, Version 2.0** - [http://www.apache.org/licenses/LICENSE-2.0.txt](http://www.apache.org/licenses/LICENSE-2.0.txt)

1. **Group:** org.checkerframework **Name:** checker-compat-qual **Version:** 2.5.3
     * **POM Project URL:** [https://checkerframework.org](https://checkerframework.org)
     * **POM License: GNU General Public License, version 2 (GPL2), with the classpath exception** - [http://www.gnu.org/software/classpath/license.html](http://www.gnu.org/software/classpath/license.html)
     * **POM License: The MIT License** - [http://opensource.org/licenses/MIT](http://opensource.org/licenses/MIT)

1. **Group:** org.checkerframework **Name:** checker-qual **Version:** 3.0.0
     * **Manifest License:** MIT (Not packaged)
     * **POM Project URL:** [https://checkerframework.org](https://checkerframework.org)
     * **POM License: The MIT License** - [http://opensource.org/licenses/MIT](http://opensource.org/licenses/MIT)

1. **Group:** org.codehaus.mojo **Name:** animal-sniffer-annotations **Version:** 1.18
     * **POM License: MIT license** - [http://www.opensource.org/licenses/mit-license.php](http://www.opensource.org/licenses/mit-license.php)
     * **POM License: The Apache Software License, Version 2.0** - [http://www.apache.org/licenses/LICENSE-2.0.txt](http://www.apache.org/licenses/LICENSE-2.0.txt)

1. **Group:** org.hamcrest **Name:** hamcrest-all **Version:** 1.3
     * **POM License: New BSD License** - [http://www.opensource.org/licenses/bsd-license.php](http://www.opensource.org/licenses/bsd-license.php)

1. **Group:** org.hamcrest **Name:** hamcrest-core **Version:** 1.3
     * **POM License: New BSD License** - [http://www.opensource.org/licenses/bsd-license.php](http://www.opensource.org/licenses/bsd-license.php)

1. **Group:** org.junit.jupiter **Name:** junit-jupiter-api **Version:** 5.5.2
     * **POM Project URL:** [https://junit.org/junit5/](https://junit.org/junit5/)
     * **POM License: Eclipse Public License v2.0** - [https://www.eclipse.org/legal/epl-v20.html](https://www.eclipse.org/legal/epl-v20.html)

1. **Group:** org.junit.jupiter **Name:** junit-jupiter-params **Version:** 5.5.2
     * **POM Project URL:** [https://junit.org/junit5/](https://junit.org/junit5/)
     * **POM License: Eclipse Public License v2.0** - [https://www.eclipse.org/legal/epl-v20.html](https://www.eclipse.org/legal/epl-v20.html)

1. **Group:** org.junit.platform **Name:** junit-platform-commons **Version:** 1.5.2
     * **POM Project URL:** [https://junit.org/junit5/](https://junit.org/junit5/)
     * **POM License: Eclipse Public License v2.0** - [https://www.eclipse.org/legal/epl-v20.html](https://www.eclipse.org/legal/epl-v20.html)

1. **Group:** org.opentest4j **Name:** opentest4j **Version:** 1.2.0
     * **Manifest License:** The Apache License, Version 2.0 (Not packaged)
     * **POM Project URL:** [https://github.com/ota4j-team/opentest4j](https://github.com/ota4j-team/opentest4j)
     * **POM License: The Apache License, Version 2.0** - [http://www.apache.org/licenses/LICENSE-2.0.txt](http://www.apache.org/licenses/LICENSE-2.0.txt)

## Compile, tests and tooling
1. **Group:** com.beust **Name:** jcommander **Version:** 1.72
     * **POM Project URL:** [http://jcommander.org](http://jcommander.org)
     * **POM License: Apache 2.0** - [http://www.apache.org/licenses/LICENSE-2.0](http://www.apache.org/licenses/LICENSE-2.0)

1. **Group:** com.github.kevinstern **Name:** software-and-algorithms **Version:** 1.0
     * **POM Project URL:** [https://www.github.com/KevinStern/software-and-algorithms](https://www.github.com/KevinStern/software-and-algorithms)
     * **POM License: MIT License** - [http://www.opensource.org/licenses/mit-license.php](http://www.opensource.org/licenses/mit-license.php)

1. **Group:** com.github.stephenc.jcip **Name:** jcip-annotations **Version:** 1.0-1
     * **POM Project URL:** [http://stephenc.github.com/jcip-annotations](http://stephenc.github.com/jcip-annotations)
     * **POM License: Apache License, Version 2.0** - [http://www.apache.org/licenses/LICENSE-2.0.txt](http://www.apache.org/licenses/LICENSE-2.0.txt)

1. **Group:** com.google.api.grpc **Name:** proto-google-common-protos **Version:** 1.12.0
     * **POM Project URL:** [https://github.com/googleapis/api-client-staging](https://github.com/googleapis/api-client-staging)
     * **POM License: Apache-2.0** - [https://www.apache.org/licenses/LICENSE-2.0.txt](https://www.apache.org/licenses/LICENSE-2.0.txt)

1. **Group:** com.google.auto **Name:** auto-common **Version:** 0.10
     * **POM License: Apache 2.0** - [http://www.apache.org/licenses/LICENSE-2.0.txt](http://www.apache.org/licenses/LICENSE-2.0.txt)

1. **Group:** com.google.auto.value **Name:** auto-value-annotations **Version:** 1.6.3
     * **POM License: Apache 2.0** - [http://www.apache.org/licenses/LICENSE-2.0.txt](http://www.apache.org/licenses/LICENSE-2.0.txt)

1. **Group:** com.google.code.findbugs **Name:** jFormatString **Version:** 3.0.0
     * **POM Project URL:** [http://findbugs.sourceforge.net/](http://findbugs.sourceforge.net/)
     * **POM License: GNU Lesser Public License** - [http://www.gnu.org/licenses/lgpl.html](http://www.gnu.org/licenses/lgpl.html)

1. **Group:** com.google.code.findbugs **Name:** jsr305 **Version:** 3.0.2
     * **POM Project URL:** [http://findbugs.sourceforge.net/](http://findbugs.sourceforge.net/)
     * **POM License: The Apache Software License, Version 2.0** - [http://www.apache.org/licenses/LICENSE-2.0.txt](http://www.apache.org/licenses/LICENSE-2.0.txt)

1. **Group:** com.google.code.gson **Name:** gson **Version:** 2.8.5
     * **POM License: Apache 2.0** - [http://www.apache.org/licenses/LICENSE-2.0.txt](http://www.apache.org/licenses/LICENSE-2.0.txt)

1. **Group:** com.google.errorprone **Name:** error_prone_annotation **Version:** 2.3.3
     * **POM License: Apache 2.0** - [http://www.apache.org/licenses/LICENSE-2.0.txt](http://www.apache.org/licenses/LICENSE-2.0.txt)

1. **Group:** com.google.errorprone **Name:** error_prone_annotations **Version:** 2.3.3
     * **POM License: Apache 2.0** - [http://www.apache.org/licenses/LICENSE-2.0.txt](http://www.apache.org/licenses/LICENSE-2.0.txt)

1. **Group:** com.google.errorprone **Name:** error_prone_check_api **Version:** 2.3.3
     * **POM License: Apache 2.0** - [http://www.apache.org/licenses/LICENSE-2.0.txt](http://www.apache.org/licenses/LICENSE-2.0.txt)

1. **Group:** com.google.errorprone **Name:** error_prone_core **Version:** 2.3.3
     * **POM License: Apache 2.0** - [http://www.apache.org/licenses/LICENSE-2.0.txt](http://www.apache.org/licenses/LICENSE-2.0.txt)

1. **Group:** com.google.errorprone **Name:** error_prone_type_annotations **Version:** 2.3.3
     * **POM License: Apache 2.0** - [http://www.apache.org/licenses/LICENSE-2.0.txt](http://www.apache.org/licenses/LICENSE-2.0.txt)

1. **Group:** com.google.errorprone **Name:** javac **Version:** 9+181-r4173-1
     * **POM Project URL:** [https://github.com/google/error-prone-javac](https://github.com/google/error-prone-javac)
     * **POM License: GNU General Public License, version 2, with the Classpath Exception** - [http://openjdk.java.net/legal/gplv2+ce.html](http://openjdk.java.net/legal/gplv2+ce.html)

1. **Group:** com.google.flogger **Name:** flogger **Version:** 0.4
     * **POM Project URL:** [https://github.com/google/flogger](https://github.com/google/flogger)
     * **POM License: Apache 2.0** - [http://www.apache.org/licenses/LICENSE-2.0.txt](http://www.apache.org/licenses/LICENSE-2.0.txt)

1. **Group:** com.google.flogger **Name:** flogger-system-backend **Version:** 0.4
     * **POM Project URL:** [https://github.com/google/flogger](https://github.com/google/flogger)
     * **POM License: Apache 2.0** - [http://www.apache.org/licenses/LICENSE-2.0.txt](http://www.apache.org/licenses/LICENSE-2.0.txt)

1. **Group:** com.google.guava **Name:** failureaccess **Version:** 1.0.1
     * **Manifest Project URL:** [https://github.com/google/guava/](https://github.com/google/guava/)
     * **POM License: The Apache Software License, Version 2.0** - [http://www.apache.org/licenses/LICENSE-2.0.txt](http://www.apache.org/licenses/LICENSE-2.0.txt)

1. **Group:** com.google.guava **Name:** guava **Version:** 28.1-jre
     * **Manifest Project URL:** [https://github.com/google/guava/](https://github.com/google/guava/)
     * **POM License: Apache License, Version 2.0** - [http://www.apache.org/licenses/LICENSE-2.0.txt](http://www.apache.org/licenses/LICENSE-2.0.txt)

1. **Group:** com.google.guava **Name:** guava-testlib **Version:** 28.1-jre
     * **POM License: Apache License, Version 2.0** - [http://www.apache.org/licenses/LICENSE-2.0.txt](http://www.apache.org/licenses/LICENSE-2.0.txt)

1. **Group:** com.google.guava **Name:** listenablefuture **Version:** 9999.0-empty-to-avoid-conflict-with-guava
     * **POM License: The Apache Software License, Version 2.0** - [http://www.apache.org/licenses/LICENSE-2.0.txt](http://www.apache.org/licenses/LICENSE-2.0.txt)

1. **Group:** com.google.j2objc **Name:** j2objc-annotations **Version:** 1.3
     * **POM Project URL:** [https://github.com/google/j2objc/](https://github.com/google/j2objc/)
     * **POM License: The Apache Software License, Version 2.0** - [http://www.apache.org/licenses/LICENSE-2.0.txt](http://www.apache.org/licenses/LICENSE-2.0.txt)

1. **Group:** com.google.protobuf **Name:** protobuf-java **Version:** 3.10.0
     * **Manifest Project URL:** [https://developers.google.com/protocol-buffers/](https://developers.google.com/protocol-buffers/)
     * **POM License: 3-Clause BSD License** - [https://opensource.org/licenses/BSD-3-Clause](https://opensource.org/licenses/BSD-3-Clause)

1. **Group:** com.google.protobuf **Name:** protobuf-java-util **Version:** 3.10.0
     * **Manifest Project URL:** [https://developers.google.com/protocol-buffers/](https://developers.google.com/protocol-buffers/)
     * **POM License: 3-Clause BSD License** - [https://opensource.org/licenses/BSD-3-Clause](https://opensource.org/licenses/BSD-3-Clause)

1. **Group:** com.google.protobuf **Name:** protoc **Version:** 3.10.0
     * **POM Project URL:** [https://developers.google.com/protocol-buffers/](https://developers.google.com/protocol-buffers/)
     * **POM License: 3-Clause BSD License** - [https://opensource.org/licenses/BSD-3-Clause](https://opensource.org/licenses/BSD-3-Clause)
     * **POM License: The Apache Software License, Version 2.0** - [http://www.apache.org/licenses/LICENSE-2.0.txt](http://www.apache.org/licenses/LICENSE-2.0.txt)

1. **Group:** com.google.truth **Name:** truth **Version:** 1.0
     * **POM License: The Apache Software License, Version 2.0** - [http://www.apache.org/licenses/LICENSE-2.0.txt](http://www.apache.org/licenses/LICENSE-2.0.txt)

1. **Group:** com.google.truth.extensions **Name:** truth-java8-extension **Version:** 1.0
     * **POM License: The Apache Software License, Version 2.0** - [http://www.apache.org/licenses/LICENSE-2.0.txt](http://www.apache.org/licenses/LICENSE-2.0.txt)

1. **Group:** com.google.truth.extensions **Name:** truth-liteproto-extension **Version:** 1.0
     * **POM License: The Apache Software License, Version 2.0** - [http://www.apache.org/licenses/LICENSE-2.0.txt](http://www.apache.org/licenses/LICENSE-2.0.txt)

1. **Group:** com.google.truth.extensions **Name:** truth-proto-extension **Version:** 1.0
     * **POM License: The Apache Software License, Version 2.0** - [http://www.apache.org/licenses/LICENSE-2.0.txt](http://www.apache.org/licenses/LICENSE-2.0.txt)

1. **Group:** com.googlecode.java-diff-utils **Name:** diffutils **Version:** 1.3.0
     * **POM Project URL:** [http://code.google.com/p/java-diff-utils/](http://code.google.com/p/java-diff-utils/)
     * **POM License: The Apache Software License, Version 2.0** - [http://www.apache.org/licenses/LICENSE-2.0.txt](http://www.apache.org/licenses/LICENSE-2.0.txt)

1. **Group:** commons-io **Name:** commons-io **Version:** 2.6
     * **Project URL:** [http://commons.apache.org/proper/commons-io/](http://commons.apache.org/proper/commons-io/)
     * **POM License: Apache License, Version 2.0** - [https://www.apache.org/licenses/LICENSE-2.0.txt](https://www.apache.org/licenses/LICENSE-2.0.txt)

1. **Group:** io.grpc **Name:** grpc-api **Version:** 1.25.0
     * **POM Project URL:** [https://github.com/grpc/grpc-java](https://github.com/grpc/grpc-java)
     * **POM License: Apache 2.0** - [https://opensource.org/licenses/Apache-2.0](https://opensource.org/licenses/Apache-2.0)

1. **Group:** io.grpc **Name:** grpc-context **Version:** 1.25.0
     * **POM Project URL:** [https://github.com/grpc/grpc-java](https://github.com/grpc/grpc-java)
     * **POM License: Apache 2.0** - [https://opensource.org/licenses/Apache-2.0](https://opensource.org/licenses/Apache-2.0)

1. **Group:** io.grpc **Name:** grpc-protobuf **Version:** 1.25.0
     * **POM Project URL:** [https://github.com/grpc/grpc-java](https://github.com/grpc/grpc-java)
     * **POM License: Apache 2.0** - [https://opensource.org/licenses/Apache-2.0](https://opensource.org/licenses/Apache-2.0)

1. **Group:** io.grpc **Name:** grpc-protobuf-lite **Version:** 1.25.0
     * **POM Project URL:** [https://github.com/grpc/grpc-java](https://github.com/grpc/grpc-java)
     * **POM License: Apache 2.0** - [https://opensource.org/licenses/Apache-2.0](https://opensource.org/licenses/Apache-2.0)

1. **Group:** io.grpc **Name:** grpc-stub **Version:** 1.25.0
     * **POM Project URL:** [https://github.com/grpc/grpc-java](https://github.com/grpc/grpc-java)
     * **POM License: Apache 2.0** - [https://opensource.org/licenses/Apache-2.0](https://opensource.org/licenses/Apache-2.0)

1. **Group:** io.grpc **Name:** protoc-gen-grpc-java **Version:** 1.25.0
     * **POM Project URL:** [https://github.com/grpc/grpc-java](https://github.com/grpc/grpc-java)
     * **POM License: Apache 2.0** - [https://opensource.org/licenses/Apache-2.0](https://opensource.org/licenses/Apache-2.0)

1. **Group:** junit **Name:** junit **Version:** 4.12
     * **POM Project URL:** [http://junit.org](http://junit.org)
     * **POM License: Eclipse Public License 1.0** - [http://www.eclipse.org/legal/epl-v10.html](http://www.eclipse.org/legal/epl-v10.html)

1. **Group:** net.java.dev.javacc **Name:** javacc **Version:** 5.0
     * **POM Project URL:** [https://javacc.dev.java.net/](https://javacc.dev.java.net/)
     * **POM License: Berkeley Software Distribution (BSD) License** - [http://www.opensource.org/licenses/bsd-license.html](http://www.opensource.org/licenses/bsd-license.html)

1. **Group:** net.sourceforge.pmd **Name:** pmd-core **Version:** 6.19.0
     * **POM License: BSD-style** - [http://pmd.sourceforge.net/license.html](http://pmd.sourceforge.net/license.html)

1. **Group:** net.sourceforge.pmd **Name:** pmd-java **Version:** 6.19.0
     * **POM License: BSD-style** - [http://pmd.sourceforge.net/license.html](http://pmd.sourceforge.net/license.html)

1. **Group:** net.sourceforge.saxon **Name:** saxon **Version:** 9.1.0.8
     * **POM Project URL:** [http://saxon.sourceforge.net/](http://saxon.sourceforge.net/)
     * **POM License: Mozilla Public License Version 1.0** - [http://www.mozilla.org/MPL/MPL-1.0.txt](http://www.mozilla.org/MPL/MPL-1.0.txt)

1. **Group:** org.antlr **Name:** antlr4-runtime **Version:** 4.7
     * **Manifest Project URL:** [http://www.antlr.org](http://www.antlr.org)
     * **POM License: The BSD License** - [http://www.antlr.org/license.html](http://www.antlr.org/license.html)

1. **Group:** org.apache.commons **Name:** commons-lang3 **Version:** 3.8.1
     * **Project URL:** [http://commons.apache.org/proper/commons-lang/](http://commons.apache.org/proper/commons-lang/)
     * **POM License: Apache License, Version 2.0** - [https://www.apache.org/licenses/LICENSE-2.0.txt](https://www.apache.org/licenses/LICENSE-2.0.txt)

1. **Group:** org.apiguardian **Name:** apiguardian-api **Version:** 1.0.0
     * **POM Project URL:** [https://github.com/apiguardian-team/apiguardian](https://github.com/apiguardian-team/apiguardian)
     * **POM License: The Apache License, Version 2.0** - [http://www.apache.org/licenses/LICENSE-2.0.txt](http://www.apache.org/licenses/LICENSE-2.0.txt)

1. **Group:** org.checkerframework **Name:** checker-compat-qual **Version:** 2.5.3
     * **POM Project URL:** [https://checkerframework.org](https://checkerframework.org)
     * **POM License: GNU General Public License, version 2 (GPL2), with the classpath exception** - [http://www.gnu.org/software/classpath/license.html](http://www.gnu.org/software/classpath/license.html)
     * **POM License: The MIT License** - [http://opensource.org/licenses/MIT](http://opensource.org/licenses/MIT)

1. **Group:** org.checkerframework **Name:** checker-qual **Version:** 3.0.0
     * **Manifest License:** MIT (Not packaged)
     * **POM Project URL:** [https://checkerframework.org](https://checkerframework.org)
     * **POM License: The MIT License** - [http://opensource.org/licenses/MIT](http://opensource.org/licenses/MIT)

1. **Group:** org.checkerframework **Name:** dataflow **Version:** 2.5.3
     * **POM Project URL:** [https://checkerframework.org](https://checkerframework.org)
     * **POM License: GNU General Public License, version 2 (GPL2), with the classpath exception** - [http://www.gnu.org/software/classpath/license.html](http://www.gnu.org/software/classpath/license.html)
     * **POM License: The MIT License** - [http://opensource.org/licenses/MIT](http://opensource.org/licenses/MIT)

1. **Group:** org.checkerframework **Name:** javacutil **Version:** 2.5.3
     * **POM Project URL:** [https://checkerframework.org](https://checkerframework.org)
     * **POM License: GNU General Public License, version 2 (GPL2), with the classpath exception** - [http://www.gnu.org/software/classpath/license.html](http://www.gnu.org/software/classpath/license.html)
     * **POM License: The MIT License** - [http://opensource.org/licenses/MIT](http://opensource.org/licenses/MIT)

1. **Group:** org.codehaus.mojo **Name:** animal-sniffer-annotations **Version:** 1.18
     * **POM License: MIT license** - [http://www.opensource.org/licenses/mit-license.php](http://www.opensource.org/licenses/mit-license.php)
     * **POM License: The Apache Software License, Version 2.0** - [http://www.apache.org/licenses/LICENSE-2.0.txt](http://www.apache.org/licenses/LICENSE-2.0.txt)

1. **Group:** org.hamcrest **Name:** hamcrest-all **Version:** 1.3
     * **POM License: New BSD License** - [http://www.opensource.org/licenses/bsd-license.php](http://www.opensource.org/licenses/bsd-license.php)

1. **Group:** org.hamcrest **Name:** hamcrest-core **Version:** 1.3
     * **POM License: New BSD License** - [http://www.opensource.org/licenses/bsd-license.php](http://www.opensource.org/licenses/bsd-license.php)

1. **Group:** org.jacoco **Name:** org.jacoco.agent **Version:** 0.8.5
     * **POM License: Eclipse Public License 2.0** - [https://www.eclipse.org/legal/epl-2.0/](https://www.eclipse.org/legal/epl-2.0/)

1. **Group:** org.jacoco **Name:** org.jacoco.ant **Version:** 0.8.5
     * **POM License: Eclipse Public License 2.0** - [https://www.eclipse.org/legal/epl-2.0/](https://www.eclipse.org/legal/epl-2.0/)

1. **Group:** org.jacoco **Name:** org.jacoco.core **Version:** 0.8.5
     * **POM License: Eclipse Public License 2.0** - [https://www.eclipse.org/legal/epl-2.0/](https://www.eclipse.org/legal/epl-2.0/)

1. **Group:** org.jacoco **Name:** org.jacoco.report **Version:** 0.8.5
     * **POM License: Eclipse Public License 2.0** - [https://www.eclipse.org/legal/epl-2.0/](https://www.eclipse.org/legal/epl-2.0/)

1. **Group:** org.junit.jupiter **Name:** junit-jupiter-api **Version:** 5.5.2
     * **POM Project URL:** [https://junit.org/junit5/](https://junit.org/junit5/)
     * **POM License: Eclipse Public License v2.0** - [https://www.eclipse.org/legal/epl-v20.html](https://www.eclipse.org/legal/epl-v20.html)

1. **Group:** org.junit.jupiter **Name:** junit-jupiter-engine **Version:** 5.5.2
     * **POM Project URL:** [https://junit.org/junit5/](https://junit.org/junit5/)
     * **POM License: Eclipse Public License v2.0** - [https://www.eclipse.org/legal/epl-v20.html](https://www.eclipse.org/legal/epl-v20.html)

1. **Group:** org.junit.jupiter **Name:** junit-jupiter-params **Version:** 5.5.2
     * **POM Project URL:** [https://junit.org/junit5/](https://junit.org/junit5/)
     * **POM License: Eclipse Public License v2.0** - [https://www.eclipse.org/legal/epl-v20.html](https://www.eclipse.org/legal/epl-v20.html)

1. **Group:** org.junit.platform **Name:** junit-platform-commons **Version:** 1.5.2
     * **POM Project URL:** [https://junit.org/junit5/](https://junit.org/junit5/)
     * **POM License: Eclipse Public License v2.0** - [https://www.eclipse.org/legal/epl-v20.html](https://www.eclipse.org/legal/epl-v20.html)

1. **Group:** org.junit.platform **Name:** junit-platform-engine **Version:** 1.5.2
     * **POM Project URL:** [https://junit.org/junit5/](https://junit.org/junit5/)
     * **POM License: Eclipse Public License v2.0** - [https://www.eclipse.org/legal/epl-v20.html](https://www.eclipse.org/legal/epl-v20.html)

1. **Group:** org.opentest4j **Name:** opentest4j **Version:** 1.2.0
     * **Manifest License:** The Apache License, Version 2.0 (Not packaged)
     * **POM Project URL:** [https://github.com/ota4j-team/opentest4j](https://github.com/ota4j-team/opentest4j)
     * **POM License: The Apache License, Version 2.0** - [http://www.apache.org/licenses/LICENSE-2.0.txt](http://www.apache.org/licenses/LICENSE-2.0.txt)

1. **Group:** org.ow2.asm **Name:** asm **Version:** 7.1
     * **Manifest Project URL:** [http://asm.ow2.org](http://asm.ow2.org)
     * **POM Project URL:** [http://asm.ow2.org/](http://asm.ow2.org/)
     * **POM License: BSD** - [http://asm.ow2.org/license.html](http://asm.ow2.org/license.html)
     * **POM License: The Apache Software License, Version 2.0** - [http://www.apache.org/licenses/LICENSE-2.0.txt](http://www.apache.org/licenses/LICENSE-2.0.txt)

1. **Group:** org.ow2.asm **Name:** asm **Version:** 7.2
     * **Manifest Project URL:** [http://asm.ow2.org](http://asm.ow2.org)
     * **Manifest License:** BSD-3-Clause;link=https://asm.ow2.io/LICENSE.txt (Not packaged)
     * **POM Project URL:** [http://asm.ow2.io/](http://asm.ow2.io/)
     * **POM License: BSD-3-Clause** - [https://asm.ow2.io/license.html](https://asm.ow2.io/license.html)
     * **POM License: The Apache Software License, Version 2.0** - [http://www.apache.org/licenses/LICENSE-2.0.txt](http://www.apache.org/licenses/LICENSE-2.0.txt)

1. **Group:** org.ow2.asm **Name:** asm-analysis **Version:** 7.2
     * **Manifest Project URL:** [http://asm.ow2.org](http://asm.ow2.org)
     * **Manifest License:** BSD-3-Clause;link=https://asm.ow2.io/LICENSE.txt (Not packaged)
     * **POM Project URL:** [http://asm.ow2.io/](http://asm.ow2.io/)
     * **POM License: BSD-3-Clause** - [https://asm.ow2.io/license.html](https://asm.ow2.io/license.html)
     * **POM License: The Apache Software License, Version 2.0** - [http://www.apache.org/licenses/LICENSE-2.0.txt](http://www.apache.org/licenses/LICENSE-2.0.txt)

1. **Group:** org.ow2.asm **Name:** asm-commons **Version:** 7.2
     * **Manifest Project URL:** [http://asm.ow2.org](http://asm.ow2.org)
     * **Manifest License:** BSD-3-Clause;link=https://asm.ow2.io/LICENSE.txt (Not packaged)
     * **POM Project URL:** [http://asm.ow2.io/](http://asm.ow2.io/)
     * **POM License: BSD-3-Clause** - [https://asm.ow2.io/license.html](https://asm.ow2.io/license.html)
     * **POM License: The Apache Software License, Version 2.0** - [http://www.apache.org/licenses/LICENSE-2.0.txt](http://www.apache.org/licenses/LICENSE-2.0.txt)

1. **Group:** org.ow2.asm **Name:** asm-tree **Version:** 7.2
     * **Manifest Project URL:** [http://asm.ow2.org](http://asm.ow2.org)
     * **Manifest License:** BSD-3-Clause;link=https://asm.ow2.io/LICENSE.txt (Not packaged)
     * **POM Project URL:** [http://asm.ow2.io/](http://asm.ow2.io/)
     * **POM License: BSD-3-Clause** - [https://asm.ow2.io/license.html](https://asm.ow2.io/license.html)
     * **POM License: The Apache Software License, Version 2.0** - [http://www.apache.org/licenses/LICENSE-2.0.txt](http://www.apache.org/licenses/LICENSE-2.0.txt)

1. **Group:** org.pcollections **Name:** pcollections **Version:** 2.1.2
     * **POM Project URL:** [http://pcollections.org](http://pcollections.org)
     * **POM License: The MIT License** - [http://www.opensource.org/licenses/mit-license.php](http://www.opensource.org/licenses/mit-license.php)

    
        
 The dependencies distributed under several licenses, are used according their commercial-use-friendly license.


<<<<<<< HEAD
This report was generated on **Mon Nov 11 20:23:44 EET 2019** using [Gradle-License-Report plugin](https://github.com/jk1/Gradle-License-Report) by Evgeny Naumenko, licensed under [Apache 2.0 License](https://github.com/jk1/Gradle-License-Report/blob/master/LICENSE).



    
# Dependencies of `io.spine:spine-testutil-core:1.2.2`
=======
This report was generated on **Tue Nov 19 15:29:43 EET 2019** using [Gradle-License-Report plugin](https://github.com/jk1/Gradle-License-Report) by Evgeny Naumenko, licensed under [Apache 2.0 License](https://github.com/jk1/Gradle-License-Report/blob/master/LICENSE).



    
# Dependencies of `io.spine:spine-testutil-core:1.2.5`
>>>>>>> 09cd971b

## Runtime
1. **Group:** com.google.api.grpc **Name:** proto-google-common-protos **Version:** 1.12.0
     * **POM Project URL:** [https://github.com/googleapis/api-client-staging](https://github.com/googleapis/api-client-staging)
     * **POM License: Apache-2.0** - [https://www.apache.org/licenses/LICENSE-2.0.txt](https://www.apache.org/licenses/LICENSE-2.0.txt)

1. **Group:** com.google.auto.value **Name:** auto-value-annotations **Version:** 1.6.3
     * **POM License: Apache 2.0** - [http://www.apache.org/licenses/LICENSE-2.0.txt](http://www.apache.org/licenses/LICENSE-2.0.txt)

1. **Group:** com.google.code.findbugs **Name:** jsr305 **Version:** 3.0.2
     * **POM Project URL:** [http://findbugs.sourceforge.net/](http://findbugs.sourceforge.net/)
     * **POM License: The Apache Software License, Version 2.0** - [http://www.apache.org/licenses/LICENSE-2.0.txt](http://www.apache.org/licenses/LICENSE-2.0.txt)

1. **Group:** com.google.code.gson **Name:** gson **Version:** 2.8.5
     * **POM License: Apache 2.0** - [http://www.apache.org/licenses/LICENSE-2.0.txt](http://www.apache.org/licenses/LICENSE-2.0.txt)

1. **Group:** com.google.errorprone **Name:** error_prone_annotations **Version:** 2.3.3
     * **POM License: Apache 2.0** - [http://www.apache.org/licenses/LICENSE-2.0.txt](http://www.apache.org/licenses/LICENSE-2.0.txt)

1. **Group:** com.google.errorprone **Name:** error_prone_type_annotations **Version:** 2.3.3
     * **POM License: Apache 2.0** - [http://www.apache.org/licenses/LICENSE-2.0.txt](http://www.apache.org/licenses/LICENSE-2.0.txt)

1. **Group:** com.google.flogger **Name:** flogger **Version:** 0.4
     * **POM Project URL:** [https://github.com/google/flogger](https://github.com/google/flogger)
     * **POM License: Apache 2.0** - [http://www.apache.org/licenses/LICENSE-2.0.txt](http://www.apache.org/licenses/LICENSE-2.0.txt)

1. **Group:** com.google.flogger **Name:** flogger-system-backend **Version:** 0.4
     * **POM Project URL:** [https://github.com/google/flogger](https://github.com/google/flogger)
     * **POM License: Apache 2.0** - [http://www.apache.org/licenses/LICENSE-2.0.txt](http://www.apache.org/licenses/LICENSE-2.0.txt)

1. **Group:** com.google.guava **Name:** failureaccess **Version:** 1.0.1
     * **Manifest Project URL:** [https://github.com/google/guava/](https://github.com/google/guava/)
     * **POM License: The Apache Software License, Version 2.0** - [http://www.apache.org/licenses/LICENSE-2.0.txt](http://www.apache.org/licenses/LICENSE-2.0.txt)

1. **Group:** com.google.guava **Name:** guava **Version:** 28.1-jre
     * **Manifest Project URL:** [https://github.com/google/guava/](https://github.com/google/guava/)
     * **POM License: Apache License, Version 2.0** - [http://www.apache.org/licenses/LICENSE-2.0.txt](http://www.apache.org/licenses/LICENSE-2.0.txt)

1. **Group:** com.google.guava **Name:** guava-testlib **Version:** 28.1-jre
     * **POM License: Apache License, Version 2.0** - [http://www.apache.org/licenses/LICENSE-2.0.txt](http://www.apache.org/licenses/LICENSE-2.0.txt)

1. **Group:** com.google.guava **Name:** listenablefuture **Version:** 9999.0-empty-to-avoid-conflict-with-guava
     * **POM License: The Apache Software License, Version 2.0** - [http://www.apache.org/licenses/LICENSE-2.0.txt](http://www.apache.org/licenses/LICENSE-2.0.txt)

1. **Group:** com.google.j2objc **Name:** j2objc-annotations **Version:** 1.3
     * **POM Project URL:** [https://github.com/google/j2objc/](https://github.com/google/j2objc/)
     * **POM License: The Apache Software License, Version 2.0** - [http://www.apache.org/licenses/LICENSE-2.0.txt](http://www.apache.org/licenses/LICENSE-2.0.txt)

1. **Group:** com.google.protobuf **Name:** protobuf-java **Version:** 3.10.0
     * **Manifest Project URL:** [https://developers.google.com/protocol-buffers/](https://developers.google.com/protocol-buffers/)
     * **POM License: 3-Clause BSD License** - [https://opensource.org/licenses/BSD-3-Clause](https://opensource.org/licenses/BSD-3-Clause)

1. **Group:** com.google.protobuf **Name:** protobuf-java-util **Version:** 3.10.0
     * **Manifest Project URL:** [https://developers.google.com/protocol-buffers/](https://developers.google.com/protocol-buffers/)
     * **POM License: 3-Clause BSD License** - [https://opensource.org/licenses/BSD-3-Clause](https://opensource.org/licenses/BSD-3-Clause)

1. **Group:** com.google.truth **Name:** truth **Version:** 1.0
     * **POM License: The Apache Software License, Version 2.0** - [http://www.apache.org/licenses/LICENSE-2.0.txt](http://www.apache.org/licenses/LICENSE-2.0.txt)

1. **Group:** com.google.truth.extensions **Name:** truth-java8-extension **Version:** 1.0
     * **POM License: The Apache Software License, Version 2.0** - [http://www.apache.org/licenses/LICENSE-2.0.txt](http://www.apache.org/licenses/LICENSE-2.0.txt)

1. **Group:** com.google.truth.extensions **Name:** truth-liteproto-extension **Version:** 1.0
     * **POM License: The Apache Software License, Version 2.0** - [http://www.apache.org/licenses/LICENSE-2.0.txt](http://www.apache.org/licenses/LICENSE-2.0.txt)

1. **Group:** com.google.truth.extensions **Name:** truth-proto-extension **Version:** 1.0
     * **POM License: The Apache Software License, Version 2.0** - [http://www.apache.org/licenses/LICENSE-2.0.txt](http://www.apache.org/licenses/LICENSE-2.0.txt)

1. **Group:** com.googlecode.java-diff-utils **Name:** diffutils **Version:** 1.3.0
     * **POM Project URL:** [http://code.google.com/p/java-diff-utils/](http://code.google.com/p/java-diff-utils/)
     * **POM License: The Apache Software License, Version 2.0** - [http://www.apache.org/licenses/LICENSE-2.0.txt](http://www.apache.org/licenses/LICENSE-2.0.txt)

1. **Group:** io.grpc **Name:** grpc-api **Version:** 1.25.0
     * **POM Project URL:** [https://github.com/grpc/grpc-java](https://github.com/grpc/grpc-java)
     * **POM License: Apache 2.0** - [https://opensource.org/licenses/Apache-2.0](https://opensource.org/licenses/Apache-2.0)

1. **Group:** io.grpc **Name:** grpc-context **Version:** 1.25.0
     * **POM Project URL:** [https://github.com/grpc/grpc-java](https://github.com/grpc/grpc-java)
     * **POM License: Apache 2.0** - [https://opensource.org/licenses/Apache-2.0](https://opensource.org/licenses/Apache-2.0)

1. **Group:** io.grpc **Name:** grpc-protobuf **Version:** 1.25.0
     * **POM Project URL:** [https://github.com/grpc/grpc-java](https://github.com/grpc/grpc-java)
     * **POM License: Apache 2.0** - [https://opensource.org/licenses/Apache-2.0](https://opensource.org/licenses/Apache-2.0)

1. **Group:** io.grpc **Name:** grpc-protobuf-lite **Version:** 1.25.0
     * **POM Project URL:** [https://github.com/grpc/grpc-java](https://github.com/grpc/grpc-java)
     * **POM License: Apache 2.0** - [https://opensource.org/licenses/Apache-2.0](https://opensource.org/licenses/Apache-2.0)

1. **Group:** io.grpc **Name:** grpc-stub **Version:** 1.25.0
     * **POM Project URL:** [https://github.com/grpc/grpc-java](https://github.com/grpc/grpc-java)
     * **POM License: Apache 2.0** - [https://opensource.org/licenses/Apache-2.0](https://opensource.org/licenses/Apache-2.0)

1. **Group:** junit **Name:** junit **Version:** 4.12
     * **POM Project URL:** [http://junit.org](http://junit.org)
     * **POM License: Eclipse Public License 1.0** - [http://www.eclipse.org/legal/epl-v10.html](http://www.eclipse.org/legal/epl-v10.html)

1. **Group:** org.apiguardian **Name:** apiguardian-api **Version:** 1.0.0
     * **POM Project URL:** [https://github.com/apiguardian-team/apiguardian](https://github.com/apiguardian-team/apiguardian)
     * **POM License: The Apache License, Version 2.0** - [http://www.apache.org/licenses/LICENSE-2.0.txt](http://www.apache.org/licenses/LICENSE-2.0.txt)

1. **Group:** org.checkerframework **Name:** checker-compat-qual **Version:** 2.5.3
     * **POM Project URL:** [https://checkerframework.org](https://checkerframework.org)
     * **POM License: GNU General Public License, version 2 (GPL2), with the classpath exception** - [http://www.gnu.org/software/classpath/license.html](http://www.gnu.org/software/classpath/license.html)
     * **POM License: The MIT License** - [http://opensource.org/licenses/MIT](http://opensource.org/licenses/MIT)

1. **Group:** org.checkerframework **Name:** checker-qual **Version:** 3.0.0
     * **Manifest License:** MIT (Not packaged)
     * **POM Project URL:** [https://checkerframework.org](https://checkerframework.org)
     * **POM License: The MIT License** - [http://opensource.org/licenses/MIT](http://opensource.org/licenses/MIT)

1. **Group:** org.codehaus.mojo **Name:** animal-sniffer-annotations **Version:** 1.18
     * **POM License: MIT license** - [http://www.opensource.org/licenses/mit-license.php](http://www.opensource.org/licenses/mit-license.php)
     * **POM License: The Apache Software License, Version 2.0** - [http://www.apache.org/licenses/LICENSE-2.0.txt](http://www.apache.org/licenses/LICENSE-2.0.txt)

1. **Group:** org.hamcrest **Name:** hamcrest-all **Version:** 1.3
     * **POM License: New BSD License** - [http://www.opensource.org/licenses/bsd-license.php](http://www.opensource.org/licenses/bsd-license.php)

1. **Group:** org.hamcrest **Name:** hamcrest-core **Version:** 1.3
     * **POM License: New BSD License** - [http://www.opensource.org/licenses/bsd-license.php](http://www.opensource.org/licenses/bsd-license.php)

1. **Group:** org.junit.jupiter **Name:** junit-jupiter-api **Version:** 5.5.2
     * **POM Project URL:** [https://junit.org/junit5/](https://junit.org/junit5/)
     * **POM License: Eclipse Public License v2.0** - [https://www.eclipse.org/legal/epl-v20.html](https://www.eclipse.org/legal/epl-v20.html)

1. **Group:** org.junit.jupiter **Name:** junit-jupiter-engine **Version:** 5.5.2
     * **POM Project URL:** [https://junit.org/junit5/](https://junit.org/junit5/)
     * **POM License: Eclipse Public License v2.0** - [https://www.eclipse.org/legal/epl-v20.html](https://www.eclipse.org/legal/epl-v20.html)

1. **Group:** org.junit.jupiter **Name:** junit-jupiter-params **Version:** 5.5.2
     * **POM Project URL:** [https://junit.org/junit5/](https://junit.org/junit5/)
     * **POM License: Eclipse Public License v2.0** - [https://www.eclipse.org/legal/epl-v20.html](https://www.eclipse.org/legal/epl-v20.html)

1. **Group:** org.junit.platform **Name:** junit-platform-commons **Version:** 1.5.2
     * **POM Project URL:** [https://junit.org/junit5/](https://junit.org/junit5/)
     * **POM License: Eclipse Public License v2.0** - [https://www.eclipse.org/legal/epl-v20.html](https://www.eclipse.org/legal/epl-v20.html)

1. **Group:** org.junit.platform **Name:** junit-platform-engine **Version:** 1.5.2
     * **POM Project URL:** [https://junit.org/junit5/](https://junit.org/junit5/)
     * **POM License: Eclipse Public License v2.0** - [https://www.eclipse.org/legal/epl-v20.html](https://www.eclipse.org/legal/epl-v20.html)

1. **Group:** org.opentest4j **Name:** opentest4j **Version:** 1.2.0
     * **Manifest License:** The Apache License, Version 2.0 (Not packaged)
     * **POM Project URL:** [https://github.com/ota4j-team/opentest4j](https://github.com/ota4j-team/opentest4j)
     * **POM License: The Apache License, Version 2.0** - [http://www.apache.org/licenses/LICENSE-2.0.txt](http://www.apache.org/licenses/LICENSE-2.0.txt)

## Compile, tests and tooling
1. **Group:** com.beust **Name:** jcommander **Version:** 1.72
     * **POM Project URL:** [http://jcommander.org](http://jcommander.org)
     * **POM License: Apache 2.0** - [http://www.apache.org/licenses/LICENSE-2.0](http://www.apache.org/licenses/LICENSE-2.0)

1. **Group:** com.github.kevinstern **Name:** software-and-algorithms **Version:** 1.0
     * **POM Project URL:** [https://www.github.com/KevinStern/software-and-algorithms](https://www.github.com/KevinStern/software-and-algorithms)
     * **POM License: MIT License** - [http://www.opensource.org/licenses/mit-license.php](http://www.opensource.org/licenses/mit-license.php)

1. **Group:** com.github.stephenc.jcip **Name:** jcip-annotations **Version:** 1.0-1
     * **POM Project URL:** [http://stephenc.github.com/jcip-annotations](http://stephenc.github.com/jcip-annotations)
     * **POM License: Apache License, Version 2.0** - [http://www.apache.org/licenses/LICENSE-2.0.txt](http://www.apache.org/licenses/LICENSE-2.0.txt)

1. **Group:** com.google.api.grpc **Name:** proto-google-common-protos **Version:** 1.12.0
     * **POM Project URL:** [https://github.com/googleapis/api-client-staging](https://github.com/googleapis/api-client-staging)
     * **POM License: Apache-2.0** - [https://www.apache.org/licenses/LICENSE-2.0.txt](https://www.apache.org/licenses/LICENSE-2.0.txt)

1. **Group:** com.google.auto **Name:** auto-common **Version:** 0.10
     * **POM License: Apache 2.0** - [http://www.apache.org/licenses/LICENSE-2.0.txt](http://www.apache.org/licenses/LICENSE-2.0.txt)

1. **Group:** com.google.auto.value **Name:** auto-value-annotations **Version:** 1.6.3
     * **POM License: Apache 2.0** - [http://www.apache.org/licenses/LICENSE-2.0.txt](http://www.apache.org/licenses/LICENSE-2.0.txt)

1. **Group:** com.google.code.findbugs **Name:** jFormatString **Version:** 3.0.0
     * **POM Project URL:** [http://findbugs.sourceforge.net/](http://findbugs.sourceforge.net/)
     * **POM License: GNU Lesser Public License** - [http://www.gnu.org/licenses/lgpl.html](http://www.gnu.org/licenses/lgpl.html)

1. **Group:** com.google.code.findbugs **Name:** jsr305 **Version:** 3.0.2
     * **POM Project URL:** [http://findbugs.sourceforge.net/](http://findbugs.sourceforge.net/)
     * **POM License: The Apache Software License, Version 2.0** - [http://www.apache.org/licenses/LICENSE-2.0.txt](http://www.apache.org/licenses/LICENSE-2.0.txt)

1. **Group:** com.google.code.gson **Name:** gson **Version:** 2.8.5
     * **POM License: Apache 2.0** - [http://www.apache.org/licenses/LICENSE-2.0.txt](http://www.apache.org/licenses/LICENSE-2.0.txt)

1. **Group:** com.google.errorprone **Name:** error_prone_annotation **Version:** 2.3.3
     * **POM License: Apache 2.0** - [http://www.apache.org/licenses/LICENSE-2.0.txt](http://www.apache.org/licenses/LICENSE-2.0.txt)

1. **Group:** com.google.errorprone **Name:** error_prone_annotations **Version:** 2.3.3
     * **POM License: Apache 2.0** - [http://www.apache.org/licenses/LICENSE-2.0.txt](http://www.apache.org/licenses/LICENSE-2.0.txt)

1. **Group:** com.google.errorprone **Name:** error_prone_check_api **Version:** 2.3.3
     * **POM License: Apache 2.0** - [http://www.apache.org/licenses/LICENSE-2.0.txt](http://www.apache.org/licenses/LICENSE-2.0.txt)

1. **Group:** com.google.errorprone **Name:** error_prone_core **Version:** 2.3.3
     * **POM License: Apache 2.0** - [http://www.apache.org/licenses/LICENSE-2.0.txt](http://www.apache.org/licenses/LICENSE-2.0.txt)

1. **Group:** com.google.errorprone **Name:** error_prone_type_annotations **Version:** 2.3.3
     * **POM License: Apache 2.0** - [http://www.apache.org/licenses/LICENSE-2.0.txt](http://www.apache.org/licenses/LICENSE-2.0.txt)

1. **Group:** com.google.errorprone **Name:** javac **Version:** 9+181-r4173-1
     * **POM Project URL:** [https://github.com/google/error-prone-javac](https://github.com/google/error-prone-javac)
     * **POM License: GNU General Public License, version 2, with the Classpath Exception** - [http://openjdk.java.net/legal/gplv2+ce.html](http://openjdk.java.net/legal/gplv2+ce.html)

1. **Group:** com.google.flogger **Name:** flogger **Version:** 0.4
     * **POM Project URL:** [https://github.com/google/flogger](https://github.com/google/flogger)
     * **POM License: Apache 2.0** - [http://www.apache.org/licenses/LICENSE-2.0.txt](http://www.apache.org/licenses/LICENSE-2.0.txt)

1. **Group:** com.google.flogger **Name:** flogger-system-backend **Version:** 0.4
     * **POM Project URL:** [https://github.com/google/flogger](https://github.com/google/flogger)
     * **POM License: Apache 2.0** - [http://www.apache.org/licenses/LICENSE-2.0.txt](http://www.apache.org/licenses/LICENSE-2.0.txt)

1. **Group:** com.google.guava **Name:** failureaccess **Version:** 1.0.1
     * **Manifest Project URL:** [https://github.com/google/guava/](https://github.com/google/guava/)
     * **POM License: The Apache Software License, Version 2.0** - [http://www.apache.org/licenses/LICENSE-2.0.txt](http://www.apache.org/licenses/LICENSE-2.0.txt)

1. **Group:** com.google.guava **Name:** guava **Version:** 28.1-jre
     * **Manifest Project URL:** [https://github.com/google/guava/](https://github.com/google/guava/)
     * **POM License: Apache License, Version 2.0** - [http://www.apache.org/licenses/LICENSE-2.0.txt](http://www.apache.org/licenses/LICENSE-2.0.txt)

1. **Group:** com.google.guava **Name:** guava-testlib **Version:** 28.1-jre
     * **POM License: Apache License, Version 2.0** - [http://www.apache.org/licenses/LICENSE-2.0.txt](http://www.apache.org/licenses/LICENSE-2.0.txt)

1. **Group:** com.google.guava **Name:** listenablefuture **Version:** 9999.0-empty-to-avoid-conflict-with-guava
     * **POM License: The Apache Software License, Version 2.0** - [http://www.apache.org/licenses/LICENSE-2.0.txt](http://www.apache.org/licenses/LICENSE-2.0.txt)

1. **Group:** com.google.j2objc **Name:** j2objc-annotations **Version:** 1.3
     * **POM Project URL:** [https://github.com/google/j2objc/](https://github.com/google/j2objc/)
     * **POM License: The Apache Software License, Version 2.0** - [http://www.apache.org/licenses/LICENSE-2.0.txt](http://www.apache.org/licenses/LICENSE-2.0.txt)

1. **Group:** com.google.protobuf **Name:** protobuf-java **Version:** 3.10.0
     * **Manifest Project URL:** [https://developers.google.com/protocol-buffers/](https://developers.google.com/protocol-buffers/)
     * **POM License: 3-Clause BSD License** - [https://opensource.org/licenses/BSD-3-Clause](https://opensource.org/licenses/BSD-3-Clause)

1. **Group:** com.google.protobuf **Name:** protobuf-java-util **Version:** 3.10.0
     * **Manifest Project URL:** [https://developers.google.com/protocol-buffers/](https://developers.google.com/protocol-buffers/)
     * **POM License: 3-Clause BSD License** - [https://opensource.org/licenses/BSD-3-Clause](https://opensource.org/licenses/BSD-3-Clause)

1. **Group:** com.google.protobuf **Name:** protoc **Version:** 3.10.0
     * **POM Project URL:** [https://developers.google.com/protocol-buffers/](https://developers.google.com/protocol-buffers/)
     * **POM License: 3-Clause BSD License** - [https://opensource.org/licenses/BSD-3-Clause](https://opensource.org/licenses/BSD-3-Clause)
     * **POM License: The Apache Software License, Version 2.0** - [http://www.apache.org/licenses/LICENSE-2.0.txt](http://www.apache.org/licenses/LICENSE-2.0.txt)

1. **Group:** com.google.truth **Name:** truth **Version:** 1.0
     * **POM License: The Apache Software License, Version 2.0** - [http://www.apache.org/licenses/LICENSE-2.0.txt](http://www.apache.org/licenses/LICENSE-2.0.txt)

1. **Group:** com.google.truth.extensions **Name:** truth-java8-extension **Version:** 1.0
     * **POM License: The Apache Software License, Version 2.0** - [http://www.apache.org/licenses/LICENSE-2.0.txt](http://www.apache.org/licenses/LICENSE-2.0.txt)

1. **Group:** com.google.truth.extensions **Name:** truth-liteproto-extension **Version:** 1.0
     * **POM License: The Apache Software License, Version 2.0** - [http://www.apache.org/licenses/LICENSE-2.0.txt](http://www.apache.org/licenses/LICENSE-2.0.txt)

1. **Group:** com.google.truth.extensions **Name:** truth-proto-extension **Version:** 1.0
     * **POM License: The Apache Software License, Version 2.0** - [http://www.apache.org/licenses/LICENSE-2.0.txt](http://www.apache.org/licenses/LICENSE-2.0.txt)

1. **Group:** com.googlecode.java-diff-utils **Name:** diffutils **Version:** 1.3.0
     * **POM Project URL:** [http://code.google.com/p/java-diff-utils/](http://code.google.com/p/java-diff-utils/)
     * **POM License: The Apache Software License, Version 2.0** - [http://www.apache.org/licenses/LICENSE-2.0.txt](http://www.apache.org/licenses/LICENSE-2.0.txt)

1. **Group:** commons-io **Name:** commons-io **Version:** 2.6
     * **Project URL:** [http://commons.apache.org/proper/commons-io/](http://commons.apache.org/proper/commons-io/)
     * **POM License: Apache License, Version 2.0** - [https://www.apache.org/licenses/LICENSE-2.0.txt](https://www.apache.org/licenses/LICENSE-2.0.txt)

1. **Group:** io.grpc **Name:** grpc-api **Version:** 1.25.0
     * **POM Project URL:** [https://github.com/grpc/grpc-java](https://github.com/grpc/grpc-java)
     * **POM License: Apache 2.0** - [https://opensource.org/licenses/Apache-2.0](https://opensource.org/licenses/Apache-2.0)

1. **Group:** io.grpc **Name:** grpc-context **Version:** 1.25.0
     * **POM Project URL:** [https://github.com/grpc/grpc-java](https://github.com/grpc/grpc-java)
     * **POM License: Apache 2.0** - [https://opensource.org/licenses/Apache-2.0](https://opensource.org/licenses/Apache-2.0)

1. **Group:** io.grpc **Name:** grpc-protobuf **Version:** 1.25.0
     * **POM Project URL:** [https://github.com/grpc/grpc-java](https://github.com/grpc/grpc-java)
     * **POM License: Apache 2.0** - [https://opensource.org/licenses/Apache-2.0](https://opensource.org/licenses/Apache-2.0)

1. **Group:** io.grpc **Name:** grpc-protobuf-lite **Version:** 1.25.0
     * **POM Project URL:** [https://github.com/grpc/grpc-java](https://github.com/grpc/grpc-java)
     * **POM License: Apache 2.0** - [https://opensource.org/licenses/Apache-2.0](https://opensource.org/licenses/Apache-2.0)

1. **Group:** io.grpc **Name:** grpc-stub **Version:** 1.25.0
     * **POM Project URL:** [https://github.com/grpc/grpc-java](https://github.com/grpc/grpc-java)
     * **POM License: Apache 2.0** - [https://opensource.org/licenses/Apache-2.0](https://opensource.org/licenses/Apache-2.0)

1. **Group:** io.grpc **Name:** protoc-gen-grpc-java **Version:** 1.25.0
     * **POM Project URL:** [https://github.com/grpc/grpc-java](https://github.com/grpc/grpc-java)
     * **POM License: Apache 2.0** - [https://opensource.org/licenses/Apache-2.0](https://opensource.org/licenses/Apache-2.0)

1. **Group:** junit **Name:** junit **Version:** 4.12
     * **POM Project URL:** [http://junit.org](http://junit.org)
     * **POM License: Eclipse Public License 1.0** - [http://www.eclipse.org/legal/epl-v10.html](http://www.eclipse.org/legal/epl-v10.html)

1. **Group:** net.java.dev.javacc **Name:** javacc **Version:** 5.0
     * **POM Project URL:** [https://javacc.dev.java.net/](https://javacc.dev.java.net/)
     * **POM License: Berkeley Software Distribution (BSD) License** - [http://www.opensource.org/licenses/bsd-license.html](http://www.opensource.org/licenses/bsd-license.html)

1. **Group:** net.sourceforge.pmd **Name:** pmd-core **Version:** 6.19.0
     * **POM License: BSD-style** - [http://pmd.sourceforge.net/license.html](http://pmd.sourceforge.net/license.html)

1. **Group:** net.sourceforge.pmd **Name:** pmd-java **Version:** 6.19.0
     * **POM License: BSD-style** - [http://pmd.sourceforge.net/license.html](http://pmd.sourceforge.net/license.html)

1. **Group:** net.sourceforge.saxon **Name:** saxon **Version:** 9.1.0.8
     * **POM Project URL:** [http://saxon.sourceforge.net/](http://saxon.sourceforge.net/)
     * **POM License: Mozilla Public License Version 1.0** - [http://www.mozilla.org/MPL/MPL-1.0.txt](http://www.mozilla.org/MPL/MPL-1.0.txt)

1. **Group:** org.antlr **Name:** antlr4-runtime **Version:** 4.7
     * **Manifest Project URL:** [http://www.antlr.org](http://www.antlr.org)
     * **POM License: The BSD License** - [http://www.antlr.org/license.html](http://www.antlr.org/license.html)

1. **Group:** org.apache.commons **Name:** commons-lang3 **Version:** 3.8.1
     * **Project URL:** [http://commons.apache.org/proper/commons-lang/](http://commons.apache.org/proper/commons-lang/)
     * **POM License: Apache License, Version 2.0** - [https://www.apache.org/licenses/LICENSE-2.0.txt](https://www.apache.org/licenses/LICENSE-2.0.txt)

1. **Group:** org.apiguardian **Name:** apiguardian-api **Version:** 1.0.0
     * **POM Project URL:** [https://github.com/apiguardian-team/apiguardian](https://github.com/apiguardian-team/apiguardian)
     * **POM License: The Apache License, Version 2.0** - [http://www.apache.org/licenses/LICENSE-2.0.txt](http://www.apache.org/licenses/LICENSE-2.0.txt)

1. **Group:** org.checkerframework **Name:** checker-compat-qual **Version:** 2.5.3
     * **POM Project URL:** [https://checkerframework.org](https://checkerframework.org)
     * **POM License: GNU General Public License, version 2 (GPL2), with the classpath exception** - [http://www.gnu.org/software/classpath/license.html](http://www.gnu.org/software/classpath/license.html)
     * **POM License: The MIT License** - [http://opensource.org/licenses/MIT](http://opensource.org/licenses/MIT)

1. **Group:** org.checkerframework **Name:** checker-qual **Version:** 3.0.0
     * **Manifest License:** MIT (Not packaged)
     * **POM Project URL:** [https://checkerframework.org](https://checkerframework.org)
     * **POM License: The MIT License** - [http://opensource.org/licenses/MIT](http://opensource.org/licenses/MIT)

1. **Group:** org.checkerframework **Name:** dataflow **Version:** 2.5.3
     * **POM Project URL:** [https://checkerframework.org](https://checkerframework.org)
     * **POM License: GNU General Public License, version 2 (GPL2), with the classpath exception** - [http://www.gnu.org/software/classpath/license.html](http://www.gnu.org/software/classpath/license.html)
     * **POM License: The MIT License** - [http://opensource.org/licenses/MIT](http://opensource.org/licenses/MIT)

1. **Group:** org.checkerframework **Name:** javacutil **Version:** 2.5.3
     * **POM Project URL:** [https://checkerframework.org](https://checkerframework.org)
     * **POM License: GNU General Public License, version 2 (GPL2), with the classpath exception** - [http://www.gnu.org/software/classpath/license.html](http://www.gnu.org/software/classpath/license.html)
     * **POM License: The MIT License** - [http://opensource.org/licenses/MIT](http://opensource.org/licenses/MIT)

1. **Group:** org.codehaus.mojo **Name:** animal-sniffer-annotations **Version:** 1.18
     * **POM License: MIT license** - [http://www.opensource.org/licenses/mit-license.php](http://www.opensource.org/licenses/mit-license.php)
     * **POM License: The Apache Software License, Version 2.0** - [http://www.apache.org/licenses/LICENSE-2.0.txt](http://www.apache.org/licenses/LICENSE-2.0.txt)

1. **Group:** org.hamcrest **Name:** hamcrest-all **Version:** 1.3
     * **POM License: New BSD License** - [http://www.opensource.org/licenses/bsd-license.php](http://www.opensource.org/licenses/bsd-license.php)

1. **Group:** org.hamcrest **Name:** hamcrest-core **Version:** 1.3
     * **POM License: New BSD License** - [http://www.opensource.org/licenses/bsd-license.php](http://www.opensource.org/licenses/bsd-license.php)

1. **Group:** org.jacoco **Name:** org.jacoco.agent **Version:** 0.8.5
     * **POM License: Eclipse Public License 2.0** - [https://www.eclipse.org/legal/epl-2.0/](https://www.eclipse.org/legal/epl-2.0/)

1. **Group:** org.jacoco **Name:** org.jacoco.ant **Version:** 0.8.5
     * **POM License: Eclipse Public License 2.0** - [https://www.eclipse.org/legal/epl-2.0/](https://www.eclipse.org/legal/epl-2.0/)

1. **Group:** org.jacoco **Name:** org.jacoco.core **Version:** 0.8.5
     * **POM License: Eclipse Public License 2.0** - [https://www.eclipse.org/legal/epl-2.0/](https://www.eclipse.org/legal/epl-2.0/)

1. **Group:** org.jacoco **Name:** org.jacoco.report **Version:** 0.8.5
     * **POM License: Eclipse Public License 2.0** - [https://www.eclipse.org/legal/epl-2.0/](https://www.eclipse.org/legal/epl-2.0/)

1. **Group:** org.junit.jupiter **Name:** junit-jupiter-api **Version:** 5.5.2
     * **POM Project URL:** [https://junit.org/junit5/](https://junit.org/junit5/)
     * **POM License: Eclipse Public License v2.0** - [https://www.eclipse.org/legal/epl-v20.html](https://www.eclipse.org/legal/epl-v20.html)

1. **Group:** org.junit.jupiter **Name:** junit-jupiter-engine **Version:** 5.5.2
     * **POM Project URL:** [https://junit.org/junit5/](https://junit.org/junit5/)
     * **POM License: Eclipse Public License v2.0** - [https://www.eclipse.org/legal/epl-v20.html](https://www.eclipse.org/legal/epl-v20.html)

1. **Group:** org.junit.jupiter **Name:** junit-jupiter-params **Version:** 5.5.2
     * **POM Project URL:** [https://junit.org/junit5/](https://junit.org/junit5/)
     * **POM License: Eclipse Public License v2.0** - [https://www.eclipse.org/legal/epl-v20.html](https://www.eclipse.org/legal/epl-v20.html)

1. **Group:** org.junit.platform **Name:** junit-platform-commons **Version:** 1.5.2
     * **POM Project URL:** [https://junit.org/junit5/](https://junit.org/junit5/)
     * **POM License: Eclipse Public License v2.0** - [https://www.eclipse.org/legal/epl-v20.html](https://www.eclipse.org/legal/epl-v20.html)

1. **Group:** org.junit.platform **Name:** junit-platform-engine **Version:** 1.5.2
     * **POM Project URL:** [https://junit.org/junit5/](https://junit.org/junit5/)
     * **POM License: Eclipse Public License v2.0** - [https://www.eclipse.org/legal/epl-v20.html](https://www.eclipse.org/legal/epl-v20.html)

1. **Group:** org.opentest4j **Name:** opentest4j **Version:** 1.2.0
     * **Manifest License:** The Apache License, Version 2.0 (Not packaged)
     * **POM Project URL:** [https://github.com/ota4j-team/opentest4j](https://github.com/ota4j-team/opentest4j)
     * **POM License: The Apache License, Version 2.0** - [http://www.apache.org/licenses/LICENSE-2.0.txt](http://www.apache.org/licenses/LICENSE-2.0.txt)

1. **Group:** org.ow2.asm **Name:** asm **Version:** 7.1
     * **Manifest Project URL:** [http://asm.ow2.org](http://asm.ow2.org)
     * **POM Project URL:** [http://asm.ow2.org/](http://asm.ow2.org/)
     * **POM License: BSD** - [http://asm.ow2.org/license.html](http://asm.ow2.org/license.html)
     * **POM License: The Apache Software License, Version 2.0** - [http://www.apache.org/licenses/LICENSE-2.0.txt](http://www.apache.org/licenses/LICENSE-2.0.txt)

1. **Group:** org.ow2.asm **Name:** asm **Version:** 7.2
     * **Manifest Project URL:** [http://asm.ow2.org](http://asm.ow2.org)
     * **Manifest License:** BSD-3-Clause;link=https://asm.ow2.io/LICENSE.txt (Not packaged)
     * **POM Project URL:** [http://asm.ow2.io/](http://asm.ow2.io/)
     * **POM License: BSD-3-Clause** - [https://asm.ow2.io/license.html](https://asm.ow2.io/license.html)
     * **POM License: The Apache Software License, Version 2.0** - [http://www.apache.org/licenses/LICENSE-2.0.txt](http://www.apache.org/licenses/LICENSE-2.0.txt)

1. **Group:** org.ow2.asm **Name:** asm-analysis **Version:** 7.2
     * **Manifest Project URL:** [http://asm.ow2.org](http://asm.ow2.org)
     * **Manifest License:** BSD-3-Clause;link=https://asm.ow2.io/LICENSE.txt (Not packaged)
     * **POM Project URL:** [http://asm.ow2.io/](http://asm.ow2.io/)
     * **POM License: BSD-3-Clause** - [https://asm.ow2.io/license.html](https://asm.ow2.io/license.html)
     * **POM License: The Apache Software License, Version 2.0** - [http://www.apache.org/licenses/LICENSE-2.0.txt](http://www.apache.org/licenses/LICENSE-2.0.txt)

1. **Group:** org.ow2.asm **Name:** asm-commons **Version:** 7.2
     * **Manifest Project URL:** [http://asm.ow2.org](http://asm.ow2.org)
     * **Manifest License:** BSD-3-Clause;link=https://asm.ow2.io/LICENSE.txt (Not packaged)
     * **POM Project URL:** [http://asm.ow2.io/](http://asm.ow2.io/)
     * **POM License: BSD-3-Clause** - [https://asm.ow2.io/license.html](https://asm.ow2.io/license.html)
     * **POM License: The Apache Software License, Version 2.0** - [http://www.apache.org/licenses/LICENSE-2.0.txt](http://www.apache.org/licenses/LICENSE-2.0.txt)

1. **Group:** org.ow2.asm **Name:** asm-tree **Version:** 7.2
     * **Manifest Project URL:** [http://asm.ow2.org](http://asm.ow2.org)
     * **Manifest License:** BSD-3-Clause;link=https://asm.ow2.io/LICENSE.txt (Not packaged)
     * **POM Project URL:** [http://asm.ow2.io/](http://asm.ow2.io/)
     * **POM License: BSD-3-Clause** - [https://asm.ow2.io/license.html](https://asm.ow2.io/license.html)
     * **POM License: The Apache Software License, Version 2.0** - [http://www.apache.org/licenses/LICENSE-2.0.txt](http://www.apache.org/licenses/LICENSE-2.0.txt)

1. **Group:** org.pcollections **Name:** pcollections **Version:** 2.1.2
     * **POM Project URL:** [http://pcollections.org](http://pcollections.org)
     * **POM License: The MIT License** - [http://www.opensource.org/licenses/mit-license.php](http://www.opensource.org/licenses/mit-license.php)

    
        
 The dependencies distributed under several licenses, are used according their commercial-use-friendly license.


<<<<<<< HEAD
This report was generated on **Mon Nov 11 20:23:45 EET 2019** using [Gradle-License-Report plugin](https://github.com/jk1/Gradle-License-Report) by Evgeny Naumenko, licensed under [Apache 2.0 License](https://github.com/jk1/Gradle-License-Report/blob/master/LICENSE).



    
# Dependencies of `io.spine:spine-testutil-server:1.2.2`
=======
This report was generated on **Tue Nov 19 15:29:44 EET 2019** using [Gradle-License-Report plugin](https://github.com/jk1/Gradle-License-Report) by Evgeny Naumenko, licensed under [Apache 2.0 License](https://github.com/jk1/Gradle-License-Report/blob/master/LICENSE).



    
# Dependencies of `io.spine:spine-testutil-server:1.2.5`
>>>>>>> 09cd971b

## Runtime
1. **Group:** com.google.android **Name:** annotations **Version:** 4.1.1.4
     * **POM Project URL:** [http://source.android.com/](http://source.android.com/)
     * **POM License: Apache 2.0** - [http://www.apache.org/licenses/LICENSE-2.0](http://www.apache.org/licenses/LICENSE-2.0)

1. **Group:** com.google.api.grpc **Name:** proto-google-common-protos **Version:** 1.12.0
     * **POM Project URL:** [https://github.com/googleapis/api-client-staging](https://github.com/googleapis/api-client-staging)
     * **POM License: Apache-2.0** - [https://www.apache.org/licenses/LICENSE-2.0.txt](https://www.apache.org/licenses/LICENSE-2.0.txt)

1. **Group:** com.google.auto.value **Name:** auto-value-annotations **Version:** 1.6.3
     * **POM License: Apache 2.0** - [http://www.apache.org/licenses/LICENSE-2.0.txt](http://www.apache.org/licenses/LICENSE-2.0.txt)

1. **Group:** com.google.code.findbugs **Name:** jsr305 **Version:** 3.0.2
     * **POM Project URL:** [http://findbugs.sourceforge.net/](http://findbugs.sourceforge.net/)
     * **POM License: The Apache Software License, Version 2.0** - [http://www.apache.org/licenses/LICENSE-2.0.txt](http://www.apache.org/licenses/LICENSE-2.0.txt)

1. **Group:** com.google.code.gson **Name:** gson **Version:** 2.8.5
     * **POM License: Apache 2.0** - [http://www.apache.org/licenses/LICENSE-2.0.txt](http://www.apache.org/licenses/LICENSE-2.0.txt)

1. **Group:** com.google.errorprone **Name:** error_prone_annotations **Version:** 2.3.3
     * **POM License: Apache 2.0** - [http://www.apache.org/licenses/LICENSE-2.0.txt](http://www.apache.org/licenses/LICENSE-2.0.txt)

1. **Group:** com.google.errorprone **Name:** error_prone_type_annotations **Version:** 2.3.3
     * **POM License: Apache 2.0** - [http://www.apache.org/licenses/LICENSE-2.0.txt](http://www.apache.org/licenses/LICENSE-2.0.txt)

1. **Group:** com.google.flogger **Name:** flogger **Version:** 0.4
     * **POM Project URL:** [https://github.com/google/flogger](https://github.com/google/flogger)
     * **POM License: Apache 2.0** - [http://www.apache.org/licenses/LICENSE-2.0.txt](http://www.apache.org/licenses/LICENSE-2.0.txt)

1. **Group:** com.google.flogger **Name:** flogger-system-backend **Version:** 0.4
     * **POM Project URL:** [https://github.com/google/flogger](https://github.com/google/flogger)
     * **POM License: Apache 2.0** - [http://www.apache.org/licenses/LICENSE-2.0.txt](http://www.apache.org/licenses/LICENSE-2.0.txt)

1. **Group:** com.google.guava **Name:** failureaccess **Version:** 1.0.1
     * **Manifest Project URL:** [https://github.com/google/guava/](https://github.com/google/guava/)
     * **POM License: The Apache Software License, Version 2.0** - [http://www.apache.org/licenses/LICENSE-2.0.txt](http://www.apache.org/licenses/LICENSE-2.0.txt)

1. **Group:** com.google.guava **Name:** guava **Version:** 28.1-jre
     * **Manifest Project URL:** [https://github.com/google/guava/](https://github.com/google/guava/)
     * **POM License: Apache License, Version 2.0** - [http://www.apache.org/licenses/LICENSE-2.0.txt](http://www.apache.org/licenses/LICENSE-2.0.txt)

1. **Group:** com.google.guava **Name:** guava-testlib **Version:** 28.1-jre
     * **POM License: Apache License, Version 2.0** - [http://www.apache.org/licenses/LICENSE-2.0.txt](http://www.apache.org/licenses/LICENSE-2.0.txt)

1. **Group:** com.google.guava **Name:** listenablefuture **Version:** 9999.0-empty-to-avoid-conflict-with-guava
     * **POM License: The Apache Software License, Version 2.0** - [http://www.apache.org/licenses/LICENSE-2.0.txt](http://www.apache.org/licenses/LICENSE-2.0.txt)

1. **Group:** com.google.j2objc **Name:** j2objc-annotations **Version:** 1.3
     * **POM Project URL:** [https://github.com/google/j2objc/](https://github.com/google/j2objc/)
     * **POM License: The Apache Software License, Version 2.0** - [http://www.apache.org/licenses/LICENSE-2.0.txt](http://www.apache.org/licenses/LICENSE-2.0.txt)

1. **Group:** com.google.protobuf **Name:** protobuf-java **Version:** 3.10.0
     * **Manifest Project URL:** [https://developers.google.com/protocol-buffers/](https://developers.google.com/protocol-buffers/)
     * **POM License: 3-Clause BSD License** - [https://opensource.org/licenses/BSD-3-Clause](https://opensource.org/licenses/BSD-3-Clause)

1. **Group:** com.google.protobuf **Name:** protobuf-java-util **Version:** 3.10.0
     * **Manifest Project URL:** [https://developers.google.com/protocol-buffers/](https://developers.google.com/protocol-buffers/)
     * **POM License: 3-Clause BSD License** - [https://opensource.org/licenses/BSD-3-Clause](https://opensource.org/licenses/BSD-3-Clause)

1. **Group:** com.google.truth **Name:** truth **Version:** 1.0
     * **POM License: The Apache Software License, Version 2.0** - [http://www.apache.org/licenses/LICENSE-2.0.txt](http://www.apache.org/licenses/LICENSE-2.0.txt)

1. **Group:** com.google.truth.extensions **Name:** truth-java8-extension **Version:** 1.0
     * **POM License: The Apache Software License, Version 2.0** - [http://www.apache.org/licenses/LICENSE-2.0.txt](http://www.apache.org/licenses/LICENSE-2.0.txt)

1. **Group:** com.google.truth.extensions **Name:** truth-liteproto-extension **Version:** 1.0
     * **POM License: The Apache Software License, Version 2.0** - [http://www.apache.org/licenses/LICENSE-2.0.txt](http://www.apache.org/licenses/LICENSE-2.0.txt)

1. **Group:** com.google.truth.extensions **Name:** truth-proto-extension **Version:** 1.0
     * **POM License: The Apache Software License, Version 2.0** - [http://www.apache.org/licenses/LICENSE-2.0.txt](http://www.apache.org/licenses/LICENSE-2.0.txt)

1. **Group:** com.googlecode.java-diff-utils **Name:** diffutils **Version:** 1.3.0
     * **POM Project URL:** [http://code.google.com/p/java-diff-utils/](http://code.google.com/p/java-diff-utils/)
     * **POM License: The Apache Software License, Version 2.0** - [http://www.apache.org/licenses/LICENSE-2.0.txt](http://www.apache.org/licenses/LICENSE-2.0.txt)

1. **Group:** io.grpc **Name:** grpc-api **Version:** 1.25.0
     * **POM Project URL:** [https://github.com/grpc/grpc-java](https://github.com/grpc/grpc-java)
     * **POM License: Apache 2.0** - [https://opensource.org/licenses/Apache-2.0](https://opensource.org/licenses/Apache-2.0)

1. **Group:** io.grpc **Name:** grpc-context **Version:** 1.25.0
     * **POM Project URL:** [https://github.com/grpc/grpc-java](https://github.com/grpc/grpc-java)
     * **POM License: Apache 2.0** - [https://opensource.org/licenses/Apache-2.0](https://opensource.org/licenses/Apache-2.0)

1. **Group:** io.grpc **Name:** grpc-core **Version:** 1.25.0
     * **POM Project URL:** [https://github.com/grpc/grpc-java](https://github.com/grpc/grpc-java)
     * **POM License: Apache 2.0** - [https://opensource.org/licenses/Apache-2.0](https://opensource.org/licenses/Apache-2.0)

1. **Group:** io.grpc **Name:** grpc-protobuf **Version:** 1.25.0
     * **POM Project URL:** [https://github.com/grpc/grpc-java](https://github.com/grpc/grpc-java)
     * **POM License: Apache 2.0** - [https://opensource.org/licenses/Apache-2.0](https://opensource.org/licenses/Apache-2.0)

1. **Group:** io.grpc **Name:** grpc-protobuf-lite **Version:** 1.25.0
     * **POM Project URL:** [https://github.com/grpc/grpc-java](https://github.com/grpc/grpc-java)
     * **POM License: Apache 2.0** - [https://opensource.org/licenses/Apache-2.0](https://opensource.org/licenses/Apache-2.0)

1. **Group:** io.grpc **Name:** grpc-stub **Version:** 1.25.0
     * **POM Project URL:** [https://github.com/grpc/grpc-java](https://github.com/grpc/grpc-java)
     * **POM License: Apache 2.0** - [https://opensource.org/licenses/Apache-2.0](https://opensource.org/licenses/Apache-2.0)

1. **Group:** io.opencensus **Name:** opencensus-api **Version:** 0.21.0
     * **POM Project URL:** [https://github.com/census-instrumentation/opencensus-java](https://github.com/census-instrumentation/opencensus-java)
     * **POM License: The Apache License, Version 2.0** - [http://www.apache.org/licenses/LICENSE-2.0.txt](http://www.apache.org/licenses/LICENSE-2.0.txt)

1. **Group:** io.opencensus **Name:** opencensus-contrib-grpc-metrics **Version:** 0.21.0
     * **POM Project URL:** [https://github.com/census-instrumentation/opencensus-java](https://github.com/census-instrumentation/opencensus-java)
     * **POM License: The Apache License, Version 2.0** - [http://www.apache.org/licenses/LICENSE-2.0.txt](http://www.apache.org/licenses/LICENSE-2.0.txt)

1. **Group:** io.perfmark **Name:** perfmark-api **Version:** 0.19.0
     * **POM Project URL:** [https://github.com/perfmark/perfmark](https://github.com/perfmark/perfmark)
     * **POM License: Apache 2.0** - [https://opensource.org/licenses/Apache-2.0](https://opensource.org/licenses/Apache-2.0)

1. **Group:** junit **Name:** junit **Version:** 4.12
     * **POM Project URL:** [http://junit.org](http://junit.org)
     * **POM License: Eclipse Public License 1.0** - [http://www.eclipse.org/legal/epl-v10.html](http://www.eclipse.org/legal/epl-v10.html)

1. **Group:** org.apiguardian **Name:** apiguardian-api **Version:** 1.0.0
     * **POM Project URL:** [https://github.com/apiguardian-team/apiguardian](https://github.com/apiguardian-team/apiguardian)
     * **POM License: The Apache License, Version 2.0** - [http://www.apache.org/licenses/LICENSE-2.0.txt](http://www.apache.org/licenses/LICENSE-2.0.txt)

1. **Group:** org.checkerframework **Name:** checker-compat-qual **Version:** 2.5.3
     * **POM Project URL:** [https://checkerframework.org](https://checkerframework.org)
     * **POM License: GNU General Public License, version 2 (GPL2), with the classpath exception** - [http://www.gnu.org/software/classpath/license.html](http://www.gnu.org/software/classpath/license.html)
     * **POM License: The MIT License** - [http://opensource.org/licenses/MIT](http://opensource.org/licenses/MIT)

1. **Group:** org.checkerframework **Name:** checker-qual **Version:** 3.0.0
     * **Manifest License:** MIT (Not packaged)
     * **POM Project URL:** [https://checkerframework.org](https://checkerframework.org)
     * **POM License: The MIT License** - [http://opensource.org/licenses/MIT](http://opensource.org/licenses/MIT)

1. **Group:** org.codehaus.mojo **Name:** animal-sniffer-annotations **Version:** 1.18
     * **POM License: MIT license** - [http://www.opensource.org/licenses/mit-license.php](http://www.opensource.org/licenses/mit-license.php)
     * **POM License: The Apache Software License, Version 2.0** - [http://www.apache.org/licenses/LICENSE-2.0.txt](http://www.apache.org/licenses/LICENSE-2.0.txt)

1. **Group:** org.hamcrest **Name:** hamcrest-all **Version:** 1.3
     * **POM License: New BSD License** - [http://www.opensource.org/licenses/bsd-license.php](http://www.opensource.org/licenses/bsd-license.php)

1. **Group:** org.hamcrest **Name:** hamcrest-core **Version:** 1.3
     * **POM License: New BSD License** - [http://www.opensource.org/licenses/bsd-license.php](http://www.opensource.org/licenses/bsd-license.php)

1. **Group:** org.junit.jupiter **Name:** junit-jupiter-api **Version:** 5.5.2
     * **POM Project URL:** [https://junit.org/junit5/](https://junit.org/junit5/)
     * **POM License: Eclipse Public License v2.0** - [https://www.eclipse.org/legal/epl-v20.html](https://www.eclipse.org/legal/epl-v20.html)

1. **Group:** org.junit.jupiter **Name:** junit-jupiter-params **Version:** 5.5.2
     * **POM Project URL:** [https://junit.org/junit5/](https://junit.org/junit5/)
     * **POM License: Eclipse Public License v2.0** - [https://www.eclipse.org/legal/epl-v20.html](https://www.eclipse.org/legal/epl-v20.html)

1. **Group:** org.junit.platform **Name:** junit-platform-commons **Version:** 1.5.2
     * **POM Project URL:** [https://junit.org/junit5/](https://junit.org/junit5/)
     * **POM License: Eclipse Public License v2.0** - [https://www.eclipse.org/legal/epl-v20.html](https://www.eclipse.org/legal/epl-v20.html)

1. **Group:** org.opentest4j **Name:** opentest4j **Version:** 1.2.0
     * **Manifest License:** The Apache License, Version 2.0 (Not packaged)
     * **POM Project URL:** [https://github.com/ota4j-team/opentest4j](https://github.com/ota4j-team/opentest4j)
     * **POM License: The Apache License, Version 2.0** - [http://www.apache.org/licenses/LICENSE-2.0.txt](http://www.apache.org/licenses/LICENSE-2.0.txt)

## Compile, tests and tooling
1. **Group:** com.beust **Name:** jcommander **Version:** 1.72
     * **POM Project URL:** [http://jcommander.org](http://jcommander.org)
     * **POM License: Apache 2.0** - [http://www.apache.org/licenses/LICENSE-2.0](http://www.apache.org/licenses/LICENSE-2.0)

1. **Group:** com.github.kevinstern **Name:** software-and-algorithms **Version:** 1.0
     * **POM Project URL:** [https://www.github.com/KevinStern/software-and-algorithms](https://www.github.com/KevinStern/software-and-algorithms)
     * **POM License: MIT License** - [http://www.opensource.org/licenses/mit-license.php](http://www.opensource.org/licenses/mit-license.php)

1. **Group:** com.github.stephenc.jcip **Name:** jcip-annotations **Version:** 1.0-1
     * **POM Project URL:** [http://stephenc.github.com/jcip-annotations](http://stephenc.github.com/jcip-annotations)
     * **POM License: Apache License, Version 2.0** - [http://www.apache.org/licenses/LICENSE-2.0.txt](http://www.apache.org/licenses/LICENSE-2.0.txt)

1. **Group:** com.google.android **Name:** annotations **Version:** 4.1.1.4
     * **POM Project URL:** [http://source.android.com/](http://source.android.com/)
     * **POM License: Apache 2.0** - [http://www.apache.org/licenses/LICENSE-2.0](http://www.apache.org/licenses/LICENSE-2.0)

1. **Group:** com.google.api.grpc **Name:** proto-google-common-protos **Version:** 1.12.0
     * **POM Project URL:** [https://github.com/googleapis/api-client-staging](https://github.com/googleapis/api-client-staging)
     * **POM License: Apache-2.0** - [https://www.apache.org/licenses/LICENSE-2.0.txt](https://www.apache.org/licenses/LICENSE-2.0.txt)

1. **Group:** com.google.auto **Name:** auto-common **Version:** 0.10
     * **POM License: Apache 2.0** - [http://www.apache.org/licenses/LICENSE-2.0.txt](http://www.apache.org/licenses/LICENSE-2.0.txt)

1. **Group:** com.google.auto.value **Name:** auto-value-annotations **Version:** 1.6.3
     * **POM License: Apache 2.0** - [http://www.apache.org/licenses/LICENSE-2.0.txt](http://www.apache.org/licenses/LICENSE-2.0.txt)

1. **Group:** com.google.code.findbugs **Name:** jFormatString **Version:** 3.0.0
     * **POM Project URL:** [http://findbugs.sourceforge.net/](http://findbugs.sourceforge.net/)
     * **POM License: GNU Lesser Public License** - [http://www.gnu.org/licenses/lgpl.html](http://www.gnu.org/licenses/lgpl.html)

1. **Group:** com.google.code.findbugs **Name:** jsr305 **Version:** 3.0.2
     * **POM Project URL:** [http://findbugs.sourceforge.net/](http://findbugs.sourceforge.net/)
     * **POM License: The Apache Software License, Version 2.0** - [http://www.apache.org/licenses/LICENSE-2.0.txt](http://www.apache.org/licenses/LICENSE-2.0.txt)

1. **Group:** com.google.code.gson **Name:** gson **Version:** 2.8.5
     * **POM License: Apache 2.0** - [http://www.apache.org/licenses/LICENSE-2.0.txt](http://www.apache.org/licenses/LICENSE-2.0.txt)

1. **Group:** com.google.errorprone **Name:** error_prone_annotation **Version:** 2.3.3
     * **POM License: Apache 2.0** - [http://www.apache.org/licenses/LICENSE-2.0.txt](http://www.apache.org/licenses/LICENSE-2.0.txt)

1. **Group:** com.google.errorprone **Name:** error_prone_annotations **Version:** 2.3.3
     * **POM License: Apache 2.0** - [http://www.apache.org/licenses/LICENSE-2.0.txt](http://www.apache.org/licenses/LICENSE-2.0.txt)

1. **Group:** com.google.errorprone **Name:** error_prone_check_api **Version:** 2.3.3
     * **POM License: Apache 2.0** - [http://www.apache.org/licenses/LICENSE-2.0.txt](http://www.apache.org/licenses/LICENSE-2.0.txt)

1. **Group:** com.google.errorprone **Name:** error_prone_core **Version:** 2.3.3
     * **POM License: Apache 2.0** - [http://www.apache.org/licenses/LICENSE-2.0.txt](http://www.apache.org/licenses/LICENSE-2.0.txt)

1. **Group:** com.google.errorprone **Name:** error_prone_type_annotations **Version:** 2.3.3
     * **POM License: Apache 2.0** - [http://www.apache.org/licenses/LICENSE-2.0.txt](http://www.apache.org/licenses/LICENSE-2.0.txt)

1. **Group:** com.google.errorprone **Name:** javac **Version:** 9+181-r4173-1
     * **POM Project URL:** [https://github.com/google/error-prone-javac](https://github.com/google/error-prone-javac)
     * **POM License: GNU General Public License, version 2, with the Classpath Exception** - [http://openjdk.java.net/legal/gplv2+ce.html](http://openjdk.java.net/legal/gplv2+ce.html)

1. **Group:** com.google.flogger **Name:** flogger **Version:** 0.4
     * **POM Project URL:** [https://github.com/google/flogger](https://github.com/google/flogger)
     * **POM License: Apache 2.0** - [http://www.apache.org/licenses/LICENSE-2.0.txt](http://www.apache.org/licenses/LICENSE-2.0.txt)

1. **Group:** com.google.flogger **Name:** flogger-system-backend **Version:** 0.4
     * **POM Project URL:** [https://github.com/google/flogger](https://github.com/google/flogger)
     * **POM License: Apache 2.0** - [http://www.apache.org/licenses/LICENSE-2.0.txt](http://www.apache.org/licenses/LICENSE-2.0.txt)

1. **Group:** com.google.guava **Name:** failureaccess **Version:** 1.0.1
     * **Manifest Project URL:** [https://github.com/google/guava/](https://github.com/google/guava/)
     * **POM License: The Apache Software License, Version 2.0** - [http://www.apache.org/licenses/LICENSE-2.0.txt](http://www.apache.org/licenses/LICENSE-2.0.txt)

1. **Group:** com.google.guava **Name:** guava **Version:** 28.1-jre
     * **Manifest Project URL:** [https://github.com/google/guava/](https://github.com/google/guava/)
     * **POM License: Apache License, Version 2.0** - [http://www.apache.org/licenses/LICENSE-2.0.txt](http://www.apache.org/licenses/LICENSE-2.0.txt)

1. **Group:** com.google.guava **Name:** guava-testlib **Version:** 28.1-jre
     * **POM License: Apache License, Version 2.0** - [http://www.apache.org/licenses/LICENSE-2.0.txt](http://www.apache.org/licenses/LICENSE-2.0.txt)

1. **Group:** com.google.guava **Name:** listenablefuture **Version:** 9999.0-empty-to-avoid-conflict-with-guava
     * **POM License: The Apache Software License, Version 2.0** - [http://www.apache.org/licenses/LICENSE-2.0.txt](http://www.apache.org/licenses/LICENSE-2.0.txt)

1. **Group:** com.google.j2objc **Name:** j2objc-annotations **Version:** 1.3
     * **POM Project URL:** [https://github.com/google/j2objc/](https://github.com/google/j2objc/)
     * **POM License: The Apache Software License, Version 2.0** - [http://www.apache.org/licenses/LICENSE-2.0.txt](http://www.apache.org/licenses/LICENSE-2.0.txt)

1. **Group:** com.google.protobuf **Name:** protobuf-java **Version:** 3.10.0
     * **Manifest Project URL:** [https://developers.google.com/protocol-buffers/](https://developers.google.com/protocol-buffers/)
     * **POM License: 3-Clause BSD License** - [https://opensource.org/licenses/BSD-3-Clause](https://opensource.org/licenses/BSD-3-Clause)

1. **Group:** com.google.protobuf **Name:** protobuf-java-util **Version:** 3.10.0
     * **Manifest Project URL:** [https://developers.google.com/protocol-buffers/](https://developers.google.com/protocol-buffers/)
     * **POM License: 3-Clause BSD License** - [https://opensource.org/licenses/BSD-3-Clause](https://opensource.org/licenses/BSD-3-Clause)

1. **Group:** com.google.protobuf **Name:** protoc **Version:** 3.10.0
     * **POM Project URL:** [https://developers.google.com/protocol-buffers/](https://developers.google.com/protocol-buffers/)
     * **POM License: 3-Clause BSD License** - [https://opensource.org/licenses/BSD-3-Clause](https://opensource.org/licenses/BSD-3-Clause)
     * **POM License: The Apache Software License, Version 2.0** - [http://www.apache.org/licenses/LICENSE-2.0.txt](http://www.apache.org/licenses/LICENSE-2.0.txt)

1. **Group:** com.google.truth **Name:** truth **Version:** 1.0
     * **POM License: The Apache Software License, Version 2.0** - [http://www.apache.org/licenses/LICENSE-2.0.txt](http://www.apache.org/licenses/LICENSE-2.0.txt)

1. **Group:** com.google.truth.extensions **Name:** truth-java8-extension **Version:** 1.0
     * **POM License: The Apache Software License, Version 2.0** - [http://www.apache.org/licenses/LICENSE-2.0.txt](http://www.apache.org/licenses/LICENSE-2.0.txt)

1. **Group:** com.google.truth.extensions **Name:** truth-liteproto-extension **Version:** 1.0
     * **POM License: The Apache Software License, Version 2.0** - [http://www.apache.org/licenses/LICENSE-2.0.txt](http://www.apache.org/licenses/LICENSE-2.0.txt)

1. **Group:** com.google.truth.extensions **Name:** truth-proto-extension **Version:** 1.0
     * **POM License: The Apache Software License, Version 2.0** - [http://www.apache.org/licenses/LICENSE-2.0.txt](http://www.apache.org/licenses/LICENSE-2.0.txt)

1. **Group:** com.googlecode.java-diff-utils **Name:** diffutils **Version:** 1.3.0
     * **POM Project URL:** [http://code.google.com/p/java-diff-utils/](http://code.google.com/p/java-diff-utils/)
     * **POM License: The Apache Software License, Version 2.0** - [http://www.apache.org/licenses/LICENSE-2.0.txt](http://www.apache.org/licenses/LICENSE-2.0.txt)

1. **Group:** commons-io **Name:** commons-io **Version:** 2.6
     * **Project URL:** [http://commons.apache.org/proper/commons-io/](http://commons.apache.org/proper/commons-io/)
     * **POM License: Apache License, Version 2.0** - [https://www.apache.org/licenses/LICENSE-2.0.txt](https://www.apache.org/licenses/LICENSE-2.0.txt)

1. **Group:** io.grpc **Name:** grpc-api **Version:** 1.25.0
     * **POM Project URL:** [https://github.com/grpc/grpc-java](https://github.com/grpc/grpc-java)
     * **POM License: Apache 2.0** - [https://opensource.org/licenses/Apache-2.0](https://opensource.org/licenses/Apache-2.0)

1. **Group:** io.grpc **Name:** grpc-context **Version:** 1.25.0
     * **POM Project URL:** [https://github.com/grpc/grpc-java](https://github.com/grpc/grpc-java)
     * **POM License: Apache 2.0** - [https://opensource.org/licenses/Apache-2.0](https://opensource.org/licenses/Apache-2.0)

1. **Group:** io.grpc **Name:** grpc-core **Version:** 1.25.0
     * **POM Project URL:** [https://github.com/grpc/grpc-java](https://github.com/grpc/grpc-java)
     * **POM License: Apache 2.0** - [https://opensource.org/licenses/Apache-2.0](https://opensource.org/licenses/Apache-2.0)

1. **Group:** io.grpc **Name:** grpc-netty **Version:** 1.25.0
     * **POM Project URL:** [https://github.com/grpc/grpc-java](https://github.com/grpc/grpc-java)
     * **POM License: Apache 2.0** - [https://opensource.org/licenses/Apache-2.0](https://opensource.org/licenses/Apache-2.0)

1. **Group:** io.grpc **Name:** grpc-protobuf **Version:** 1.25.0
     * **POM Project URL:** [https://github.com/grpc/grpc-java](https://github.com/grpc/grpc-java)
     * **POM License: Apache 2.0** - [https://opensource.org/licenses/Apache-2.0](https://opensource.org/licenses/Apache-2.0)

1. **Group:** io.grpc **Name:** grpc-protobuf-lite **Version:** 1.25.0
     * **POM Project URL:** [https://github.com/grpc/grpc-java](https://github.com/grpc/grpc-java)
     * **POM License: Apache 2.0** - [https://opensource.org/licenses/Apache-2.0](https://opensource.org/licenses/Apache-2.0)

1. **Group:** io.grpc **Name:** grpc-stub **Version:** 1.25.0
     * **POM Project URL:** [https://github.com/grpc/grpc-java](https://github.com/grpc/grpc-java)
     * **POM License: Apache 2.0** - [https://opensource.org/licenses/Apache-2.0](https://opensource.org/licenses/Apache-2.0)

1. **Group:** io.grpc **Name:** protoc-gen-grpc-java **Version:** 1.25.0
     * **POM Project URL:** [https://github.com/grpc/grpc-java](https://github.com/grpc/grpc-java)
     * **POM License: Apache 2.0** - [https://opensource.org/licenses/Apache-2.0](https://opensource.org/licenses/Apache-2.0)

1. **Group:** io.netty **Name:** netty-buffer **Version:** 4.1.42.Final
     * **Manifest Project URL:** [https://netty.io/](https://netty.io/)
     * **POM License: Apache License, Version 2.0** - [http://www.apache.org/licenses/LICENSE-2.0](http://www.apache.org/licenses/LICENSE-2.0)

1. **Group:** io.netty **Name:** netty-codec **Version:** 4.1.42.Final
     * **Manifest Project URL:** [https://netty.io/](https://netty.io/)
     * **POM License: Apache License, Version 2.0** - [http://www.apache.org/licenses/LICENSE-2.0](http://www.apache.org/licenses/LICENSE-2.0)

1. **Group:** io.netty **Name:** netty-codec-http **Version:** 4.1.42.Final
     * **Manifest Project URL:** [https://netty.io/](https://netty.io/)
     * **POM License: Apache License, Version 2.0** - [http://www.apache.org/licenses/LICENSE-2.0](http://www.apache.org/licenses/LICENSE-2.0)

1. **Group:** io.netty **Name:** netty-codec-http2 **Version:** 4.1.42.Final
     * **Manifest Project URL:** [https://netty.io/](https://netty.io/)
     * **POM License: Apache License, Version 2.0** - [http://www.apache.org/licenses/LICENSE-2.0](http://www.apache.org/licenses/LICENSE-2.0)

1. **Group:** io.netty **Name:** netty-codec-socks **Version:** 4.1.42.Final
     * **Manifest Project URL:** [https://netty.io/](https://netty.io/)
     * **POM License: Apache License, Version 2.0** - [http://www.apache.org/licenses/LICENSE-2.0](http://www.apache.org/licenses/LICENSE-2.0)

1. **Group:** io.netty **Name:** netty-common **Version:** 4.1.42.Final
     * **Manifest Project URL:** [https://netty.io/](https://netty.io/)
     * **POM License: Apache License, Version 2.0** - [http://www.apache.org/licenses/LICENSE-2.0](http://www.apache.org/licenses/LICENSE-2.0)

1. **Group:** io.netty **Name:** netty-handler **Version:** 4.1.42.Final
     * **Manifest Project URL:** [https://netty.io/](https://netty.io/)
     * **POM License: Apache License, Version 2.0** - [http://www.apache.org/licenses/LICENSE-2.0](http://www.apache.org/licenses/LICENSE-2.0)

1. **Group:** io.netty **Name:** netty-handler-proxy **Version:** 4.1.42.Final
     * **Manifest Project URL:** [https://netty.io/](https://netty.io/)
     * **POM License: Apache License, Version 2.0** - [http://www.apache.org/licenses/LICENSE-2.0](http://www.apache.org/licenses/LICENSE-2.0)

1. **Group:** io.netty **Name:** netty-resolver **Version:** 4.1.42.Final
     * **Manifest Project URL:** [https://netty.io/](https://netty.io/)
     * **POM License: Apache License, Version 2.0** - [http://www.apache.org/licenses/LICENSE-2.0](http://www.apache.org/licenses/LICENSE-2.0)

1. **Group:** io.netty **Name:** netty-transport **Version:** 4.1.42.Final
     * **Manifest Project URL:** [https://netty.io/](https://netty.io/)
     * **POM License: Apache License, Version 2.0** - [http://www.apache.org/licenses/LICENSE-2.0](http://www.apache.org/licenses/LICENSE-2.0)

1. **Group:** io.opencensus **Name:** opencensus-api **Version:** 0.21.0
     * **POM Project URL:** [https://github.com/census-instrumentation/opencensus-java](https://github.com/census-instrumentation/opencensus-java)
     * **POM License: The Apache License, Version 2.0** - [http://www.apache.org/licenses/LICENSE-2.0.txt](http://www.apache.org/licenses/LICENSE-2.0.txt)

1. **Group:** io.opencensus **Name:** opencensus-contrib-grpc-metrics **Version:** 0.21.0
     * **POM Project URL:** [https://github.com/census-instrumentation/opencensus-java](https://github.com/census-instrumentation/opencensus-java)
     * **POM License: The Apache License, Version 2.0** - [http://www.apache.org/licenses/LICENSE-2.0.txt](http://www.apache.org/licenses/LICENSE-2.0.txt)

1. **Group:** io.perfmark **Name:** perfmark-api **Version:** 0.19.0
     * **POM Project URL:** [https://github.com/perfmark/perfmark](https://github.com/perfmark/perfmark)
     * **POM License: Apache 2.0** - [https://opensource.org/licenses/Apache-2.0](https://opensource.org/licenses/Apache-2.0)

1. **Group:** junit **Name:** junit **Version:** 4.12
     * **POM Project URL:** [http://junit.org](http://junit.org)
     * **POM License: Eclipse Public License 1.0** - [http://www.eclipse.org/legal/epl-v10.html](http://www.eclipse.org/legal/epl-v10.html)

1. **Group:** net.java.dev.javacc **Name:** javacc **Version:** 5.0
     * **POM Project URL:** [https://javacc.dev.java.net/](https://javacc.dev.java.net/)
     * **POM License: Berkeley Software Distribution (BSD) License** - [http://www.opensource.org/licenses/bsd-license.html](http://www.opensource.org/licenses/bsd-license.html)

1. **Group:** net.sourceforge.pmd **Name:** pmd-core **Version:** 6.19.0
     * **POM License: BSD-style** - [http://pmd.sourceforge.net/license.html](http://pmd.sourceforge.net/license.html)

1. **Group:** net.sourceforge.pmd **Name:** pmd-java **Version:** 6.19.0
     * **POM License: BSD-style** - [http://pmd.sourceforge.net/license.html](http://pmd.sourceforge.net/license.html)

1. **Group:** net.sourceforge.saxon **Name:** saxon **Version:** 9.1.0.8
     * **POM Project URL:** [http://saxon.sourceforge.net/](http://saxon.sourceforge.net/)
     * **POM License: Mozilla Public License Version 1.0** - [http://www.mozilla.org/MPL/MPL-1.0.txt](http://www.mozilla.org/MPL/MPL-1.0.txt)

1. **Group:** org.antlr **Name:** antlr4-runtime **Version:** 4.7
     * **Manifest Project URL:** [http://www.antlr.org](http://www.antlr.org)
     * **POM License: The BSD License** - [http://www.antlr.org/license.html](http://www.antlr.org/license.html)

1. **Group:** org.apache.commons **Name:** commons-lang3 **Version:** 3.8.1
     * **Project URL:** [http://commons.apache.org/proper/commons-lang/](http://commons.apache.org/proper/commons-lang/)
     * **POM License: Apache License, Version 2.0** - [https://www.apache.org/licenses/LICENSE-2.0.txt](https://www.apache.org/licenses/LICENSE-2.0.txt)

1. **Group:** org.apiguardian **Name:** apiguardian-api **Version:** 1.0.0
     * **POM Project URL:** [https://github.com/apiguardian-team/apiguardian](https://github.com/apiguardian-team/apiguardian)
     * **POM License: The Apache License, Version 2.0** - [http://www.apache.org/licenses/LICENSE-2.0.txt](http://www.apache.org/licenses/LICENSE-2.0.txt)

1. **Group:** org.checkerframework **Name:** checker-compat-qual **Version:** 2.5.3
     * **POM Project URL:** [https://checkerframework.org](https://checkerframework.org)
     * **POM License: GNU General Public License, version 2 (GPL2), with the classpath exception** - [http://www.gnu.org/software/classpath/license.html](http://www.gnu.org/software/classpath/license.html)
     * **POM License: The MIT License** - [http://opensource.org/licenses/MIT](http://opensource.org/licenses/MIT)

1. **Group:** org.checkerframework **Name:** checker-qual **Version:** 3.0.0
     * **Manifest License:** MIT (Not packaged)
     * **POM Project URL:** [https://checkerframework.org](https://checkerframework.org)
     * **POM License: The MIT License** - [http://opensource.org/licenses/MIT](http://opensource.org/licenses/MIT)

1. **Group:** org.checkerframework **Name:** dataflow **Version:** 2.5.3
     * **POM Project URL:** [https://checkerframework.org](https://checkerframework.org)
     * **POM License: GNU General Public License, version 2 (GPL2), with the classpath exception** - [http://www.gnu.org/software/classpath/license.html](http://www.gnu.org/software/classpath/license.html)
     * **POM License: The MIT License** - [http://opensource.org/licenses/MIT](http://opensource.org/licenses/MIT)

1. **Group:** org.checkerframework **Name:** javacutil **Version:** 2.5.3
     * **POM Project URL:** [https://checkerframework.org](https://checkerframework.org)
     * **POM License: GNU General Public License, version 2 (GPL2), with the classpath exception** - [http://www.gnu.org/software/classpath/license.html](http://www.gnu.org/software/classpath/license.html)
     * **POM License: The MIT License** - [http://opensource.org/licenses/MIT](http://opensource.org/licenses/MIT)

1. **Group:** org.codehaus.mojo **Name:** animal-sniffer-annotations **Version:** 1.18
     * **POM License: MIT license** - [http://www.opensource.org/licenses/mit-license.php](http://www.opensource.org/licenses/mit-license.php)
     * **POM License: The Apache Software License, Version 2.0** - [http://www.apache.org/licenses/LICENSE-2.0.txt](http://www.apache.org/licenses/LICENSE-2.0.txt)

1. **Group:** org.hamcrest **Name:** hamcrest-all **Version:** 1.3
     * **POM License: New BSD License** - [http://www.opensource.org/licenses/bsd-license.php](http://www.opensource.org/licenses/bsd-license.php)

1. **Group:** org.hamcrest **Name:** hamcrest-core **Version:** 1.3
     * **POM License: New BSD License** - [http://www.opensource.org/licenses/bsd-license.php](http://www.opensource.org/licenses/bsd-license.php)

1. **Group:** org.jacoco **Name:** org.jacoco.agent **Version:** 0.8.5
     * **POM License: Eclipse Public License 2.0** - [https://www.eclipse.org/legal/epl-2.0/](https://www.eclipse.org/legal/epl-2.0/)

1. **Group:** org.jacoco **Name:** org.jacoco.ant **Version:** 0.8.5
     * **POM License: Eclipse Public License 2.0** - [https://www.eclipse.org/legal/epl-2.0/](https://www.eclipse.org/legal/epl-2.0/)

1. **Group:** org.jacoco **Name:** org.jacoco.core **Version:** 0.8.5
     * **POM License: Eclipse Public License 2.0** - [https://www.eclipse.org/legal/epl-2.0/](https://www.eclipse.org/legal/epl-2.0/)

1. **Group:** org.jacoco **Name:** org.jacoco.report **Version:** 0.8.5
     * **POM License: Eclipse Public License 2.0** - [https://www.eclipse.org/legal/epl-2.0/](https://www.eclipse.org/legal/epl-2.0/)

1. **Group:** org.junit.jupiter **Name:** junit-jupiter-api **Version:** 5.5.2
     * **POM Project URL:** [https://junit.org/junit5/](https://junit.org/junit5/)
     * **POM License: Eclipse Public License v2.0** - [https://www.eclipse.org/legal/epl-v20.html](https://www.eclipse.org/legal/epl-v20.html)

1. **Group:** org.junit.jupiter **Name:** junit-jupiter-engine **Version:** 5.5.2
     * **POM Project URL:** [https://junit.org/junit5/](https://junit.org/junit5/)
     * **POM License: Eclipse Public License v2.0** - [https://www.eclipse.org/legal/epl-v20.html](https://www.eclipse.org/legal/epl-v20.html)

1. **Group:** org.junit.jupiter **Name:** junit-jupiter-params **Version:** 5.5.2
     * **POM Project URL:** [https://junit.org/junit5/](https://junit.org/junit5/)
     * **POM License: Eclipse Public License v2.0** - [https://www.eclipse.org/legal/epl-v20.html](https://www.eclipse.org/legal/epl-v20.html)

1. **Group:** org.junit.platform **Name:** junit-platform-commons **Version:** 1.5.2
     * **POM Project URL:** [https://junit.org/junit5/](https://junit.org/junit5/)
     * **POM License: Eclipse Public License v2.0** - [https://www.eclipse.org/legal/epl-v20.html](https://www.eclipse.org/legal/epl-v20.html)

1. **Group:** org.junit.platform **Name:** junit-platform-engine **Version:** 1.5.2
     * **POM Project URL:** [https://junit.org/junit5/](https://junit.org/junit5/)
     * **POM License: Eclipse Public License v2.0** - [https://www.eclipse.org/legal/epl-v20.html](https://www.eclipse.org/legal/epl-v20.html)

1. **Group:** org.opentest4j **Name:** opentest4j **Version:** 1.2.0
     * **Manifest License:** The Apache License, Version 2.0 (Not packaged)
     * **POM Project URL:** [https://github.com/ota4j-team/opentest4j](https://github.com/ota4j-team/opentest4j)
     * **POM License: The Apache License, Version 2.0** - [http://www.apache.org/licenses/LICENSE-2.0.txt](http://www.apache.org/licenses/LICENSE-2.0.txt)

1. **Group:** org.ow2.asm **Name:** asm **Version:** 7.1
     * **Manifest Project URL:** [http://asm.ow2.org](http://asm.ow2.org)
     * **POM Project URL:** [http://asm.ow2.org/](http://asm.ow2.org/)
     * **POM License: BSD** - [http://asm.ow2.org/license.html](http://asm.ow2.org/license.html)
     * **POM License: The Apache Software License, Version 2.0** - [http://www.apache.org/licenses/LICENSE-2.0.txt](http://www.apache.org/licenses/LICENSE-2.0.txt)

1. **Group:** org.ow2.asm **Name:** asm **Version:** 7.2
     * **Manifest Project URL:** [http://asm.ow2.org](http://asm.ow2.org)
     * **Manifest License:** BSD-3-Clause;link=https://asm.ow2.io/LICENSE.txt (Not packaged)
     * **POM Project URL:** [http://asm.ow2.io/](http://asm.ow2.io/)
     * **POM License: BSD-3-Clause** - [https://asm.ow2.io/license.html](https://asm.ow2.io/license.html)
     * **POM License: The Apache Software License, Version 2.0** - [http://www.apache.org/licenses/LICENSE-2.0.txt](http://www.apache.org/licenses/LICENSE-2.0.txt)

1. **Group:** org.ow2.asm **Name:** asm-analysis **Version:** 7.2
     * **Manifest Project URL:** [http://asm.ow2.org](http://asm.ow2.org)
     * **Manifest License:** BSD-3-Clause;link=https://asm.ow2.io/LICENSE.txt (Not packaged)
     * **POM Project URL:** [http://asm.ow2.io/](http://asm.ow2.io/)
     * **POM License: BSD-3-Clause** - [https://asm.ow2.io/license.html](https://asm.ow2.io/license.html)
     * **POM License: The Apache Software License, Version 2.0** - [http://www.apache.org/licenses/LICENSE-2.0.txt](http://www.apache.org/licenses/LICENSE-2.0.txt)

1. **Group:** org.ow2.asm **Name:** asm-commons **Version:** 7.2
     * **Manifest Project URL:** [http://asm.ow2.org](http://asm.ow2.org)
     * **Manifest License:** BSD-3-Clause;link=https://asm.ow2.io/LICENSE.txt (Not packaged)
     * **POM Project URL:** [http://asm.ow2.io/](http://asm.ow2.io/)
     * **POM License: BSD-3-Clause** - [https://asm.ow2.io/license.html](https://asm.ow2.io/license.html)
     * **POM License: The Apache Software License, Version 2.0** - [http://www.apache.org/licenses/LICENSE-2.0.txt](http://www.apache.org/licenses/LICENSE-2.0.txt)

1. **Group:** org.ow2.asm **Name:** asm-tree **Version:** 7.2
     * **Manifest Project URL:** [http://asm.ow2.org](http://asm.ow2.org)
     * **Manifest License:** BSD-3-Clause;link=https://asm.ow2.io/LICENSE.txt (Not packaged)
     * **POM Project URL:** [http://asm.ow2.io/](http://asm.ow2.io/)
     * **POM License: BSD-3-Clause** - [https://asm.ow2.io/license.html](https://asm.ow2.io/license.html)
     * **POM License: The Apache Software License, Version 2.0** - [http://www.apache.org/licenses/LICENSE-2.0.txt](http://www.apache.org/licenses/LICENSE-2.0.txt)

1. **Group:** org.pcollections **Name:** pcollections **Version:** 2.1.2
     * **POM Project URL:** [http://pcollections.org](http://pcollections.org)
     * **POM License: The MIT License** - [http://www.opensource.org/licenses/mit-license.php](http://www.opensource.org/licenses/mit-license.php)

    
        
 The dependencies distributed under several licenses, are used according their commercial-use-friendly license.


<<<<<<< HEAD
This report was generated on **Mon Nov 11 20:23:45 EET 2019** using [Gradle-License-Report plugin](https://github.com/jk1/Gradle-License-Report) by Evgeny Naumenko, licensed under [Apache 2.0 License](https://github.com/jk1/Gradle-License-Report/blob/master/LICENSE).
=======
This report was generated on **Tue Nov 19 15:29:44 EET 2019** using [Gradle-License-Report plugin](https://github.com/jk1/Gradle-License-Report) by Evgeny Naumenko, licensed under [Apache 2.0 License](https://github.com/jk1/Gradle-License-Report/blob/master/LICENSE).
>>>>>>> 09cd971b
<|MERGE_RESOLUTION|>--- conflicted
+++ resolved
@@ -1,10 +1,6 @@
 
     
-<<<<<<< HEAD
-# Dependencies of `io.spine:spine-client:1.2.2`
-=======
 # Dependencies of `io.spine:spine-client:1.2.5`
->>>>>>> 09cd971b
 
 ## Runtime
 1. **Group:** com.google.api.grpc **Name:** proto-google-common-protos **Version:** 1.12.0
@@ -385,21 +381,12 @@
  The dependencies distributed under several licenses, are used according their commercial-use-friendly license.
 
 
-<<<<<<< HEAD
-This report was generated on **Mon Nov 11 20:23:43 EET 2019** using [Gradle-License-Report plugin](https://github.com/jk1/Gradle-License-Report) by Evgeny Naumenko, licensed under [Apache 2.0 License](https://github.com/jk1/Gradle-License-Report/blob/master/LICENSE).
-
-
-
-    
-# Dependencies of `io.spine:spine-core:1.2.2`
-=======
 This report was generated on **Tue Nov 19 15:29:41 EET 2019** using [Gradle-License-Report plugin](https://github.com/jk1/Gradle-License-Report) by Evgeny Naumenko, licensed under [Apache 2.0 License](https://github.com/jk1/Gradle-License-Report/blob/master/LICENSE).
 
 
 
     
 # Dependencies of `io.spine:spine-core:1.2.5`
->>>>>>> 09cd971b
 
 ## Runtime
 1. **Group:** com.google.code.findbugs **Name:** jsr305 **Version:** 3.0.2
@@ -756,21 +743,12 @@
  The dependencies distributed under several licenses, are used according their commercial-use-friendly license.
 
 
-<<<<<<< HEAD
-This report was generated on **Mon Nov 11 20:23:43 EET 2019** using [Gradle-License-Report plugin](https://github.com/jk1/Gradle-License-Report) by Evgeny Naumenko, licensed under [Apache 2.0 License](https://github.com/jk1/Gradle-License-Report/blob/master/LICENSE).
-
-
-
-    
-# Dependencies of `io.spine.tools:spine-model-assembler:1.2.2`
-=======
 This report was generated on **Tue Nov 19 15:29:41 EET 2019** using [Gradle-License-Report plugin](https://github.com/jk1/Gradle-License-Report) by Evgeny Naumenko, licensed under [Apache 2.0 License](https://github.com/jk1/Gradle-License-Report/blob/master/LICENSE).
 
 
 
     
 # Dependencies of `io.spine.tools:spine-model-assembler:1.2.5`
->>>>>>> 09cd971b
 
 ## Runtime
 1. **Group:** com.google.android **Name:** annotations **Version:** 4.1.1.4
@@ -1166,21 +1144,12 @@
  The dependencies distributed under several licenses, are used according their commercial-use-friendly license.
 
 
-<<<<<<< HEAD
-This report was generated on **Mon Nov 11 20:23:43 EET 2019** using [Gradle-License-Report plugin](https://github.com/jk1/Gradle-License-Report) by Evgeny Naumenko, licensed under [Apache 2.0 License](https://github.com/jk1/Gradle-License-Report/blob/master/LICENSE).
-
-
-
-    
-# Dependencies of `io.spine.tools:spine-model-verifier:1.2.2`
-=======
 This report was generated on **Tue Nov 19 15:29:42 EET 2019** using [Gradle-License-Report plugin](https://github.com/jk1/Gradle-License-Report) by Evgeny Naumenko, licensed under [Apache 2.0 License](https://github.com/jk1/Gradle-License-Report/blob/master/LICENSE).
 
 
 
     
 # Dependencies of `io.spine.tools:spine-model-verifier:1.2.5`
->>>>>>> 09cd971b
 
 ## Runtime
 1. **Group:** aopalliance **Name:** aopalliance **Version:** 1.0
@@ -1730,21 +1699,12 @@
  The dependencies distributed under several licenses, are used according their commercial-use-friendly license.
 
 
-<<<<<<< HEAD
-This report was generated on **Mon Nov 11 20:23:44 EET 2019** using [Gradle-License-Report plugin](https://github.com/jk1/Gradle-License-Report) by Evgeny Naumenko, licensed under [Apache 2.0 License](https://github.com/jk1/Gradle-License-Report/blob/master/LICENSE).
-
-
-
-    
-# Dependencies of `io.spine:spine-server:1.2.2`
-=======
 This report was generated on **Tue Nov 19 15:29:42 EET 2019** using [Gradle-License-Report plugin](https://github.com/jk1/Gradle-License-Report) by Evgeny Naumenko, licensed under [Apache 2.0 License](https://github.com/jk1/Gradle-License-Report/blob/master/LICENSE).
 
 
 
     
 # Dependencies of `io.spine:spine-server:1.2.5`
->>>>>>> 09cd971b
 
 ## Runtime
 1. **Group:** com.google.android **Name:** annotations **Version:** 4.1.1.4
@@ -2157,21 +2117,12 @@
  The dependencies distributed under several licenses, are used according their commercial-use-friendly license.
 
 
-<<<<<<< HEAD
-This report was generated on **Mon Nov 11 20:23:44 EET 2019** using [Gradle-License-Report plugin](https://github.com/jk1/Gradle-License-Report) by Evgeny Naumenko, licensed under [Apache 2.0 License](https://github.com/jk1/Gradle-License-Report/blob/master/LICENSE).
-
-
-
-    
-# Dependencies of `io.spine:spine-testutil-client:1.2.2`
-=======
 This report was generated on **Tue Nov 19 15:29:43 EET 2019** using [Gradle-License-Report plugin](https://github.com/jk1/Gradle-License-Report) by Evgeny Naumenko, licensed under [Apache 2.0 License](https://github.com/jk1/Gradle-License-Report/blob/master/LICENSE).
 
 
 
     
 # Dependencies of `io.spine:spine-testutil-client:1.2.5`
->>>>>>> 09cd971b
 
 ## Runtime
 1. **Group:** com.google.api.grpc **Name:** proto-google-common-protos **Version:** 1.12.0
@@ -2585,21 +2536,12 @@
  The dependencies distributed under several licenses, are used according their commercial-use-friendly license.
 
 
-<<<<<<< HEAD
-This report was generated on **Mon Nov 11 20:23:44 EET 2019** using [Gradle-License-Report plugin](https://github.com/jk1/Gradle-License-Report) by Evgeny Naumenko, licensed under [Apache 2.0 License](https://github.com/jk1/Gradle-License-Report/blob/master/LICENSE).
-
-
-
-    
-# Dependencies of `io.spine:spine-testutil-core:1.2.2`
-=======
 This report was generated on **Tue Nov 19 15:29:43 EET 2019** using [Gradle-License-Report plugin](https://github.com/jk1/Gradle-License-Report) by Evgeny Naumenko, licensed under [Apache 2.0 License](https://github.com/jk1/Gradle-License-Report/blob/master/LICENSE).
 
 
 
     
 # Dependencies of `io.spine:spine-testutil-core:1.2.5`
->>>>>>> 09cd971b
 
 ## Runtime
 1. **Group:** com.google.api.grpc **Name:** proto-google-common-protos **Version:** 1.12.0
@@ -3021,21 +2963,12 @@
  The dependencies distributed under several licenses, are used according their commercial-use-friendly license.
 
 
-<<<<<<< HEAD
-This report was generated on **Mon Nov 11 20:23:45 EET 2019** using [Gradle-License-Report plugin](https://github.com/jk1/Gradle-License-Report) by Evgeny Naumenko, licensed under [Apache 2.0 License](https://github.com/jk1/Gradle-License-Report/blob/master/LICENSE).
-
-
-
-    
-# Dependencies of `io.spine:spine-testutil-server:1.2.2`
-=======
 This report was generated on **Tue Nov 19 15:29:44 EET 2019** using [Gradle-License-Report plugin](https://github.com/jk1/Gradle-License-Report) by Evgeny Naumenko, licensed under [Apache 2.0 License](https://github.com/jk1/Gradle-License-Report/blob/master/LICENSE).
 
 
 
     
 # Dependencies of `io.spine:spine-testutil-server:1.2.5`
->>>>>>> 09cd971b
 
 ## Runtime
 1. **Group:** com.google.android **Name:** annotations **Version:** 4.1.1.4
@@ -3533,8 +3466,4 @@
  The dependencies distributed under several licenses, are used according their commercial-use-friendly license.
 
 
-<<<<<<< HEAD
-This report was generated on **Mon Nov 11 20:23:45 EET 2019** using [Gradle-License-Report plugin](https://github.com/jk1/Gradle-License-Report) by Evgeny Naumenko, licensed under [Apache 2.0 License](https://github.com/jk1/Gradle-License-Report/blob/master/LICENSE).
-=======
-This report was generated on **Tue Nov 19 15:29:44 EET 2019** using [Gradle-License-Report plugin](https://github.com/jk1/Gradle-License-Report) by Evgeny Naumenko, licensed under [Apache 2.0 License](https://github.com/jk1/Gradle-License-Report/blob/master/LICENSE).
->>>>>>> 09cd971b
+This report was generated on **Tue Nov 19 15:29:44 EET 2019** using [Gradle-License-Report plugin](https://github.com/jk1/Gradle-License-Report) by Evgeny Naumenko, licensed under [Apache 2.0 License](https://github.com/jk1/Gradle-License-Report/blob/master/LICENSE).