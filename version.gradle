--- conflicted
+++ resolved
@@ -32,11 +32,7 @@
     versionToPublish = spineVersion
 
     // Depend on `base` for the general definitions and a model compiler.
-<<<<<<< HEAD
-    spineBaseVersion = '1.4.7'
-=======
     spineBaseVersion = '1.4.8'
->>>>>>> 1a741952
 
     // Depend on `time` for `ZoneId`, `ZoneOffset` and other date/time types and utilities.
     spineTimeVersion = '1.4.7'
