/*
 * Copyright 2020, TeamDev. All rights reserved.
 *
 * Redistribution and use in source and/or binary forms, with or without
 * modification, must retain the above copyright notice and the following
 * disclaimer.
 *
 * THIS SOFTWARE IS PROVIDED BY THE COPYRIGHT HOLDERS AND CONTRIBUTORS
 * "AS IS" AND ANY EXPRESS OR IMPLIED WARRANTIES, INCLUDING, BUT NOT
 * LIMITED TO, THE IMPLIED WARRANTIES OF MERCHANTABILITY AND FITNESS FOR
 * A PARTICULAR PURPOSE ARE DISCLAIMED. IN NO EVENT SHALL THE COPYRIGHT
 * OWNER OR CONTRIBUTORS BE LIABLE FOR ANY DIRECT, INDIRECT, INCIDENTAL,
 * SPECIAL, EXEMPLARY, OR CONSEQUENTIAL DAMAGES (INCLUDING, BUT NOT
 * LIMITED TO, PROCUREMENT OF SUBSTITUTE GOODS OR SERVICES; LOSS OF USE,
 * DATA, OR PROFITS; OR BUSINESS INTERRUPTION) HOWEVER CAUSED AND ON ANY
 * THEORY OF LIABILITY, WHETHER IN CONTRACT, STRICT LIABILITY, OR TORT
 * (INCLUDING NEGLIGENCE OR OTHERWISE) ARISING IN ANY WAY OUT OF THE USE
 * OF THIS SOFTWARE, EVEN IF ADVISED OF THE POSSIBILITY OF SUCH DAMAGE.
 */

/**
 * The versions of the libraries used.
 *
 * This file is used in both module `build.gradle` scripts and in the integration tests,
 * as we want to manage the versions in a single source.
 */

<<<<<<< HEAD
final def spineVersion = '1.4.1'
=======
final def spineVersion = '1.4.4'
>>>>>>> ae4a40e1

ext {
    // The version of the modules in this project.
    versionToPublish = spineVersion

    // Depend on `base` for the general definitions and a model compiler.
<<<<<<< HEAD
    spineBaseVersion = '1.4.1'
=======
    spineBaseVersion = '1.4.3'
>>>>>>> ae4a40e1

    // Depend on `time` for `ZoneId`, `ZoneOffset` and other date/time types and utilities.
    spineTimeVersion = '1.4.1'
}<|MERGE_RESOLUTION|>--- conflicted
+++ resolved
@@ -25,23 +25,15 @@
  * as we want to manage the versions in a single source.
  */
 
-<<<<<<< HEAD
-final def spineVersion = '1.4.1'
-=======
 final def spineVersion = '1.4.4'
->>>>>>> ae4a40e1
 
 ext {
     // The version of the modules in this project.
     versionToPublish = spineVersion
 
     // Depend on `base` for the general definitions and a model compiler.
-<<<<<<< HEAD
-    spineBaseVersion = '1.4.1'
-=======
     spineBaseVersion = '1.4.3'
->>>>>>> ae4a40e1
 
     // Depend on `time` for `ZoneId`, `ZoneOffset` and other date/time types and utilities.
-    spineTimeVersion = '1.4.1'
+    spineTimeVersion = '1.4.0'
 }