/*
 * Copyright 2018, TeamDev. All rights reserved.
 *
 * Redistribution and use in source and/or binary forms, with or without
 * modification, must retain the above copyright notice and the following
 * disclaimer.
 *
 * THIS SOFTWARE IS PROVIDED BY THE COPYRIGHT HOLDERS AND CONTRIBUTORS
 * "AS IS" AND ANY EXPRESS OR IMPLIED WARRANTIES, INCLUDING, BUT NOT
 * LIMITED TO, THE IMPLIED WARRANTIES OF MERCHANTABILITY AND FITNESS FOR
 * A PARTICULAR PURPOSE ARE DISCLAIMED. IN NO EVENT SHALL THE COPYRIGHT
 * OWNER OR CONTRIBUTORS BE LIABLE FOR ANY DIRECT, INDIRECT, INCIDENTAL,
 * SPECIAL, EXEMPLARY, OR CONSEQUENTIAL DAMAGES (INCLUDING, BUT NOT
 * LIMITED TO, PROCUREMENT OF SUBSTITUTE GOODS OR SERVICES; LOSS OF USE,
 * DATA, OR PROFITS; OR BUSINESS INTERRUPTION) HOWEVER CAUSED AND ON ANY
 * THEORY OF LIABILITY, WHETHER IN CONTRACT, STRICT LIABILITY, OR TORT
 * (INCLUDING NEGLIGENCE OR OTHERWISE) ARISING IN ANY WAY OUT OF THE USE
 * OF THIS SOFTWARE, EVEN IF ADVISED OF THE POSSIBILITY OF SUCH DAMAGE.
 */

package io.spine.core;

import com.google.common.annotations.VisibleForTesting;
import com.google.protobuf.Duration;
import com.google.protobuf.Message;
import com.google.protobuf.Timestamp;
import com.google.protobuf.util.Timestamps;
import io.spine.annotation.Internal;
import io.spine.base.CommandMessage;
import io.spine.base.Identifier;
import io.spine.protobuf.Messages;
import io.spine.string.Stringifier;
import io.spine.string.StringifierRegistry;

import java.util.List;
import java.util.UUID;
import java.util.function.Predicate;

import static com.google.common.base.Preconditions.checkArgument;
import static com.google.common.base.Preconditions.checkNotNull;
import static io.spine.base.Identifier.EMPTY_ID;
import static io.spine.core.CommandContext.Schedule;
import static io.spine.protobuf.AnyPacker.unpack;
<<<<<<< HEAD
=======
import static io.spine.protobuf.Timestamps2.isBetween;
import static io.spine.protobuf.Timestamps2.isLaterThan;
>>>>>>> de7b5592
import static io.spine.validate.Validate.isNotDefault;

/**
 * Client-side utilities for working with commands.
 *
 * @author Alexander Yevsyukov
 */
public final class Commands {

    private static final Stringifier<CommandId> idStringifier = new CommandIdStringifier();

    static {
        StringifierRegistry.getInstance()
                           .register(idStringifier(), CommandId.class);
    }

    private Commands() {
        // Prevent instantiation of this utility class.
    }

    /**
     * Creates a new {@link CommandId} based on random UUID.
     *
     * @return new command ID
     */
    public static CommandId generateId() {
        String value = UUID.randomUUID()
                           .toString();
        return CommandId.newBuilder()
                        .setUuid(value)
                        .build();
    }

    /**
     * Extracts the message from the passed {@code Command} instance.
     *
     * @param command a command to extract a message from
     * @return an unpacked message
     */
    public static CommandMessage getMessage(Command command) {
        checkNotNull(command);
        return (CommandMessage) unpack(command.getMessage());
    }

    /**
     * Extracts a command message if the passed instance is a {@link Command} object or
     * {@link com.google.protobuf.Any Any}, otherwise returns the passed message.
     */
    public static CommandMessage ensureMessage(Message commandOrMessage) {
        checkNotNull(commandOrMessage);
        if (commandOrMessage instanceof Command) {
            return getMessage((Command) commandOrMessage);
        }
        Message unpacked = Messages.ensureMessage(commandOrMessage);
        return (CommandMessage) unpacked;
    }

    /**
     * Obtains a tenant ID from the command.
     */
    public static TenantId getTenantId(Command command) {
        checkNotNull(command);
        TenantId result = getTenantId(command.getContext());
        return result;
    }

    /**
     * Obtains a {@link TenantId} from the {@link CommandContext}.
     *
     * <p>The {@link CommandContext} is accessible from the {@link Event} if the {@code Event} was 
     * created as a result of some command or its rejection. This makes the {@code CommandContext}
     * a valid {@code TenantId} source inside of the {@code Event}.
     */
    @Internal
    public static TenantId getTenantId(CommandContext context) {
        return context.getActorContext()
                      .getTenantId();
    }

    /**
     * Creates a predicate for filtering commands created after the passed timestamp.
     */
    public static Predicate<Command> wereAfter(Timestamp from) {
        checkNotNull(from);
        return request -> {
            checkNotNull(request);
            Timestamp timestamp = getTimestamp(request);
            return isLaterThan(timestamp, from);
        };
    }

    /**
     * Creates a predicate for filtering commands created withing given time range.
     */
    public static Predicate<Command> wereWithinPeriod(Timestamp from, Timestamp to) {
        checkNotNull(from);
        checkNotNull(to);
        return request -> {
            checkNotNull(request);
            Timestamp timestamp = getTimestamp(request);
            return isBetween(timestamp, from, to);
        };
    }

    private static Timestamp getTimestamp(Command request) {
        checkNotNull(request);
        Timestamp result = request.getContext()
                                  .getActorContext()
                                  .getTimestamp();
        return result;
    }

    /**
     * Sorts the command given command request list by command timestamp value.
     *
     * @param commands the command list to sort
     */
    public static void sort(List<Command> commands) {
        checkNotNull(commands);
        commands.sort((o1, o2) -> {
            Timestamp timestamp1 = getTimestamp(o1);
            Timestamp timestamp2 = getTimestamp(o2);
            return Timestamps.compare(timestamp1, timestamp2);
        });
    }

    /**
     * Checks if the command is scheduled to be delivered later.
     *
     * @param command a command to check
     * @return {@code true} if the command context has a scheduling option set,
     * {@code false} otherwise
     */
    public static boolean isScheduled(Command command) {
        checkNotNull(command);
        Schedule schedule = command.getContext()
                                   .getSchedule();
        Duration delay = schedule.getDelay();
        if (isNotDefault(delay)) {
            checkArgument(delay.getSeconds() > 0,
                          "Command delay seconds must be a positive value.");
            return true;
        }
        return false;
    }

    /**
     * Tests whether both command contexts are from the same actor
     * working under the same tenant.
     */
    @VisibleForTesting
    public static boolean sameActorAndTenant(CommandContext c1, CommandContext c2) {
        checkNotNull(c1);
        checkNotNull(c2);
        ActorContext a1 = c1.getActorContext();
        ActorContext a2 = c2.getActorContext();
        return a1.getActor()
                 .equals(a2.getActor()) &&
               a1.getTenantId()
                 .equals(a2.getTenantId());
    }

    /**
     * Obtains stringifier for command IDs.
     */
    public static Stringifier<CommandId> idStringifier() {
        return idStringifier;
    }

    /**
     * Ensures that the passed ID is valid.
     *
     * @param id an ID to check
     * @throws IllegalArgumentException if the ID string value is empty or blank
     */
    public static CommandId checkValid(CommandId id) {
        checkNotNull(id);
        String idStr = Identifier.toString(id);
        checkArgument(!idStr.equals(EMPTY_ID), "Command ID must not be an empty string.");
        return id;
    }

    /**
     * The stringifier for command IDs.
     */
    static class CommandIdStringifier extends Stringifier<CommandId> {
        @Override
        protected String toString(CommandId commandId) {
            String result = commandId.getUuid();
            return result;
        }

        @Override
        protected CommandId fromString(String str) {
            CommandId result = CommandId
                    .newBuilder()
                    .setUuid(str)
                    .build();
            return result;
        }
    }
}<|MERGE_RESOLUTION|>--- conflicted
+++ resolved
@@ -41,17 +41,12 @@
 import static io.spine.base.Identifier.EMPTY_ID;
 import static io.spine.core.CommandContext.Schedule;
 import static io.spine.protobuf.AnyPacker.unpack;
-<<<<<<< HEAD
-=======
 import static io.spine.protobuf.Timestamps2.isBetween;
 import static io.spine.protobuf.Timestamps2.isLaterThan;
->>>>>>> de7b5592
 import static io.spine.validate.Validate.isNotDefault;
 
 /**
  * Client-side utilities for working with commands.
- *
- * @author Alexander Yevsyukov
  */
 public final class Commands {
 
@@ -62,8 +57,8 @@
                            .register(idStringifier(), CommandId.class);
     }
 
+    /** Prevent instantiation of this utility class. */
     private Commands() {
-        // Prevent instantiation of this utility class.
     }
 
     /**
