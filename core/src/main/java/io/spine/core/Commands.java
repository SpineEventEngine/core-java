--- conflicted
+++ resolved
@@ -41,11 +41,9 @@
 import static io.spine.base.Identifier.EMPTY_ID;
 import static io.spine.core.CommandContext.Schedule;
 import static io.spine.protobuf.AnyPacker.unpack;
-<<<<<<< HEAD
-=======
 import static io.spine.protobuf.Timestamps2.isBetween;
 import static io.spine.protobuf.Timestamps2.isLaterThan;
->>>>>>> de7b5592
+import static io.spine.protobuf.AnyPacker.unpack;
 import static io.spine.validate.Validate.isNotDefault;
 
 /**
@@ -87,12 +85,8 @@
      */
     public static CommandMessage getMessage(Command command) {
         checkNotNull(command);
-<<<<<<< HEAD
         CommandMessage result = (CommandMessage) unpack(command.getMessage());
         return result;
-=======
-        return (CommandMessage) unpack(command.getMessage());
->>>>>>> de7b5592
     }
 
     /**
