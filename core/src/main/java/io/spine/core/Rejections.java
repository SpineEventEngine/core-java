/*
 * Copyright 2018, TeamDev. All rights reserved.
 *
 * Redistribution and use in source and/or binary forms, with or without
 * modification, must retain the above copyright notice and the following
 * disclaimer.
 *
 * THIS SOFTWARE IS PROVIDED BY THE COPYRIGHT HOLDERS AND CONTRIBUTORS
 * "AS IS" AND ANY EXPRESS OR IMPLIED WARRANTIES, INCLUDING, BUT NOT
 * LIMITED TO, THE IMPLIED WARRANTIES OF MERCHANTABILITY AND FITNESS FOR
 * A PARTICULAR PURPOSE ARE DISCLAIMED. IN NO EVENT SHALL THE COPYRIGHT
 * OWNER OR CONTRIBUTORS BE LIABLE FOR ANY DIRECT, INDIRECT, INCIDENTAL,
 * SPECIAL, EXEMPLARY, OR CONSEQUENTIAL DAMAGES (INCLUDING, BUT NOT
 * LIMITED TO, PROCUREMENT OF SUBSTITUTE GOODS OR SERVICES; LOSS OF USE,
 * DATA, OR PROFITS; OR BUSINESS INTERRUPTION) HOWEVER CAUSED AND ON ANY
 * THEORY OF LIABILITY, WHETHER IN CONTRACT, STRICT LIABILITY, OR TORT
 * (INCLUDING NEGLIGENCE OR OTHERWISE) ARISING IN ANY WAY OUT OF THE USE
 * OF THIS SOFTWARE, EVEN IF ADVISED OF THE POSSIBILITY OF SUCH DAMAGE.
 */

package io.spine.core;

import com.google.common.annotations.VisibleForTesting;
import com.google.common.base.Throwables;
import com.google.protobuf.Any;
import com.google.protobuf.Message;
import io.spine.annotation.Internal;
import io.spine.base.Identifier;
import io.spine.base.ThrowableMessage;

import java.util.Optional;

import static com.google.common.base.Preconditions.checkArgument;
import static com.google.common.base.Preconditions.checkNotNull;
import static io.spine.protobuf.AnyPacker.pack;
import static io.spine.protobuf.AnyPacker.unpack;
import static java.lang.String.format;

/**
 * Utility class for working with rejections.
 *
 * @author Alexander Yevsyukov
 */
public final class Rejections {

    /** The name suffix for an outer class of generated rejection classes. */
    public static final String OUTER_CLASS_SUFFIX = "Rejections";

    /** The format string for ID of a {@link Rejection}. */
    @VisibleForTesting
    static final String REJECTION_ID_FORMAT = "%s-reject";

    /** Prevents instantiation of this utility class. */
    private Rejections() {
    }

    /**
     * Tells whether the passed message class represents a rejection message.
     */
    public static boolean isRejection(Class<? extends Message> messageClass) {
        checkNotNull(messageClass);
        Class<?> enclosingClass = messageClass.getEnclosingClass();
        if (enclosingClass == null) {
            return false; // Rejection messages are generated as inner static classes.
        }
        boolean hasCorrectSuffix = enclosingClass.getName()
                                                 .endsWith(OUTER_CLASS_SUFFIX);
        return hasCorrectSuffix;
    }

    /**
     * Extracts a rejection message if the passed instance is {@link Rejection} or {@link Any},
     * otherwise returns the passed message.
     */
    public static Message ensureMessage(Message rejectionOrMessage) {
        checkNotNull(rejectionOrMessage);
        if (rejectionOrMessage instanceof Rejection) {
            return getMessage((Rejection) rejectionOrMessage);
        }
        return io.spine.protobuf.Messages.ensureMessage(rejectionOrMessage);
    }

    /**
     * Converts this {@code ThrowableMessage} into {@link Rejection}.
     *
     * @param command the command which caused the rejection
     */
    public static Rejection toRejection(ThrowableMessage throwable, Command command) {
        checkNotNull(throwable);
        checkNotNull(command);

        Message rejectionMessage = throwable.getMessageThrown();
        Any packedState = pack(rejectionMessage);
        RejectionContext context = createContext(throwable, command);
        RejectionId id = generateId(command.getId());
        Rejection.Builder builder = Rejection.newBuilder()
                                             .setId(id)
                                             .setMessage(packedState)
                                             .setContext(context);
        return builder.build();
    }

    @SuppressWarnings("CheckReturnValue") // calling builder
    private static RejectionContext createContext(ThrowableMessage message, Command command) {
        String stacktrace = Throwables.getStackTraceAsString(message);
        RejectionContext.Builder builder =
                RejectionContext.newBuilder()
                                .setTimestamp(message.getTimestamp())
                                .setStacktrace(stacktrace)
                                .setCommand(command);

        Optional<Any> optional = message.producerId();
        optional.ifPresent(builder::setProducerId);
        return builder.build();
    }

    /**
     * Creates a new {@code Rejection} instance.
     *
     * @param messageOrAny the rejection message or {@code Any} containing the message
     * @param command      the {@code Command}, which triggered the rejection.
     * @return created rejection instance
     */
    public static Rejection createRejection(Message messageOrAny, Command command) {
        checkNotNull(messageOrAny);
        checkNotNull(command);

        Any packedMessage = pack(messageOrAny);
        RejectionContext context = RejectionContext
                .newBuilder()
                .setCommand(command)
                .build();
        Rejection result = Rejection
                .newBuilder()
                .setMessage(packedMessage)
                .setContext(context)
                .build();
        return result;
    }

    /**
     * Generates a {@code RejectionId} based upon a {@linkplain CommandId command ID} in a format:
     *
     * <pre>{@code <commandId>-reject}</pre>
     *
     * @param id the identifier of the {@linkplain Command command}, which processing caused the
     *           rejection
     **/
    public static RejectionId generateId(CommandId id) {
        String idValue = format(REJECTION_ID_FORMAT, id.getUuid());
        return RejectionId.newBuilder()
                          .setValue(idValue)
                          .build();
    }

    /**
     * Extracts the message from the passed {@code Rejection} instance.
     *
     * @param rejection a rejection to extract a message from
     * @param <M>       a type of the rejection message
     * @return an unpacked message
     */
    public static <M extends Message> M getMessage(Rejection rejection) {
        checkNotNull(rejection);
        M result = unpack(rejection.getMessage());
        return result;
    }

    /**
     * Obtains rejection producer ID from the passed {@code RejectionContext} and casts it to the
     * {@code <I>} type.
     *
     * @param context the rejection context to to get the producer ID
     * @param <I>     the type of the producer ID
     * @return the producer ID
     */
    public static <I> Optional<I> getProducer(RejectionContext context) {
        checkNotNull(context);
<<<<<<< HEAD
        final Any producerId = context.getProducerId();
        if (Any.getDefaultInstance().equals(producerId)) {
=======
        Any producerId = context.getProducerId();
        if (Any.getDefaultInstance()
               .equals(producerId)) {
>>>>>>> a045a959
            return Optional.empty();
        }
        I id = Identifier.unpack(producerId);
        return Optional.of(id);
    }

    /**
     * Analyzes the rejection context and determines if the rejection has been produced outside
     * of the current bounded context.
     *
     * @param context the context of rejection
     * @return {@code true} if the rejection is external, {@code false} otherwise
     */
    @Internal
    public static boolean isExternal(RejectionContext context) {
        checkNotNull(context);
        return context.getExternal();
    }

    /**
     * Verifies if the exception was {@linkplain Throwables#getRootCause(Throwable) caused} by
     * a command rejection.
     *
     * @param exception the exception to analyze
     * @return {@code true} if the exception was created because of a command rejection thrown,
     * {@code false} otherwise
     */
    public static boolean causedByRejection(Throwable exception) {
        //TODO:2017-07-26:alexander.yevsyukov: Check against CommandRejection
        // instead of ThrowableMessage when code generation allows customizing a custom
        // rejection types instead of `ThrowableMessage`.
        // See: https://github.com/SpineEventEngine/base/issues/20
        Throwable rootCause = Throwables.getRootCause(exception);
        boolean result = rootCause instanceof ThrowableMessage;
        return result;
    }

    /**
     * Retrieves the {@linkplain Throwables#getRootCause root cause} of the given {@link Throwable}
     * as a {@link ThrowableMessage}.
     *
     * <p>Throws an {@link IllegalArgumentException} if the root cause is not
     * a {@code ThrowableMessage}.
     *
     * @param throwable the {@link Throwable} wrapping a {@link ThrowableMessage}
     * @return the wrapped {@link ThrowableMessage}
     * @throws IllegalArgumentException upon an invalid {@link Throwable}
     *                                  {@linkplain Throwables#getRootCause root cause}
     */
    static ThrowableMessage getCause(Throwable throwable) throws IllegalArgumentException {
        checkNotNull(throwable);
        checkArgument(causedByRejection(throwable));
        Throwable cause = Throwables.getRootCause(throwable);
        return (ThrowableMessage) cause;
    }
}<|MERGE_RESOLUTION|>--- conflicted
+++ resolved
@@ -176,14 +176,9 @@
      */
     public static <I> Optional<I> getProducer(RejectionContext context) {
         checkNotNull(context);
-<<<<<<< HEAD
-        final Any producerId = context.getProducerId();
-        if (Any.getDefaultInstance().equals(producerId)) {
-=======
         Any producerId = context.getProducerId();
         if (Any.getDefaultInstance()
                .equals(producerId)) {
->>>>>>> a045a959
             return Optional.empty();
         }
         I id = Identifier.unpack(producerId);
