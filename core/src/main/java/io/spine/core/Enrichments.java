/*
 * Copyright 2018, TeamDev. All rights reserved.
 *
 * Redistribution and use in source and/or binary forms, with or without
 * modification, must retain the above copyright notice and the following
 * disclaimer.
 *
 * THIS SOFTWARE IS PROVIDED BY THE COPYRIGHT HOLDERS AND CONTRIBUTORS
 * "AS IS" AND ANY EXPRESS OR IMPLIED WARRANTIES, INCLUDING, BUT NOT
 * LIMITED TO, THE IMPLIED WARRANTIES OF MERCHANTABILITY AND FITNESS FOR
 * A PARTICULAR PURPOSE ARE DISCLAIMED. IN NO EVENT SHALL THE COPYRIGHT
 * OWNER OR CONTRIBUTORS BE LIABLE FOR ANY DIRECT, INDIRECT, INCIDENTAL,
 * SPECIAL, EXEMPLARY, OR CONSEQUENTIAL DAMAGES (INCLUDING, BUT NOT
 * LIMITED TO, PROCUREMENT OF SUBSTITUTE GOODS OR SERVICES; LOSS OF USE,
 * DATA, OR PROFITS; OR BUSINESS INTERRUPTION) HOWEVER CAUSED AND ON ANY
 * THEORY OF LIABILITY, WHETHER IN CONTRACT, STRICT LIABILITY, OR TORT
 * (INCLUDING NEGLIGENCE OR OTHERWISE) ARISING IN ANY WAY OUT OF THE USE
 * OF THIS SOFTWARE, EVEN IF ADVISED OF THE POSSIBILITY OF SUCH DAMAGE.
 */

package io.spine.core;

import com.google.protobuf.Any;
import com.google.protobuf.Message;
import io.spine.type.TypeName;

import java.util.Map;
import java.util.Optional;

import static com.google.common.base.Preconditions.checkNotNull;
import static io.spine.protobuf.AnyPacker.unpack;

/**
 * Utility class for working with event enrichments.
 *
 * @author Alexander Yevsyukov
 */
public final class Enrichments {

    /** Prevents instantiation of this utility class. */
    private Enrichments() {}

    /**
     * Returns all enrichments from the context.
     *
     * @param context a context to get enrichments from
     * @return an optional of enrichments
     */
    public static Optional<Enrichment.Container> getEnrichments(EventContext context) {
        checkNotNull(context);
        Enrichment enrichment = context.getEnrichment();
        return getContainer(enrichment);
    }

    private static Optional<Enrichment.Container> getContainer(Enrichment enrichment) {
        if (enrichment.getModeCase() == Enrichment.ModeCase.CONTAINER) {
            return Optional.of(enrichment.getContainer());
        }
        return Optional.empty();
    }

    /**
     * Return a specific enrichment from the context.
     *
     * @param  enrichmentClass a class of the event enrichment
     * @param  context         a context to get an enrichment from
     * @param  <E>             a type of the event enrichment
     * @return an optional of the enrichment
     */
    public static <E extends Message> Optional<E> getEnrichment(Class<E> enrichmentClass,
                                                                EventContext context) {
        checkNotNull(enrichmentClass);
        Optional<Enrichment.Container> container = getEnrichments(checkNotNull(context));
        if (!container.isPresent()) {
            return Optional.empty();
        }
        return getFromContainer(enrichmentClass, container.get());
    }

    /**
     * Obtains all enrichments (if available) from the rejection context.
     */
    public static Optional<Enrichment.Container> getEnrichments(RejectionContext context) {
        checkNotNull(context);
        Enrichment enrichment = context.getEnrichment();
        return getContainer(enrichment);
    }

    /**
     * Obtains a specific enrichment from the context.
     *
     * @param  enrichmentClass a class of the rejection enrichment
     * @param  context         a context to get an enrichment from
     * @param  <E>             a type of the rejection enrichment
     * @return an optional of the enrichment
     */
    public static <E extends Message> Optional<E> getEnrichment(Class<E> enrichmentClass,
                                                                RejectionContext context) {
        checkNotNull(enrichmentClass);
        Optional<Enrichment.Container> container = getEnrichments(checkNotNull(context));
        if (!container.isPresent()) {
            return Optional.empty();
        }
        return getFromContainer(enrichmentClass, container.get());
    }

    private static <E extends Message>
    Optional<E> getFromContainer(Class<E> enrichmentClass, Enrichment.Container enrichments) {
        String typeName = TypeName.of(enrichmentClass)
                                  .value();
        Any any = enrichments.getItemsMap()
                             .get(typeName);
        if (any == null) {
            return Optional.empty();
        }
<<<<<<< HEAD
        final E result = unpack(any);
=======
        E result = unpack(any);
>>>>>>> a045a959
        return Optional.ofNullable(result);
    }

    /**
     * Creates a new {@link Enrichment} instance from the passed map.
     */
    static Enrichment createEnrichment(Map<String, Any> enrichments) {
        Enrichment.Builder enrichment =
                Enrichment.newBuilder()
                          .setContainer(Enrichment.Container.newBuilder()
                                                            .putAllItems(enrichments));
        return enrichment.build();
    }
}<|MERGE_RESOLUTION|>--- conflicted
+++ resolved
@@ -113,11 +113,7 @@
         if (any == null) {
             return Optional.empty();
         }
-<<<<<<< HEAD
-        final E result = unpack(any);
-=======
         E result = unpack(any);
->>>>>>> a045a959
         return Optional.ofNullable(result);
     }
 
