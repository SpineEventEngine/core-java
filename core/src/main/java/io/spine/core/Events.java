--- conflicted
+++ resolved
@@ -19,6 +19,7 @@
  */
 package io.spine.core;
 
+import com.google.common.base.Optional;
 import com.google.common.collect.ImmutableList;
 import com.google.protobuf.Any;
 import com.google.protobuf.Message;
@@ -31,7 +32,6 @@
 
 import java.util.Comparator;
 import java.util.List;
-import java.util.Optional;
 import java.util.UUID;
 
 import static com.google.common.base.Preconditions.checkNotNull;
@@ -51,11 +51,7 @@
     private static final Comparator<Event> eventComparator = (o1, o2) -> {
         Timestamp timestamp1 = getTimestamp(o1);
         Timestamp timestamp2 = getTimestamp(o2);
-<<<<<<< HEAD
-        return Timestamps2.compare(timestamp1, timestamp2);
-=======
         return Timestamps.compare(timestamp1, timestamp2);
->>>>>>> 93dc823c
     };
 
     /** The stringifier for event IDs. */
@@ -75,8 +71,8 @@
      * @return new UUID-based event ID
      */
     public static EventId generateId() {
-        String value = UUID.randomUUID()
-                           .toString();
+        final String value = UUID.randomUUID()
+                                 .toString();
         return EventId.newBuilder()
                       .setValue(value)
                       .build();
@@ -165,8 +161,8 @@
 
     /**
      * Obtains the ID of the root command, which lead to this event.
-     *
-     * <p> In case the passed {@code Event} instance is a reaction to another {@code Event},
+     * 
+     * <p> In case the passed {@code Event} instance is a reaction to another {@code Event}, 
      * the identifier of the very first command in this chain is returned.
      *
      * @param event the event to get the root command ID for
@@ -202,8 +198,8 @@
      * Obtains a {@link TenantId} from the given {@link Event}.
      *
      * <p>The {@code TenantId} is retrieved by traversing the passed {@code Event}s context. It is
-     * stored in the initial {@link CommandContext} and can be retrieved from the events origin
-     * command or rejection context.
+     * stored in the initial {@link CommandContext} and can be retrieved from the events origin 
+     * command or rejection context. 
      *
      * @return a tenant ID available by traversing event context back to original command
      *         context or a default empty tenant ID if no tenant ID is found this way
@@ -218,22 +214,22 @@
             return TenantId.getDefaultInstance();
         }
 
-        TenantId result = Commands.getTenantId(commandContext.get());
+        final TenantId result = Commands.getTenantId(commandContext.get());
         return result;
     }
 
     /**
      * Obtains a context of the command, which lead to this event.
      *
-     * <p> The context is obtained by traversing the events origin for a valid context source.
+     * <p> The context is obtained by traversing the events origin for a valid context source. 
      * There can be two sources for the command context:
      * <ol>
      *     <li>The command context set as the event origin.</li>
-     *     <li>The command set as a field of a rejection context if an event was generated in a
+     *     <li>The command set as a field of a rejection context if an event was generated in a 
      *     response to a rejection.</li>
      * </ol>
      *
-     * <p>If at some point the event origin is not set the {@link Optional#empty()} is returned.
+     * <p>If at some point the event origin is not set the {@link Optional#absent()} is returned.
      */
     private static Optional<CommandContext> getOriginCommandContext(Event event) {
         CommandContext commandContext = null;
@@ -257,7 +253,7 @@
 
                 case ORIGIN_NOT_SET:
                 default:
-                    return Optional.empty();
+                    return Optional.absent();
             }
         }
 
@@ -309,10 +305,10 @@
     @SuppressWarnings("CheckReturnValue") // calling builder
     @Internal
     public static Event clearEnrichments(Event event) {
-        EventContext context = event.getContext();
-        EventContext.Builder resultContext = context.toBuilder()
-                                                    .clearEnrichment();
-        EventContext.OriginCase originCase = resultContext.getOriginCase();
+        final EventContext context = event.getContext();
+        final EventContext.Builder resultContext = context.toBuilder()
+                                                          .clearEnrichment();
+        final EventContext.OriginCase originCase = resultContext.getOriginCase();
         switch (originCase) {
             case EVENT_CONTEXT:
                 resultContext.setEventContext(context.getEventContext()
@@ -334,9 +330,9 @@
                 throw newIllegalStateException("Unsupported origin case is encountered: %s",
                                                originCase);
         }
-        Event result = event.toBuilder()
-                            .setContext(resultContext)
-                            .build();
+        final Event result = event.toBuilder()
+                                  .setContext(resultContext)
+                                  .build();
         return result;
     }
 
@@ -346,15 +342,15 @@
     static class EventIdStringifier extends Stringifier<EventId> {
         @Override
         protected String toString(EventId eventId) {
-            String result = eventId.getValue();
+            final String result = eventId.getValue();
             return result;
         }
 
         @Override
         protected EventId fromString(String str) {
-            EventId result = EventId.newBuilder()
-                                    .setValue(str)
-                                    .build();
+            final EventId result = EventId.newBuilder()
+                                          .setValue(str)
+                                          .build();
             return result;
         }
     }
