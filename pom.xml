<?xml version="1.0" encoding="UTF-8"?>
<project xsi:schemaLocation="http://maven.apache.org/POM/4.0.0 http://maven.apache.org/xsd/maven-4.0.0.xsd" xmlns="http://maven.apache.org/POM/4.0.0"    xmlns:xsi="http://www.w3.org/2001/XMLSchema-instance">
<modelVersion>4.0.0</modelVersion>

<!-- 
 
This file was generated using the Gradle `generatePom` task. 
This file is not suitable for `maven` build tasks. It only describes the first-level dependencies of 
all modules and does not describe the project structure per-subproject.
 
 -->

<groupId>io.spine</groupId>
<artifactId>spine-core-java</artifactId>
<<<<<<< HEAD
<version>1.2.2</version>
=======
<version>1.2.5</version>
>>>>>>> 09cd971b

<inceptionYear>2015</inceptionYear>

<licenses>
  <license>
    <name>Apache License, Version 2.0</name>
    <url>https://www.apache.org/licenses/LICENSE-2.0.txt</url>
    <distribution>repo</distribution>
  </license>
</licenses>

<dependencies>
  <dependency>
    <groupId>com.google.code.findbugs</groupId>
    <artifactId>jsr305</artifactId>
    <version>3.0.2</version>
    <scope>compile</scope>
  </dependency>
  <dependency>
    <groupId>com.google.errorprone</groupId>
    <artifactId>error_prone_annotations</artifactId>
    <version>2.3.3</version>
    <scope>compile</scope>
  </dependency>
  <dependency>
    <groupId>com.google.errorprone</groupId>
    <artifactId>error_prone_type_annotations</artifactId>
    <version>2.3.3</version>
    <scope>compile</scope>
  </dependency>
  <dependency>
    <groupId>com.google.guava</groupId>
    <artifactId>guava</artifactId>
    <version>28.1-jre</version>
    <scope>compile</scope>
  </dependency>
  <dependency>
    <groupId>io.grpc</groupId>
    <artifactId>grpc-core</artifactId>
    <version>1.25.0</version>
    <scope>compile</scope>
  </dependency>
  <dependency>
    <groupId>io.grpc</groupId>
    <artifactId>grpc-protobuf</artifactId>
    <version>1.25.0</version>
    <scope>compile</scope>
  </dependency>
  <dependency>
    <groupId>io.grpc</groupId>
    <artifactId>grpc-stub</artifactId>
    <version>1.25.0</version>
    <scope>compile</scope>
  </dependency>
  <dependency>
    <groupId>io.spine</groupId>
    <artifactId>spine-base</artifactId>
<<<<<<< HEAD
    <version>1.2.2</version>
=======
    <version>1.2.3</version>
>>>>>>> 09cd971b
    <scope>compile</scope>
  </dependency>
  <dependency>
    <groupId>io.spine</groupId>
    <artifactId>spine-time</artifactId>
    <version>1.2.1</version>
    <scope>compile</scope>
  </dependency>
  <dependency>
    <groupId>io.spine.tools</groupId>
    <artifactId>spine-model-compiler</artifactId>
<<<<<<< HEAD
    <version>1.2.2</version>
=======
    <version>1.2.3</version>
>>>>>>> 09cd971b
    <scope>compile</scope>
  </dependency>
  <dependency>
    <groupId>io.spine.tools</groupId>
    <artifactId>spine-plugin-base</artifactId>
<<<<<<< HEAD
    <version>1.2.2</version>
=======
    <version>1.2.3</version>
>>>>>>> 09cd971b
    <scope>compile</scope>
  </dependency>
  <dependency>
    <groupId>org.checkerframework</groupId>
    <artifactId>checker-qual</artifactId>
    <version>3.0.0</version>
    <scope>compile</scope>
  </dependency>
  <dependency>
    <groupId>com.google.auto.service</groupId>
    <artifactId>auto-service</artifactId>
    <version>1.0-rc6</version>
    <scope>test</scope>
  </dependency>
  <dependency>
    <groupId>com.google.auto.service</groupId>
    <artifactId>auto-service-annotations</artifactId>
    <version>1.0-rc6</version>
    <scope>test</scope>
  </dependency>
  <dependency>
    <groupId>com.google.guava</groupId>
    <artifactId>guava-testlib</artifactId>
    <version>28.1-jre</version>
    <scope>test</scope>
  </dependency>
  <dependency>
    <groupId>io.grpc</groupId>
    <artifactId>grpc-netty</artifactId>
    <version>1.25.0</version>
    <scope>test</scope>
  </dependency>
  <dependency>
    <groupId>io.grpc</groupId>
    <artifactId>grpc-netty-shaded</artifactId>
    <version>1.25.0</version>
    <scope>test</scope>
  </dependency>
  <dependency>
    <groupId>io.spine</groupId>
    <artifactId>spine-testlib</artifactId>
<<<<<<< HEAD
    <version>1.2.2</version>
=======
    <version>1.2.3</version>
>>>>>>> 09cd971b
    <scope>test</scope>
  </dependency>
  <dependency>
    <groupId>io.spine</groupId>
    <artifactId>spine-testutil-time</artifactId>
    <version>1.2.1</version>
    <scope>test</scope>
  </dependency>
  <dependency>
    <groupId>io.spine.tools</groupId>
    <artifactId>spine-mute-logging</artifactId>
<<<<<<< HEAD
    <version>1.2.2</version>
=======
    <version>1.2.3</version>
>>>>>>> 09cd971b
    <scope>test</scope>
  </dependency>
  <dependency>
    <groupId>io.spine.tools</groupId>
    <artifactId>spine-plugin-testlib</artifactId>
<<<<<<< HEAD
    <version>1.2.2</version>
=======
    <version>1.2.3</version>
>>>>>>> 09cd971b
    <scope>test</scope>
  </dependency>
  <dependency>
    <groupId>org.apiguardian</groupId>
    <artifactId>apiguardian-api</artifactId>
    <version>1.0.0</version>
    <scope>test</scope>
  </dependency>
  <dependency>
    <groupId>org.hamcrest</groupId>
    <artifactId>hamcrest-all</artifactId>
    <version>1.3</version>
    <scope>test</scope>
  </dependency>
  <dependency>
    <groupId>org.junit-pioneer</groupId>
    <artifactId>junit-pioneer</artifactId>
    <version>0.3.0</version>
    <scope>test</scope>
  </dependency>
  <dependency>
    <groupId>org.junit.jupiter</groupId>
    <artifactId>junit-jupiter-api</artifactId>
    <version>5.5.2</version>
    <scope>test</scope>
  </dependency>
  <dependency>
    <groupId>org.junit.jupiter</groupId>
    <artifactId>junit-jupiter-engine</artifactId>
    <version>5.5.2</version>
    <scope>test</scope>
  </dependency>
  <dependency>
    <groupId>org.junit.jupiter</groupId>
    <artifactId>junit-jupiter-params</artifactId>
    <version>5.5.2</version>
    <scope>test</scope>
  </dependency>
  <dependency>
    <groupId>com.google.errorprone</groupId>
    <artifactId>error_prone_core</artifactId>
    <version>2.3.3</version>
  </dependency>
  <dependency>
    <groupId>com.google.errorprone</groupId>
    <artifactId>javac</artifactId>
    <version>9+181-r4173-1</version>
  </dependency>
  <dependency>
    <groupId>com.google.protobuf</groupId>
    <artifactId>protoc</artifactId>
    <version>3.10.0</version>
  </dependency>
  <dependency>
    <groupId>io.grpc</groupId>
    <artifactId>protoc-gen-grpc-java</artifactId>
    <version>1.25.0</version>
  </dependency>
  <dependency>
    <groupId>io.spine.tools</groupId>
    <artifactId>spine-javadoc-filter</artifactId>
<<<<<<< HEAD
    <version>1.2.2</version>
=======
    <version>1.2.3</version>
>>>>>>> 09cd971b
  </dependency>
  <dependency>
    <groupId>io.spine.tools</groupId>
    <artifactId>spine-protoc-plugin</artifactId>
<<<<<<< HEAD
    <version>1.2.2</version>
=======
    <version>1.2.3</version>
>>>>>>> 09cd971b
  </dependency>
  <dependency>
    <groupId>net.sourceforge.pmd</groupId>
    <artifactId>pmd-java</artifactId>
    <version>6.19.0</version>
  </dependency>
  <dependency>
    <groupId>org.jacoco</groupId>
    <artifactId>org.jacoco.agent</artifactId>
    <version>0.8.5</version>
  </dependency>
  <dependency>
    <groupId>org.jacoco</groupId>
    <artifactId>org.jacoco.ant</artifactId>
    <version>0.8.5</version>
  </dependency>
</dependencies>
</project>

<|MERGE_RESOLUTION|>--- conflicted
+++ resolved
@@ -12,11 +12,7 @@
 
 <groupId>io.spine</groupId>
 <artifactId>spine-core-java</artifactId>
-<<<<<<< HEAD
-<version>1.2.2</version>
-=======
 <version>1.2.5</version>
->>>>>>> 09cd971b
 
 <inceptionYear>2015</inceptionYear>
 
@@ -74,11 +70,7 @@
   <dependency>
     <groupId>io.spine</groupId>
     <artifactId>spine-base</artifactId>
-<<<<<<< HEAD
-    <version>1.2.2</version>
-=======
-    <version>1.2.3</version>
->>>>>>> 09cd971b
+    <version>1.2.3</version>
     <scope>compile</scope>
   </dependency>
   <dependency>
@@ -90,21 +82,13 @@
   <dependency>
     <groupId>io.spine.tools</groupId>
     <artifactId>spine-model-compiler</artifactId>
-<<<<<<< HEAD
-    <version>1.2.2</version>
-=======
-    <version>1.2.3</version>
->>>>>>> 09cd971b
+    <version>1.2.3</version>
     <scope>compile</scope>
   </dependency>
   <dependency>
     <groupId>io.spine.tools</groupId>
     <artifactId>spine-plugin-base</artifactId>
-<<<<<<< HEAD
-    <version>1.2.2</version>
-=======
-    <version>1.2.3</version>
->>>>>>> 09cd971b
+    <version>1.2.3</version>
     <scope>compile</scope>
   </dependency>
   <dependency>
@@ -146,11 +130,7 @@
   <dependency>
     <groupId>io.spine</groupId>
     <artifactId>spine-testlib</artifactId>
-<<<<<<< HEAD
-    <version>1.2.2</version>
-=======
-    <version>1.2.3</version>
->>>>>>> 09cd971b
+    <version>1.2.3</version>
     <scope>test</scope>
   </dependency>
   <dependency>
@@ -162,21 +142,13 @@
   <dependency>
     <groupId>io.spine.tools</groupId>
     <artifactId>spine-mute-logging</artifactId>
-<<<<<<< HEAD
-    <version>1.2.2</version>
-=======
-    <version>1.2.3</version>
->>>>>>> 09cd971b
+    <version>1.2.3</version>
     <scope>test</scope>
   </dependency>
   <dependency>
     <groupId>io.spine.tools</groupId>
     <artifactId>spine-plugin-testlib</artifactId>
-<<<<<<< HEAD
-    <version>1.2.2</version>
-=======
-    <version>1.2.3</version>
->>>>>>> 09cd971b
+    <version>1.2.3</version>
     <scope>test</scope>
   </dependency>
   <dependency>
@@ -238,20 +210,12 @@
   <dependency>
     <groupId>io.spine.tools</groupId>
     <artifactId>spine-javadoc-filter</artifactId>
-<<<<<<< HEAD
-    <version>1.2.2</version>
-=======
-    <version>1.2.3</version>
->>>>>>> 09cd971b
+    <version>1.2.3</version>
   </dependency>
   <dependency>
     <groupId>io.spine.tools</groupId>
     <artifactId>spine-protoc-plugin</artifactId>
-<<<<<<< HEAD
-    <version>1.2.2</version>
-=======
-    <version>1.2.3</version>
->>>>>>> 09cd971b
+    <version>1.2.3</version>
   </dependency>
   <dependency>
     <groupId>net.sourceforge.pmd</groupId>
