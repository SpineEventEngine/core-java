--- conflicted
+++ resolved
@@ -73,18 +73,4 @@
             into("$buildDir/docs/javadoc")
         }
     }
-<<<<<<< HEAD
-}
-
-//tasks {
-//    project.afterEvaluate {
-//        val generateTestFixturesRejections by existing
-//        @Suppress("UNUSED_VARIABLE")
-//        val compileTestFixturesKotlin by existing {
-//            dependsOn(generateTestFixturesRejections)
-//        }
-//    }
-//}
-=======
-}
->>>>>>> 281cd6dd
+}