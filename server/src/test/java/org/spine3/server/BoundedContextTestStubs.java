--- conflicted
+++ resolved
@@ -29,11 +29,10 @@
 
 import static org.mockito.Mockito.spy;
 
-<<<<<<< HEAD
 import static org.spine3.testdata.TestCommands.newCommandBus;
 
-=======
->>>>>>> f07b08ba
+import static org.mockito.Mockito.spy;
+
 /**
  * Creates stubs with instances of {@link BoundedContext} for testing purposes.
  *
@@ -55,13 +54,8 @@
         final BoundedContext.Builder builder = BoundedContext.newBuilder()
                 .setStorageFactory(storageFactory)
                 .setCommandBus(commandBus)
-<<<<<<< HEAD
                 .setEventBus(spy(eventBus));
         return builder.build();
-=======
-                .setEventBus(spy(eventBus))
-                .build();
->>>>>>> f07b08ba
     }
 
     private BoundedContextTestStubs() {}
