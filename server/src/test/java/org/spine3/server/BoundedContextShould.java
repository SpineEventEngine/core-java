--- conflicted
+++ resolved
@@ -84,13 +84,8 @@
 public class BoundedContextShould {
 
     private final UserId userId = newUserId(newUuid());
-<<<<<<< HEAD
     private final ProjectId projectId = TestAggregateIdFactory.newProjectId();
     private final EmptyHandler handler = new EmptyHandler();
-=======
-    private final ProjectId projectId = createProjectId(newUuid());
-    private final EventHandler handler = new EmptyHandler();
->>>>>>> 170d8672
 
     private StorageFactory storageFactory;
     private BoundedContext boundedContext;
