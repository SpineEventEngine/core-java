--- conflicted
+++ resolved
@@ -23,6 +23,7 @@
 import com.google.protobuf.StringValue;
 import com.google.protobuf.Timestamp;
 import com.google.protobuf.util.TimeUtil;
+import org.junit.Before;
 import org.junit.Test;
 import org.spine3.test.project.Project;
 
@@ -40,10 +41,14 @@
 public class EntityShould {
 
     private static final String ID = newUuid();
-<<<<<<< HEAD
+    private final Project state = newProject();
 
-    private final TestEntity entity = new TestEntity(ID);
-    private final Project state = newProject();
+    private TestEntity entity = new TestEntity(ID);
+
+    @Before
+    public void setUp() {
+        entity = new TestEntity(ID);
+    }
 
     @Test
     public void return_default_state() {
@@ -58,21 +63,6 @@
         final EntityWithIntId entityWithIntId = new EntityWithIntId(5);
         final StringValue expected = StringValue.getDefaultInstance();
         assertEquals(expected, entityWithIntId.getDefaultState());
-=======
-    private final Project state = newProject();
-
-    private TestEntity entity = new TestEntity(ID);
-
-    @Before
-    public void setUp() {
-        entity = new TestEntity(ID);
-    }
-
-    @Test
-    public void return_default_state() {
-        final Project state = entity.getDefaultState();
-        assertEquals(Project.getDefaultInstance(), state);
->>>>>>> 34fc61b0
     }
 
     @Test
@@ -195,7 +185,6 @@
         protected EntityWithUnsupportedId(Exception id) {
             super(id);
         }
-<<<<<<< HEAD
     }
 
     private static class EntityWithIntId extends Entity<Integer, StringValue> {
@@ -203,7 +192,5 @@
         protected EntityWithIntId(Integer id) {
             super(id);
         }
-=======
->>>>>>> 34fc61b0
     }
 }
