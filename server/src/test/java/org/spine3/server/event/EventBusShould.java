/*
 * Copyright 2017, TeamDev Ltd. All rights reserved.
 *
 * Redistribution and use in source and/or binary forms, with or without
 * modification, must retain the above copyright notice and the following
 * disclaimer.
 *
 * THIS SOFTWARE IS PROVIDED BY THE COPYRIGHT HOLDERS AND CONTRIBUTORS
 * "AS IS" AND ANY EXPRESS OR IMPLIED WARRANTIES, INCLUDING, BUT NOT
 * LIMITED TO, THE IMPLIED WARRANTIES OF MERCHANTABILITY AND FITNESS FOR
 * A PARTICULAR PURPOSE ARE DISCLAIMED. IN NO EVENT SHALL THE COPYRIGHT
 * OWNER OR CONTRIBUTORS BE LIABLE FOR ANY DIRECT, INDIRECT, INCIDENTAL,
 * SPECIAL, EXEMPLARY, OR CONSEQUENTIAL DAMAGES (INCLUDING, BUT NOT
 * LIMITED TO, PROCUREMENT OF SUBSTITUTE GOODS OR SERVICES; LOSS OF USE,
 * DATA, OR PROFITS; OR BUSINESS INTERRUPTION) HOWEVER CAUSED AND ON ANY
 * THEORY OF LIABILITY, WHETHER IN CONTRACT, STRICT LIABILITY, OR TORT
 * (INCLUDING NEGLIGENCE OR OTHERWISE) ARISING IN ANY WAY OUT OF THE USE
 * OF THIS SOFTWARE, EVEN IF ADVISED OF THE POSSIBILITY OF SUCH DAMAGE.
 */

package org.spine3.server.event;

import com.google.common.base.Function;
import com.google.common.collect.ImmutableSet;
import com.google.protobuf.Message;
import org.junit.Before;
import org.junit.Test;
import org.spine3.base.Event;
import org.spine3.base.EventContext;
import org.spine3.base.Responses;
import org.spine3.base.Subscribe;
import org.spine3.envelope.EventEnvelope;
import org.spine3.server.event.enrich.EventEnricher;
import org.spine3.server.storage.StorageFactory;
<<<<<<< HEAD
import org.spine3.server.storage.StorageFactorySwitch;
import org.spine3.server.validate.MessageValidator;
=======
import org.spine3.server.storage.memory.InMemoryStorageFactory;
import org.spine3.test.EventTests;
>>>>>>> 403dd5f9
import org.spine3.test.Tests;
import org.spine3.test.Tests.MemoizingObserver;
import org.spine3.test.event.ProjectCreated;
import org.spine3.test.event.ProjectId;
import org.spine3.type.EventClass;
import org.spine3.validate.ConstraintViolation;
import org.spine3.validate.MessageValidator;

import javax.annotation.Nullable;
import java.util.Collection;
import java.util.Map;
import java.util.Set;
import java.util.concurrent.Executor;

import static com.google.common.base.Preconditions.checkNotNull;
import static com.google.common.collect.Lists.newArrayList;
import static com.google.common.collect.Maps.newHashMap;
import static org.junit.Assert.assertEquals;
import static org.junit.Assert.assertFalse;
import static org.junit.Assert.assertNotNull;
import static org.junit.Assert.assertNull;
import static org.junit.Assert.assertTrue;
import static org.mockito.ArgumentMatchers.eq;
import static org.mockito.Mockito.any;
import static org.mockito.Mockito.doReturn;
import static org.mockito.Mockito.mock;
import static org.mockito.Mockito.never;
import static org.mockito.Mockito.spy;
import static org.mockito.Mockito.verify;

@SuppressWarnings({"ResultOfMethodCallIgnored", "ClassWithTooManyMethods", "OverlyCoupledClass"})
public class EventBusShould {

    private EventBus eventBus;
    private EventBus eventBusWithPosponedExecution;
    private MemoizingObserver responseObserver;
    private PostponedDispatcherEventDelivery postponedDispatcherDelivery;
    private Executor delegateDispatcherExecutor;
    private StorageFactory storageFactory;

    @Before
    public void setUp() {
        setUp(null);
    }

    private void setUp(@Nullable EventEnricher enricher) {
<<<<<<< HEAD
        this.storageFactory = StorageFactorySwitch.getInstance()
                                                  .get();
=======
        this.storageFactory = InMemoryStorageFactory.getInstance(true);
>>>>>>> 403dd5f9
        /**
         * Cannot use {@link com.google.common.util.concurrent.MoreExecutors#directExecutor() MoreExecutors.directExecutor()}
         * because it's impossible to spy on {@code final} classes.
         */
        this.delegateDispatcherExecutor = spy(directExecutor());
        this.postponedDispatcherDelivery =
                new PostponedDispatcherEventDelivery(delegateDispatcherExecutor);
        buildEventBus(enricher);
        buildEventBusWithPostponedExecution(enricher);
        this.responseObserver = Tests.memoizingObserver();
    }

    @SuppressWarnings("MethodMayBeStatic")   /* it cannot, as its result is used in {@code org.mockito.Mockito.spy() */
    private Executor directExecutor() {
        return new Executor() {
            @Override
            public void execute(Runnable command) {
                command.run();
            }
        };
    }

    private void buildEventBusWithPostponedExecution(@Nullable EventEnricher enricher) {
        final EventBus.Builder busBuilder =
                EventBus.newBuilder()
                        .setStorageFactory(storageFactory)
                        .setDispatcherEventDelivery(postponedDispatcherDelivery);

        if (enricher != null) {
            busBuilder.setEnricher(enricher);
        }
        this.eventBusWithPosponedExecution = busBuilder.build();
    }

    private void buildEventBus(@Nullable EventEnricher enricher) {
        final EventBus.Builder busBuilder = EventBus.newBuilder()
                                                    .setStorageFactory(storageFactory);
        if (enricher != null) {
            busBuilder.setEnricher(enricher);
        }
        this.eventBus = busBuilder.build();
    }

    @Test
    public void have_builder() {
        assertNotNull(EventBus.newBuilder());
    }

    @Test
    public void return_associated_EventStore() {
        final EventStore eventStore = mock(EventStore.class);
        final EventBus result = EventBus.newBuilder()
                                        .setEventStore(eventStore)
                                        .build();
        assertEquals(eventStore, result.getEventStore());
    }

    @Test(expected = IllegalArgumentException.class)
    public void reject_object_with_no_subscriber_methods() {
        // Pass just String instance.
        eventBus.register(new EventSubscriber() {
        });
    }

    @Test
    public void register_event_subscriber() {
        final EventSubscriber subscriberOne = new ProjectCreatedSubscriber();
        final EventSubscriber subscriberTwo = new ProjectCreatedSubscriber();

        eventBus.register(subscriberOne);
        eventBus.register(subscriberTwo);

        final EventClass eventClass = EventClass.of(ProjectCreated.class);
        assertTrue(eventBus.hasDispatchers(eventClass));

        final Collection<EventDispatcher> dispatchers = eventBus.getDispatchers(eventClass);
        assertTrue(dispatchers.contains(subscriberOne));
        assertTrue(dispatchers.contains(subscriberTwo));
    }

    @Test
    public void unregister_subscribers() {
        final EventSubscriber subscriberOne = new ProjectCreatedSubscriber();
        final EventSubscriber subscriberTwo = new ProjectCreatedSubscriber();
        eventBus.register(subscriberOne);
        eventBus.register(subscriberTwo);
        final EventClass eventClass = EventClass.of(ProjectCreated.class);

        eventBus.unregister(subscriberOne);

        // Check that the 2nd subscriber with the same event subscriber method remains
        // after the 1st subscriber unregisters.
        final Collection<EventDispatcher> subscribers = eventBus.getDispatchers(eventClass);
        assertFalse(subscribers.contains(subscriberOne));
        assertTrue(subscribers.contains(subscriberTwo));

        // Check that after 2nd subscriber us unregisters he's no longer in
        eventBus.unregister(subscriberTwo);

        assertFalse(eventBus.getDispatchers(eventClass)
                            .contains(subscriberTwo));
    }

    @Test
    public void call_subscriber_when_event_posted() {
        final ProjectCreatedSubscriber subscriber = new ProjectCreatedSubscriber();
        final Event event = Given.AnEvent.projectCreated();
        eventBus.register(subscriber);

        eventBus.post(event);

        assertEquals(event, subscriber.getEventHandled());
    }

    @Test
    public void register_dispatchers() {
        final EventDispatcher dispatcher = new BareDispatcher();

        eventBus.register(dispatcher);

        assertTrue(eventBus.getDispatchers(EventClass.of(ProjectCreated.class))
                           .contains(dispatcher));
    }

    @Test
    public void call_dispatchers() {
        final BareDispatcher dispatcher = new BareDispatcher();

        eventBus.register(dispatcher);

        eventBus.post(Given.AnEvent.projectCreated());

        assertTrue(dispatcher.isDispatchCalled());
    }

    @Test
    public void not_call_dispatchers_if_dispatcher_event_execution_postponed() {
        final BareDispatcher dispatcher = new BareDispatcher();

        eventBusWithPosponedExecution.register(dispatcher);

        final Event event = Given.AnEvent.projectCreated();
        eventBusWithPosponedExecution.post(event);
        assertFalse(dispatcher.isDispatchCalled());

        final boolean eventPostponed = postponedDispatcherDelivery.isPostponed(event, dispatcher);
        assertTrue(eventPostponed);
    }

    @Test
    public void deliver_postponed_event_to_dispatcher_using_configured_executor() {
        final BareDispatcher dispatcher = new BareDispatcher();

        eventBusWithPosponedExecution.register(dispatcher);

        final Event event = Given.AnEvent.projectCreated();
        eventBusWithPosponedExecution.post(event);
        final Set<EventEnvelope> postponedEvents = postponedDispatcherDelivery.getPostponedEvents();
        final EventEnvelope postponedEvent = postponedEvents.iterator()
                                                            .next();
        verify(delegateDispatcherExecutor, never()).execute(any(Runnable.class));
        postponedDispatcherDelivery.deliverNow(postponedEvent, dispatcher.getClass());
        assertTrue(dispatcher.isDispatchCalled());
        verify(delegateDispatcherExecutor).execute(any(Runnable.class));
    }

    @Test
    public void unregister_dispatchers() {
        final EventDispatcher dispatcherOne = new BareDispatcher();
        final EventDispatcher dispatcherTwo = new BareDispatcher();
        final EventClass eventClass = EventClass.of(ProjectCreated.class);
        eventBus.register(dispatcherOne);
        eventBus.register(dispatcherTwo);

        eventBus.unregister(dispatcherOne);
        final Set<EventDispatcher> dispatchers = eventBus.getDispatchers(eventClass);

        // Check we don't have 1st dispatcher, but have 2nd.
        assertFalse(dispatchers.contains(dispatcherOne));
        assertTrue(dispatchers.contains(dispatcherTwo));

        eventBus.unregister(dispatcherTwo);
        assertFalse(eventBus.getDispatchers(eventClass)
                            .contains(dispatcherTwo));
    }

    @Test
    public void catch_exceptions_caused_by_subscribers() {
        final FaultySubscriber faultySubscriber = new FaultySubscriber();

        eventBus.register(faultySubscriber);
        eventBus.post(Given.AnEvent.projectCreated());

        assertTrue(faultySubscriber.isMethodCalled());
    }

    @Test
    public void assure_that_event_is_valid_and_subscriber_registered() {
        eventBus.register(new ProjectCreatedSubscriber());

        final boolean isValid = eventBus.validate(Given.EventMessage.projectCreated(),
                                                  responseObserver);
        assertTrue(isValid);
        assertResponseIsOk(responseObserver);
    }

    @Test
    public void assure_that_event_is_valid_and_dispatcher_registered() {
        eventBus.register(new BareDispatcher());

        final boolean isValid = eventBus.validate(Given.EventMessage.projectCreated(),
                                                  responseObserver);
        assertTrue(isValid);
        assertResponseIsOk(responseObserver);
    }

    @Test
    public void call_onError_if_event_is_invalid() {
        final MessageValidator validator = mock(MessageValidator.class);
        doReturn(newArrayList(ConstraintViolation.getDefaultInstance()))
                .when(validator)
                .validate(any(Message.class));

        final EventBus eventBus = EventBus.newBuilder()
                                          .setStorageFactory(storageFactory)
                                          .setEventValidator(validator)
                                          .build();
        eventBus.register(new ProjectCreatedSubscriber());

        final boolean isValid = eventBus.validate(Given.EventMessage.projectCreated(),
                                                  responseObserver);

        assertFalse(isValid);
        assertReturnedExceptionAndNoResponse(InvalidEventException.class, responseObserver);
    }

    @Test
    public void call_onError_if_event_is_unsupported() {
        final boolean isValid = eventBus.validate(Given.EventMessage.projectCreated(),
                                                  responseObserver);

        assertFalse(isValid);
        assertReturnedExceptionAndNoResponse(UnsupportedEventException.class, responseObserver);
    }

    @Test
    public void unregister_registries_on_close() throws Exception {
        final EventStore eventStore = spy(mock(EventStore.class));
        final EventBus eventBus = EventBus.newBuilder()
                                          .setEventStore(eventStore)
                                          .build();
        eventBus.register(new BareDispatcher());
        eventBus.register(new ProjectCreatedSubscriber());
        final EventClass eventClass = EventClass.of(ProjectCreated.class);

        eventBus.close();

        assertTrue(eventBus.getDispatchers(eventClass)
                           .isEmpty());
        verify(eventStore).close();
    }

    @Test
    public void have_log() {
        assertNotNull(EventBus.log());
    }

    @Test
    public void do_not_have_Enricher_by_default() {
        assertNull(eventBus.getEnricher());
    }

    @Test
    public void enrich_event_if_it_can_be_enriched() {
        final EventEnricher enricher = mock(EventEnricher.class);
        final Event event = Given.AnEvent.projectCreated();
        doReturn(true).when(enricher)
                      .canBeEnriched(any(Event.class));
        doReturn(event).when(enricher)
                       .enrich(any(Event.class));
        setUp(enricher);
        eventBus.register(new ProjectCreatedSubscriber());

        eventBus.post(event);

        verify(enricher).enrich(any(Event.class));
    }

    @Test
    public void do_not_enrich_event_if_it_cannot_be_enriched() {
        final EventEnricher enricher = mock(EventEnricher.class);
        doReturn(false).when(enricher)
                       .canBeEnriched(any(Event.class));
        setUp(enricher);
        eventBus.register(new ProjectCreatedSubscriber());

        eventBus.post(Given.AnEvent.projectCreated());

        verify(enricher, never()).enrich(any(Event.class));
    }

    @Test
    public void allow_enrichment_configuration_at_runtime_if_enricher_not_set_previously() {
        setUp(null);
        assertNull(eventBus.getEnricher());

        final Class<ProjectId> eventFieldClass = ProjectId.class;
        final Class<String> enrichmentFieldClass = String.class;
        final Function<ProjectId, String> function = new Function<ProjectId, String>() {
            @Override
            public String apply(@Nullable ProjectId input) {
                checkNotNull(input);
                return input.toString();
            }
        };
        eventBus.addFieldEnrichment(eventFieldClass, enrichmentFieldClass, function);
        final EventEnricher enricher = eventBus.getEnricher();
        assertNotNull(enricher);
    }

    @Test
    public void allow_enrichment_configuration_at_runtime_if_enricher_previously_set() {
        final EventEnricher enricher = mock(EventEnricher.class);
        setUp(enricher);

        final Class<ProjectId> eventFieldClass = ProjectId.class;
        final Class<String> enrichmentFieldClass = String.class;
        final Function<ProjectId, String> function = new Function<ProjectId, String>() {
            @Override
            public String apply(@Nullable ProjectId input) {
                checkNotNull(input);
                return input.toString();
            }
        };
        eventBus.addFieldEnrichment(eventFieldClass, enrichmentFieldClass, function);
        verify(enricher).registerFieldEnrichment(eq(eventFieldClass),
                                                 eq(enrichmentFieldClass),
                                                 eq(function));
    }

    @SuppressWarnings("ConstantConditions")
    @Test(expected = NullPointerException.class)
    public void not_accept_null_eventFieldClass_passed_as_field_enrichment_configuration_param() {
        eventBus.addFieldEnrichment(null, String.class, mock(Function.class));
    }

    @SuppressWarnings("ConstantConditions")
    @Test(expected = NullPointerException.class)
    public void not_accept_null_enrichmentFieldClass_passed_as_field_enrichment_configuration_param() {
        eventBus.addFieldEnrichment(ProjectId.class, null, mock(Function.class));
    }

    @SuppressWarnings("ConstantConditions")
    @Test(expected = NullPointerException.class)
    public void not_accept_null_function_passed_as_field_enrichment_configuration_param() {
        eventBus.addFieldEnrichment(ProjectId.class, String.class, null);
    }

    private static void assertResponseIsOk(MemoizingObserver responseObserver) {
        assertEquals(Responses.ok(), responseObserver.getResponse());
        assertTrue(responseObserver.isCompleted());
        assertNull(responseObserver.getThrowable());
    }

    private static void assertReturnedExceptionAndNoResponse(
            Class<? extends Exception> exceptionClass,
            MemoizingObserver responseObserver) {
        final Throwable cause = responseObserver.getThrowable()
                                                .getCause();
        assertEquals(exceptionClass, cause.getClass());
        assertNull(responseObserver.getResponse());
    }

    private static class ProjectCreatedSubscriber extends EventSubscriber {

        private Event eventHandled;

        @Subscribe
        public void on(ProjectCreated eventMsg, EventContext context) {
            this.eventHandled = EventTests.createEvent(eventMsg, context);
        }

        private Event getEventHandled() {
            return eventHandled;
        }
    }

    /** The subscriber which throws exception from the subscriber method. */
    private static class FaultySubscriber extends EventSubscriber {

        private boolean methodCalled = false;

        @SuppressWarnings("unused") // It's fine for a faulty subscriber.
        @Subscribe
        public void on(ProjectCreated event, EventContext context) {
            methodCalled = true;
            throw new UnsupportedOperationException(
                    "What did you expect from " +
                    FaultySubscriber.class.getSimpleName() + '?');
        }

        private boolean isMethodCalled() {
            return this.methodCalled;
        }
    }

    /**
     * A simple dispatcher class, which only dispatch and does not have own event
     * subscribing methods.
     */
    private static class BareDispatcher implements EventDispatcher {

        private boolean dispatchCalled = false;

        @Override
        public Set<EventClass> getMessageClasses() {
            return ImmutableSet.of(EventClass.of(ProjectCreated.class));
        }

        @Override
        public void dispatch(EventEnvelope event) {
            dispatchCalled = true;
        }

        private boolean isDispatchCalled() {
            return dispatchCalled;
        }
    }

    private static class PostponedDispatcherEventDelivery extends DispatcherEventDelivery {

        private final Map<EventEnvelope,
                Class<? extends EventDispatcher>> postponedExecutions = newHashMap();

        private PostponedDispatcherEventDelivery(Executor delegate) {
            super(delegate);
        }

        @Override
        public boolean shouldPostponeDelivery(EventEnvelope event, EventDispatcher consumer) {
            postponedExecutions.put(event, consumer.getClass());
            return true;
        }

        private boolean isPostponed(Event event, EventDispatcher dispatcher) {
            final EventEnvelope envelope = EventEnvelope.of(event);
            final Class<? extends EventDispatcher> actualClass = postponedExecutions.get(envelope);
            final boolean eventPostponed = actualClass != null;
            final boolean dispatcherMatches = eventPostponed && dispatcher.getClass()
                                                                          .equals(actualClass);
            return dispatcherMatches;
        }

        private Set<EventEnvelope> getPostponedEvents() {
            final Set<EventEnvelope> envelopes = postponedExecutions.keySet();
            return envelopes;
        }
    }
}<|MERGE_RESOLUTION|>--- conflicted
+++ resolved
@@ -32,13 +32,8 @@
 import org.spine3.envelope.EventEnvelope;
 import org.spine3.server.event.enrich.EventEnricher;
 import org.spine3.server.storage.StorageFactory;
-<<<<<<< HEAD
 import org.spine3.server.storage.StorageFactorySwitch;
-import org.spine3.server.validate.MessageValidator;
-=======
-import org.spine3.server.storage.memory.InMemoryStorageFactory;
 import org.spine3.test.EventTests;
->>>>>>> 403dd5f9
 import org.spine3.test.Tests;
 import org.spine3.test.Tests.MemoizingObserver;
 import org.spine3.test.event.ProjectCreated;
@@ -85,12 +80,8 @@
     }
 
     private void setUp(@Nullable EventEnricher enricher) {
-<<<<<<< HEAD
-        this.storageFactory = StorageFactorySwitch.getInstance()
+        this.storageFactory = StorageFactorySwitch.getInstance(true)
                                                   .get();
-=======
-        this.storageFactory = InMemoryStorageFactory.getInstance(true);
->>>>>>> 403dd5f9
         /**
          * Cannot use {@link com.google.common.util.concurrent.MoreExecutors#directExecutor() MoreExecutors.directExecutor()}
          * because it's impossible to spy on {@code final} classes.
