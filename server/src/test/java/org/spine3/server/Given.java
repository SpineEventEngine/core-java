--- conflicted
+++ resolved
@@ -173,34 +173,17 @@
 
     static class AQuery {
 
-<<<<<<< HEAD
+
         private static final ActorRequestFactory requestFactory =
                 TestActorRequestFactory.newInstance(AQuery.class);
 
         private AQuery() {}
 
         static Query readAllProjects() {
+            // DO NOT replace the type name with another Project class.
             final Query result = requestFactory.query()
-                                            .all(org.spine3.test.projection.Project.class);
+                                               .all(org.spine3.test.projection.Project.class);
             return result;
-=======
-        private AQuery() {
-        }
-
-        static Query readAllProjects() {
-            // DO NOT replace the type name with another Project class.
-            final String typeName = TypeName.of(org.spine3.test.projection.Project.class)
-                                            .value();
-            final Target queryTarget = Target.newBuilder()
-                                             .setType(typeName)
-                                             .setIncludeAll(true)
-                                             .build();
-
-            final Query query = Query.newBuilder()
-                                     .setTarget(queryTarget)
-                                     .build();
-            return query;
->>>>>>> cf22ad2d
         }
     }
 
