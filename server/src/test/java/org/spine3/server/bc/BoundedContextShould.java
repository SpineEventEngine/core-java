/*
 * Copyright 2017, TeamDev Ltd. All rights reserved.
 *
 * Redistribution and use in source and/or binary forms, with or without
 * modification, must retain the above copyright notice and the following
 * disclaimer.
 *
 * THIS SOFTWARE IS PROVIDED BY THE COPYRIGHT HOLDERS AND CONTRIBUTORS
 * "AS IS" AND ANY EXPRESS OR IMPLIED WARRANTIES, INCLUDING, BUT NOT
 * LIMITED TO, THE IMPLIED WARRANTIES OF MERCHANTABILITY AND FITNESS FOR
 * A PARTICULAR PURPOSE ARE DISCLAIMED. IN NO EVENT SHALL THE COPYRIGHT
 * OWNER OR CONTRIBUTORS BE LIABLE FOR ANY DIRECT, INDIRECT, INCIDENTAL,
 * SPECIAL, EXEMPLARY, OR CONSEQUENTIAL DAMAGES (INCLUDING, BUT NOT
 * LIMITED TO, PROCUREMENT OF SUBSTITUTE GOODS OR SERVICES; LOSS OF USE,
 * DATA, OR PROFITS; OR BUSINESS INTERRUPTION) HOWEVER CAUSED AND ON ANY
 * THEORY OF LIABILITY, WHETHER IN CONTRACT, STRICT LIABILITY, OR TORT
 * (INCLUDING NEGLIGENCE OR OTHERWISE) ARISING IN ANY WAY OUT OF THE USE
 * OF THIS SOFTWARE, EVEN IF ADVISED OF THE POSSIBILITY OF SUCH DAMAGE.
 */

package org.spine3.server.bc;

import com.google.protobuf.Empty;
import com.google.protobuf.Message;
import io.grpc.stub.StreamObserver;
import org.junit.After;
import org.junit.Before;
import org.junit.Test;
import org.spine3.base.CommandContext;
import org.spine3.base.Event;
import org.spine3.base.EventContext;
import org.spine3.base.Response;
import org.spine3.base.Subscribe;
import org.spine3.server.BoundedContext;
import org.spine3.server.aggregate.Aggregate;
import org.spine3.server.aggregate.AggregateRepository;
import org.spine3.server.aggregate.Apply;
import org.spine3.server.command.Assign;
import org.spine3.server.entity.Repository;
import org.spine3.server.event.EventBus;
import org.spine3.server.event.EventSubscriber;
import org.spine3.server.integration.IntegrationEvent;
import org.spine3.server.procman.CommandRouted;
import org.spine3.server.procman.ProcessManager;
import org.spine3.server.procman.ProcessManagerRepository;
import org.spine3.server.projection.Projection;
import org.spine3.server.projection.ProjectionRepository;
import org.spine3.server.stand.Stand;
import org.spine3.server.storage.StorageFactory;
import org.spine3.server.storage.StorageFactorySwitch;
import org.spine3.test.bc.Project;
import org.spine3.test.bc.ProjectId;
import org.spine3.test.bc.command.AddTask;
import org.spine3.test.bc.command.CreateProject;
import org.spine3.test.bc.command.StartProject;
import org.spine3.test.bc.event.ProjectCreated;
import org.spine3.test.bc.event.ProjectStarted;
import org.spine3.test.bc.event.TaskAdded;
import org.spine3.testdata.TestBoundedContextFactory.MultiTenant;
import org.spine3.testdata.TestBoundedContextFactory.SingleTenant;

import java.util.List;

import static com.google.common.collect.Lists.newArrayList;
import static org.junit.Assert.assertEquals;
import static org.junit.Assert.assertNotNull;
import static org.junit.Assert.assertTrue;
import static org.mockito.ArgumentMatchers.eq;
import static org.mockito.Mockito.any;
import static org.mockito.Mockito.doReturn;
import static org.mockito.Mockito.mock;
import static org.mockito.Mockito.never;
import static org.mockito.Mockito.spy;
import static org.mockito.Mockito.verify;
import static org.spine3.base.Responses.ok;
import static org.spine3.protobuf.AnyPacker.unpack;

/**
 * @author Alexander Litus
 */
public class BoundedContextShould {

    private final TestEventSubscriber subscriber = new TestEventSubscriber();

<<<<<<< HEAD
    private final StorageFactory storageFactory = StorageFactorySwitch.getInstance().get();
=======
    private StorageFactory storageFactory;
>>>>>>> 403dd5f9

    private BoundedContext boundedContext;

    private boolean handlersRegistered = false;

    @Before
    public void setUp() {
        boundedContext = MultiTenant.newBoundedContext();
        storageFactory = InMemoryStorageFactory.getInstance(boundedContext.isMultitenant());
    }

    @After
    public void tearDown() throws Exception {
        if (handlersRegistered) {
            boundedContext.getEventBus().unregister(subscriber);
        }
        boundedContext.close();
    }

    /** Registers all test repositories, handlers etc. */
    private void registerAll() {
        final ProjectAggregateRepository repository = new ProjectAggregateRepository(boundedContext);
        repository.initStorage(storageFactory);
        boundedContext.register(repository);
        boundedContext.getEventBus().register(subscriber);
        handlersRegistered = true;
    }

    @Test
    public void return_EventBus() {
        assertNotNull(boundedContext.getEventBus());
    }

    @Test
    public void return_FailureBus() {
        assertNotNull(boundedContext.getFailureBus());
    }

    @Test
    public void return_CommandDispatcher() {
        assertNotNull(boundedContext.getCommandBus());
    }

    @Test
    public void register_AggregateRepository() {
        final ProjectAggregateRepository repository =
                new ProjectAggregateRepository(boundedContext);
        repository.initStorage(storageFactory);
        boundedContext.register(repository);
    }

    @Test(expected = IllegalStateException.class)
    public void not_allow_two_aggregate_repositories_with_aggregates_with_the_same_state() {
        final ProjectAggregateRepository repository =
                new ProjectAggregateRepository(boundedContext);
        repository.initStorage(storageFactory);
        boundedContext.register(repository);

        final AnotherProjectAggregateRepository anotherRepo =
                new AnotherProjectAggregateRepository(boundedContext);
        repository.initStorage(storageFactory);
        boundedContext.register(anotherRepo);
    }

    private static class AnotherProjectAggregate
                   extends Aggregate<ProjectId, Project, Project.Builder> {
        protected AnotherProjectAggregate(ProjectId id) {
            super(id);
        }
    }
    private static class AnotherProjectAggregateRepository
                   extends AggregateRepository<ProjectId, AnotherProjectAggregate> {
        private AnotherProjectAggregateRepository(BoundedContext boundedContext) {
            super(boundedContext);
        }
    }

    @Test
    public void register_ProcessManagerRepository() {
        final ProjectPmRepo repository = new ProjectPmRepo(boundedContext);
        repository.initStorage(storageFactory);
        boundedContext.register(repository);
    }

    @Test
    public void register_ProjectionRepository() {
        final ProjectReportRepository repository = new ProjectReportRepository(boundedContext);
        repository.initStorage(storageFactory);
        boundedContext.register(repository);
    }

    @Test
    public void notify_integration_event_subscriber() {
        registerAll();
        final TestResponseObserver observer = new TestResponseObserver();
        final IntegrationEvent event = Given.AnIntegrationEvent.projectCreated();
        final Message msg = unpack(event.getMessage());

        boundedContext.notify(event, observer);

        assertEquals(ok(), observer.getResponseHandled());
        assertEquals(subscriber.eventHandled, msg);
    }

    @Test
    public void not_notify_integration_event_subscriber_if_event_is_invalid() {
        final EventBus eventBus = mock(EventBus.class);
        doReturn(false).when(eventBus)
                       .validate(any(Message.class), anyResponseObserver());
        final BoundedContext boundedContext = MultiTenant.newBoundedContext(eventBus);
        final IntegrationEvent event = Given.AnIntegrationEvent.projectCreated();

        boundedContext.notify(event, new TestResponseObserver());

        verify(eventBus, never()).post(any(Event.class));
    }

    @Test
    public void tell_if_set_multitenant() {
        final BoundedContext bc = BoundedContext.newBuilder()
                                                .setMultitenant(true)
                                                .build();
        assertTrue(bc.isMultitenant());
    }

    @Test
    public void assign_storage_during_registration_if_repository_does_not_have_storage() {
        final ProjectAggregateRepository repository =
                new ProjectAggregateRepository(boundedContext);
        boundedContext.register(repository);
        assertTrue(repository.storageAssigned());
    }

    @Test
    public void not_change_storage_during_registration_if_a_repository_has_one() {
        final ProjectAggregateRepository repository =
                new ProjectAggregateRepository(boundedContext);
        repository.initStorage(storageFactory);

        final Repository spy = spy(repository);
        boundedContext.register(repository);
        verify(spy, never()).initStorage(any(StorageFactory.class));
    }

    @Test
    public void propagate_registered_repositories_to_stand() {
        final Stand stand = spy(mock(Stand.class));
        final BoundedContext boundedContext = SingleTenant.newBoundedContext(stand);
        verify(stand, never()).registerTypeSupplier(any(Repository.class));

        final ProjectAggregateRepository repository =
                new ProjectAggregateRepository(boundedContext);
        boundedContext.register(repository);
        verify(stand).registerTypeSupplier(eq(repository));
    }

    /** Returns {@link org.mockito.Mockito#any() Mockito.any()} matcher for response observer. */
    @SuppressWarnings("unchecked")
    private static StreamObserver<Response> anyResponseObserver() {
        return (StreamObserver<Response>) any();
    }

    private static class TestResponseObserver implements StreamObserver<Response> {

        private Response responseHandled;

        @Override
        public void onNext(Response response) {
            this.responseHandled = response;
        }

        @Override
        public void onError(Throwable throwable) {
        }

        @Override
        public void onCompleted() {
        }

        public Response getResponseHandled() {
            return responseHandled;
        }
    }

    @SuppressWarnings({"unused", "TypeMayBeWeakened"})
    private static class ProjectAggregate extends Aggregate<ProjectId, Project, Project.Builder> {

        private boolean isCreateProjectCommandHandled = false;
        private boolean isAddTaskCommandHandled = false;
        private boolean isStartProjectCommandHandled = false;

        private boolean isProjectCreatedEventApplied = false;
        private boolean isTaskAddedEventApplied = false;
        private boolean isProjectStartedEventApplied = false;

        private ProjectAggregate(ProjectId id) {
            super(id);
        }

        @Assign
        public ProjectCreated handle(CreateProject cmd, CommandContext ctx) {
            isCreateProjectCommandHandled = true;
            return Given.EventMessage.projectCreated(cmd.getProjectId());
        }

        @Assign
        public TaskAdded handle(AddTask cmd, CommandContext ctx) {
            isAddTaskCommandHandled = true;
            return Given.EventMessage.taskAdded(cmd.getProjectId());
        }

        @Assign
        public List<ProjectStarted> handle(StartProject cmd, CommandContext ctx) {
            isStartProjectCommandHandled = true;
            final ProjectStarted message = Given.EventMessage.projectStarted(cmd.getProjectId());
            return newArrayList(message);
        }

        @Apply
        private void event(ProjectCreated event) {
            getBuilder()
                    .setId(event.getProjectId())
                    .setStatus(Project.Status.CREATED);

            isProjectCreatedEventApplied = true;
        }

        @Apply
        private void event(TaskAdded event) {
            isTaskAddedEventApplied = true;
        }

        @Apply
        private void event(ProjectStarted event) {
            getBuilder()
                    .setId(event.getProjectId())
                    .setStatus(Project.Status.STARTED)
                    .build();

            isProjectStartedEventApplied = true;
        }
    }

    private static class ProjectAggregateRepository
            extends AggregateRepository<ProjectId, ProjectAggregate> {
        private ProjectAggregateRepository(BoundedContext boundedContext) {
            super(boundedContext);
        }
    }

    @SuppressWarnings("UnusedParameters") // It is intended in this empty handler class.
    private static class TestEventSubscriber extends EventSubscriber {

        private ProjectCreated eventHandled;

        @Subscribe
        public void on(ProjectCreated event, EventContext context) {
            this.eventHandled = event;
        }

        @Subscribe
        public void on(TaskAdded event, EventContext context) {
        }

        @Subscribe
        public void on(ProjectStarted event, EventContext context) {
        }
    }

    private static class ProjectProcessManager extends ProcessManager<ProjectId, Empty> {

        // a ProcessManager constructor must be public because it is used via reflection
        @SuppressWarnings("PublicConstructorInNonPublicClass")
        public ProjectProcessManager(ProjectId id) {
            super(id);
        }

        @Assign
        @SuppressWarnings({"UnusedParameters", "unused"}) // OK for test method
        public CommandRouted handle(CreateProject command, CommandContext ctx) {
            return CommandRouted.getDefaultInstance();
        }

        @SuppressWarnings("UnusedParameters") // OK for test method
        @Subscribe
        public void on(ProjectCreated event, EventContext ctx) {
            // Do nothing, just watch.
        }
    }

    private static class ProjectPmRepo
            extends ProcessManagerRepository<ProjectId, ProjectProcessManager, Empty> {

        private ProjectPmRepo(BoundedContext boundedContext) {
            super(boundedContext);
        }
    }

    private static class ProjectReport extends Projection<ProjectId, Empty> {

        @SuppressWarnings("PublicConstructorInNonPublicClass")
        // Public constructor is a part of projection public API. It's called by a repository.
        public ProjectReport(ProjectId id) {
            super(id);
        }

        @SuppressWarnings("UnusedParameters") // OK for test method.
        @Subscribe
        public void on(ProjectCreated event, EventContext context) {
            // Do nothing. We have the method so that there's one event class exposed
            // by the repository.
        }
    }

    private static class ProjectReportRepository
            extends ProjectionRepository<ProjectId, ProjectReport, Empty> {
        protected ProjectReportRepository(BoundedContext boundedContext) {
            super(boundedContext);
        }
    }
}<|MERGE_RESOLUTION|>--- conflicted
+++ resolved
@@ -82,11 +82,7 @@
 
     private final TestEventSubscriber subscriber = new TestEventSubscriber();
 
-<<<<<<< HEAD
-    private final StorageFactory storageFactory = StorageFactorySwitch.getInstance().get();
-=======
     private StorageFactory storageFactory;
->>>>>>> 403dd5f9
 
     private BoundedContext boundedContext;
 
@@ -95,7 +91,8 @@
     @Before
     public void setUp() {
         boundedContext = MultiTenant.newBoundedContext();
-        storageFactory = InMemoryStorageFactory.getInstance(boundedContext.isMultitenant());
+        storageFactory = StorageFactorySwitch.getInstance(boundedContext.isMultitenant())
+                                             .get();
     }
 
     @After
