/*
 * Copyright 2018, TeamDev. All rights reserved.
 *
 * Redistribution and use in source and/or binary forms, with or without
 * modification, must retain the above copyright notice and the following
 * disclaimer.
 *
 * THIS SOFTWARE IS PROVIDED BY THE COPYRIGHT HOLDERS AND CONTRIBUTORS
 * "AS IS" AND ANY EXPRESS OR IMPLIED WARRANTIES, INCLUDING, BUT NOT
 * LIMITED TO, THE IMPLIED WARRANTIES OF MERCHANTABILITY AND FITNESS FOR
 * A PARTICULAR PURPOSE ARE DISCLAIMED. IN NO EVENT SHALL THE COPYRIGHT
 * OWNER OR CONTRIBUTORS BE LIABLE FOR ANY DIRECT, INDIRECT, INCIDENTAL,
 * SPECIAL, EXEMPLARY, OR CONSEQUENTIAL DAMAGES (INCLUDING, BUT NOT
 * LIMITED TO, PROCUREMENT OF SUBSTITUTE GOODS OR SERVICES; LOSS OF USE,
 * DATA, OR PROFITS; OR BUSINESS INTERRUPTION) HOWEVER CAUSED AND ON ANY
 * THEORY OF LIABILITY, WHETHER IN CONTRACT, STRICT LIABILITY, OR TORT
 * (INCLUDING NEGLIGENCE OR OTHERWISE) ARISING IN ANY WAY OUT OF THE USE
 * OF THIS SOFTWARE, EVEN IF ADVISED OF THE POSSIBILITY OF SUCH DAMAGE.
 */

package io.spine.server.procman;

import com.google.common.collect.ImmutableList;
import com.google.protobuf.Message;
import com.google.protobuf.StringValue;
import io.spine.core.CommandClass;
import io.spine.core.CommandContext;
import io.spine.core.CommandEnvelope;
import io.spine.server.BoundedContext;
import io.spine.server.commandbus.CommandBus;
import io.spine.server.commandbus.CommandDispatcher;
import io.spine.testing.client.TestActorRequestFactory;
import org.junit.jupiter.api.BeforeEach;

import java.util.List;
import java.util.Set;

import static io.spine.protobuf.TypeConverter.toMessage;
import static java.util.Collections.unmodifiableList;

/**
 * @author Alexander Yevsyukov
 */
abstract class AbstractCommandRouterTest {

    private final TestActorRequestFactory requestFactory =
            TestActorRequestFactory.newInstance(getClass());

    /** Command messages to be sent. */
    private final List<Message> messages = ImmutableList.of(toMessage("uno"),
                                                            toMessage("dos"),
                                                            toMessage("tres"),
                                                            toMessage("cuatro")
    );

    abstract CommandRouter
    createRouter(CommandBus commandBus, Message sourceMessage, CommandContext commandContext);

    public List<Message> getMessages() {
        return unmodifiableList(messages);
    }

    public TestActorRequestFactory getRequestFactory() {
        return requestFactory;
    }

    @BeforeEach
    void setUp() {
        BoundedContext boundedContext = BoundedContext.newBuilder()
                                                            .build();
        CommandBus commandBus = boundedContext.getCommandBus();

        // Register dispatcher for `StringValue` message type.
        // Otherwise we won't be able to post.
        commandBus.register(new CommandDispatcher<String>() {
            @Override
            public Set<CommandClass> getMessageClasses() {
                return CommandClass.setOf(StringValue.class);
            }

            @Override
            public String dispatch(CommandEnvelope envelope) {
                // Do nothing.
                return "Anonymous";
            }

            @Override
            public void onError(CommandEnvelope envelope, RuntimeException exception) {
                // Do nothing.
            }
        });

<<<<<<< HEAD
        sourceMessage = toMessage(getClass().getSimpleName());
        sourceContext = requestFactory.createCommandContext();

        router = createRouter(commandBus, sourceMessage, sourceContext);
        router.addAll(messages);
    }

    /**
     * Asserts that the {@code CommandRouted} instance has correct source command.
     */
    protected void assertSource(CommandRouted commandRouted) {
        // Check that the source command is stored.
        Command source = commandRouted.getSource();
        assertEquals(sourceMessage, Commands.getMessage(source));
        assertEquals(sourceContext, source.getContext());
    }

    /**
     * Asserts that the produced command context has correct fields.
     */
    protected void assertActorAndTenant(Command produced) {
        assertTrue(sameActorAndTenant(sourceContext, produced.getContext()));
    }
=======
        // The command message we route.
        Message sourceMessage = toMessage(getClass().getSimpleName());
        // The context of the command that we route.
        CommandContext sourceContext = requestFactory.createCommandContext();
>>>>>>> 50798af8

        // The object we test.
        CommandRouter router = createRouter(commandBus, sourceMessage, sourceContext);
        for (Message message : messages) {
            router.add(message);
        }
    }
}<|MERGE_RESOLUTION|>--- conflicted
+++ resolved
@@ -90,36 +90,10 @@
             }
         });
 
-<<<<<<< HEAD
-        sourceMessage = toMessage(getClass().getSimpleName());
-        sourceContext = requestFactory.createCommandContext();
-
-        router = createRouter(commandBus, sourceMessage, sourceContext);
-        router.addAll(messages);
-    }
-
-    /**
-     * Asserts that the {@code CommandRouted} instance has correct source command.
-     */
-    protected void assertSource(CommandRouted commandRouted) {
-        // Check that the source command is stored.
-        Command source = commandRouted.getSource();
-        assertEquals(sourceMessage, Commands.getMessage(source));
-        assertEquals(sourceContext, source.getContext());
-    }
-
-    /**
-     * Asserts that the produced command context has correct fields.
-     */
-    protected void assertActorAndTenant(Command produced) {
-        assertTrue(sameActorAndTenant(sourceContext, produced.getContext()));
-    }
-=======
         // The command message we route.
         Message sourceMessage = toMessage(getClass().getSimpleName());
         // The context of the command that we route.
         CommandContext sourceContext = requestFactory.createCommandContext();
->>>>>>> 50798af8
 
         // The object we test.
         CommandRouter router = createRouter(commandBus, sourceMessage, sourceContext);
