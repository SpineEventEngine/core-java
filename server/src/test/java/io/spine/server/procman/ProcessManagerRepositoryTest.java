/*
 * Copyright 2020, TeamDev. All rights reserved.
 *
 * Redistribution and use in source and/or binary forms, with or without
 * modification, must retain the above copyright notice and the following
 * disclaimer.
 *
 * THIS SOFTWARE IS PROVIDED BY THE COPYRIGHT HOLDERS AND CONTRIBUTORS
 * "AS IS" AND ANY EXPRESS OR IMPLIED WARRANTIES, INCLUDING, BUT NOT
 * LIMITED TO, THE IMPLIED WARRANTIES OF MERCHANTABILITY AND FITNESS FOR
 * A PARTICULAR PURPOSE ARE DISCLAIMED. IN NO EVENT SHALL THE COPYRIGHT
 * OWNER OR CONTRIBUTORS BE LIABLE FOR ANY DIRECT, INDIRECT, INCIDENTAL,
 * SPECIAL, EXEMPLARY, OR CONSEQUENTIAL DAMAGES (INCLUDING, BUT NOT
 * LIMITED TO, PROCUREMENT OF SUBSTITUTE GOODS OR SERVICES; LOSS OF USE,
 * DATA, OR PROFITS; OR BUSINESS INTERRUPTION) HOWEVER CAUSED AND ON ANY
 * THEORY OF LIABILITY, WHETHER IN CONTRACT, STRICT LIABILITY, OR TORT
 * (INCLUDING NEGLIGENCE OR OTHERWISE) ARISING IN ANY WAY OUT OF THE USE
 * OF THIS SOFTWARE, EVEN IF ADVISED OF THE POSSIBILITY OF SUCH DAMAGE.
 */

package io.spine.server.procman;

import com.google.common.collect.ImmutableList;
import com.google.common.collect.ImmutableSet;
import com.google.common.truth.Correspondence;
import com.google.protobuf.Any;
import com.google.protobuf.Timestamp;
import io.spine.base.CommandMessage;
import io.spine.base.EventMessage;
import io.spine.client.CompositeFilter;
import io.spine.client.CompositeQueryFilter;
import io.spine.client.QueryFilter;
import io.spine.client.ResponseFormat;
import io.spine.client.TargetFilters;
import io.spine.core.ActorContext;
import io.spine.core.Command;
import io.spine.core.CommandId;
import io.spine.core.Event;
import io.spine.core.EventContext;
import io.spine.core.MessageId;
import io.spine.core.Origin;
import io.spine.core.TenantId;
import io.spine.query.EntityColumn;
import io.spine.server.BoundedContext;
import io.spine.server.BoundedContextBuilder;
import io.spine.server.entity.EventFilter;
import io.spine.server.entity.RecordBasedRepository;
import io.spine.server.entity.RecordBasedRepositoryTest;
import io.spine.server.entity.given.Given;
import io.spine.server.entity.rejection.StandardRejections.EntityAlreadyArchived;
import io.spine.server.entity.rejection.StandardRejections.EntityAlreadyDeleted;
import io.spine.server.procman.given.delivery.GivenMessage;
import io.spine.server.procman.given.repo.EventDiscardingProcManRepository;
import io.spine.server.procman.given.repo.ProjectCompletion;
import io.spine.server.procman.given.repo.RememberingSubscriber;
import io.spine.server.procman.given.repo.SensoryDeprivedPmRepository;
import io.spine.server.procman.given.repo.SetTestProcessId;
import io.spine.server.procman.given.repo.SetTestProcessName;
import io.spine.server.procman.given.repo.TestProcessManager;
import io.spine.server.procman.given.repo.TestProcessManagerRepository;
import io.spine.server.procman.migration.MarkPmArchived;
import io.spine.server.procman.migration.MarkPmDeleted;
import io.spine.server.procman.migration.RemovePmFromStorage;
import io.spine.server.procman.migration.UpdatePmState;
import io.spine.server.type.CommandClass;
import io.spine.server.type.CommandEnvelope;
import io.spine.server.type.EventClass;
import io.spine.server.type.EventEnvelope;
import io.spine.server.type.given.GivenEvent;
import io.spine.system.server.CannotDispatchDuplicateCommand;
import io.spine.system.server.CannotDispatchDuplicateEvent;
import io.spine.system.server.DiagnosticMonitor;
import io.spine.system.server.RoutingFailed;
import io.spine.system.server.event.EntityStateChanged;
import io.spine.test.procman.PmDontHandle;
import io.spine.test.procman.Project;
import io.spine.test.procman.ProjectId;
import io.spine.test.procman.Task;
import io.spine.test.procman.command.PmArchiveProject;
import io.spine.test.procman.command.PmCreateProject;
import io.spine.test.procman.command.PmDeleteProject;
import io.spine.test.procman.command.PmStartProject;
import io.spine.test.procman.command.PmThrowEntityAlreadyArchived;
import io.spine.test.procman.event.PmProjectCreated;
import io.spine.test.procman.event.PmProjectStarted;
import io.spine.test.procman.event.PmTaskAdded;
import io.spine.testing.client.TestActorRequestFactory;
import io.spine.testing.logging.MuteLogging;
import io.spine.testing.server.blackbox.BlackBox;
import io.spine.type.TypeUrl;
import org.junit.jupiter.api.AfterEach;
import org.junit.jupiter.api.BeforeEach;
import org.junit.jupiter.api.DisplayName;
import org.junit.jupiter.api.Nested;
import org.junit.jupiter.api.Test;

import java.util.Iterator;
import java.util.List;
import java.util.Optional;
import java.util.Set;
import java.util.function.Function;
import java.util.function.Supplier;

import static com.google.common.collect.Lists.newArrayList;
import static com.google.common.truth.Truth.assertThat;
import static com.google.common.truth.Truth8.assertThat;
import static com.google.common.truth.extensions.proto.ProtoTruth.assertThat;
import static io.spine.base.Identifier.newUuid;
import static io.spine.base.Time.currentTime;
import static io.spine.protobuf.AnyPacker.pack;
import static io.spine.protobuf.AnyPacker.unpack;
import static io.spine.server.procman.given.repo.GivenCommandMessage.ID;
import static io.spine.server.procman.given.repo.GivenCommandMessage.addTask;
import static io.spine.server.procman.given.repo.GivenCommandMessage.archiveProject;
import static io.spine.server.procman.given.repo.GivenCommandMessage.createProject;
import static io.spine.server.procman.given.repo.GivenCommandMessage.deleteProject;
import static io.spine.server.procman.given.repo.GivenCommandMessage.doNothing;
import static io.spine.server.procman.given.repo.GivenCommandMessage.projectCreated;
import static io.spine.server.procman.given.repo.GivenCommandMessage.projectStarted;
import static io.spine.server.procman.given.repo.GivenCommandMessage.startProject;
import static io.spine.server.procman.given.repo.GivenCommandMessage.taskAdded;
import static io.spine.testing.TestValues.randomString;
import static io.spine.testing.server.Assertions.assertCommandClasses;
import static io.spine.testing.server.Assertions.assertEventClasses;
import static java.lang.String.format;
import static java.util.Comparator.comparing;
import static java.util.stream.Collectors.toList;
import static org.junit.jupiter.api.Assertions.assertFalse;
import static org.junit.jupiter.api.Assertions.assertNotNull;
import static org.junit.jupiter.api.Assertions.assertThrows;
import static org.junit.jupiter.api.Assertions.assertTrue;

@DisplayName("ProcessManagerRepository should")
class ProcessManagerRepositoryTest
        extends RecordBasedRepositoryTest<TestProcessManager, ProjectId, Project> {

    private final TestActorRequestFactory requestFactory =
            new TestActorRequestFactory(getClass(), TenantId.newBuilder()
                                                            .setValue(newUuid())
                                                            .build());
    private BoundedContext context;

    @Override
    protected RecordBasedRepository<ProjectId, TestProcessManager, Project> createRepository() {
        return new TestProcessManagerRepository();
    }

    @Override
    protected TestProcessManager createEntity(ProjectId id) {
        Project state = Project
                .newBuilder()
                .setId(id)
                .build();
        TestProcessManager result =
                Given.processManagerOfClass(TestProcessManager.class)
                     .withId(id)
                     .withState(state)
                     .build();
        return result;
    }

    @Override
    protected List<TestProcessManager> createEntities(int count) {
        return createNamedEntities(count, id -> randomString());
    }

    @Override
    protected List<TestProcessManager> createWithNames(int count, Supplier<String> nameSupplier) {
        return createNamedEntities(count, id -> nameSupplier.get());
    }

    private List<TestProcessManager>
    createNamedEntities(int count, Function<ProjectId, String> nameSupplier) {
        List<TestProcessManager> procmans = newArrayList();

        for (int i = 0; i < count; i++) {
            ProjectId id = createId(i);
            String name = nameSupplier.apply(id);

            TestProcessManager pm =
                    Given.processManagerOfClass(TestProcessManager.class)
                         .withId(id)
                         .withState(Project.newBuilder()
                                           .setId(id)
                                           .setName(name)
                                           .build())
                         .build();
            procmans.add(pm);
        }
        return procmans;
    }

    @Override
    protected List<TestProcessManager> orderedByName(List<TestProcessManager> entities) {
        return entities.stream()
                       .sorted(comparing(ProcessManagerRepositoryTest::entityName))
                       .collect(toList());
    }

    private static String entityName(TestProcessManager entity) {
        return entity.state()
                     .getName();
    }

    @Override
    protected ProjectId createId(int value) {
        return ProjectId.newBuilder()
                        .setId(format("procman-number-%s", value))
                        .build();
    }

    @Override
    @BeforeEach
    protected void setUp() {
        super.setUp();
        setCurrentTenant(requestFactory.tenantId());
        context = BoundedContextBuilder
                .assumingTests(true)
                .build();
        context.internalAccess()
               .register(repository());
        TestProcessManager.clearMessageDeliveryHistory();
        repository().clearConfigureCalledFlag();
    }

    @Override
    @AfterEach
    protected void tearDown() throws Exception {
        context.close();
        super.tearDown();
    }

    @Override
    protected TestProcessManagerRepository repository() {
        return (TestProcessManagerRepository) super.repository();
    }

    @SuppressWarnings("CheckReturnValue")
    // We can ignore the ID of the PM handling the command in the calling tests.
    private void dispatchCommand(Command command) {
        repository().dispatchCommand(CommandEnvelope.of(command));
    }

    private void testDispatchCommand(CommandMessage cmdMsg) {
        Command cmd = requestFactory.command()
                                    .create(cmdMsg);
        dispatchCommand(cmd);
        assertTrue(TestProcessManager.processed(cmdMsg));
    }

    private void testDispatchEvent(EventMessage eventMessage) {
        Event event = GivenEvent.withMessage(eventMessage);
        dispatchEvent(event);
        assertTrue(TestProcessManager.processed(eventMessage));
    }

    @SuppressWarnings("CheckReturnValue") // can ignore IDs of target PMs in this test.
    private void dispatchEvent(Event event) {
        CommandId randomCommandId = CommandId.generate();
        MessageId originId = MessageId
                .newBuilder()
                .setId(pack(randomCommandId))
                .setTypeUrl("example.org/example.test.InjectEvent")
                .buildPartial();
        ActorContext actor = requestFactory.newActorContext();
        Origin origin = Origin
                .newBuilder()
                .setActorContext(actor)
                .setMessage(originId)
                .buildPartial();
        EventContext eventContextWithTenantId =
                GivenEvent.context()
                          .toBuilder()
                          .setPastMessage(origin)
                          .buildPartial();
        Event eventWithTenant = event.toBuilder()
                                     .setContext(eventContextWithTenantId)
                                     .vBuild();
        repository().dispatch(EventEnvelope.of(eventWithTenant));
    }

    @Test
    @DisplayName("allow customizing command routing")
    void setupOfCommandRouting() {
        ProjectCompletion.Repository repo = new ProjectCompletion.Repository();
        context.internalAccess()
               .register(repo);
        assertTrue(repo.callbackCalled());
    }

    @Nested
    @DisplayName("dispatch")
    class Dispatch {

        @Test
        @DisplayName("command")
        void command() {
            testDispatchCommand(addTask());
        }

        @Test
        @DisplayName("event")
        void event() {
            testDispatchEvent(projectCreated());
        }
    }

    @Test
    @DisplayName("dispatch command and post events")
    void dispatchCommandAndPostEvents() {
        RememberingSubscriber subscriber = new RememberingSubscriber();
        context.internalAccess()
               .registerEventDispatcher(subscriber);

        testDispatchCommand(addTask());

        PmTaskAdded message = subscriber.getRemembered();
        assertNotNull(message);
        assertThat(message.getProjectId())
                .isEqualTo(ID);
    }

    @Nested
    @MuteLogging
    @DisplayName("not dispatch duplicate")
    class AvoidDuplicates {

        @Test
        @DisplayName("events")
        void events() {
            DiagnosticMonitor monitor = new DiagnosticMonitor();
            context.internalAccess()
                   .registerEventDispatcher(monitor);
            Event event = GivenMessage.projectStarted();

            dispatchEvent(event);
            assertTrue(TestProcessManager.processed(event.enclosedMessage()));
            dispatchEvent(event);

            List<CannotDispatchDuplicateEvent> duplicateEventEvents = monitor.duplicateEventEvents();
            assertThat(duplicateEventEvents).hasSize(1);
            CannotDispatchDuplicateEvent systemEvent = duplicateEventEvents.get(0);
            assertThat(systemEvent.getDuplicateEvent())
                    .comparingExpectedFieldsOnly()
                    .isEqualTo(event.messageId());
            PmProjectStarted eventMessage = (PmProjectStarted) event.enclosedMessage();
            assertThat(unpack(systemEvent.getEntity()
                                         .getId()))
                    .comparingExpectedFieldsOnly()
                    .isEqualTo(eventMessage.getProjectId());
        }

        @Test
        @DisplayName("commands")
        void commands() {
            DiagnosticMonitor monitor = new DiagnosticMonitor();
            context.internalAccess()
                   .registerEventDispatcher(monitor);
            Command command = GivenMessage.createProject();

            dispatchCommand(command);
            assertTrue(TestProcessManager.processed(command.enclosedMessage()));
            dispatchCommand(command);

            List<CannotDispatchDuplicateCommand> duplicateCommandEvents =
                    monitor.duplicateCommandEvents();
            assertThat(duplicateCommandEvents).hasSize(1);
            CannotDispatchDuplicateCommand event = duplicateCommandEvents.get(0);
            assertThat(event.getDuplicateCommand())
                    .isEqualTo(command.messageId());
            PmCreateProject commandMessage = (PmCreateProject) command.enclosedMessage();
            assertThat(unpack(event.getEntity()
                                   .getId()))
                    .isEqualTo(commandMessage.getProjectId());
        }
    }

    @Nested
    @DisplayName("dispatch several")
    class DispatchSeveral {

        @Test
        @DisplayName("commands")
        void commands() {
            testDispatchCommand(createProject());
            testDispatchCommand(addTask());
            testDispatchCommand(startProject());
        }

        @Test
        @DisplayName("events")
        void events() {
            testDispatchEvent(projectCreated());
            testDispatchEvent(taskAdded());
            testDispatchEvent(projectStarted());
        }
    }

    @Nested
    @DisplayName("given archived process manager, dispatch")
    class DispatchToArchivedProcman {

        @Test
        @DisplayName("command")
        void command() {
            PmArchiveProject archiveProject = archiveProject();
            testDispatchCommand(archiveProject);
            ProjectId projectId = archiveProject.getProjectId();
            TestProcessManager processManager = repository().findOrCreate(projectId);
            assertTrue(processManager.isArchived());

            // Dispatch a command to the deleted process manager.
            testDispatchCommand(addTask());
            processManager = repository().findOrCreate(projectId);
            List<Task> addedTasks = processManager.state()
                                                  .getTaskList();
            assertFalse(addedTasks.isEmpty());

            // Check that the process manager was not re-created before dispatching.
            assertTrue(processManager.isArchived());
        }

        @Test
        @DisplayName("event")
        void event() {
            PmArchiveProject archiveProject = archiveProject();
            testDispatchCommand(archiveProject);
            ProjectId projectId = archiveProject.getProjectId();
            TestProcessManager processManager = repository().findOrCreate(projectId);
            assertTrue(processManager.isArchived());

            // Dispatch an event to the archived process manager.
            testDispatchEvent(taskAdded());
            processManager = repository().findOrCreate(projectId);
            List<Task> addedTasks = processManager.state()
                                                  .getTaskList();
            assertFalse(addedTasks.isEmpty());

            // Check that the process manager was not re-created before dispatching.
            assertTrue(processManager.isArchived());
        }
    }

    @Nested
    @DisplayName("given deleted process manager, dispatch")
    class DispatchToDeletedProcman {

        @Test
        @DisplayName("command")
        void command() {
            PmDeleteProject deleteProject = deleteProject();
            testDispatchCommand(deleteProject);
            ProjectId projectId = deleteProject.getProjectId();
            TestProcessManager processManager = repository().findOrCreate(projectId);
            assertTrue(processManager.isDeleted());

            // Dispatch a command to the archived process manager.
            testDispatchCommand(addTask());
            processManager = repository().findOrCreate(projectId);
            List<Task> addedTasks = processManager.state()
                                                  .getTaskList();
            assertFalse(addedTasks.isEmpty());

            // Check that the process manager was not re-created before dispatching.
            assertTrue(processManager.isDeleted());
        }

        @Test
        @DisplayName("event")
        void event() {
            PmDeleteProject deleteProject = deleteProject();
            testDispatchCommand(deleteProject);
            ProjectId projectId = deleteProject.getProjectId();
            TestProcessManager processManager = repository().findOrCreate(projectId);
            assertTrue(processManager.isDeleted());

            // Dispatch an event to the deleted process manager.
            testDispatchEvent(taskAdded());
            processManager = repository().findOrCreate(projectId);
            List<Task> addedTasks = processManager.state()
                                                  .getTaskList();
            assertFalse(addedTasks.isEmpty());

            // Check that the process manager was not re-created before dispatching.
            assertTrue(processManager.isDeleted());
        }
    }

    @Test
    @DisplayName("allow process manager have unmodified state after command handling")
    void allowUnmodifiedStateAfterCommand() {
        testDispatchCommand(doNothing());
    }

    @Test
    @DisplayName("produce RoutingFailed when dispatching unknown command")
    @MuteLogging
    void throwOnUnknownCommand() {
        Command unknownCommand = requestFactory.createCommand(PmDontHandle.getDefaultInstance());
        CommandEnvelope command = CommandEnvelope.of(unknownCommand);
        ProcessManagerRepository<ProjectId, ?, ?> repo = repository();
        DiagnosticMonitor monitor = new DiagnosticMonitor();
        context.internalAccess()
               .registerEventDispatcher(monitor);
        repo.dispatchCommand(command);
        List<RoutingFailed> failures = monitor.routingFailures();
        assertThat(failures).hasSize(1);
        RoutingFailed failure = failures.get(0);
        assertThat(failure.getEntityType()
                          .getJavaClassName())
                .isEqualTo(repo.entityClass()
                               .getCanonicalName());
        assertThat(failure.getError()
                          .getType())
                .isEqualTo(IllegalStateException.class.getName());
    }

    @Nested
    @DisplayName("return classes of")
    class ReturnClasses {

        @Test
        @DisplayName("commands")
        void command() {
            Set<CommandClass> commandClasses = repository().commandClasses();

            assertCommandClasses(
                    commandClasses,
                    PmCreateProject.class, PmCreateProject.class, PmStartProject.class
            );
        }

        @Test
        @DisplayName("events")
        void event() {
            Set<EventClass> eventClasses = repository().messageClasses();

            assertEventClasses(
                    eventClasses,
                    PmProjectCreated.class, PmTaskAdded.class, PmProjectStarted.class,
                    EntityAlreadyArchived.class, EntityAlreadyDeleted.class
            );
        }
    }

    @Test
    @DisplayName("post command rejections")
    void postCommandRejections() {
        ProjectId id = ProjectId.newBuilder()
                                .setId(newUuid())
                                .build();
        PmThrowEntityAlreadyArchived commandMsg =
                PmThrowEntityAlreadyArchived.newBuilder()
                                            .setProjectId(id)
                                            .build();
        Command command = requestFactory.createCommand(commandMsg);
        dispatchCommand(command);
        EntityAlreadyArchived expected = EntityAlreadyArchived.newBuilder()
                                                              .setEntityId(pack(id))
                                                              .build();
        assertTrue(TestProcessManager.processed(expected));
    }

    @Test
    @DisplayName("check that its `ProcessManager` class is subscribed to at least one message")
    void notRegisterIfSubscribedToNothing() {
        SensoryDeprivedPmRepository repo = new SensoryDeprivedPmRepository();
        BoundedContext context = BoundedContextBuilder
                .assumingTests()
                .build();
        assertThrows(IllegalStateException.class, () -> repo.registerWith(context));
    }

    @Test
    @DisplayName("provide `EventFilter` which discards `EntityStateChanged` events")
    void discardEntityStateChangedEvents() {
        EventFilter filter = repository().eventFilter();
        ProjectId projectId = ProjectId
                .newBuilder()
                .setId(newUuid())
                .build();
        EventMessage arbitraryEvent = PmTaskAdded
                .newBuilder()
                .setProjectId(projectId)
                .build();
        assertThat(filter.filter(arbitraryEvent))
                .isPresent();

        Any newState = pack(currentTime());
        Any oldState = pack(Timestamp.getDefaultInstance());
        MessageId entityId = MessageId
                .newBuilder()
                .setTypeUrl(TypeUrl.ofEnclosed(newState)
                                   .value())
                .setId(pack(projectId))
                .vBuild();
        EventMessage discardedEvent = EntityStateChanged
                .newBuilder()
                .setEntity(entityId)
                .setOldState(oldState)
                .setNewState(newState)
                .build();
        assertThat(filter.filter(discardedEvent))
                .isEmpty();
    }

    @Test
    @DisplayName("post all domain events through an `EventFilter`")
    void postEventsThroughFilter() {
        ProjectId projectId = ProjectId
                .newBuilder()
                .setId(newUuid())
                .build();
        PmCreateProject command = PmCreateProject
                .newBuilder()
                .setProjectId(projectId)
                .build();
        BlackBox context = BlackBox.from(
                BoundedContextBuilder.assumingTests()
                                     .add(new EventDiscardingProcManRepository())
        );

        context.receivesCommand(command)
               .assertEvents()
               .isEmpty();
    }

    @DisplayName("call `configure()` callback when a `ProcessManager` instance is created")
    @Nested
    class CallingConfigure {

        @Test
        void whenFinding() {
            TestProcessManagerRepository repository = repository();
            assertFalse(repository.configureCalled());

            TestProcessManager created = repository.create(ID);
            repository.store(created);

            repository.findOrCreate(ID);
            assertTrue(repository.configureCalled());
        }

        @Test
        void whenCreating() {
            TestProcessManagerRepository repository = repository();
            assertFalse(repository.configureCalled());

            repository.create(ID);
            assertTrue(repository.configureCalled());
        }
    }

    @Test
<<<<<<< HEAD
    @DisplayName("update state via migration operation")
    void updateState() {
=======
    @DisplayName("update entity via a custom migration")
    void performCustomMigration() {
        // Store a new process manager instance in the repository.
        ProjectId id = createId(42);
        TestProcessManagerRepository repository = repository();
        TestProcessManager pm = new TestProcessManager(id);
        repository.store(pm);

        // Init filters by the `id_string` column.
        TargetFilters targetFilters = targetFilters(Project.Column.idString(), id.toString());

        // Check nothing is found as column now should be empty.
        Iterator<TestProcessManager> found =
                repository.find(targetFilters, ResponseFormat.getDefaultInstance());
        assertThat(found.hasNext()).isFalse();

        // Apply the migration.
        repository.applyMigration(id, new SetTestProcessId());

        // Check the entity is now found by the provided filters.
        Iterator<TestProcessManager> afterMigration =
                repository.find(targetFilters, ResponseFormat.getDefaultInstance());
        assertThat(afterMigration.hasNext()).isTrue();

        // Check the new entity state has all fields updated as expected.
        TestProcessManager entityWithColumns = afterMigration.next();
        Project expectedState = pm
                .state()
                .toBuilder()
                .setIdString(pm.getIdString())
                .build();
        assertThat(entityWithColumns.state()).isEqualTo(expectedState);
    }

    @Test
    @DisplayName("update multiple entities via a custom migration")
    void performCustomMigrationForMultiple() {
        // Store three entities to the repository.
        ProjectId id1 = createId(1);
        ProjectId id2 = createId(2);
        ProjectId id3 = createId(3);
        TestProcessManagerRepository repository = repository();
        TestProcessManager pm1 = new TestProcessManager(id1);
        TestProcessManager pm2 = new TestProcessManager(id2);
        TestProcessManager pm3 = new TestProcessManager(id3);
        repository.store(pm1);
        repository.store(pm2);
        repository.store(pm3);

        // Init filters by the `name` column.
        TargetFilters filters = targetFilters(Project.Column.name(), SetTestProcessName.NEW_NAME);

        // Check nothing is found as the entity states were not yet updated.
        Iterator<TestProcessManager> found =
                repository.find(filters, ResponseFormat.getDefaultInstance());
        assertThat(found.hasNext()).isFalse();

        // Apply the column update to two of the three entities.
        repository.applyMigration(ImmutableSet.of(id1, id2), new SetTestProcessName());

        // Check the entities are now found by the provided filters.
        Iterator<TestProcessManager> foundAfterMigration =
                repository.find(filters, ResponseFormat.getDefaultInstance());

        ImmutableList<TestProcessManager> results = ImmutableList.copyOf(foundAfterMigration);
        Project expectedState1 = pm1
                .state()
                .toBuilder()
                .setName(SetTestProcessName.NEW_NAME)
                .setIdString(pm1.getIdString())
                .build();
        Project expectedState2 = pm2
                .state()
                .toBuilder()
                .setName(SetTestProcessName.NEW_NAME)
                .setIdString(pm2.getIdString())
                .build();
        assertThat(results).hasSize(2);
        assertThat(results)
                .comparingElementsUsing(entityState())
                .containsExactly(expectedState1, expectedState2);
    }

    @Test
    @DisplayName("update columns via migration operation")
    void updateColumns() {
>>>>>>> 995bdcf6
        // Store a new process manager instance in the repository.
        ProjectId id = createId(42);
        TestProcessManagerRepository repository = repository();
        TestProcessManager pm = new TestProcessManager(id);
        repository.store(pm);

        // Init filters by the `id_string` column.
        TargetFilters targetFilters = targetFilters(Project.Column.idString(), id.toString());

        // Check nothing is found as column now should be empty.
        Iterator<TestProcessManager> found =
                repository.find(targetFilters, ResponseFormat.getDefaultInstance());
        assertThat(found.hasNext()).isFalse();

        // Apply the state update.
        repository.applyMigration(id, new UpdatePmState<>());

        // Check the entity is now found by the provided filters.
        Iterator<TestProcessManager> afterMigration =
                repository.find(targetFilters, ResponseFormat.getDefaultInstance());
        assertThat(afterMigration.hasNext()).isTrue();

        // Check the column value is propagated to the entity state.
        TestProcessManager entityWithColumns = afterMigration.next();
        Project expectedState = pm
                .state()
                .toBuilder()
                .setIdString(pm.getIdString())
                .build();
        assertThat(entityWithColumns.state()).isEqualTo(expectedState);
    }

    @Test
    @DisplayName("update state of multiple entities")
    void updateStateForMultiple() {
        // Store three entities to the repository.
        ProjectId id1 = createId(1);
        ProjectId id2 = createId(2);
        ProjectId id3 = createId(3);
        TestProcessManagerRepository repository = repository();
        TestProcessManager pm1 = new TestProcessManager(id1);
        TestProcessManager pm2 = new TestProcessManager(id2);
        TestProcessManager pm3 = new TestProcessManager(id3);
        repository.store(pm1);
        repository.store(pm2);
        repository.store(pm3);

        // Apply the state update to two of the three entities.
        repository.applyMigration(ImmutableSet.of(id1, id2), new UpdatePmState<>());

        // Check that entities to which the migration has been applied now have columns updated.
        QueryFilter filter1 = QueryFilter.eq(Project.Column.idString(), id1.toString());
        QueryFilter filter2 = QueryFilter.eq(Project.Column.idString(), id2.toString());
        QueryFilter filter3 = QueryFilter.eq(Project.Column.idString(), id3.toString());

        TargetFilters filters = targetFilters(filter1, filter2, filter3);

        Iterator<TestProcessManager> found =
                repository.find(filters, ResponseFormat.getDefaultInstance());

        ImmutableList<TestProcessManager> results = ImmutableList.copyOf(found);
        Project expectedState1 = pm1
                .state()
                .toBuilder()
                .setIdString(pm1.getIdString())
                .build();
        Project expectedState2 = pm2
                .state()
                .toBuilder()
                .setIdString(pm2.getIdString())
                .build();
        assertThat(results).hasSize(2);
        assertThat(results)
                .comparingElementsUsing(entityState())
                .containsExactly(expectedState1, expectedState2);
    }

    @Test
    @DisplayName("archive entity via migration")
    void archiveEntityViaMigration() {
        ProjectId id = createId(42);
        TestProcessManager entity = createEntity(id);
        repository().store(entity);

        repository().applyMigration(id, new MarkPmArchived<>());

        Optional<TestProcessManager> found = repository().find(id);
        assertThat(found).isPresent();
        assertThat(found.get()
                        .isArchived()).isTrue();
    }

    @Test
    @DisplayName("delete entity via migration")
    void deleteEntityViaMigration() {
        ProjectId id = createId(42);
        TestProcessManager entity = createEntity(id);
        repository().store(entity);

        repository().applyMigration(id, new MarkPmDeleted<>());

        Optional<TestProcessManager> found = repository().find(id);
        assertThat(found).isPresent();
        assertThat(found.get()
                        .isDeleted()).isTrue();
    }

    @Test
    @DisplayName("remove entity record via migration")
    void removeRecordViaMigration() {
        ProjectId id = createId(42);
        TestProcessManager entity = createEntity(id);
        repository().store(entity);

        repository().applyMigration(id, new RemovePmFromStorage<>());

        Optional<TestProcessManager> found = repository().find(id);
        assertThat(found).isEmpty();
    }

    private static TargetFilters targetFilters(EntityColumn<?, String> column, String value) {
        QueryFilter filter = QueryFilter.eq(column, value);
        return targetFilters(filter);
    }

    private static TargetFilters targetFilters(QueryFilter first, QueryFilter... rest) {
        CompositeQueryFilter composite = CompositeQueryFilter.either(first, rest);
        CompositeFilter filterValue = composite.value();
        return TargetFilters
                .newBuilder()
                .addFilter(filterValue)
                .build();
    }

    private static Correspondence<TestProcessManager, Project> entityState() {
        return Correspondence.from(ProcessManagerRepositoryTest::hasState, "has state");
    }

    private static boolean hasState(TestProcessManager actual, Project expected) {
        return actual.state().equals(expected);
    }
}<|MERGE_RESOLUTION|>--- conflicted
+++ resolved
@@ -652,10 +652,6 @@
     }
 
     @Test
-<<<<<<< HEAD
-    @DisplayName("update state via migration operation")
-    void updateState() {
-=======
     @DisplayName("update entity via a custom migration")
     void performCustomMigration() {
         // Store a new process manager instance in the repository.
@@ -740,9 +736,8 @@
     }
 
     @Test
-    @DisplayName("update columns via migration operation")
-    void updateColumns() {
->>>>>>> 995bdcf6
+    @DisplayName("update state via migration operation")
+    void updateState() {
         // Store a new process manager instance in the repository.
         ProjectId id = createId(42);
         TestProcessManagerRepository repository = repository();
