--- conflicted
+++ resolved
@@ -105,35 +105,17 @@
     @Assign
     PmProjectCreated handle(PmCreateProject command, CommandContext ignored) {
         keep(command);
-<<<<<<< HEAD
-
-        PmProjectCreated event = ((PmProjectCreated.Builder)
-                Sample.builderForType(PmProjectCreated.class))
-                .setProjectId(command.getProjectId())
-                .build();
-        return event;
-=======
         PmProjectCreated.Builder event = builderForType(PmProjectCreated.class);
         return event.setProjectId(command.getProjectId())
                     .build();
->>>>>>> 797b7b36
     }
 
     @Assign
     PmTaskAdded handle(PmAddTask command, CommandContext ignored) {
         keep(command);
-<<<<<<< HEAD
-
-        PmTaskAdded event = ((PmTaskAdded.Builder)
-                Sample.builderForType(PmTaskAdded.class))
-                .setProjectId(command.getProjectId())
-                .build();
-        return event;
-=======
         PmTaskAdded.Builder event = builderForType(PmTaskAdded.class);
         return event.setProjectId(command.getProjectId())
                     .build();
->>>>>>> 797b7b36
     }
 
     @Command
