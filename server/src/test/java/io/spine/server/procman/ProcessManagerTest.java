--- conflicted
+++ resolved
@@ -106,12 +106,9 @@
 import static org.junit.jupiter.api.Assertions.assertTrue;
 import static org.mockito.Mockito.spy;
 
-<<<<<<< HEAD
 @SuppressWarnings({"OverlyCoupledClass",
         "InnerClassMayBeStatic", "ClassCanBeStatic" /* JUnit nested classes cannot be static. */,
         "DuplicateStringLiteralInspection" /* Common test display names. */})
-=======
->>>>>>> de7b5592
 @DisplayName("ProcessManager should")
 class ProcessManagerTest {
 
@@ -194,11 +191,7 @@
         assertEquals(1, events.size());
         Event event = events.get(0);
         assertNotNull(event);
-<<<<<<< HEAD
         PmProjectCreated message = unpack(event.getMessage(), PmProjectCreated.class);
-=======
-        PmProjectCreated message = (PmProjectCreated) unpack(event.getMessage());
->>>>>>> de7b5592
         assertEquals(TestProcessManager.ID, message.getProjectId());
     }
 
