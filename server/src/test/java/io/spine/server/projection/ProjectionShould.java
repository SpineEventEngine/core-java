/*
 * Copyright 2018, TeamDev. All rights reserved.
 *
 * Redistribution and use in source and/or binary forms, with or without
 * modification, must retain the above copyright notice and the following
 * disclaimer.
 *
 * THIS SOFTWARE IS PROVIDED BY THE COPYRIGHT HOLDERS AND CONTRIBUTORS
 * "AS IS" AND ANY EXPRESS OR IMPLIED WARRANTIES, INCLUDING, BUT NOT
 * LIMITED TO, THE IMPLIED WARRANTIES OF MERCHANTABILITY AND FITNESS FOR
 * A PARTICULAR PURPOSE ARE DISCLAIMED. IN NO EVENT SHALL THE COPYRIGHT
 * OWNER OR CONTRIBUTORS BE LIABLE FOR ANY DIRECT, INDIRECT, INCIDENTAL,
 * SPECIAL, EXEMPLARY, OR CONSEQUENTIAL DAMAGES (INCLUDING, BUT NOT
 * LIMITED TO, PROCUREMENT OF SUBSTITUTE GOODS OR SERVICES; LOSS OF USE,
 * DATA, OR PROFITS; OR BUSINESS INTERRUPTION) HOWEVER CAUSED AND ON ANY
 * THEORY OF LIABILITY, WHETHER IN CONTRACT, STRICT LIABILITY, OR TORT
 * (INCLUDING NEGLIGENCE OR OTHERWISE) ARISING IN ANY WAY OUT OF THE USE
 * OF THIS SOFTWARE, EVEN IF ADVISED OF THE POSSIBILITY OF SUCH DAMAGE.
 */

package io.spine.server.projection;

import com.google.common.collect.ImmutableList;
import com.google.protobuf.StringValue;
import io.spine.client.EntityId;
import io.spine.core.Event;
import io.spine.core.EventClass;
import io.spine.core.EventContext;
import io.spine.core.EventId;
import io.spine.core.Version;
import io.spine.core.Versions;
import io.spine.core.given.GivenEvent;
import io.spine.server.model.DuplicateHandlerMethodError;
import io.spine.server.model.HandlerFieldFilterClashError;
import io.spine.server.projection.given.EntitySubscriberProjection;
import io.spine.server.projection.given.ProjectionTestEnv.DuplicateFilterProjection;
import io.spine.server.projection.given.ProjectionTestEnv.FilteringProjection;
import io.spine.server.projection.given.ProjectionTestEnv.MalformedProjection;
import io.spine.server.projection.given.ProjectionTestEnv.NoDefaultOptionProjection;
import io.spine.server.projection.given.ProjectionTestEnv.TestProjection;
import io.spine.string.StringifierRegistry;
import io.spine.string.Stringifiers;
import io.spine.system.server.DispatchedMessageId;
import io.spine.system.server.EntityHistoryId;
import io.spine.system.server.EntityStateChanged;
import io.spine.test.projection.Project;
import io.spine.test.projection.ProjectId;
import io.spine.test.projection.ProjectTaskNames;
import io.spine.test.projection.Task;
import io.spine.test.projection.TaskId;
import io.spine.test.projection.event.Int32Imported;
import io.spine.test.projection.event.StringImported;
import io.spine.testing.TestValues;
import io.spine.testing.server.TestEventFactory;
import io.spine.testing.server.entity.given.Given;
import io.spine.type.TypeUrl;
import org.junit.jupiter.api.BeforeAll;
import org.junit.jupiter.api.BeforeEach;
import org.junit.jupiter.api.DisplayName;
import org.junit.jupiter.api.Test;

import java.util.Set;

import static com.google.common.truth.Truth.assertThat;
import static io.spine.base.Identifier.newUuid;
import static io.spine.base.Time.getCurrentTime;
import static io.spine.core.given.GivenEvent.withMessage;
import static io.spine.protobuf.AnyPacker.pack;
import static io.spine.server.projection.given.ProjectionTestEnv.FilteringProjection.SET_A;
import static io.spine.server.projection.given.ProjectionTestEnv.FilteringProjection.SET_B;
import static io.spine.server.projection.given.ProjectionTestEnv.NoDefaultOptionProjection.ACCEPTED_VALUE;
import static io.spine.server.projection.model.ProjectionClass.asProjectionClass;
import static io.spine.test.projection.Project.Status.STARTED;
import static io.spine.testing.TestValues.random;
import static io.spine.testing.TestValues.randomString;
import static io.spine.testing.server.projection.ProjectionEventDispatcher.dispatch;
import static java.lang.String.valueOf;
import static org.junit.jupiter.api.Assertions.assertEquals;
import static org.junit.jupiter.api.Assertions.assertThrows;
import static org.junit.jupiter.api.Assertions.assertTrue;

/**
 * Tests {@link io.spine.server.projection.Projection}.
 *
<<<<<<< HEAD
 * @apiNote This class is named using the old-fashioned {@code Should} suffix to avoid the name
 * clash with {@link io.spine.testing.server.projection.ProjectionTest ProjectionTest} class, which
 * is a part of Testutil Server library.
=======
 * @apiNote This class is named using the old-fashoned {@code Should} suffix to avoid the
 *         name clash with {@link io.spine.testing.server.projection.ProjectionTest ProjectionTest}
 *         class, which is a part of Testutil Server library.
>>>>>>> 3d99f6fd
 */
@DisplayName("Projection should")
class ProjectionShould {

    private static final TestEventFactory eventFactory =
            TestEventFactory.newInstance(ProjectionShould.class);

    private TestProjection projection;

    @BeforeAll
    static void prepare() {
        StringifierRegistry.getInstance()
                           .register(Stringifiers.forInteger(), Integer.TYPE);
    }

    @BeforeEach
    void setUp() {
        projection = Given.projectionOfClass(TestProjection.class)
                          .withId(newUuid())
                          .withVersion(1)
                          .withState(StringValue.of("Initial state"))
                          .build();
    }

    @Test
    @DisplayName("handle events")
    void handleEvents() {
        StringImported stringEvent = StringImported
                .newBuilder()
                .setValue(newUuid())
                .build();
        dispatch(projection, stringEvent, EventContext.getDefaultInstance());
        assertTrue(projection.getState()
                             .getValue()
                             .contains(stringEvent.getValue()));
        assertTrue(projection.isChanged());

        Int32Imported integerEvent = Int32Imported
                .newBuilder()
                .setValue(42)
                .build();
        dispatch(projection, integerEvent, EventContext.getDefaultInstance());
        assertTrue(projection.getState()
                             .getValue()
                             .contains(valueOf(integerEvent.getValue())));
        assertTrue(projection.isChanged());
    }

    @Test
    @DisplayName("receive entity state updates")
    void handleStateUpdates() {
        ProjectId id = newId();
        TaskId taskId = TaskId
                .newBuilder()
                .setId(TestValues.random(1, 1_000))
                .build();
        Task task = Task
                .newBuilder()
                .setTaskId(taskId)
                .setTitle("test task " + random(42))
                .build();
        String projectName = "test project name " + randomString();
        Project aggregateState = Project
                .newBuilder()
                .setId(id)
                .setName(projectName)
                .setStatus(STARTED)
                .addTask(task)
                .build();
        EntityHistoryId historyId = EntityHistoryId
                .newBuilder()
                .setTypeUrl(TypeUrl.of(aggregateState).value())
                .setEntityId(EntityId.newBuilder().setId(pack(id)))
                .build();
        EntityStateChanged systemEvent = EntityStateChanged
                .newBuilder()
                .setId(historyId)
                .setNewState(pack(aggregateState))
                .setWhen(getCurrentTime())
                .addMessageId(DispatchedMessageId
                                      .newBuilder()
                                      .setEventId(EventId.newBuilder().setValue(newUuid())))
                .build();
        EntitySubscriberProjection projection = new EntitySubscriberProjection(id);
        dispatch(projection, withMessage(systemEvent));
        assertThat(projection.getState()).isEqualTo(ProjectTaskNames
                                                            .newBuilder()
                                                            .setProjectId(id)
                                                            .setProjectName(projectName)
                                                            .addTaskName(task.getTitle())
                                                            .build());
    }

    @Test
    @DisplayName("throw ISE if no handler is present for event")
    void throwIfNoHandlerPresent() {
        assertThrows(IllegalStateException.class,
                     () -> dispatch(projection,
                                    GivenEvent.message(),
                                    EventContext.getDefaultInstance()));
    }

    @Test
    @DisplayName("return handled event classes")
    void exposeEventClasses() {
        Set<EventClass> classes =
                asProjectionClass(TestProjection.class).getEventClasses();

        assertEquals(TestProjection.HANDLING_EVENT_COUNT, classes.size());
        assertTrue(classes.contains(EventClass.from(StringImported.class)));
        assertTrue(classes.contains(EventClass.from(Int32Imported.class)));
    }

    @Test
    @DisplayName("expose `play events` operation to package")
    void exposePlayingEvents() {
        StringImported stringImported = StringImported
                .newBuilder()
                .setValue("eins zwei drei")
                .build();
        Int32Imported integerImported = Int32Imported
                .newBuilder()
                .setValue(123)
                .build();
        Version nextVersion = Versions.increment(projection.getVersion());
        Event e1 = eventFactory.createEvent(stringImported, nextVersion);
        Event e2 = eventFactory.createEvent(integerImported, Versions.increment(nextVersion));

        boolean projectionChanged = Projection.playOn(projection, ImmutableList.of(e1, e2));

        String projectionState = projection.getState().getValue();
        assertTrue(projectionChanged);
        assertTrue(projectionState.contains(stringImported.getValue()));
        assertTrue(projectionState.contains(valueOf(integerImported.getValue())));
    }

    @Test
    @DisplayName("subscribe to events with specific field values")
    void subscribeToEventsWithSpecificFields() {
        ProjectId id = newId();
        StringImported setB = StringImported
                .newBuilder()
                .setValue(SET_B)
                .build();
        StringImported setA = StringImported
                .newBuilder()
                .setValue(SET_A)
                .build();
        StringImported setText = StringImported
                .newBuilder()
                .setValue("Test project name")
                .build();
        FilteringProjection projection =
                Given.projectionOfClass(FilteringProjection.class)
                     .withId(id.getId())
                     .withVersion(42)
                     .withState(StringValue.getDefaultInstance())
                     .build();
        dispatch(projection, eventFactory.createEvent(setB));
        assertThat(projection.getState().getValue()).isEqualTo("B");

        dispatch(projection, eventFactory.createEvent(setA));
        assertThat(projection.getState().getValue()).isEqualTo("A");

        dispatch(projection, eventFactory.createEvent(setText));
        assertThat(projection.getState().getValue()).isEqualTo(setText.getValue());
    }

    @Test
    @DisplayName("fail to subscribe to the same event filtering by different fields")
    void failToSubscribeByDifferentFields() {
        assertThrows(HandlerFieldFilterClashError.class, MalformedProjection.Repository::new);
    }

    @Test
    @DisplayName("not dispatch event if it does not match filters")
    void notDeliverIfNotFits() {
        NoDefaultOptionProjection projection =
                Given.projectionOfClass(NoDefaultOptionProjection.class)
                     .withId(newUuid())
                     .build();
        StringImported skipped = StringImported
                .newBuilder()
                .setValue("BBB")
                .build();
        dispatch(projection, eventFactory.createEvent(skipped));
        assertThat(projection.getState()).isEqualTo(StringValue.getDefaultInstance());

        StringImported dispatched = StringImported
                .newBuilder()
                .setValue(ACCEPTED_VALUE)
                .build();
        dispatch(projection, eventFactory.createEvent(dispatched));
        assertThat(projection.getState().getValue()).isEqualTo(ACCEPTED_VALUE);
    }

    @Test
    @DisplayName("fail on duplicate filter values")
    void failOnDuplicateFilters() {
        assertThrows(DuplicateHandlerMethodError.class, DuplicateFilterProjection.Repository::new);
    }

    private static ProjectId newId() {
        return ProjectId
                .newBuilder()
                .setId(newUuid())
                .build();
    }
}<|MERGE_RESOLUTION|>--- conflicted
+++ resolved
@@ -82,15 +82,9 @@
 /**
  * Tests {@link io.spine.server.projection.Projection}.
  *
-<<<<<<< HEAD
- * @apiNote This class is named using the old-fashioned {@code Should} suffix to avoid the name
- * clash with {@link io.spine.testing.server.projection.ProjectionTest ProjectionTest} class, which
- * is a part of Testutil Server library.
-=======
- * @apiNote This class is named using the old-fashoned {@code Should} suffix to avoid the
+ * @apiNote This class is named using the old-fashioned {@code Should} suffix to avoid the
  *         name clash with {@link io.spine.testing.server.projection.ProjectionTest ProjectionTest}
  *         class, which is a part of Testutil Server library.
->>>>>>> 3d99f6fd
  */
 @DisplayName("Projection should")
 class ProjectionShould {
