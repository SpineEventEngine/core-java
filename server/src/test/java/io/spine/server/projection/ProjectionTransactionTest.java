/*
 * Copyright 2019, TeamDev. All rights reserved.
 *
 * Redistribution and use in source and/or binary forms, with or without
 * modification, must retain the above copyright notice and the following
 * disclaimer.
 *
 * THIS SOFTWARE IS PROVIDED BY THE COPYRIGHT HOLDERS AND CONTRIBUTORS
 * "AS IS" AND ANY EXPRESS OR IMPLIED WARRANTIES, INCLUDING, BUT NOT
 * LIMITED TO, THE IMPLIED WARRANTIES OF MERCHANTABILITY AND FITNESS FOR
 * A PARTICULAR PURPOSE ARE DISCLAIMED. IN NO EVENT SHALL THE COPYRIGHT
 * OWNER OR CONTRIBUTORS BE LIABLE FOR ANY DIRECT, INDIRECT, INCIDENTAL,
 * SPECIAL, EXEMPLARY, OR CONSEQUENTIAL DAMAGES (INCLUDING, BUT NOT
 * LIMITED TO, PROCUREMENT OF SUBSTITUTE GOODS OR SERVICES; LOSS OF USE,
 * DATA, OR PROFITS; OR BUSINESS INTERRUPTION) HOWEVER CAUSED AND ON ANY
 * THEORY OF LIABILITY, WHETHER IN CONTRACT, STRICT LIABILITY, OR TORT
 * (INCLUDING NEGLIGENCE OR OTHERWISE) ARISING IN ANY WAY OUT OF THE USE
 * OF THIS SOFTWARE, EVEN IF ADVISED OF THE POSSIBILITY OF SUCH DAMAGE.
 */
package io.spine.server.projection;

import com.google.protobuf.Message;
import io.spine.core.Event;
import io.spine.core.Version;
import io.spine.core.Versions;
import io.spine.server.entity.Transaction;
import io.spine.server.entity.TransactionListener;
import io.spine.server.entity.TransactionTest;
import io.spine.server.entity.given.tx.Id;
import io.spine.server.entity.given.tx.ProjectionState;
import io.spine.server.entity.given.tx.TxProjection;
import io.spine.server.type.EventEnvelope;
import io.spine.server.type.given.GivenEvent;
import org.junit.jupiter.api.DisplayName;
import org.junit.jupiter.api.Test;

import java.util.Collections;

import static com.google.common.truth.Truth.assertThat;
import static io.spine.protobuf.AnyPacker.unpack;
import static org.junit.jupiter.api.Assertions.assertTrue;

/**
 * Tests for {@link io.spine.server.projection.ProjectionTransaction}.
 */
@DisplayName("ProjectionTransaction should")
class ProjectionTransactionTest
        extends TransactionTest<Id,
        Projection<Id, ProjectionState, ProjectionState.Builder>,
        ProjectionState,
        ProjectionState.Builder> {

    @Override
    protected Transaction<Id,
            Projection<Id, ProjectionState, ProjectionState.Builder>,
            ProjectionState,
            ProjectionState.Builder>
    createTx(Projection<Id, ProjectionState, ProjectionState.Builder> entity) {
        return new ProjectionTransaction<>(entity);
    }

    @Override
    protected Transaction<Id,
            Projection<Id, ProjectionState, ProjectionState.Builder>,
            ProjectionState,
            ProjectionState.Builder>
    createTx(Projection<Id, ProjectionState, ProjectionState.Builder> entity,
             ProjectionState state,
             Version version) {
        return new ProjectionTransaction<>(entity, state, version);
    }

    @Override
<<<<<<< HEAD
    protected Transaction<ProjectId,
                          Projection<ProjectId, Project, Project.Builder>,
                          Project,
                          Project.Builder>
    createTxWithListener(Projection<ProjectId, Project, Project.Builder> entity,
                         TransactionListener<ProjectId> listener) {
        ProjectionTransaction<ProjectId, Project, Project.Builder> transaction =
=======
    protected Transaction<Id,
            Projection<Id, ProjectionState, ProjectionState.Builder>,
            ProjectionState,
            ProjectionState.Builder>
    createTx(Projection<Id, ProjectionState, ProjectionState.Builder> entity,
             TransactionListener<Id,
                     Projection<Id, ProjectionState, ProjectionState.Builder>,
                     ProjectionState,
                     ProjectionState.Builder> listener) {
        ProjectionTransaction<Id, ProjectionState, ProjectionState.Builder> transaction =
>>>>>>> ba49bca0
                new ProjectionTransaction<>(entity);
        transaction.setListener(listener);
        return transaction;
    }

    @Override
    protected Projection<Id, ProjectionState, ProjectionState.Builder> createEntity() {
        return new TxProjection(id());
    }

    @Override
    protected ProjectionState newState() {
        return ProjectionState
                .newBuilder()
                .setId(id())
                .setName("The new name for the projection state in this tx")
                .build();
    }

    @Override
    protected void checkEventReceived(
            Projection<Id, ProjectionState, ProjectionState.Builder> entity,
            Event event) {

        TxProjection aggregate = (TxProjection) entity;
        Message actualMessage = unpack(event.getMessage());
        assertTrue(aggregate.receivedEvents()
                            .contains(actualMessage));
    }

    @Override
    protected void applyEvent(Transaction tx, Event event) {
        ProjectionTransaction cast = (ProjectionTransaction) tx;
        EventEnvelope envelope = EventEnvelope.of(event);
        cast.play(envelope);
    }

    /**
     * Tests the version advancement strategy for the {@link Projection}s.
     *
     * <p>The versioning strategy for {@link Projection} is
     * {@link io.spine.server.entity.AutoIncrement}. This test case substitutes
     * {@link #advanceVersionFromEvent()}, which tested the behavior of
     * {@link io.spine.server.entity.IncrementFromEvent} strategy.
     */
    @SuppressWarnings({"CheckReturnValue", "ResultOfMethodCallIgnored"})
    // Can ignore value of play() in this test.
    @Test
    @DisplayName("increment version on event")
    void incrementVersionOnEvent() {
        Projection<Id, ProjectionState, ProjectionState.Builder> entity = createEntity();
        Version oldVersion = entity.version();
        Event event = GivenEvent.withMessage(createEventMessage());
        Projection.playOn(entity, Collections.singleton(event));
        Version expected = Versions.increment(oldVersion);

        assertThat(entity.version()
                         .getNumber())
                .isEqualTo(expected.getNumber());
        assertThat(entity.version())
                .isNotEqualTo(event.context()
                                   .getVersion());
    }
}<|MERGE_RESOLUTION|>--- conflicted
+++ resolved
@@ -71,26 +71,16 @@
     }
 
     @Override
-<<<<<<< HEAD
-    protected Transaction<ProjectId,
-                          Projection<ProjectId, Project, Project.Builder>,
-                          Project,
-                          Project.Builder>
-    createTxWithListener(Projection<ProjectId, Project, Project.Builder> entity,
-                         TransactionListener<ProjectId> listener) {
-        ProjectionTransaction<ProjectId, Project, Project.Builder> transaction =
-=======
     protected Transaction<Id,
-            Projection<Id, ProjectionState, ProjectionState.Builder>,
-            ProjectionState,
-            ProjectionState.Builder>
+                          Projection<Id, ProjectionState, ProjectionState.Builder>,
+                          ProjectionState,
+                          ProjectionState.Builder>
     createTx(Projection<Id, ProjectionState, ProjectionState.Builder> entity,
              TransactionListener<Id,
                      Projection<Id, ProjectionState, ProjectionState.Builder>,
                      ProjectionState,
                      ProjectionState.Builder> listener) {
         ProjectionTransaction<Id, ProjectionState, ProjectionState.Builder> transaction =
->>>>>>> ba49bca0
                 new ProjectionTransaction<>(entity);
         transaction.setListener(listener);
         return transaction;
