/*
 * Copyright 2019, TeamDev. All rights reserved.
 *
 * Redistribution and use in source and/or binary forms, with or without
 * modification, must retain the above copyright notice and the following
 * disclaimer.
 *
 * THIS SOFTWARE IS PROVIDED BY THE COPYRIGHT HOLDERS AND CONTRIBUTORS
 * "AS IS" AND ANY EXPRESS OR IMPLIED WARRANTIES, INCLUDING, BUT NOT
 * LIMITED TO, THE IMPLIED WARRANTIES OF MERCHANTABILITY AND FITNESS FOR
 * A PARTICULAR PURPOSE ARE DISCLAIMED. IN NO EVENT SHALL THE COPYRIGHT
 * OWNER OR CONTRIBUTORS BE LIABLE FOR ANY DIRECT, INDIRECT, INCIDENTAL,
 * SPECIAL, EXEMPLARY, OR CONSEQUENTIAL DAMAGES (INCLUDING, BUT NOT
 * LIMITED TO, PROCUREMENT OF SUBSTITUTE GOODS OR SERVICES; LOSS OF USE,
 * DATA, OR PROFITS; OR BUSINESS INTERRUPTION) HOWEVER CAUSED AND ON ANY
 * THEORY OF LIABILITY, WHETHER IN CONTRACT, STRICT LIABILITY, OR TORT
 * (INCLUDING NEGLIGENCE OR OTHERWISE) ARISING IN ANY WAY OUT OF THE USE
 * OF THIS SOFTWARE, EVEN IF ADVISED OF THE POSSIBILITY OF SUCH DAMAGE.
 */

package io.spine.server.commandbus.given;

import com.google.common.collect.ImmutableList;
import com.google.common.collect.ImmutableSet;
import io.spine.base.EventMessage;
import io.spine.core.Command;
import io.spine.core.CommandContext;
import io.spine.logging.Logging;
import io.spine.server.command.AbstractCommandHandler;
import io.spine.server.command.Assign;
import io.spine.server.command.CommandHistory;
import io.spine.server.event.EventDispatcher;
import io.spine.server.integration.ExternalMessageDispatcher;
import io.spine.server.tuple.Pair;
import io.spine.server.type.CommandEnvelope;
import io.spine.server.type.EventClass;
import io.spine.server.type.EventEnvelope;
import io.spine.test.commandbus.ProjectId;
import io.spine.test.commandbus.TaskId;
import io.spine.test.commandbus.command.CmdBusAddTask;
import io.spine.test.commandbus.command.CmdBusCreateProject;
import io.spine.test.commandbus.command.CmdBusCreateTask;
import io.spine.test.commandbus.command.CmdBusStartProject;
import io.spine.test.commandbus.event.CmdBusProjectCreated;
import io.spine.test.commandbus.event.CmdBusProjectStarted;
import io.spine.test.commandbus.event.CmdBusTaskAdded;
import io.spine.test.commandbus.event.CmdBusTaskAssigned;
import io.spine.test.commandbus.event.CmdBusTaskStarted;

import java.util.List;
import java.util.Optional;
import java.util.Set;

import static com.google.common.collect.Lists.newLinkedList;
import static io.spine.util.Exceptions.unsupported;

public class CommandHandlerTestEnv {

    /** Prevents instantiation of this utility class. */
    private CommandHandlerTestEnv() {
    }

    public static final class EventCatcher implements EventDispatcher<String> {

        private final List<EventEnvelope> dispatched = newLinkedList();

        @Override
        public Set<EventClass> messageClasses() {
            return EventClass.setOf(
                    CmdBusProjectStarted.class,
                    CmdBusTaskAssigned.class,
                    CmdBusTaskStarted.class
            );
        }

        @Override
        public Set<EventClass> externalEventClasses() {
            return ImmutableSet.of();
        }

        @Override
        public Optional<ExternalMessageDispatcher<String>> createExternalDispatcher() {
            throw unsupported();
        }

        @Override
        public void dispatch(EventEnvelope event) {
            dispatched.add(event);
        }

        @SuppressWarnings("ReturnOfCollectionOrArrayField") // OK for tests.
        public List<EventEnvelope> getDispatched() {
            return dispatched;
        }
    }

    public static class TestCommandHandler extends AbstractCommandHandler implements Logging {

        private final ImmutableList<EventMessage> eventsOnStartProjectCmd =
                createEventsOnStartProjectCmd();

        private final CommandHistory commandsHandled = new CommandHistory();

<<<<<<< HEAD
=======
        private @Nullable CommandEnvelope lastErrorEnvelope;
        private @Nullable RuntimeException lastException;

>>>>>>> b3018b36
        public void assertHandled(Command expected) {
            commandsHandled.assertHandled(expected);
        }

        @SuppressWarnings("CheckReturnValue")
        // Can ignore the returned ID of the command handler in these tests.
        public void handle(Command cmd) {
            CommandEnvelope commandEnvelope = CommandEnvelope.of(cmd);
            dispatch(commandEnvelope);
        }

        public ImmutableList<EventMessage> getEventsOnStartProjectCmd() {
            return eventsOnStartProjectCmd;
        }

        @Assign
        CmdBusProjectCreated handle(CmdBusCreateProject msg, CommandContext context) {
            commandsHandled.add(msg, context);
            return CmdBusProjectCreated.getDefaultInstance();
        }

        @Assign
        CmdBusTaskAdded handle(CmdBusAddTask msg, CommandContext context) {
            commandsHandled.add(msg, context);
            return CmdBusTaskAdded.getDefaultInstance();
        }

        @Assign
        List<EventMessage> handle(CmdBusStartProject msg, CommandContext context) {
            commandsHandled.add(msg, context);
            return eventsOnStartProjectCmd;
        }

        @Assign
        Pair<CmdBusTaskAssigned, Optional<CmdBusTaskStarted>>
        handle(CmdBusCreateTask msg, CommandContext context) {
            commandsHandled.add(msg, context);
            return createEventsOnCreateTaskCmd(msg);
        }

        private ImmutableList<EventMessage> createEventsOnStartProjectCmd() {
            ProjectId id = ProjectId
                    .newBuilder()
                    .setId(id())
                    .build();
            CmdBusProjectStarted startedEvent = CmdBusProjectStarted
                    .newBuilder()
                    .setProjectId(id)
                    .build();
            CmdBusProjectStarted defaultEvent = CmdBusProjectStarted.getDefaultInstance();
            return ImmutableList.of(startedEvent, defaultEvent);
        }

        private static Pair<CmdBusTaskAssigned, Optional<CmdBusTaskStarted>>
        createEventsOnCreateTaskCmd(CmdBusCreateTask msg) {
            TaskId taskId = msg.getTaskId();
            CmdBusTaskAssigned cmdTaskAssigned = CmdBusTaskAssigned
                    .newBuilder()
                    .setTaskId(taskId)
                    .build();
            CmdBusTaskStarted cmdTaskStarted = msg.getStart()
                                               ? CmdBusTaskStarted
                                                       .newBuilder()
                                                       .setTaskId(taskId)
                                                       .build()
                                               : null;
            return Pair.withNullable(cmdTaskAssigned, cmdTaskStarted);
        }
    }
}<|MERGE_RESOLUTION|>--- conflicted
+++ resolved
@@ -101,12 +101,6 @@
 
         private final CommandHistory commandsHandled = new CommandHistory();
 
-<<<<<<< HEAD
-=======
-        private @Nullable CommandEnvelope lastErrorEnvelope;
-        private @Nullable RuntimeException lastException;
-
->>>>>>> b3018b36
         public void assertHandled(Command expected) {
             commandsHandled.assertHandled(expected);
         }
