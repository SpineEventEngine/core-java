/*
 * Copyright 2017, TeamDev Ltd. All rights reserved.
 *
 * Redistribution and use in source and/or binary forms, with or without
 * modification, must retain the above copyright notice and the following
 * disclaimer.
 *
 * THIS SOFTWARE IS PROVIDED BY THE COPYRIGHT HOLDERS AND CONTRIBUTORS
 * "AS IS" AND ANY EXPRESS OR IMPLIED WARRANTIES, INCLUDING, BUT NOT
 * LIMITED TO, THE IMPLIED WARRANTIES OF MERCHANTABILITY AND FITNESS FOR
 * A PARTICULAR PURPOSE ARE DISCLAIMED. IN NO EVENT SHALL THE COPYRIGHT
 * OWNER OR CONTRIBUTORS BE LIABLE FOR ANY DIRECT, INDIRECT, INCIDENTAL,
 * SPECIAL, EXEMPLARY, OR CONSEQUENTIAL DAMAGES (INCLUDING, BUT NOT
 * LIMITED TO, PROCUREMENT OF SUBSTITUTE GOODS OR SERVICES; LOSS OF USE,
 * DATA, OR PROFITS; OR BUSINESS INTERRUPTION) HOWEVER CAUSED AND ON ANY
 * THEORY OF LIABILITY, WHETHER IN CONTRACT, STRICT LIABILITY, OR TORT
 * (INCLUDING NEGLIGENCE OR OTHERWISE) ARISING IN ANY WAY OUT OF THE USE
 * OF THIS SOFTWARE, EVEN IF ADVISED OF THE POSSIBILITY OF SUCH DAMAGE.
 */

package io.spine.server.commandbus;

import com.google.protobuf.Message;
import io.spine.client.TestActorRequestFactory;
import io.spine.core.Ack;
import io.spine.core.Command;
import io.spine.core.CommandContext;
import io.spine.core.CommandEnvelope;
import io.spine.core.CommandValidationError;
import io.spine.core.Rejection;
import io.spine.grpc.MemoizingObserver;
import io.spine.server.bus.EnvelopeValidator;
import io.spine.server.command.Assign;
import io.spine.server.command.CommandHandler;
import io.spine.server.event.EventBus;
<<<<<<< HEAD
import io.spine.test.command.CmdAddTask;
import io.spine.test.command.event.CmdTaskAdded;
import io.spine.test.failure.InvalidProjectName;
import io.spine.test.failure.ProjectId;
=======
import io.spine.test.command.AddTask;
import io.spine.test.command.event.TaskAdded;
import io.spine.test.rejection.InvalidProjectName;
import io.spine.test.rejection.ProjectId;
>>>>>>> 6dda940b
import org.junit.Test;

import static io.spine.core.CommandValidationError.INVALID_COMMAND;
import static io.spine.core.CommandValidationError.TENANT_INAPPLICABLE;
import static io.spine.core.Rejections.toRejection;
import static io.spine.grpc.StreamObservers.memoizingObserver;
import static io.spine.protobuf.AnyPacker.unpack;
import static io.spine.server.commandbus.Given.ACommand.addTask;
import static io.spine.server.commandbus.Given.ACommand.createProject;
import static io.spine.server.tenant.TenantAwareOperation.isTenantSet;
import static io.spine.validate.Validate.isNotDefault;
import static org.junit.Assert.assertEquals;
import static org.junit.Assert.assertFalse;
import static org.junit.Assert.assertNotNull;
import static org.junit.Assert.assertSame;
import static org.junit.Assert.assertTrue;

/**
 * @author Alexander Yevsyukov
 */
public class SingleTenantCommandBusShould extends AbstractCommandBusTestSuite {

    public SingleTenantCommandBusShould() {
        super(false);
    }

    @Override
    @Test
    public void setUp() {
        super.setUp();
        commandBus.register(createProjectHandler);
    }

    @Test
    public void post_command_and_do_not_set_current_tenant() {
        commandBus.post(newCommandWithoutTenantId(), observer);

        assertFalse(isTenantSet());
    }

    @Test
    public void reject_invalid_command() {
        final Command cmd = newCommandWithoutContext();

        commandBus.post(cmd, observer);

        checkCommandError(observer.firstResponse(),
                          INVALID_COMMAND,
                          CommandValidationError.getDescriptor().getFullName(),
                          cmd);
    }

    @Test
    public void reject_multitenant_command_in_single_tenant_context() {
        // Create a multi-tenant command.
        final Command cmd = createProject();

        commandBus.post(cmd, observer);

        checkCommandError(observer.firstResponse(),
                          TENANT_INAPPLICABLE,
                          InvalidCommandException.class,
                          cmd);
    }

    @Test
    public void propagate_rejections_to_rejection_bus() {
        final FaultyHandler faultyHandler = new FaultyHandler(eventBus);
        commandBus.register(faultyHandler);

        final Command addTaskCommand = clearTenantId(addTask());
        final MemoizingObserver<Ack> observer = memoizingObserver();
        commandBus.post(addTaskCommand, observer);

        final InvalidProjectName throwable = faultyHandler.getThrowable();
        final Rejection expectedRejection = toRejection(throwable, addTaskCommand);
        final Ack ack = observer.firstResponse();
        final Rejection actualRejection = ack.getStatus()
                                             .getRejection();
        assertTrue(isNotDefault(actualRejection));
        assertEquals(unpack(expectedRejection.getMessage()), unpack(actualRejection.getMessage()));
    }

    @Test
    public void create_validator_once() {
        final EnvelopeValidator<CommandEnvelope> validator = commandBus.getValidator();
        assertNotNull(validator);
        assertSame(validator, commandBus.getValidator());
    }

    @Override
    protected Command newCommand() {
        final Message commandMessage = Given.CommandMessage.createProjectMessage();
        return TestActorRequestFactory.newInstance(SingleTenantCommandBusShould.class)
                                      .createCommand(commandMessage);
    }

    /**
     * A {@code CommandHandler}, which throws a rejection upon a command.
     */
    private static class FaultyHandler extends CommandHandler {

        private final InvalidProjectName rejection =
                new InvalidProjectName(ProjectId.getDefaultInstance());

        private FaultyHandler(EventBus eventBus) {
            super(eventBus);
        }

        @SuppressWarnings("unused")     // does nothing, but throws a rejection.
        @Assign
<<<<<<< HEAD
        CmdTaskAdded handle(CmdAddTask msg, CommandContext context) throws InvalidProjectName {
            throw failure;
=======
        TaskAdded handle(AddTask msg, CommandContext context) throws InvalidProjectName {
            throw rejection;
>>>>>>> 6dda940b
        }

        private InvalidProjectName getThrowable() {
            return rejection;
        }
    }
}<|MERGE_RESOLUTION|>--- conflicted
+++ resolved
@@ -33,17 +33,10 @@
 import io.spine.server.command.Assign;
 import io.spine.server.command.CommandHandler;
 import io.spine.server.event.EventBus;
-<<<<<<< HEAD
 import io.spine.test.command.CmdAddTask;
 import io.spine.test.command.event.CmdTaskAdded;
 import io.spine.test.failure.InvalidProjectName;
 import io.spine.test.failure.ProjectId;
-=======
-import io.spine.test.command.AddTask;
-import io.spine.test.command.event.TaskAdded;
-import io.spine.test.rejection.InvalidProjectName;
-import io.spine.test.rejection.ProjectId;
->>>>>>> 6dda940b
 import org.junit.Test;
 
 import static io.spine.core.CommandValidationError.INVALID_COMMAND;
@@ -155,13 +148,8 @@
 
         @SuppressWarnings("unused")     // does nothing, but throws a rejection.
         @Assign
-<<<<<<< HEAD
         CmdTaskAdded handle(CmdAddTask msg, CommandContext context) throws InvalidProjectName {
-            throw failure;
-=======
-        TaskAdded handle(AddTask msg, CommandContext context) throws InvalidProjectName {
             throw rejection;
->>>>>>> 6dda940b
         }
 
         private InvalidProjectName getThrowable() {
