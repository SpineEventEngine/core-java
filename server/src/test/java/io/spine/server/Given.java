/*
 * Copyright 2019, TeamDev. All rights reserved.
 *
 * Redistribution and use in source and/or binary forms, with or without
 * modification, must retain the above copyright notice and the following
 * disclaimer.
 *
 * THIS SOFTWARE IS PROVIDED BY THE COPYRIGHT HOLDERS AND CONTRIBUTORS
 * "AS IS" AND ANY EXPRESS OR IMPLIED WARRANTIES, INCLUDING, BUT NOT
 * LIMITED TO, THE IMPLIED WARRANTIES OF MERCHANTABILITY AND FITNESS FOR
 * A PARTICULAR PURPOSE ARE DISCLAIMED. IN NO EVENT SHALL THE COPYRIGHT
 * OWNER OR CONTRIBUTORS BE LIABLE FOR ANY DIRECT, INDIRECT, INCIDENTAL,
 * SPECIAL, EXEMPLARY, OR CONSEQUENTIAL DAMAGES (INCLUDING, BUT NOT
 * LIMITED TO, PROCUREMENT OF SUBSTITUTE GOODS OR SERVICES; LOSS OF USE,
 * DATA, OR PROFITS; OR BUSINESS INTERRUPTION) HOWEVER CAUSED AND ON ANY
 * THEORY OF LIABILITY, WHETHER IN CONTRACT, STRICT LIABILITY, OR TORT
 * (INCLUDING NEGLIGENCE OR OTHERWISE) ARISING IN ANY WAY OUT OF THE USE
 * OF THIS SOFTWARE, EVEN IF ADVISED OF THE POSSIBILITY OF SUCH DAMAGE.
 */

package io.spine.server;

import com.google.protobuf.Timestamp;
import io.spine.base.Identifier;
import io.spine.client.ActorRequestFactory;
import io.spine.client.Query;
import io.spine.core.Command;
import io.spine.core.CommandContext;
import io.spine.core.EventContext;
import io.spine.core.Subscribe;
import io.spine.core.TenantId;
import io.spine.core.UserId;
import io.spine.people.PersonName;
import io.spine.server.aggregate.Aggregate;
import io.spine.server.aggregate.AggregateRepository;
import io.spine.server.aggregate.Apply;
import io.spine.server.command.Assign;
import io.spine.server.entity.EntityLifecycle;
import io.spine.server.model.Nothing;
import io.spine.server.projection.Projection;
import io.spine.server.projection.ProjectionRepository;
import io.spine.test.aggregate.Project;
import io.spine.test.aggregate.ProjectId;
import io.spine.test.aggregate.ProjectVBuilder;
import io.spine.test.aggregate.Status;
import io.spine.test.aggregate.command.AggAddTask;
import io.spine.test.aggregate.command.AggCreateProject;
import io.spine.test.aggregate.command.AggStartProject;
import io.spine.test.aggregate.event.AggProjectCreated;
import io.spine.test.aggregate.event.AggProjectStarted;
import io.spine.test.aggregate.event.AggTaskAdded;
import io.spine.test.bc.event.BcProjectCreated;
import io.spine.test.commandservice.customer.Customer;
import io.spine.test.commandservice.customer.CustomerId;
import io.spine.test.commandservice.customer.CustomerVBuilder;
import io.spine.test.commandservice.customer.command.CreateCustomer;
import io.spine.test.commandservice.customer.event.CustomerCreated;
import io.spine.test.projection.ProjectTaskNames;
import io.spine.testing.client.TestActorRequestFactory;
import io.spine.testing.core.given.GivenUserId;
import io.spine.time.LocalDate;
import io.spine.time.LocalDates;

import java.util.List;
import java.util.concurrent.atomic.AtomicInteger;

import static com.google.common.collect.Lists.newArrayList;
import static io.spine.base.Identifier.newUuid;
import static io.spine.base.Time.getCurrentTime;

public class Given {

    private Given() {
    }

    static class EventMessage {

        private EventMessage() {
        }

        static AggTaskAdded taskAdded(ProjectId id) {
            return AggTaskAdded.newBuilder()
                               .setProjectId(id)
                               .build();
        }

        static AggProjectCreated projectCreated(ProjectId id) {
            return AggProjectCreated.newBuilder()
                                    .setProjectId(id)
                                    .build();
        }

        static AggProjectStarted projectStarted(ProjectId id) {
            return AggProjectStarted.newBuilder()
                                    .setProjectId(id)
                                    .build();
        }
    }

    static class CommandMessage {

        private CommandMessage() {
        }

        public static AggCreateProject createProject(ProjectId id) {
            return AggCreateProject.newBuilder()
                                   .setProjectId(id)
                                   .build();
        }
    }

    static class ACommand {

        private static final UserId USER_ID = GivenUserId.newUuid();
        private static final ProjectId PROJECT_ID = newProjectId();

        /* This hack is just for the testing purposes.
        The production code should use more sane approach to generating the IDs. */
        private static final AtomicInteger customerNumber = new AtomicInteger(1);

        private ACommand() {
        }

        /**
         * Creates a new {@code ACommand} with the given command message, userId and
         * timestamp using default {@code ACommand} instance.
         */
        private static Command create(io.spine.base.CommandMessage command, UserId userId, Timestamp when) {
            TenantId generatedTenantId = TenantId.newBuilder()
                                                 .setValue(newUuid())
                                                 .build();
            TestActorRequestFactory factory =
                    new TestActorRequestFactory(userId, generatedTenantId);
            Command result = factory.createCommand(command, when);
            return result;
        }

        static Command createProject() {
            return createProject(getCurrentTime());
        }

        private static Command createProject(Timestamp when) {
            return createProject(USER_ID, PROJECT_ID, when);
        }

        private static Command createProject(UserId userId, ProjectId projectId, Timestamp when) {
            AggCreateProject command = CommandMessage.createProject(projectId);
            return create(command, userId, when);
        }

        static Command createCustomer() {
            LocalDate localDate = LocalDates.now();
            CustomerId customerId = CustomerId
                    .newBuilder()
                    .setRegistrationDate(localDate)
                    .setNumber(customerNumber.get())
                    .build();
            customerNumber.incrementAndGet();
            PersonName personName = PersonName
                    .newBuilder()
                    .setGivenName("Kreat")
                    .setFamilyName("C'Ustomer")
                    .setHonorificSuffix("Cmd")
                    .build();
            Customer customer = Customer
                    .newBuilder()
                    .setId(customerId)
                    .setName(personName)
                    .build();
            io.spine.base.CommandMessage msg = CreateCustomer
                    .newBuilder()
                    .setCustomerId(customerId)
                    .setCustomer(customer)
                    .build();
            UserId userId = GivenUserId.of(Identifier.newUuid());
            Command result = create(msg, userId, getCurrentTime());
            return result;
        }

        private static ProjectId newProjectId() {
            String uuid = newUuid();
            return ProjectId.newBuilder()
                            .setId(uuid)
                            .build();
        }
    }

    static class AQuery {

        private static final ActorRequestFactory requestFactory =
                new TestActorRequestFactory(AQuery.class);

        private AQuery() {
        }

        static Query readAllProjects() {
            // DO NOT replace the type name with another Project class.
            Query result = requestFactory.query()
                                         .all(io.spine.test.projection.Project.class);
            return result;
        }

<<<<<<< HEAD
        static Query readAllProjectTaskNames() {
            Query result = requestFactory.query()
                                         .all(ProjectTaskNames.class);
=======
        static Query readUnknownType() {
            Query result = requestFactory.query()
                                         .all(Nothing.class);
>>>>>>> 192ec803
            return result;
        }
    }

    static class ProjectAggregateRepository
            extends AggregateRepository<ProjectId, ProjectAggregate> {

        ProjectAggregateRepository() {
            super();
        }

        @Override
        protected EntityLifecycle lifecycleOf(ProjectId id) {
            return super.lifecycleOf(id);
        }
    }

    private static class ProjectAggregate
            extends Aggregate<ProjectId, Project, ProjectVBuilder> {

        // an aggregate constructor must be public because it is used via reflection
        @SuppressWarnings("PublicConstructorInNonPublicClass")
        public ProjectAggregate(ProjectId id) {
            super(id);
        }

        @Assign
        AggProjectCreated handle(AggCreateProject cmd, CommandContext ctx) {
            return EventMessage.projectCreated(cmd.getProjectId());
        }

        @Assign
        AggTaskAdded handle(AggAddTask cmd, CommandContext ctx) {
            return EventMessage.taskAdded(cmd.getProjectId());
        }

        @Assign
        List<AggProjectStarted> handle(AggStartProject cmd, CommandContext ctx) {
            AggProjectStarted message = EventMessage.projectStarted(cmd.getProjectId());
            return newArrayList(message);
        }

        @Apply
        void event(AggProjectCreated event) {
            builder().setId(event.getProjectId())
                     .setStatus(Status.CREATED);
        }

        @Apply
        void event(AggTaskAdded event) {
        }

        @Apply
        void event(AggProjectStarted event) {
            builder().setId(event.getProjectId())
                     .setStatus(Status.STARTED);
        }
    }

    public static class CustomerAggregateRepository
            extends AggregateRepository<CustomerId, CustomerAggregate> {

        public CustomerAggregateRepository() {
            super();
        }

        @Override
        public EntityLifecycle lifecycleOf(CustomerId id) {
            return super.lifecycleOf(id);
        }
    }

    public static class CustomerAggregate
            extends Aggregate<CustomerId, Customer, CustomerVBuilder> {

        public CustomerAggregate(CustomerId id) {
            super(id);
        }

        @Assign
        CustomerCreated handle(CreateCustomer cmd, CommandContext ctx) {
            CustomerCreated event = CustomerCreated
                    .newBuilder()
                    .setCustomerId(cmd.getCustomerId())
                    .setCustomer(cmd.getCustomer())
                    .build();
            return event;
        }

        @Apply
        void event(CustomerCreated event) {
            builder().mergeFrom(event.getCustomer());
        }
    }

    /*
     * `QueryServiceTest` environment.
     ***************************************************/

    static final String PROJECTS_CONTEXT_NAME = "Projects";

    static class ProjectDetailsRepository
            extends ProjectionRepository<io.spine.test.commandservice.ProjectId,
                                         ProjectDetails,
                                         io.spine.test.projection.Project> {
    }

    static class ProjectDetails
            extends Projection<io.spine.test.commandservice.ProjectId,
                               io.spine.test.projection.Project,
                               io.spine.test.projection.ProjectVBuilder> {

        private ProjectDetails(io.spine.test.commandservice.ProjectId id) {
            super(id);
        }

        @SuppressWarnings("UnusedParameters") // OK for test method.
        @Subscribe
        public void on(BcProjectCreated event, EventContext context) {
            // Do nothing.
        }
    }
}<|MERGE_RESOLUTION|>--- conflicted
+++ resolved
@@ -200,15 +200,15 @@
             return result;
         }
 
-<<<<<<< HEAD
+        static Query readUnknownType() {
+            Query result = requestFactory.query()
+                                         .all(Nothing.class);
+            return result;
+        }
+
         static Query readAllProjectTaskNames() {
             Query result = requestFactory.query()
                                          .all(ProjectTaskNames.class);
-=======
-        static Query readUnknownType() {
-            Query result = requestFactory.query()
-                                         .all(Nothing.class);
->>>>>>> 192ec803
             return result;
         }
     }
