/*
 * Copyright 2018, TeamDev. All rights reserved.
 *
 * Redistribution and use in source and/or binary forms, with or without
 * modification, must retain the above copyright notice and the following
 * disclaimer.
 *
 * THIS SOFTWARE IS PROVIDED BY THE COPYRIGHT HOLDERS AND CONTRIBUTORS
 * "AS IS" AND ANY EXPRESS OR IMPLIED WARRANTIES, INCLUDING, BUT NOT
 * LIMITED TO, THE IMPLIED WARRANTIES OF MERCHANTABILITY AND FITNESS FOR
 * A PARTICULAR PURPOSE ARE DISCLAIMED. IN NO EVENT SHALL THE COPYRIGHT
 * OWNER OR CONTRIBUTORS BE LIABLE FOR ANY DIRECT, INDIRECT, INCIDENTAL,
 * SPECIAL, EXEMPLARY, OR CONSEQUENTIAL DAMAGES (INCLUDING, BUT NOT
 * LIMITED TO, PROCUREMENT OF SUBSTITUTE GOODS OR SERVICES; LOSS OF USE,
 * DATA, OR PROFITS; OR BUSINESS INTERRUPTION) HOWEVER CAUSED AND ON ANY
 * THEORY OF LIABILITY, WHETHER IN CONTRACT, STRICT LIABILITY, OR TORT
 * (INCLUDING NEGLIGENCE OR OTHERWISE) ARISING IN ANY WAY OUT OF THE USE
 * OF THIS SOFTWARE, EVEN IF ADVISED OF THE POSSIBILITY OF SUCH DAMAGE.
 */
package io.spine.server.integration;

import com.google.protobuf.Message;
import io.spine.base.Error;
import io.spine.core.Ack;
import io.spine.core.BoundedContextName;
import io.spine.core.BoundedContextNames;
import io.spine.core.Event;
import io.spine.core.Rejection;
import io.spine.grpc.MemoizingObserver;
import io.spine.grpc.StreamObservers;
import io.spine.protobuf.AnyPacker;
import io.spine.server.BoundedContext;
import io.spine.server.event.EventBus;
import io.spine.server.integration.given.IntegrationBusTestEnv.ContextAwareProjectDetails;
import io.spine.server.integration.given.IntegrationBusTestEnv.ExternalMismatchSubscriber;
import io.spine.server.integration.given.IntegrationBusTestEnv.ProjectCountAggregate;
import io.spine.server.integration.given.IntegrationBusTestEnv.ProjectDetails;
import io.spine.server.integration.given.IntegrationBusTestEnv.ProjectEventsSubscriber;
import io.spine.server.integration.given.IntegrationBusTestEnv.ProjectRejectionsExtSubscriber;
import io.spine.server.integration.given.IntegrationBusTestEnv.ProjectStartedExtSubscriber;
import io.spine.server.integration.given.IntegrationBusTestEnv.ProjectWizard;
import io.spine.server.rejection.RejectionBus;
import io.spine.server.rejection.RejectionSubscriber;
import io.spine.server.transport.memory.InMemoryTransportFactory;
import io.spine.validate.Validate;
import org.junit.jupiter.api.BeforeEach;
import org.junit.jupiter.api.DisplayName;
import org.junit.jupiter.api.Nested;
import org.junit.jupiter.api.Test;

import java.util.Set;

import static com.google.common.collect.Sets.newHashSet;
import static io.spine.server.integration.ExternalMessageValidationError.UNSUPPORTED_EXTERNAL_MESSAGE;
import static io.spine.server.integration.given.IntegrationBusTestEnv.cannotStartArchivedProject;
import static io.spine.server.integration.given.IntegrationBusTestEnv.contextWithContextAwareEntitySubscriber;
import static io.spine.server.integration.given.IntegrationBusTestEnv.contextWithExtEntitySubscribers;
import static io.spine.server.integration.given.IntegrationBusTestEnv.contextWithExternalSubscribers;
import static io.spine.server.integration.given.IntegrationBusTestEnv.contextWithProjectCreatedNeeds;
import static io.spine.server.integration.given.IntegrationBusTestEnv.contextWithProjectStartedNeeds;
import static io.spine.server.integration.given.IntegrationBusTestEnv.contextWithTransport;
import static io.spine.server.integration.given.IntegrationBusTestEnv.projectCreated;
import static io.spine.server.integration.given.IntegrationBusTestEnv.projectStarted;
import static io.spine.testing.Verify.assertContains;
import static org.junit.jupiter.api.Assertions.assertEquals;
import static org.junit.jupiter.api.Assertions.assertFalse;
import static org.junit.jupiter.api.Assertions.assertNotEquals;
import static org.junit.jupiter.api.Assertions.assertNull;
import static org.junit.jupiter.api.Assertions.assertTrue;
import static org.junit.jupiter.api.Assertions.fail;

/**
 * @author Alex Tymchenko
 */
@SuppressWarnings({"InnerClassMayBeStatic", "ClassCanBeStatic"
        /* JUnit nested classes cannot be static. */,
        "DuplicateStringLiteralInspection" /* Common test display names. */})
@DisplayName("IntegrationBus should")
class IntegrationBusTest {

    @BeforeEach
    void setUp() {
        ProjectDetails.clear();
        ProjectWizard.clear();
        ProjectCountAggregate.clear();
        ContextAwareProjectDetails.clear();
        ProjectEventsSubscriber.clear();
        ProjectStartedExtSubscriber.clear();
        ProjectRejectionsExtSubscriber.clear();
    }

    @Nested
    @DisplayName("dispatch events from one BC")
    class DispatchEvents {

        @Test
        @DisplayName("to entities with external subscribers of another BC")
        void toEntitiesOfBc() {
            InMemoryTransportFactory transportFactory =
                    InMemoryTransportFactory.newInstance();

            BoundedContext sourceContext = contextWithTransport(transportFactory);
            contextWithExtEntitySubscribers(transportFactory);

            assertNull(ProjectDetails.getExternalEvent());
            assertNull(ProjectWizard.getExternalEvent());
            assertNull(ProjectCountAggregate.getExternalEvent());

            Event event = projectCreated();
            sourceContext.getEventBus()
                         .post(event);

            Message expectedMessage = AnyPacker.unpack(event.getMessage());
            assertEquals(expectedMessage, ProjectDetails.getExternalEvent());
            assertEquals(expectedMessage, ProjectWizard.getExternalEvent());
            assertEquals(expectedMessage, ProjectCountAggregate.getExternalEvent());
        }

        @Test
        @DisplayName("to external subscribers of another BC")
        void toBcSubscribers() {
            InMemoryTransportFactory transportFactory =
                    InMemoryTransportFactory.newInstance();

            BoundedContext sourceContext = contextWithTransport(transportFactory);
            contextWithExternalSubscribers(transportFactory);

            assertNull(ProjectEventsSubscriber.getExternalEvent());

            Event event = projectCreated();
            sourceContext.getEventBus()
                         .post(event);
            assertEquals(AnyPacker.unpack(event.getMessage()),
                         ProjectEventsSubscriber.getExternalEvent());
        }

        @Test
        @DisplayName("to entities with external subscribers of multiple BCs")
        void toEntitiesOfMultipleBcs() {
            InMemoryTransportFactory transportFactory =
                    InMemoryTransportFactory.newInstance();

            Set<BoundedContextName> destinationNames = newHashSet();
            BoundedContext sourceContext = contextWithTransport(transportFactory);
            for (int i = 0; i < 42; i++) {
                BoundedContext destinationCtx =
                        contextWithContextAwareEntitySubscriber(transportFactory);
                BoundedContextName name = destinationCtx.getName();
                destinationNames.add(name);
            }

            assertTrue(ContextAwareProjectDetails.getExternalContexts()
                                                 .isEmpty());

            Event event = projectCreated();
            sourceContext.getEventBus()
                         .post(event);

            assertEquals(destinationNames.size(),
                         ContextAwareProjectDetails.getExternalContexts()
                                                   .size());

            assertEquals(destinationNames.size(),
                         ContextAwareProjectDetails.getExternalEvents()
                                                   .size());

        }

        @SuppressWarnings("unused") // Variables declared for readability.
        @Test
        @DisplayName("to two BCs with different needs")
        void toTwoBcSubscribers() {
            InMemoryTransportFactory transportFactory =
                    InMemoryTransportFactory.newInstance();

            BoundedContext sourceContext = contextWithTransport(transportFactory);
            BoundedContext destA = contextWithProjectCreatedNeeds(transportFactory);
            BoundedContext destB = contextWithProjectStartedNeeds(transportFactory);

            assertNull(ProjectStartedExtSubscriber.getExternalEvent());
            assertNull(ProjectEventsSubscriber.getExternalEvent());

            EventBus sourceEventBus = sourceContext.getEventBus();
            Event eventA = projectCreated();
            sourceEventBus.post(eventA);
            Event eventB = projectStarted();
            sourceEventBus.post(eventB);

            assertEquals(AnyPacker.unpack(eventA.getMessage()),
                         ProjectEventsSubscriber.getExternalEvent());

            assertEquals(AnyPacker.unpack(eventB.getMessage()),
                         ProjectStartedExtSubscriber.getExternalEvent());
        }
    }

    @Test
    @DisplayName("dispatch rejections from one BC to external subscribers of another BC")
    void dispatchRejectionsToOtherBc() {
        InMemoryTransportFactory transportFactory = InMemoryTransportFactory.newInstance();

        BoundedContext sourceContext = contextWithTransport(transportFactory);
        contextWithExternalSubscribers(transportFactory);

        assertNull(ProjectRejectionsExtSubscriber.getExternalRejection());
        assertNull(ProjectCountAggregate.getExternalRejection());
        assertNull(ProjectWizard.getExternalRejection());

        Rejection rejection = cannotStartArchivedProject();
        sourceContext.getRejectionBus()
                     .post(rejection);
        Message rejectionMessage = AnyPacker.unpack(rejection.getMessage());

        assertEquals(rejectionMessage, ProjectRejectionsExtSubscriber.getExternalRejection());
        assertEquals(rejectionMessage, ProjectCountAggregate.getExternalRejection());
        assertEquals(rejectionMessage, ProjectWizard.getExternalRejection());
    }

    @Nested
    @DisplayName("avoid dispatching events from one BC")
    class AvoidDispatching {

        @Test
        @DisplayName("to domestic entity subscribers of another BC")
        void toDomesticEntitySubscribers() {
            InMemoryTransportFactory transportFactory =
                    InMemoryTransportFactory.newInstance();

            BoundedContext sourceContext = contextWithTransport(transportFactory);
            BoundedContext destContext = contextWithExtEntitySubscribers(transportFactory);

            assertNull(ProjectDetails.getDomesticEvent());

            Event event = projectStarted();
            sourceContext.getEventBus()
                         .post(event);

            assertNotEquals(AnyPacker.unpack(event.getMessage()),
                            ProjectDetails.getDomesticEvent());
            assertNull(ProjectDetails.getDomesticEvent());

            destContext.getEventBus()
                       .post(event);
            assertEquals(AnyPacker.unpack(event.getMessage()), ProjectDetails.getDomesticEvent());
        }

        @Test
        @DisplayName("to domestic standalone subscribers of another BC")
        void toDomesticStandaloneSubscribers() {
            InMemoryTransportFactory transportFactory =
                    InMemoryTransportFactory.newInstance();

            BoundedContext sourceContext = contextWithTransport(transportFactory);
            BoundedContext destContext = contextWithExternalSubscribers(transportFactory);

            assertNull(ProjectEventsSubscriber.getDomesticEvent());

            Event event = projectStarted();
            sourceContext.getEventBus()
                         .post(event);

            assertNotEquals(AnyPacker.unpack(event.getMessage()),
                            ProjectEventsSubscriber.getDomesticEvent());
            assertNull(ProjectEventsSubscriber.getDomesticEvent());

            destContext.getEventBus()
                       .post(event);
            assertEquals(AnyPacker.unpack(event.getMessage()),
                         ProjectEventsSubscriber.getDomesticEvent());
        }
    }

    @Test
    @DisplayName("update local subscriptions upon repeated RequestedMessageTypes")
    void updateLocalSubscriptions() {
        InMemoryTransportFactory transportFactory = InMemoryTransportFactory.newInstance();

        BoundedContext sourceContext = contextWithTransport(transportFactory);
        BoundedContext destinationCtx = contextWithTransport(transportFactory);

        // Prepare two external subscribers for the different events in the the `destinationCtx`.
        ProjectEventsSubscriber projectCreatedSubscriber
                = new ProjectEventsSubscriber();
        ProjectStartedExtSubscriber projectStartedSubscriber
                = new ProjectStartedExtSubscriber();

        // Before anything happens, there were no events received by those.
        assertNull(ProjectEventsSubscriber.getExternalEvent());
        assertNull(ProjectStartedExtSubscriber.getExternalEvent());

        // Both events are prepared along with the `EventBus` of the source bounded context.
        EventBus sourceEventBus = sourceContext.getEventBus();
        Event eventA = projectCreated();
        Event eventB = projectStarted();

        // Both events are emitted, `ProjectCreated` subscriber only is present.
        destinationCtx.getIntegrationBus()
                      .register(projectCreatedSubscriber);
        sourceEventBus.post(eventA);
        sourceEventBus.post(eventB);
        // Only `ProjectCreated` should have been dispatched.
        assertEquals(AnyPacker.unpack(eventA.getMessage()),
                     ProjectEventsSubscriber.getExternalEvent());
        assertNull(ProjectStartedExtSubscriber.getExternalEvent());

        // Clear before the next round starts.
        ProjectStartedExtSubscriber.clear();
        ProjectEventsSubscriber.clear();

        // Both events are emitted, No external subscribers at all.
        destinationCtx.getIntegrationBus()
                      .unregister(projectCreatedSubscriber);
        sourceEventBus.post(eventA);
        sourceEventBus.post(eventB);
        // No events should have been dispatched.
        assertNull(ProjectEventsSubscriber.getExternalEvent());
        assertNull(ProjectStartedExtSubscriber.getExternalEvent());

        // Both events are emitted, `ProjectStarted` subscriber only is present
        destinationCtx.getIntegrationBus()
                      .register(projectStartedSubscriber);
        sourceEventBus.post(eventA);
        sourceEventBus.post(eventB);
        // This time `ProjectStarted` event should only have been dispatched.
        assertNull(ProjectEventsSubscriber.getExternalEvent());
        assertEquals(AnyPacker.unpack(eventB.getMessage()),
                     ProjectStartedExtSubscriber.getExternalEvent());
    }

    @Test
    @DisplayName("throw exception on mismatch of external attribute during dispatching")
    void throwOnExtAttributeMismatch() {
        InMemoryTransportFactory transportFactory = InMemoryTransportFactory.newInstance();

        BoundedContext sourceContext = contextWithTransport(transportFactory);
        RejectionSubscriber rejectionSubscriber = new ExternalMismatchSubscriber();
        sourceContext.getRejectionBus()
                     .register(rejectionSubscriber);
        sourceContext.getIntegrationBus()
                     .register(rejectionSubscriber);
        Rejection rejection = cannotStartArchivedProject();
        try {
            sourceContext.getRejectionBus()
                         .post(rejection);
            fail("An exception is expected.");
        } catch (Exception e) {
            String exceptionMsg = e.getMessage();
            assertContains("external", exceptionMsg);
        }
    }

    @Nested
    @DisplayName("not dispatch to domestic subscribers if they requested external")
    class NotDispatchToDomestic {

        @Test
        @DisplayName("events")
        void eventsIfNeedExternal() {
            InMemoryTransportFactory transportFactory =
                    InMemoryTransportFactory.newInstance();

            BoundedContext context = contextWithExtEntitySubscribers(transportFactory);
            ProjectEventsSubscriber eventSubscriber = new ProjectEventsSubscriber();
            EventBus eventBus = context.getEventBus();
            eventBus.register(eventSubscriber);

            assertNull(ProjectEventsSubscriber.getExternalEvent());
            assertNull(ProjectDetails.getExternalEvent());
            assertNull(ProjectWizard.getExternalEvent());
            assertNull(ProjectCountAggregate.getExternalEvent());

            Event projectCreated = projectCreated();
            eventBus.post(projectCreated);

            assertNull(ProjectEventsSubscriber.getExternalEvent());
            assertNull(ProjectDetails.getExternalEvent());
            assertNull(ProjectWizard.getExternalEvent());
            assertNull(ProjectCountAggregate.getExternalEvent());
        }

        @Test
        @DisplayName("rejections")
        void rejectionsIfNeedExternal() {
            InMemoryTransportFactory transportFactory =
                    InMemoryTransportFactory.newInstance();

            BoundedContext sourceContext = contextWithExtEntitySubscribers(transportFactory);
            ProjectRejectionsExtSubscriber standaloneSubscriber =
                    new ProjectRejectionsExtSubscriber();

            RejectionBus rejectionBus = sourceContext.getRejectionBus();
            rejectionBus.register(standaloneSubscriber);

            assertNull(ProjectRejectionsExtSubscriber.getExternalRejection());
            assertNull(ProjectWizard.getExternalRejection());
            assertNull(ProjectCountAggregate.getExternalRejection());

            Rejection rejection = cannotStartArchivedProject();
            rejectionBus.post(rejection);

            assertNull(ProjectRejectionsExtSubscriber.getExternalRejection());
            assertNull(ProjectWizard.getExternalRejection());
            assertNull(ProjectCountAggregate.getExternalRejection());
        }
    }

    @Test
    @DisplayName("emit unsupported external message exception if message type is unknown")
    void throwOnUnknownMessage() {
        InMemoryTransportFactory transportFactory = InMemoryTransportFactory.newInstance();
        BoundedContext boundedContext = contextWithTransport(transportFactory);

<<<<<<< HEAD
        Event event = projectCreated();
        BoundedContextName boundedContextName = BoundedContext.newName("External context ID");
        ExternalMessage externalMessage = ExternalMessages.of(event,
=======
        final Event event = projectCreated();
        final BoundedContextName boundedContextName = BoundedContextNames.newName("External context ID");
        final ExternalMessage externalMessage = ExternalMessages.of(event,
>>>>>>> a045a959
                                                                    boundedContextName);
        MemoizingObserver<Ack> observer = StreamObservers.memoizingObserver();
        boundedContext.getIntegrationBus()
                      .post(externalMessage, observer);
        Error error = observer.firstResponse()
                                    .getStatus()
                                    .getError();
        assertFalse(Validate.isDefault(error));
        assertEquals(ExternalMessageValidationError.getDescriptor()
                                                   .getFullName(),
                     error.getType());
        assertTrue(UNSUPPORTED_EXTERNAL_MESSAGE.getNumber() == error.getCode());
    }
}<|MERGE_RESOLUTION|>--- conflicted
+++ resolved
@@ -96,21 +96,21 @@
         @Test
         @DisplayName("to entities with external subscribers of another BC")
         void toEntitiesOfBc() {
-            InMemoryTransportFactory transportFactory =
-                    InMemoryTransportFactory.newInstance();
-
-            BoundedContext sourceContext = contextWithTransport(transportFactory);
+            final InMemoryTransportFactory transportFactory =
+                    InMemoryTransportFactory.newInstance();
+
+            final BoundedContext sourceContext = contextWithTransport(transportFactory);
             contextWithExtEntitySubscribers(transportFactory);
 
             assertNull(ProjectDetails.getExternalEvent());
             assertNull(ProjectWizard.getExternalEvent());
             assertNull(ProjectCountAggregate.getExternalEvent());
 
-            Event event = projectCreated();
+            final Event event = projectCreated();
             sourceContext.getEventBus()
                          .post(event);
 
-            Message expectedMessage = AnyPacker.unpack(event.getMessage());
+            final Message expectedMessage = AnyPacker.unpack(event.getMessage());
             assertEquals(expectedMessage, ProjectDetails.getExternalEvent());
             assertEquals(expectedMessage, ProjectWizard.getExternalEvent());
             assertEquals(expectedMessage, ProjectCountAggregate.getExternalEvent());
@@ -119,15 +119,15 @@
         @Test
         @DisplayName("to external subscribers of another BC")
         void toBcSubscribers() {
-            InMemoryTransportFactory transportFactory =
-                    InMemoryTransportFactory.newInstance();
-
-            BoundedContext sourceContext = contextWithTransport(transportFactory);
+            final InMemoryTransportFactory transportFactory =
+                    InMemoryTransportFactory.newInstance();
+
+            final BoundedContext sourceContext = contextWithTransport(transportFactory);
             contextWithExternalSubscribers(transportFactory);
 
             assertNull(ProjectEventsSubscriber.getExternalEvent());
 
-            Event event = projectCreated();
+            final Event event = projectCreated();
             sourceContext.getEventBus()
                          .post(event);
             assertEquals(AnyPacker.unpack(event.getMessage()),
@@ -137,22 +137,22 @@
         @Test
         @DisplayName("to entities with external subscribers of multiple BCs")
         void toEntitiesOfMultipleBcs() {
-            InMemoryTransportFactory transportFactory =
-                    InMemoryTransportFactory.newInstance();
-
-            Set<BoundedContextName> destinationNames = newHashSet();
-            BoundedContext sourceContext = contextWithTransport(transportFactory);
+            final InMemoryTransportFactory transportFactory =
+                    InMemoryTransportFactory.newInstance();
+
+            final Set<BoundedContextName> destinationNames = newHashSet();
+            final BoundedContext sourceContext = contextWithTransport(transportFactory);
             for (int i = 0; i < 42; i++) {
-                BoundedContext destinationCtx =
+                final BoundedContext destinationCtx =
                         contextWithContextAwareEntitySubscriber(transportFactory);
-                BoundedContextName name = destinationCtx.getName();
+                final BoundedContextName name = destinationCtx.getName();
                 destinationNames.add(name);
             }
 
             assertTrue(ContextAwareProjectDetails.getExternalContexts()
                                                  .isEmpty());
 
-            Event event = projectCreated();
+            final Event event = projectCreated();
             sourceContext.getEventBus()
                          .post(event);
 
@@ -170,20 +170,20 @@
         @Test
         @DisplayName("to two BCs with different needs")
         void toTwoBcSubscribers() {
-            InMemoryTransportFactory transportFactory =
-                    InMemoryTransportFactory.newInstance();
-
-            BoundedContext sourceContext = contextWithTransport(transportFactory);
-            BoundedContext destA = contextWithProjectCreatedNeeds(transportFactory);
-            BoundedContext destB = contextWithProjectStartedNeeds(transportFactory);
+            final InMemoryTransportFactory transportFactory =
+                    InMemoryTransportFactory.newInstance();
+
+            final BoundedContext sourceContext = contextWithTransport(transportFactory);
+            final BoundedContext destA = contextWithProjectCreatedNeeds(transportFactory);
+            final BoundedContext destB = contextWithProjectStartedNeeds(transportFactory);
 
             assertNull(ProjectStartedExtSubscriber.getExternalEvent());
             assertNull(ProjectEventsSubscriber.getExternalEvent());
 
-            EventBus sourceEventBus = sourceContext.getEventBus();
-            Event eventA = projectCreated();
+            final EventBus sourceEventBus = sourceContext.getEventBus();
+            final Event eventA = projectCreated();
             sourceEventBus.post(eventA);
-            Event eventB = projectStarted();
+            final Event eventB = projectStarted();
             sourceEventBus.post(eventB);
 
             assertEquals(AnyPacker.unpack(eventA.getMessage()),
@@ -197,19 +197,19 @@
     @Test
     @DisplayName("dispatch rejections from one BC to external subscribers of another BC")
     void dispatchRejectionsToOtherBc() {
-        InMemoryTransportFactory transportFactory = InMemoryTransportFactory.newInstance();
-
-        BoundedContext sourceContext = contextWithTransport(transportFactory);
+        final InMemoryTransportFactory transportFactory = InMemoryTransportFactory.newInstance();
+
+        final BoundedContext sourceContext = contextWithTransport(transportFactory);
         contextWithExternalSubscribers(transportFactory);
 
         assertNull(ProjectRejectionsExtSubscriber.getExternalRejection());
         assertNull(ProjectCountAggregate.getExternalRejection());
         assertNull(ProjectWizard.getExternalRejection());
 
-        Rejection rejection = cannotStartArchivedProject();
+        final Rejection rejection = cannotStartArchivedProject();
         sourceContext.getRejectionBus()
                      .post(rejection);
-        Message rejectionMessage = AnyPacker.unpack(rejection.getMessage());
+        final Message rejectionMessage = AnyPacker.unpack(rejection.getMessage());
 
         assertEquals(rejectionMessage, ProjectRejectionsExtSubscriber.getExternalRejection());
         assertEquals(rejectionMessage, ProjectCountAggregate.getExternalRejection());
@@ -223,15 +223,15 @@
         @Test
         @DisplayName("to domestic entity subscribers of another BC")
         void toDomesticEntitySubscribers() {
-            InMemoryTransportFactory transportFactory =
-                    InMemoryTransportFactory.newInstance();
-
-            BoundedContext sourceContext = contextWithTransport(transportFactory);
-            BoundedContext destContext = contextWithExtEntitySubscribers(transportFactory);
+            final InMemoryTransportFactory transportFactory =
+                    InMemoryTransportFactory.newInstance();
+
+            final BoundedContext sourceContext = contextWithTransport(transportFactory);
+            final BoundedContext destContext = contextWithExtEntitySubscribers(transportFactory);
 
             assertNull(ProjectDetails.getDomesticEvent());
 
-            Event event = projectStarted();
+            final Event event = projectStarted();
             sourceContext.getEventBus()
                          .post(event);
 
@@ -247,15 +247,15 @@
         @Test
         @DisplayName("to domestic standalone subscribers of another BC")
         void toDomesticStandaloneSubscribers() {
-            InMemoryTransportFactory transportFactory =
-                    InMemoryTransportFactory.newInstance();
-
-            BoundedContext sourceContext = contextWithTransport(transportFactory);
-            BoundedContext destContext = contextWithExternalSubscribers(transportFactory);
+            final InMemoryTransportFactory transportFactory =
+                    InMemoryTransportFactory.newInstance();
+
+            final BoundedContext sourceContext = contextWithTransport(transportFactory);
+            final BoundedContext destContext = contextWithExternalSubscribers(transportFactory);
 
             assertNull(ProjectEventsSubscriber.getDomesticEvent());
 
-            Event event = projectStarted();
+            final Event event = projectStarted();
             sourceContext.getEventBus()
                          .post(event);
 
@@ -273,15 +273,15 @@
     @Test
     @DisplayName("update local subscriptions upon repeated RequestedMessageTypes")
     void updateLocalSubscriptions() {
-        InMemoryTransportFactory transportFactory = InMemoryTransportFactory.newInstance();
-
-        BoundedContext sourceContext = contextWithTransport(transportFactory);
-        BoundedContext destinationCtx = contextWithTransport(transportFactory);
+        final InMemoryTransportFactory transportFactory = InMemoryTransportFactory.newInstance();
+
+        final BoundedContext sourceContext = contextWithTransport(transportFactory);
+        final BoundedContext destinationCtx = contextWithTransport(transportFactory);
 
         // Prepare two external subscribers for the different events in the the `destinationCtx`.
-        ProjectEventsSubscriber projectCreatedSubscriber
+        final ProjectEventsSubscriber projectCreatedSubscriber
                 = new ProjectEventsSubscriber();
-        ProjectStartedExtSubscriber projectStartedSubscriber
+        final ProjectStartedExtSubscriber projectStartedSubscriber
                 = new ProjectStartedExtSubscriber();
 
         // Before anything happens, there were no events received by those.
@@ -289,9 +289,9 @@
         assertNull(ProjectStartedExtSubscriber.getExternalEvent());
 
         // Both events are prepared along with the `EventBus` of the source bounded context.
-        EventBus sourceEventBus = sourceContext.getEventBus();
-        Event eventA = projectCreated();
-        Event eventB = projectStarted();
+        final EventBus sourceEventBus = sourceContext.getEventBus();
+        final Event eventA = projectCreated();
+        final Event eventB = projectStarted();
 
         // Both events are emitted, `ProjectCreated` subscriber only is present.
         destinationCtx.getIntegrationBus()
@@ -330,21 +330,21 @@
     @Test
     @DisplayName("throw exception on mismatch of external attribute during dispatching")
     void throwOnExtAttributeMismatch() {
-        InMemoryTransportFactory transportFactory = InMemoryTransportFactory.newInstance();
-
-        BoundedContext sourceContext = contextWithTransport(transportFactory);
-        RejectionSubscriber rejectionSubscriber = new ExternalMismatchSubscriber();
+        final InMemoryTransportFactory transportFactory = InMemoryTransportFactory.newInstance();
+
+        final BoundedContext sourceContext = contextWithTransport(transportFactory);
+        final RejectionSubscriber rejectionSubscriber = new ExternalMismatchSubscriber();
         sourceContext.getRejectionBus()
                      .register(rejectionSubscriber);
         sourceContext.getIntegrationBus()
                      .register(rejectionSubscriber);
-        Rejection rejection = cannotStartArchivedProject();
+        final Rejection rejection = cannotStartArchivedProject();
         try {
             sourceContext.getRejectionBus()
                          .post(rejection);
             fail("An exception is expected.");
         } catch (Exception e) {
-            String exceptionMsg = e.getMessage();
+            final String exceptionMsg = e.getMessage();
             assertContains("external", exceptionMsg);
         }
     }
@@ -356,12 +356,12 @@
         @Test
         @DisplayName("events")
         void eventsIfNeedExternal() {
-            InMemoryTransportFactory transportFactory =
-                    InMemoryTransportFactory.newInstance();
-
-            BoundedContext context = contextWithExtEntitySubscribers(transportFactory);
-            ProjectEventsSubscriber eventSubscriber = new ProjectEventsSubscriber();
-            EventBus eventBus = context.getEventBus();
+            final InMemoryTransportFactory transportFactory =
+                    InMemoryTransportFactory.newInstance();
+
+            final BoundedContext context = contextWithExtEntitySubscribers(transportFactory);
+            final ProjectEventsSubscriber eventSubscriber = new ProjectEventsSubscriber();
+            final EventBus eventBus = context.getEventBus();
             eventBus.register(eventSubscriber);
 
             assertNull(ProjectEventsSubscriber.getExternalEvent());
@@ -369,7 +369,7 @@
             assertNull(ProjectWizard.getExternalEvent());
             assertNull(ProjectCountAggregate.getExternalEvent());
 
-            Event projectCreated = projectCreated();
+            final Event projectCreated = projectCreated();
             eventBus.post(projectCreated);
 
             assertNull(ProjectEventsSubscriber.getExternalEvent());
@@ -381,21 +381,21 @@
         @Test
         @DisplayName("rejections")
         void rejectionsIfNeedExternal() {
-            InMemoryTransportFactory transportFactory =
-                    InMemoryTransportFactory.newInstance();
-
-            BoundedContext sourceContext = contextWithExtEntitySubscribers(transportFactory);
-            ProjectRejectionsExtSubscriber standaloneSubscriber =
+            final InMemoryTransportFactory transportFactory =
+                    InMemoryTransportFactory.newInstance();
+
+            final BoundedContext sourceContext = contextWithExtEntitySubscribers(transportFactory);
+            final ProjectRejectionsExtSubscriber standaloneSubscriber =
                     new ProjectRejectionsExtSubscriber();
 
-            RejectionBus rejectionBus = sourceContext.getRejectionBus();
+            final RejectionBus rejectionBus = sourceContext.getRejectionBus();
             rejectionBus.register(standaloneSubscriber);
 
             assertNull(ProjectRejectionsExtSubscriber.getExternalRejection());
             assertNull(ProjectWizard.getExternalRejection());
             assertNull(ProjectCountAggregate.getExternalRejection());
 
-            Rejection rejection = cannotStartArchivedProject();
+            final Rejection rejection = cannotStartArchivedProject();
             rejectionBus.post(rejection);
 
             assertNull(ProjectRejectionsExtSubscriber.getExternalRejection());
@@ -407,23 +407,17 @@
     @Test
     @DisplayName("emit unsupported external message exception if message type is unknown")
     void throwOnUnknownMessage() {
-        InMemoryTransportFactory transportFactory = InMemoryTransportFactory.newInstance();
-        BoundedContext boundedContext = contextWithTransport(transportFactory);
-
-<<<<<<< HEAD
-        Event event = projectCreated();
-        BoundedContextName boundedContextName = BoundedContext.newName("External context ID");
-        ExternalMessage externalMessage = ExternalMessages.of(event,
-=======
+        final InMemoryTransportFactory transportFactory = InMemoryTransportFactory.newInstance();
+        final BoundedContext boundedContext = contextWithTransport(transportFactory);
+
         final Event event = projectCreated();
         final BoundedContextName boundedContextName = BoundedContextNames.newName("External context ID");
         final ExternalMessage externalMessage = ExternalMessages.of(event,
->>>>>>> a045a959
                                                                     boundedContextName);
-        MemoizingObserver<Ack> observer = StreamObservers.memoizingObserver();
+        final MemoizingObserver<Ack> observer = StreamObservers.memoizingObserver();
         boundedContext.getIntegrationBus()
                       .post(externalMessage, observer);
-        Error error = observer.firstResponse()
+        final Error error = observer.firstResponse()
                                     .getStatus()
                                     .getError();
         assertFalse(Validate.isDefault(error));
