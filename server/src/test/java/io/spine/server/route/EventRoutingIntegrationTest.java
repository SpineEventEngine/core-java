/*
 * Copyright 2020, TeamDev. All rights reserved.
 *
 * Redistribution and use in source and/or binary forms, with or without
 * modification, must retain the above copyright notice and the following
 * disclaimer.
 *
 * THIS SOFTWARE IS PROVIDED BY THE COPYRIGHT HOLDERS AND CONTRIBUTORS
 * "AS IS" AND ANY EXPRESS OR IMPLIED WARRANTIES, INCLUDING, BUT NOT
 * LIMITED TO, THE IMPLIED WARRANTIES OF MERCHANTABILITY AND FITNESS FOR
 * A PARTICULAR PURPOSE ARE DISCLAIMED. IN NO EVENT SHALL THE COPYRIGHT
 * OWNER OR CONTRIBUTORS BE LIABLE FOR ANY DIRECT, INDIRECT, INCIDENTAL,
 * SPECIAL, EXEMPLARY, OR CONSEQUENTIAL DAMAGES (INCLUDING, BUT NOT
 * LIMITED TO, PROCUREMENT OF SUBSTITUTE GOODS OR SERVICES; LOSS OF USE,
 * DATA, OR PROFITS; OR BUSINESS INTERRUPTION) HOWEVER CAUSED AND ON ANY
 * THEORY OF LIABILITY, WHETHER IN CONTRACT, STRICT LIABILITY, OR TORT
 * (INCLUDING NEGLIGENCE OR OTHERWISE) ARISING IN ANY WAY OUT OF THE USE
 * OF THIS SOFTWARE, EVEN IF ADVISED OF THE POSSIBILITY OF SUCH DAMAGE.
 */

package io.spine.server.route;

import io.spine.core.UserId;
<<<<<<< HEAD
=======
import io.spine.server.BoundedContextBuilder;
>>>>>>> ed31f7e8
import io.spine.server.route.given.user.SessionProjection;
import io.spine.server.route.given.user.SessionRepository;
import io.spine.server.route.given.user.UserRepository;
import io.spine.server.route.given.user.event.RUserSignedIn;
import io.spine.test.event.RSession;
import io.spine.test.event.RSessionId;
import io.spine.testing.core.given.GivenUserId;
import io.spine.testing.server.blackbox.BlackBoxContext;
import org.junit.jupiter.api.Disabled;
import org.junit.jupiter.api.DisplayName;
import org.junit.jupiter.api.Test;

@DisplayName("Event routing should")
class EventRoutingIntegrationTest {

    /**
     * A test that verifies that the {@linkplain io.spine.core.Event event} routing occurs at the
     * right moment in time.
     *
     * <p>If the routing of {@code RUserConsentRequested} event is done before its origin
     * ({@code RUserSignedIn}) is dispatched, the repository won't be able to route the event
     * properly, making the corresponding field {@code false}.
     */
    @Test
    @Disabled       // See https://github.com/SpineEventEngine/core-java/issues/925.
    @DisplayName("only occur after the event origin has already been dispatched")
    void occurAfterOriginDispatched() {
        UserId userId = GivenUserId.generated();
        RSessionId sessionId = RSessionId.generate();
        RUserSignedIn event = RUserSignedIn
                .newBuilder()
                .setUserId(userId)
                .setSessionId(sessionId)
                .build();
        RSession session = RSession
                .newBuilder()
                .setId(sessionId)
                .setUserId(userId)
                .setUserConsentRequested(true)
                .build();

<<<<<<< HEAD
        BlackBoxBoundedContext.singleTenant()
                              .with(new UserRepository())
                              .with(new SessionRepository())
                              .receivesEvent(event)
                              .assertEntity(SessionProjection.class, sessionId)
                              .hasStateThat()
                              .comparingExpectedFieldsOnly()
                              .isEqualTo(session);
=======
        BlackBoxContext context = BlackBoxContext.from(
                BoundedContextBuilder.assumingTests()
                                     .add(UserAggregate.class)
                                     .add(new SessionRepository())
        );
        context.receivesEvent(event);

        context.assertEntity(sessionId, SessionProjection.class)
               .hasStateThat()
               .comparingExpectedFieldsOnly()
               .isEqualTo(session);
>>>>>>> ed31f7e8
    }
}<|MERGE_RESOLUTION|>--- conflicted
+++ resolved
@@ -21,10 +21,7 @@
 package io.spine.server.route;
 
 import io.spine.core.UserId;
-<<<<<<< HEAD
-=======
 import io.spine.server.BoundedContextBuilder;
->>>>>>> ed31f7e8
 import io.spine.server.route.given.user.SessionProjection;
 import io.spine.server.route.given.user.SessionRepository;
 import io.spine.server.route.given.user.UserRepository;
@@ -66,19 +63,9 @@
                 .setUserConsentRequested(true)
                 .build();
 
-<<<<<<< HEAD
-        BlackBoxBoundedContext.singleTenant()
-                              .with(new UserRepository())
-                              .with(new SessionRepository())
-                              .receivesEvent(event)
-                              .assertEntity(SessionProjection.class, sessionId)
-                              .hasStateThat()
-                              .comparingExpectedFieldsOnly()
-                              .isEqualTo(session);
-=======
         BlackBoxContext context = BlackBoxContext.from(
                 BoundedContextBuilder.assumingTests()
-                                     .add(UserAggregate.class)
+                                     .add(new UserRepository())
                                      .add(new SessionRepository())
         );
         context.receivesEvent(event);
@@ -87,6 +74,5 @@
                .hasStateThat()
                .comparingExpectedFieldsOnly()
                .isEqualTo(session);
->>>>>>> ed31f7e8
     }
 }