/*
 * Copyright 2017, TeamDev Ltd. All rights reserved.
 *
 * Redistribution and use in source and/or binary forms, with or without
 * modification, must retain the above copyright notice and the following
 * disclaimer.
 *
 * THIS SOFTWARE IS PROVIDED BY THE COPYRIGHT HOLDERS AND CONTRIBUTORS
 * "AS IS" AND ANY EXPRESS OR IMPLIED WARRANTIES, INCLUDING, BUT NOT
 * LIMITED TO, THE IMPLIED WARRANTIES OF MERCHANTABILITY AND FITNESS FOR
 * A PARTICULAR PURPOSE ARE DISCLAIMED. IN NO EVENT SHALL THE COPYRIGHT
 * OWNER OR CONTRIBUTORS BE LIABLE FOR ANY DIRECT, INDIRECT, INCIDENTAL,
 * SPECIAL, EXEMPLARY, OR CONSEQUENTIAL DAMAGES (INCLUDING, BUT NOT
 * LIMITED TO, PROCUREMENT OF SUBSTITUTE GOODS OR SERVICES; LOSS OF USE,
 * DATA, OR PROFITS; OR BUSINESS INTERRUPTION) HOWEVER CAUSED AND ON ANY
 * THEORY OF LIABILITY, WHETHER IN CONTRACT, STRICT LIABILITY, OR TORT
 * (INCLUDING NEGLIGENCE OR OTHERWISE) ARISING IN ANY WAY OUT OF THE USE
 * OF THIS SOFTWARE, EVEN IF ADVISED OF THE POSSIBILITY OF SUCH DAMAGE.
 */

package io.spine.server.event;

import com.google.common.collect.ImmutableSet;
import com.google.common.testing.NullPointerTester;
import com.google.protobuf.StringValue;
import io.spine.core.Event;
import io.spine.core.EventClass;
import io.spine.core.EventEnvelope;
import io.spine.server.BoundedContext;
import io.spine.server.command.TestEventFactory;
<<<<<<< HEAD
import io.spine.server.integration.ExternalMessage;
import io.spine.server.integration.ExternalMessageDispatcher;
import io.spine.server.integration.ExternalMessageEnvelope;
import io.spine.server.integration.ExternalMessages;
=======
import org.junit.Before;
>>>>>>> dcab99c1
import org.junit.Test;

import javax.annotation.Nullable;
import java.util.Set;

import static io.spine.test.TestValues.newUuidValue;
import static org.junit.Assert.assertEquals;
import static org.junit.Assert.assertTrue;

/**
 * @author Alexander Yevsyukov
 */
public class DelegatingEventDispatcherShould {

    private EmptyEventDispatcherDelegate delegate;
    private DelegatingEventDispatcher<String> delegatingDispatcher;

    @Before
    public void setUp() {
        delegate = new EmptyEventDispatcherDelegate();
        delegatingDispatcher = DelegatingEventDispatcher.of(delegate);
    }

    @Test
    public void pass_null_tolerance_test() {
        new NullPointerTester()
                .setDefault(EventDispatcherDelegate.class, new EmptyEventDispatcherDelegate())
                .testAllPublicStaticMethods(DelegatingEventDispatcher.class);
    }

    @Test
    public void delegate_onError() {
        final TestEventFactory factory = TestEventFactory.newInstance(getClass());
        final EventEnvelope envelope = EventEnvelope.of(factory.createEvent(newUuidValue()));

        final RuntimeException exception = new RuntimeException("test delegating onError");
        delegatingDispatcher.onError(envelope, exception);

        assertTrue(delegate.onErrorCalled());
        assertEquals(exception, delegate.getLastException());
    }

<<<<<<< HEAD
    @Test
    public void expose_external_dispatcher_that_delegates_onError() {
        final EmptyEventDispatcherDelegate delegate = new EmptyEventDispatcherDelegate();
        final ExternalMessageDispatcher<String> extMessageDispatcher =
                DelegatingEventDispatcher.of(delegate)
                                         .getExternalDispatcher();

        final TestEventFactory factory = TestEventFactory.newInstance(getClass());
        final StringValue eventMsg = newUuidValue();
        final Event event = factory.createEvent(eventMsg);
        final ExternalMessage externalMessage =
                ExternalMessages.of(event, BoundedContext.newName(getClass().getName()));

        final ExternalMessageEnvelope externalMessageEnvelope =
                ExternalMessageEnvelope.of(externalMessage, eventMsg);

        final RuntimeException exception =
                new RuntimeException("test external dispatcher delegating onError");
        extMessageDispatcher.onError(externalMessageEnvelope,exception);

        assertTrue(delegate.onErrorCalled());
    }
=======
    /*
     * Test environment
     ********************/
>>>>>>> dcab99c1

    private static final class EmptyEventDispatcherDelegate
            implements EventDispatcherDelegate<String> {

        private boolean onErrorCalled;

        @Nullable
        private RuntimeException lastException;

        @Override
        public Set<EventClass> getEventClasses() {
            return ImmutableSet.of();
        }

        @Override
        public Set<EventClass> getExternalEventClasses() {
            return ImmutableSet.of();
        }

        @Override
        public Set<String> dispatchEvent(EventEnvelope envelope) {
            // Do nothing.
            return ImmutableSet.of();
        }

        @Override
        public void onError(EventEnvelope envelope, RuntimeException exception) {
            onErrorCalled = true;
            lastException = exception;
        }

        private boolean onErrorCalled() {
            return onErrorCalled;
        }

        @Nullable
        private RuntimeException getLastException() {
            return lastException;
        }
    }
}<|MERGE_RESOLUTION|>--- conflicted
+++ resolved
@@ -28,14 +28,11 @@
 import io.spine.core.EventEnvelope;
 import io.spine.server.BoundedContext;
 import io.spine.server.command.TestEventFactory;
-<<<<<<< HEAD
 import io.spine.server.integration.ExternalMessage;
 import io.spine.server.integration.ExternalMessageDispatcher;
 import io.spine.server.integration.ExternalMessageEnvelope;
 import io.spine.server.integration.ExternalMessages;
-=======
 import org.junit.Before;
->>>>>>> dcab99c1
 import org.junit.Test;
 
 import javax.annotation.Nullable;
@@ -78,7 +75,6 @@
         assertEquals(exception, delegate.getLastException());
     }
 
-<<<<<<< HEAD
     @Test
     public void expose_external_dispatcher_that_delegates_onError() {
         final EmptyEventDispatcherDelegate delegate = new EmptyEventDispatcherDelegate();
@@ -101,11 +97,11 @@
 
         assertTrue(delegate.onErrorCalled());
     }
-=======
+
+
     /*
      * Test environment
      ********************/
->>>>>>> dcab99c1
 
     private static final class EmptyEventDispatcherDelegate
             implements EventDispatcherDelegate<String> {
