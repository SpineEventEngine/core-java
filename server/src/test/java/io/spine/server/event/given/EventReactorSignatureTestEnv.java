--- conflicted
+++ resolved
@@ -137,13 +137,8 @@
         }
 
         @React
-<<<<<<< HEAD
-        // It is a use-case-under-test.
-        @SuppressWarnings({"ProtectedMembersInFinalClass", "ProtectedMemberInFinalClass"})
-=======
         @SuppressWarnings({"ProtectedMemberInFinalClass", "ProtectedMembersInFinalClass"})
         // It is a use-case-under-test. IDEA's warning is singular, ErrorProne's is plural.
->>>>>>> 1e2dea50
         protected SigTaskStarted protectedHandler(SigTaskAddedToProject event) {
             return taskStarted();
         }
