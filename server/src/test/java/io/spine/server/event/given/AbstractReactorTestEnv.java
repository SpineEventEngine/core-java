/*
 * Copyright 2019, TeamDev. All rights reserved.
 *
 * Redistribution and use in source and/or binary forms, with or without
 * modification, must retain the above copyright notice and the following
 * disclaimer.
 *
 * THIS SOFTWARE IS PROVIDED BY THE COPYRIGHT HOLDERS AND CONTRIBUTORS
 * "AS IS" AND ANY EXPRESS OR IMPLIED WARRANTIES, INCLUDING, BUT NOT
 * LIMITED TO, THE IMPLIED WARRANTIES OF MERCHANTABILITY AND FITNESS FOR
 * A PARTICULAR PURPOSE ARE DISCLAIMED. IN NO EVENT SHALL THE COPYRIGHT
 * OWNER OR CONTRIBUTORS BE LIABLE FOR ANY DIRECT, INDIRECT, INCIDENTAL,
 * SPECIAL, EXEMPLARY, OR CONSEQUENTIAL DAMAGES (INCLUDING, BUT NOT
 * LIMITED TO, PROCUREMENT OF SUBSTITUTE GOODS OR SERVICES; LOSS OF USE,
 * DATA, OR PROFITS; OR BUSINESS INTERRUPTION) HOWEVER CAUSED AND ON ANY
 * THEORY OF LIABILITY, WHETHER IN CONTRACT, STRICT LIABILITY, OR TORT
 * (INCLUDING NEGLIGENCE OR OTHERWISE) ARISING IN ANY WAY OUT OF THE USE
 * OF THIS SOFTWARE, EVEN IF ADVISED OF THE POSSIBILITY OF SUCH DAMAGE.
 */

package io.spine.server.event.given;

import com.google.common.collect.ImmutableList;
import com.google.protobuf.Duration;
import com.google.protobuf.Timestamp;
import com.google.protobuf.util.Timestamps;
import io.spine.protobuf.Durations2;
import io.spine.server.event.AbstractEventReactor;
import io.spine.server.event.CustomerNotified;
import io.spine.server.event.CustomerNotified.NotificationMethod;
import io.spine.server.event.DeliveryServiceNotified;
import io.spine.server.event.DonationMade;
import io.spine.server.event.OrderPaidFor;
import io.spine.server.event.OrderReadyToBeServed;
import io.spine.server.event.OrderServed;
import io.spine.server.event.OrderServedLate;
import io.spine.server.event.React;
import io.spine.server.tuple.Pair;
import io.spine.server.type.EventEnvelope;
import io.spine.test.event.Order;
import io.spine.time.InstantConverter;

import java.time.Instant;
import java.util.ArrayList;
import java.util.List;
import java.util.Optional;
import java.util.Random;

import static io.spine.base.Identifier.newUuid;
import static io.spine.protobuf.Durations2.isGreaterThan;
import static io.spine.server.event.CustomerNotified.NotificationMethod.SMS;
import static java.lang.String.format;

/** Environment for abstract event reactor testing. */
public class AbstractReactorTestEnv {

    /** Prevent instantiation. */
    private AbstractReactorTestEnv() {
    }

    /** Obtains an event that signifies that some order was served in time. */
    public static OrderServed someOrderServedInTime() {
        return someOrderServedOn(now());
    }

    /** Obtains an event that signifies that some order was sered late. */
    public static OrderServed someOrderServedLate() {
        Timestamp twoHoursAfter = Timestamps.add(now(), Durations2.fromHours(2));
        return someOrderServedOn(twoHoursAfter);
    }

    private static OrderServed someOrderServedOn(Timestamp timeServed) {
        OrderServed result = OrderServed
                .newBuilder()
                .setServedOn(timeServed)
                .setOrder(someOrder())
                .build();
        return result;
    }

    private static Order someOrder() {
        Order result = Order
                .newBuilder()
                .setOrderId(newUuid())
                .setPriceInUsd(somePrice())
                .setTimePlaced(now())
                .build();
        return result;
    }

    private static double somePrice() {
        @SuppressWarnings("UnsecureRandomNumberGeneration") /* Does not matter for this test case.*/
        Random random = new Random();
        double min = 10.0d;
        double max = 100.0d;
        double result = min + (max - min) * random.nextDouble();
        return result;
    }

    /** Obtains an event that signifies that some order got paid for. */
    public static OrderPaidFor someOrderPaidFor() {
        OrderPaidFor result = OrderPaidFor
                .newBuilder()
                .setOrder(someOrder())
                .build();
        return result;
    }

    /**
     * Makes a charity donation every time an order is payed for.
     *
     * <p>Donation amount is 2% of the order price.
     */
    public static class AutoCharityDonor extends AbstractEventReactor {

        private static final double DONATION_PERCENTAGE = 0.02d;

        /** Total USDs donated by this donor. */
        private double totalDonated = 0.0d;

<<<<<<< HEAD
=======
        public AutoCharityDonor(EventBus eventBus) {
            super();
            injectEventBus(eventBus);
        }

>>>>>>> 28993b41
        @React(external = true)
        DonationMade donateToCharity(OrderPaidFor orderPaidFor) {
            Order order = orderPaidFor.getOrder();
            double orderPrice = order.getPriceInUsd();
            double donationAmount = orderPrice * DONATION_PERCENTAGE;
            totalDonated += donationAmount;
            DonationMade result = DonationMade
                    .newBuilder()
                    .setUsdsDonated(donationAmount)
                    .build();
            return result;
        }

        /** Returns a sum of all donations in USD. */
        public double totalDonated() {
            return totalDonated;
        }
    }

    /**
     * Tracks the performance of the restaurant servers.
     *
     * <p>If an order was served late i.e. after more than 50 minutes after it was placed,
     * emits a respective event.
     */
    public static class ServicePerformanceTracker extends AbstractEventReactor {

        /** If the order is not served in 50 minutes, it is considered to be late. */
        private static final Duration BEFORE_SERVED_LATE = Durations2.fromMinutes(50);

        private final List<OrderServed> ordersServed = new ArrayList<>();
        private final List<OrderServedLate> ordersServedLate = new ArrayList<>();

<<<<<<< HEAD
=======
        public ServicePerformanceTracker(EventBus eventBus) {
            super();
            injectEventBus(eventBus);
        }

>>>>>>> 28993b41
        @React
        Optional<OrderServedLate> accept(OrderServed served) {
            ordersServed.add(served);
            if (servedLate(served)) {
                Order servedOrder = served.getOrder();
                OrderServedLate result = OrderServedLate
                        .newBuilder()
                        .setOrder(servedOrder)
                        .setServedOn(now())
                        .build();
                ordersServedLate.add(result);
                return Optional.of(result);
            } else {
                return Optional.empty();
            }
        }

        /**
         * Returns {@code true} if the specified {@code orderServed} event signifies a late-served
         * order, {@code false} otherwise.
         */
        public boolean servedLate(OrderServed orderServed) {
            Timestamp now = now();
            Timestamp servedOn = orderServed.getServedOn();
            Duration timeToServe = Timestamps.between(now, servedOn);
            boolean servedLate = isGreaterThan(timeToServe, BEFORE_SERVED_LATE);
            return servedLate;
        }

        /** Obtains all of the served orders. */
        public ImmutableList<OrderServed> ordersServed() {
            return ImmutableList.copyOf(ordersServed);
        }

        /** Obtains all of the orders that were served late. */
        public ImmutableList<OrderServedLate> ordersServedLate() {
            return ImmutableList.copyOf(ordersServedLate);
        }

    }

    private static Timestamp now() {
        Instant currentInstant = Instant.now();
        Timestamp result = InstantConverter.instance()
                                           .convert(currentInstant);
        return result;
    }

    /**
     * Notifies customers and the delivery service when an order is ready to be served by emitting
     * a respective event.
     *
     * <p>By default, uses SMS to notify customers.
     */
    public static class RestaurantNotifier extends AbstractEventReactor {

<<<<<<< HEAD
        private final NotificationMethod notificationMethod = SMS;
=======
        private final NotificationMethod notificationMethod;

        public RestaurantNotifier(EventBus eventBus) {
            super();
            injectEventBus(eventBus);
            notificationMethod = SMS;
        }
>>>>>>> 28993b41

        @React
        Pair<CustomerNotified, DeliveryServiceNotified>
        notifyAboutOrder(OrderReadyToBeServed orderReady) {
            Order order = orderReady.getOrder();
            CustomerNotified customerNotified = notifyCustomer(order);
            DeliveryServiceNotified deliveryNotified = notifyDelivery(order);
            Pair<CustomerNotified, DeliveryServiceNotified> result =
                    Pair.of(customerNotified, deliveryNotified);
            return result;
        }

        private CustomerNotified notifyCustomer(Order order) {
            CustomerNotified result = CustomerNotified
                    .newBuilder()
                    .setOrder(order)
                    .setNotificationMethod(notificationMethod)
                    .build();
            return result;
        }

        private static DeliveryServiceNotified notifyDelivery(Order order) {
            String messageFormat = "Order %s is ready to be delivered.";
            DeliveryServiceNotified result = DeliveryServiceNotified
                    .newBuilder()
                    .setMessage(format(messageFormat, order.getOrderId()))
                    .setOrder(order)
                    .build();
            return result;
        }
    }

    /**
     * Obtains an event that signifies that some order is ready to be served.
     *
     * <p>An exception thrown by this method should be picked up by
     * {@linkplain AbstractEventReactor#onError(EventEnvelope, RuntimeException)}.
     */
    public static OrderReadyToBeServed someOrderReady() {
        OrderReadyToBeServed result = OrderReadyToBeServed
                .newBuilder()
                .setOrder(someOrder())
                .build();
        return result;
    }
<<<<<<< HEAD
=======

    /** Throws an exception whenever an order is ready. */
    public static class FaultyNotifier extends AbstractEventReactor {

        public FaultyNotifier(EventBus eventBus) {
            super();
            injectEventBus(eventBus);
        }

        @React
        Pair<CustomerNotified, DeliveryServiceNotified>
        notifyAboutOrder(OrderReadyToBeServed orderReady) {
            throw new RuntimeException("Could not send notifications.");
        }
    }

    /**
     * In an attempt to donate to charity, throws an exception every time an order is payed for.
     *
     * <p>An exception thrown by this method should be picked up by
     * {@linkplain AbstractEventReactor#onError(EventEnvelope, RuntimeException)}.
     */
    public static class FaultyCharityDonor extends AbstractEventReactor {

        public FaultyCharityDonor(EventBus eventBus) {
            super();
            injectEventBus(eventBus);
        }

        @React(external = true)
        DonationMade makeDonation(OrderPaidFor orderPaidFor) {
            throw new RuntimeException("Could not make a donation.");
        }
    }
>>>>>>> 28993b41
}<|MERGE_RESOLUTION|>--- conflicted
+++ resolved
@@ -118,14 +118,11 @@
         /** Total USDs donated by this donor. */
         private double totalDonated = 0.0d;
 
-<<<<<<< HEAD
-=======
         public AutoCharityDonor(EventBus eventBus) {
             super();
             injectEventBus(eventBus);
         }
 
->>>>>>> 28993b41
         @React(external = true)
         DonationMade donateToCharity(OrderPaidFor orderPaidFor) {
             Order order = orderPaidFor.getOrder();
@@ -159,14 +156,6 @@
         private final List<OrderServed> ordersServed = new ArrayList<>();
         private final List<OrderServedLate> ordersServedLate = new ArrayList<>();
 
-<<<<<<< HEAD
-=======
-        public ServicePerformanceTracker(EventBus eventBus) {
-            super();
-            injectEventBus(eventBus);
-        }
-
->>>>>>> 28993b41
         @React
         Optional<OrderServedLate> accept(OrderServed served) {
             ordersServed.add(served);
@@ -223,17 +212,7 @@
      */
     public static class RestaurantNotifier extends AbstractEventReactor {
 
-<<<<<<< HEAD
         private final NotificationMethod notificationMethod = SMS;
-=======
-        private final NotificationMethod notificationMethod;
-
-        public RestaurantNotifier(EventBus eventBus) {
-            super();
-            injectEventBus(eventBus);
-            notificationMethod = SMS;
-        }
->>>>>>> 28993b41
 
         @React
         Pair<CustomerNotified, DeliveryServiceNotified>
@@ -279,41 +258,4 @@
                 .build();
         return result;
     }
-<<<<<<< HEAD
-=======
-
-    /** Throws an exception whenever an order is ready. */
-    public static class FaultyNotifier extends AbstractEventReactor {
-
-        public FaultyNotifier(EventBus eventBus) {
-            super();
-            injectEventBus(eventBus);
-        }
-
-        @React
-        Pair<CustomerNotified, DeliveryServiceNotified>
-        notifyAboutOrder(OrderReadyToBeServed orderReady) {
-            throw new RuntimeException("Could not send notifications.");
-        }
-    }
-
-    /**
-     * In an attempt to donate to charity, throws an exception every time an order is payed for.
-     *
-     * <p>An exception thrown by this method should be picked up by
-     * {@linkplain AbstractEventReactor#onError(EventEnvelope, RuntimeException)}.
-     */
-    public static class FaultyCharityDonor extends AbstractEventReactor {
-
-        public FaultyCharityDonor(EventBus eventBus) {
-            super();
-            injectEventBus(eventBus);
-        }
-
-        @React(external = true)
-        DonationMade makeDonation(OrderPaidFor orderPaidFor) {
-            throw new RuntimeException("Could not make a donation.");
-        }
-    }
->>>>>>> 28993b41
 }