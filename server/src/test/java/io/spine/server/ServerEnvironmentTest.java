/*
 * Copyright 2019, TeamDev. All rights reserved.
 *
 * Redistribution and use in source and/or binary forms, with or without
 * modification, must retain the above copyright notice and the following
 * disclaimer.
 *
 * THIS SOFTWARE IS PROVIDED BY THE COPYRIGHT HOLDERS AND CONTRIBUTORS
 * "AS IS" AND ANY EXPRESS OR IMPLIED WARRANTIES, INCLUDING, BUT NOT
 * LIMITED TO, THE IMPLIED WARRANTIES OF MERCHANTABILITY AND FITNESS FOR
 * A PARTICULAR PURPOSE ARE DISCLAIMED. IN NO EVENT SHALL THE COPYRIGHT
 * OWNER OR CONTRIBUTORS BE LIABLE FOR ANY DIRECT, INDIRECT, INCIDENTAL,
 * SPECIAL, EXEMPLARY, OR CONSEQUENTIAL DAMAGES (INCLUDING, BUT NOT
 * LIMITED TO, PROCUREMENT OF SUBSTITUTE GOODS OR SERVICES; LOSS OF USE,
 * DATA, OR PROFITS; OR BUSINESS INTERRUPTION) HOWEVER CAUSED AND ON ANY
 * THEORY OF LIABILITY, WHETHER IN CONTRACT, STRICT LIABILITY, OR TORT
 * (INCLUDING NEGLIGENCE OR OTHERWISE) ARISING IN ANY WAY OUT OF THE USE
 * OF THIS SOFTWARE, EVEN IF ADVISED OF THE POSSIBILITY OF SUCH DAMAGE.
 */

package io.spine.server;

<<<<<<< HEAD
import io.spine.server.sharding.ShardingStrategy;
import io.spine.server.sharding.UniformAcrossAllShards;
=======
import org.junit.jupiter.api.AfterEach;
import org.junit.jupiter.api.BeforeEach;
>>>>>>> fc4718e6
import org.junit.jupiter.api.DisplayName;
import org.junit.jupiter.api.Nested;
import org.junit.jupiter.api.Test;

import static io.spine.server.DeploymentDetector.APP_ENGINE_ENVIRONMENT_DEVELOPMENT_VALUE;
import static io.spine.server.DeploymentDetector.APP_ENGINE_ENVIRONMENT_PATH;
import static io.spine.server.DeploymentDetector.APP_ENGINE_ENVIRONMENT_PRODUCTION_VALUE;
import static io.spine.server.DeploymentType.APPENGINE_CLOUD;
import static io.spine.server.DeploymentType.APPENGINE_EMULATOR;
import static io.spine.server.DeploymentType.STANDALONE;
import static io.spine.server.ServerEnvironment.resetDeploymentType;
import static io.spine.testing.DisplayNames.HAVE_PARAMETERLESS_CTOR;
import static io.spine.testing.Tests.assertHasPrivateParameterlessCtor;
<<<<<<< HEAD
import static org.junit.jupiter.api.Assertions.assertEquals;
import static org.junit.jupiter.api.Assertions.assertFalse;

@DisplayName("ServerEnvironment utility should")
=======
import static org.junit.Assert.assertFalse;
import static org.junit.jupiter.api.Assertions.assertEquals;

@DisplayName("ServerEnvironment should")
>>>>>>> fc4718e6
class ServerEnvironmentTest {

    @Test
    @DisplayName(HAVE_PARAMETERLESS_CTOR)
    void haveUtilityConstructor() {
        assertHasPrivateParameterlessCtor(ServerEnvironment.class);
    }

    @Test
    @DisplayName("tell when not running under AppEngine")
    void tellIfNotInAppEngine() {
        // Tests are not run by AppEngine by default.
        assertFalse(ServerEnvironment.getInstance().isAppEngine());
    }

    @Test
    @DisplayName("obtain AppEngine version as optional string")
    void getAppEngineVersion() {
        // By default we're not running under AppEngine.
        assertFalse(ServerEnvironment.getInstance()
                                     .appEngineVersion()
                                     .isPresent());
    }

    @Test
<<<<<<< HEAD
    @DisplayName("return single-shard sharding strategy by default")
    void returnSingleShardStrategyDefault() {
        assertEquals(1,
                     ServerEnvironment.getInstance().getShardingStrategy().getShardCount());
    }

    @Test
    @DisplayName("allow to customize sharding strategy")
    void allowToCustomizeShardingStrategy() {
        ShardingStrategy strategy = UniformAcrossAllShards.forNumber(42);
        ServerEnvironment environment = ServerEnvironment.getInstance();
        ShardingStrategy defaultValue = environment.getShardingStrategy();
        environment.setShardingStrategy(strategy);
        assertEquals(strategy, environment.getShardingStrategy());

        // Restore the default value.
        environment.setShardingStrategy(defaultValue);
=======
    @DisplayName("tell when not running without any specific server environment")
    void tellIfStandalone() {
        // Tests are not run by AppEngine by default.
        assertEquals(STANDALONE, ServerEnvironment.getDeploymentType());
    }

    @Nested
    @DisplayName("when running on App Engine cloud infrastructure")
    class OnProdAppEngine extends WithAppEngineEnvironment {

        OnProdAppEngine() {
            super(APP_ENGINE_ENVIRONMENT_PRODUCTION_VALUE);
        }

        @Test
        @DisplayName("obtain AppEngine environment GAE cloud infrastructure server environment")
        void receivesCloudEnvironment() {
            assertEquals(APPENGINE_CLOUD, ServerEnvironment.getDeploymentType());
        }

        @Test
        @DisplayName("cache the property value")
        void cachesValue() {
            assertEquals(APPENGINE_CLOUD, ServerEnvironment.getDeploymentType());
            setGaeEnvironment("Unrecognized Value");
            assertEquals(APPENGINE_CLOUD, ServerEnvironment.getDeploymentType());
        }
    }

    @Nested
    @DisplayName("when running on App Engine local server")
    class OnDevAppEngine extends WithAppEngineEnvironment {

        OnDevAppEngine() {
            super(APP_ENGINE_ENVIRONMENT_DEVELOPMENT_VALUE);
        }

        @Test
        @DisplayName("obtain AppEngine environment GAE local dev server environment")
        void receivesEmulatorEnvironment() {
            assertEquals(APPENGINE_EMULATOR, ServerEnvironment.getDeploymentType());
        }
    }

    @Nested
    @DisplayName("when running with invalid App Engine environment property")
    class InvalidGaeEnvironment extends WithAppEngineEnvironment {

        InvalidGaeEnvironment() {
            super("InvalidGaeEnvironment");
        }

        @Test
        @DisplayName("receive STANDALONE deployment type")
        void receivesStandalone() {
            assertEquals(STANDALONE, ServerEnvironment.getDeploymentType());
        }
    }

    @SuppressWarnings({
            "AccessOfSystemProperties" /* Testing the configuration loaded from System properties. */,
            "AbstractClassWithoutAbstractMethods" /* A test base with setUp and tearDown. */
    })
    abstract class WithAppEngineEnvironment {

        private final String targetEnvironment;

        private String initialValue;

        WithAppEngineEnvironment(String targetEnvironment) {
            this.targetEnvironment = targetEnvironment;
        }

        @BeforeEach
        void setUp() {
            initialValue = System.getProperty(APP_ENGINE_ENVIRONMENT_PATH);
            setGaeEnvironment(targetEnvironment);
            resetDeploymentType();
        }

        @AfterEach
        void tearDown() {
            if (initialValue == null) {
                System.clearProperty(APP_ENGINE_ENVIRONMENT_PATH);
            } else {
                setGaeEnvironment(initialValue);
            }
            resetDeploymentType();
        }

        void setGaeEnvironment(String value) {
            System.setProperty(APP_ENGINE_ENVIRONMENT_PATH, value);
        }
>>>>>>> fc4718e6
    }
}<|MERGE_RESOLUTION|>--- conflicted
+++ resolved
@@ -20,13 +20,10 @@
 
 package io.spine.server;
 
-<<<<<<< HEAD
 import io.spine.server.sharding.ShardingStrategy;
 import io.spine.server.sharding.UniformAcrossAllShards;
-=======
 import org.junit.jupiter.api.AfterEach;
 import org.junit.jupiter.api.BeforeEach;
->>>>>>> fc4718e6
 import org.junit.jupiter.api.DisplayName;
 import org.junit.jupiter.api.Nested;
 import org.junit.jupiter.api.Test;
@@ -40,17 +37,10 @@
 import static io.spine.server.ServerEnvironment.resetDeploymentType;
 import static io.spine.testing.DisplayNames.HAVE_PARAMETERLESS_CTOR;
 import static io.spine.testing.Tests.assertHasPrivateParameterlessCtor;
-<<<<<<< HEAD
 import static org.junit.jupiter.api.Assertions.assertEquals;
 import static org.junit.jupiter.api.Assertions.assertFalse;
 
 @DisplayName("ServerEnvironment utility should")
-=======
-import static org.junit.Assert.assertFalse;
-import static org.junit.jupiter.api.Assertions.assertEquals;
-
-@DisplayName("ServerEnvironment should")
->>>>>>> fc4718e6
 class ServerEnvironmentTest {
 
     @Test
@@ -76,7 +66,6 @@
     }
 
     @Test
-<<<<<<< HEAD
     @DisplayName("return single-shard sharding strategy by default")
     void returnSingleShardStrategyDefault() {
         assertEquals(1,
@@ -94,7 +83,9 @@
 
         // Restore the default value.
         environment.setShardingStrategy(defaultValue);
-=======
+    }
+
+    @Test
     @DisplayName("tell when not running without any specific server environment")
     void tellIfStandalone() {
         // Tests are not run by AppEngine by default.
@@ -188,6 +179,5 @@
         void setGaeEnvironment(String value) {
             System.setProperty(APP_ENGINE_ENVIRONMENT_PATH, value);
         }
->>>>>>> fc4718e6
     }
 }