/*
 * Copyright 2019, TeamDev. All rights reserved.
 *
 * Redistribution and use in source and/or binary forms, with or without
 * modification, must retain the above copyright notice and the following
 * disclaimer.
 *
 * THIS SOFTWARE IS PROVIDED BY THE COPYRIGHT HOLDERS AND CONTRIBUTORS
 * "AS IS" AND ANY EXPRESS OR IMPLIED WARRANTIES, INCLUDING, BUT NOT
 * LIMITED TO, THE IMPLIED WARRANTIES OF MERCHANTABILITY AND FITNESS FOR
 * A PARTICULAR PURPOSE ARE DISCLAIMED. IN NO EVENT SHALL THE COPYRIGHT
 * OWNER OR CONTRIBUTORS BE LIABLE FOR ANY DIRECT, INDIRECT, INCIDENTAL,
 * SPECIAL, EXEMPLARY, OR CONSEQUENTIAL DAMAGES (INCLUDING, BUT NOT
 * LIMITED TO, PROCUREMENT OF SUBSTITUTE GOODS OR SERVICES; LOSS OF USE,
 * DATA, OR PROFITS; OR BUSINESS INTERRUPTION) HOWEVER CAUSED AND ON ANY
 * THEORY OF LIABILITY, WHETHER IN CONTRACT, STRICT LIABILITY, OR TORT
 * (INCLUDING NEGLIGENCE OR OTHERWISE) ARISING IN ANY WAY OUT OF THE USE
 * OF THIS SOFTWARE, EVEN IF ADVISED OF THE POSSIBILITY OF SUCH DAMAGE.
 */

package io.spine.server.entity.storage;

import com.google.common.collect.ImmutableCollection;
import com.google.common.collect.ImmutableMultimap;
import com.google.common.collect.Multimap;
import com.google.common.collect.UnmodifiableIterator;
import com.google.common.testing.EqualsTester;
import com.google.common.truth.IterableSubject;
import com.google.protobuf.Timestamp;
import com.google.protobuf.util.Timestamps;
<<<<<<< HEAD
import io.spine.client.Filter;
import io.spine.client.FilterFactory;
import io.spine.server.entity.VersionableEntity;
=======
import io.spine.client.ColumnFilter;
import io.spine.client.ColumnFilters;
import io.spine.server.entity.Entity;
>>>>>>> 12180939
import io.spine.server.storage.RecordStorage;
import org.junit.jupiter.api.DisplayName;
import org.junit.jupiter.api.Test;

import java.text.ParseException;
import java.util.Collection;
import java.util.Iterator;
import java.util.List;
import java.util.Map;

import static com.google.common.collect.Lists.newArrayList;
import static com.google.common.collect.Lists.newLinkedList;
import static com.google.common.collect.Maps.newHashMap;
import static com.google.common.testing.SerializableTester.reserializeAndAssert;
import static com.google.common.truth.Truth.assertThat;
import static io.spine.base.Time.getCurrentTime;
import static io.spine.client.CompositeFilter.CompositeOperator.ALL;
import static io.spine.client.FilterFactory.eq;
import static io.spine.client.FilterFactory.gt;
import static io.spine.client.FilterFactory.le;
import static io.spine.server.entity.storage.Columns.findColumn;
import static io.spine.server.entity.storage.given.QueryParametersTestEnv.mockColumn;
import static io.spine.server.storage.LifecycleFlagField.archived;
import static io.spine.server.storage.LifecycleFlagField.deleted;
import static io.spine.server.storage.VersionField.version;
import static org.junit.jupiter.api.Assertions.assertArrayEquals;
import static org.junit.jupiter.api.Assertions.assertEquals;
import static org.junit.jupiter.api.Assertions.assertFalse;
import static org.junit.jupiter.api.Assertions.assertNotNull;
import static org.junit.jupiter.api.Assertions.assertTrue;
import static org.mockito.Mockito.mock;
import static org.mockito.Mockito.when;

@DisplayName("QueryParameters should")
class QueryParametersTest {

    @Test
    @DisplayName("be serializable")
    void beSerializable() {
        String columnName = version.name();
<<<<<<< HEAD
        EntityColumn column = findColumn(VersionableEntity.class, columnName);
        Filter filter = FilterFactory.eq(columnName, 1);
=======
        EntityColumn column = findColumn(Entity.class, columnName);
        ColumnFilter filter = ColumnFilters.eq(columnName, 1);
>>>>>>> 12180939
        CompositeQueryParameter parameter = aggregatingParameter(column, filter);
        QueryParameters parameters = QueryParameters.newBuilder()
                                                    .add(parameter)
                                                    .build();
        reserializeAndAssert(parameters);
    }

    /**
     * Creates new {@code QueryParameters.Builder} instance.
     *
     * @apiNote Provided for brevity of tests while avoiding {@code BadImport} ErrorProne warning.
     */
    static QueryParameters.Builder newBuilder() {
        return QueryParameters.newBuilder();
    }

    @Test
    @DisplayName("support equality")
    void supportEquality() {
        // --- Group A ---
        // Consists of 2 empty instances
        QueryParameters paramsA1 = newBuilder().build();
        QueryParameters paramsA2 = newBuilder().build();

        // --- Group B ---
        // Consists of 3 instances with a single filter targeting a String column
        EntityColumn bColumn = mockColumn();
        Filter bFilter = FilterFactory.eq("b", "c");
        QueryParameters paramsB1 = newBuilder().add(aggregatingParameter(bColumn, bFilter))
                                               .build();
        QueryParameters paramsB2 = newBuilder().add(aggregatingParameter(bColumn, bFilter))
                                               .build();
        QueryParameters paramsB3 = newBuilder().add(aggregatingParameter(bColumn, bFilter))
                                               .build();

        // --- Group C ---
        // Consists of an instance with a single filter targeting an integer number column
        EntityColumn cColumn = mockColumn();
        Filter cFilter = FilterFactory.eq("a", 42);
        QueryParameters paramsC = newBuilder().add(aggregatingParameter(cColumn, cFilter))
                                              .build();

        // --- Check ---
        new EqualsTester().addEqualityGroup(paramsA1, paramsA2)
                          .addEqualityGroup(paramsB1, paramsB2, paramsB3)
                          .addEqualityGroup(paramsC)
                          .testEquals();
    }

    @Test
    @DisplayName("be constructed from empty builder")
    void constructFromEmptyBuilder() {
        QueryParameters parameters = newBuilder().build();
        assertNotNull(parameters);
    }

    @Test
    @DisplayName("produce iterator over filters")
    void produceFilterIterator() {
        Filter[] filters = {
                eq("firstFilter", 1),
                eq("secondFilter", 42),
                gt("thirdFilter", getCurrentTime())};
        Multimap<EntityColumn, Filter> Filters =
                ImmutableMultimap.of(mockColumn(), filters[0],
                                     mockColumn(), filters[1],
                                     mockColumn(), filters[2]);
        CompositeQueryParameter parameter = CompositeQueryParameter.from(Filters, ALL);
        QueryParameters parameters = newBuilder().add(parameter)
                                                 .build();
        Collection<Filter> results = newLinkedList();
        for (CompositeQueryParameter queryParameter : parameters) {
            results.addAll(queryParameter.getFilters()
                                         .values());
        }
        assertArrayEquals(filters, results.toArray());
    }

    @Test
    @DisplayName("retrieve filter by column")
    void retrieveFilterByColumn() {
        Filter[] filters = {
                eq("$1nd", 42.0),
                eq("$2st", "entityColumnValue"),
                gt("$3d", getCurrentTime())};
        EntityColumn[] columns = {mockColumn(), mockColumn(), mockColumn()};
        Multimap<EntityColumn, Filter> Filters =
                ImmutableMultimap.of(columns[0], filters[0],
                                     columns[1], filters[1],
                                     columns[2], filters[2]);
        CompositeQueryParameter parameter = CompositeQueryParameter.from(Filters, ALL);
        QueryParameters parameters = newBuilder().add(parameter)
                                                 .build();
        CompositeQueryParameter singleParameter = parameters.iterator()
                                                            .next();
        Multimap<EntityColumn, Filter> actualFilters = singleParameter.getFilters();
        for (int i = 0; i < columns.length; i++) {
            EntityColumn column = columns[i];
            Collection<Filter> readFilters = actualFilters.get(column);
            assertThat(readFilters).hasSize(1);
            assertEquals(filters[i], readFilters.iterator()
                                                .next());
        }
    }

    @Test
    @DisplayName("keep multiple filters for single column")
    void keepManyFiltersForColumn() throws ParseException {
        String columnName = "time";
        EntityColumn column = mock(EntityColumn.class);

        // Some valid Timestamp values
        Timestamp startTime = Timestamps.parse("2000-01-01T10:00:00.000-05:00");
        Timestamp deadline = Timestamps.parse("2017-01-01T10:00:00.000-05:00");

        Filter startTimeFilter = gt(columnName, startTime);
        Filter deadlineFilter = le(columnName, deadline);
        Multimap<EntityColumn, Filter> Filters =
                ImmutableMultimap.<EntityColumn, Filter>builder()
                        .put(column, startTimeFilter)
                        .put(column, deadlineFilter)
                        .build();
        CompositeQueryParameter parameter = CompositeQueryParameter.from(Filters, ALL);
        QueryParameters parameters = newBuilder().add(parameter)
                                                 .build();
        List<CompositeQueryParameter> aggregatingParameters = newArrayList(parameters);
        assertThat(aggregatingParameters).hasSize(1);
        Multimap<EntityColumn, Filter> actualFilters =
                aggregatingParameters.get(0)
                                     .getFilters();
        Collection<Filter> timeFilters = actualFilters.get(column);

        IterableSubject assertTimeFilters = assertThat(timeFilters);
        assertTimeFilters.hasSize(2);
        assertTimeFilters.containsExactly(startTimeFilter, deadlineFilter);
    }

    @Test
    @DisplayName("create parameters with active lifecycle flags")
    void createActiveParams() {
        RecordStorage storage = mock(RecordStorage.class);
        Map<String, EntityColumn> columns = newHashMap();

        String archivedStoredName = "archived-stored";
        EntityColumn archivedColumn = mockColumn(archived, archivedStoredName);
        columns.put(archived.name(), archivedColumn);

        String deletedStoredName = "deleted-stored";
        EntityColumn deletedColumn = mockColumn(deleted, deletedStoredName);
        columns.put(deleted.name(), deletedColumn);

        when(storage.entityLifecycleColumns()).thenReturn(columns);

        QueryParameters parameters = QueryParameters.activeEntityQueryParams(storage);

        assertTrue(parameters.isLifecycleAttributesSet());
        assertFalse(parameters.limited());
        assertFalse(parameters.ordered());

        Iterator<CompositeQueryParameter> paramsIterator = parameters.iterator();
        CompositeQueryParameter lifecycleParameter = paramsIterator.next();
        assertFalse(paramsIterator.hasNext());
        assertTrue(lifecycleParameter.hasLifecycle());
        assertEquals(ALL, lifecycleParameter.getOperator());
        ImmutableMultimap<EntityColumn, Filter> filters = lifecycleParameter.getFilters();

        ImmutableCollection<Filter> archivedFilters = filters.get(archivedColumn);
        UnmodifiableIterator<Filter> archivedFilterIterator = archivedFilters.iterator();
        assertEquals(eq(archivedStoredName, false), archivedFilterIterator.next());
        assertFalse(archivedFilterIterator.hasNext());

        ImmutableCollection<Filter> deletedFilters = filters.get(deletedColumn);
        UnmodifiableIterator<Filter> deletedFilterIterator = deletedFilters.iterator();
        assertEquals(eq(deletedStoredName, false), deletedFilterIterator.next());
        assertFalse(deletedFilterIterator.hasNext());
    }

    private static CompositeQueryParameter aggregatingParameter(EntityColumn column,
                                                                Filter filter) {
        Multimap<EntityColumn, Filter> filters = ImmutableMultimap.of(column, filter);
        CompositeQueryParameter result = CompositeQueryParameter.from(filters, ALL);
        return result;
    }
}<|MERGE_RESOLUTION|>--- conflicted
+++ resolved
@@ -28,15 +28,9 @@
 import com.google.common.truth.IterableSubject;
 import com.google.protobuf.Timestamp;
 import com.google.protobuf.util.Timestamps;
-<<<<<<< HEAD
 import io.spine.client.Filter;
 import io.spine.client.FilterFactory;
-import io.spine.server.entity.VersionableEntity;
-=======
-import io.spine.client.ColumnFilter;
-import io.spine.client.ColumnFilters;
 import io.spine.server.entity.Entity;
->>>>>>> 12180939
 import io.spine.server.storage.RecordStorage;
 import org.junit.jupiter.api.DisplayName;
 import org.junit.jupiter.api.Test;
@@ -77,13 +71,8 @@
     @DisplayName("be serializable")
     void beSerializable() {
         String columnName = version.name();
-<<<<<<< HEAD
-        EntityColumn column = findColumn(VersionableEntity.class, columnName);
+        EntityColumn column = findColumn(Entity.class, columnName);
         Filter filter = FilterFactory.eq(columnName, 1);
-=======
-        EntityColumn column = findColumn(Entity.class, columnName);
-        ColumnFilter filter = ColumnFilters.eq(columnName, 1);
->>>>>>> 12180939
         CompositeQueryParameter parameter = aggregatingParameter(column, filter);
         QueryParameters parameters = QueryParameters.newBuilder()
                                                     .add(parameter)
