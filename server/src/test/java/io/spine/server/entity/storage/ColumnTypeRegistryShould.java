/*
 * Copyright 2018, TeamDev. All rights reserved.
 *
 * Redistribution and use in source and/or binary forms, with or without
 * modification, must retain the above copyright notice and the following
 * disclaimer.
 *
 * THIS SOFTWARE IS PROVIDED BY THE COPYRIGHT HOLDERS AND CONTRIBUTORS
 * "AS IS" AND ANY EXPRESS OR IMPLIED WARRANTIES, INCLUDING, BUT NOT
 * LIMITED TO, THE IMPLIED WARRANTIES OF MERCHANTABILITY AND FITNESS FOR
 * A PARTICULAR PURPOSE ARE DISCLAIMED. IN NO EVENT SHALL THE COPYRIGHT
 * OWNER OR CONTRIBUTORS BE LIABLE FOR ANY DIRECT, INDIRECT, INCIDENTAL,
 * SPECIAL, EXEMPLARY, OR CONSEQUENTIAL DAMAGES (INCLUDING, BUT NOT
 * LIMITED TO, PROCUREMENT OF SUBSTITUTE GOODS OR SERVICES; LOSS OF USE,
 * DATA, OR PROFITS; OR BUSINESS INTERRUPTION) HOWEVER CAUSED AND ON ANY
 * THEORY OF LIABILITY, WHETHER IN CONTRACT, STRICT LIABILITY, OR TORT
 * (INCLUDING NEGLIGENCE OR OTHERWISE) ARISING IN ANY WAY OUT OF THE USE
 * OF THIS SOFTWARE, EVEN IF ADVISED OF THE POSSIBILITY OF SUCH DAMAGE.
 */

package io.spine.server.entity.storage;

import com.google.protobuf.AbstractMessage;
import com.google.protobuf.Any;
import com.google.protobuf.GeneratedMessageV3;
import io.spine.test.Verify;
import org.junit.Test;

import java.util.Arrays;
import java.util.Collection;
import java.util.Date;

import static io.spine.test.Verify.assertEmpty;
import static org.hamcrest.CoreMatchers.instanceOf;
import static org.junit.Assert.assertEquals;
import static org.junit.Assert.assertNotNull;
import static org.junit.Assert.assertThat;
import static org.mockito.Mockito.mock;
import static org.mockito.Mockito.when;

/**
 * @author Dmytro Dashenkov
 */
public class ColumnTypeRegistryShould {

    private static <T> EntityColumn mockProperty(Class<T> cls) {
        EntityColumn column = mock(EntityColumn.class);
        when(column.getType()).thenReturn(cls);
        return column;
    }

    @Test
    public void have_builder() {
        ColumnTypeRegistry.Builder builder = ColumnTypeRegistry.newBuilder();
        assertNotNull(builder);
    }

    @Test
    public void have_default_empty_singleton_instance() {
        ColumnTypeRegistry emptyInstance = ColumnTypeRegistry.newBuilder()
                                                             .build();
        assertEmpty(emptyInstance.getColumnTypeMap());
    }

    @SuppressWarnings("MethodWithMultipleLoops") // OK for a test
    @Test
    public void store_column_types() {
        Collection<Class> classes = Arrays.asList(String.class,
                                                  Integer.class,
                                                  Date.class);
        ColumnTypeRegistry.Builder<?> registryBuilder =
                ColumnTypeRegistry.newBuilder();
        for (Class<?> cls : classes) {
            ColumnType type = new AnyType();
            registryBuilder.put(cls, type);
        }

        ColumnTypeRegistry<?> registry = registryBuilder.build();

        for (Class<?> cls : classes) {
            ColumnType type = registry.get(mockProperty(cls));
            Verify.assertInstanceOf(AnyType.class, type);
        }
    }

    @Test
    public void find_closest_superclass_column_type() {
        ColumnTypeRegistry<?> registry =
                ColumnTypeRegistry.newBuilder()
                                  .put(GeneratedMessageV3.class, new GeneratedMessageType())
                                  .put(AbstractMessage.class, new AbstractMessageType())
                                  .build();
        EntityColumn column = mockProperty(Any.class);
        ColumnType type = registry.get(column);
        assertNotNull(type);
        assertThat(type, instanceOf(GeneratedMessageType.class));
    }

    @Test
    public void map_primitives_autoboxed() {
        ColumnTypeRegistry<?> registry =
                ColumnTypeRegistry.newBuilder()
                                  .put(Integer.class, new IntegerType())
                                  .build();
        ColumnType integerColumnType = registry.get(mockProperty(Integer.class));
        assertNotNull(integerColumnType);
        ColumnType intColumnType = registry.get(mockProperty(int.class));
        assertNotNull(intColumnType);

        assertEquals(integerColumnType, intColumnType);
    }

<<<<<<< HEAD
=======
    private static <T> EntityColumn mockProperty(Class<T> cls) {
        final EntityColumn column = mock(EntityColumn.class);
        when(column.getType()).thenReturn(cls);
        when(column.getPersistedType()).thenReturn(cls);
        return column;
    }

>>>>>>> b00682ec
    private static class AnyType extends SimpleColumnType {

        @Override
        public void setColumnValue(Object storageRecord, Object value, Object columnIdentifier) {
            // NOP
        }

        @Override
        public void setNull(Object storageRecord, Object columnIdentifier) {
            // NOP
        }
    }

    private static class AbstractMessageType
            implements ColumnType<AbstractMessage, String, StringBuilder, String> {

        @Override
        public String convertColumnValue(AbstractMessage fieldValue) {
            return fieldValue.toString();
        }

        @Override
        public void setColumnValue(StringBuilder storageRecord, String value,
                                   String columnIdentifier) {
            storageRecord.append(value);
        }

        @Override
        public void setNull(StringBuilder storageRecord, String columnIdentifier) {
            storageRecord.append(' ');
        }
    }

    private static class GeneratedMessageType
            implements ColumnType<GeneratedMessageV3, String, StringBuilder, String> {

        @Override
        public String convertColumnValue(GeneratedMessageV3 fieldValue) {
            return fieldValue.toString();
        }

        @Override
        public void setColumnValue(StringBuilder storageRecord, String value,
                                   String columnIdentifier) {
            storageRecord.append(value);
        }

        @Override
        public void setNull(StringBuilder storageRecord, String columnIdentifier) {
            storageRecord.append(' ');
        }
    }

    private static class IntegerType
            implements ColumnType<Integer, String, StringBuilder, String> {

        @Override
        public String convertColumnValue(Integer fieldValue) {
            return String.valueOf(fieldValue);
        }

        @Override
        public void setColumnValue(StringBuilder storageRecord, String value,
                                   String columnIdentifier) {
            storageRecord.append(value);
        }

        @Override
        public void setNull(StringBuilder storageRecord, String columnIdentifier) {
            storageRecord.append(' ');
        }
    }
}<|MERGE_RESOLUTION|>--- conflicted
+++ resolved
@@ -44,10 +44,12 @@
 public class ColumnTypeRegistryShould {
 
     private static <T> EntityColumn mockProperty(Class<T> cls) {
-        EntityColumn column = mock(EntityColumn.class);
+        final EntityColumn column = mock(EntityColumn.class);
         when(column.getType()).thenReturn(cls);
+        when(column.getPersistedType()).thenReturn(cls);
         return column;
     }
+
 
     @Test
     public void have_builder() {
@@ -110,16 +112,6 @@
         assertEquals(integerColumnType, intColumnType);
     }
 
-<<<<<<< HEAD
-=======
-    private static <T> EntityColumn mockProperty(Class<T> cls) {
-        final EntityColumn column = mock(EntityColumn.class);
-        when(column.getType()).thenReturn(cls);
-        when(column.getPersistedType()).thenReturn(cls);
-        return column;
-    }
-
->>>>>>> b00682ec
     private static class AnyType extends SimpleColumnType {
 
         @Override
@@ -142,7 +134,8 @@
         }
 
         @Override
-        public void setColumnValue(StringBuilder storageRecord, String value,
+        public void setColumnValue(StringBuilder storageRecord,
+                                   String value,
                                    String columnIdentifier) {
             storageRecord.append(value);
         }
@@ -162,7 +155,8 @@
         }
 
         @Override
-        public void setColumnValue(StringBuilder storageRecord, String value,
+        public void setColumnValue(StringBuilder storageRecord,
+                                   String value,
                                    String columnIdentifier) {
             storageRecord.append(value);
         }
