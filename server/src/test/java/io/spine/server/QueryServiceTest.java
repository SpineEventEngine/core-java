--- conflicted
+++ resolved
@@ -142,11 +142,7 @@
     }
 
     @Test
-<<<<<<< HEAD
-    @DisplayName("throw ISE if Query target type is not found in any registered repository")
-=======
     @DisplayName("throw ISE if the Query target type is not found among registered repositories")
->>>>>>> 5faf4b06
     void throwOnTargetNotFound() {
         // There is no registered repository for `ProjectTaskNames` projection.
         Query query = Given.AQuery.readAllProjectTaskNames();
