/*
 * Copyright 2019, TeamDev. All rights reserved.
 *
 * Redistribution and use in source and/or binary forms, with or without
 * modification, must retain the above copyright notice and the following
 * disclaimer.
 *
 * THIS SOFTWARE IS PROVIDED BY THE COPYRIGHT HOLDERS AND CONTRIBUTORS
 * "AS IS" AND ANY EXPRESS OR IMPLIED WARRANTIES, INCLUDING, BUT NOT
 * LIMITED TO, THE IMPLIED WARRANTIES OF MERCHANTABILITY AND FITNESS FOR
 * A PARTICULAR PURPOSE ARE DISCLAIMED. IN NO EVENT SHALL THE COPYRIGHT
 * OWNER OR CONTRIBUTORS BE LIABLE FOR ANY DIRECT, INDIRECT, INCIDENTAL,
 * SPECIAL, EXEMPLARY, OR CONSEQUENTIAL DAMAGES (INCLUDING, BUT NOT
 * LIMITED TO, PROCUREMENT OF SUBSTITUTE GOODS OR SERVICES; LOSS OF USE,
 * DATA, OR PROFITS; OR BUSINESS INTERRUPTION) HOWEVER CAUSED AND ON ANY
 * THEORY OF LIABILITY, WHETHER IN CONTRACT, STRICT LIABILITY, OR TORT
 * (INCLUDING NEGLIGENCE OR OTHERWISE) ARISING IN ANY WAY OUT OF THE USE
 * OF THIS SOFTWARE, EVEN IF ADVISED OF THE POSSIBILITY OF SUCH DAMAGE.
 */

package io.spine.server.model;

import io.spine.server.command.model.CommandHandlerSignature;
import io.spine.server.model.given.map.DupEventFilterValue;
<<<<<<< HEAD
import io.spine.server.model.given.map.DupEventFilterValueWhere;
import io.spine.server.model.given.map.DuplicatingCommandHandlers;
=======
import io.spine.server.model.given.map.DuplicateCommandHandlers;
>>>>>>> 79902f1b
import io.spine.server.model.given.map.TwoFieldsInSubscription;
import io.spine.server.model.given.method.OneParamSignature;
import io.spine.server.model.given.method.StubHandler;
import io.spine.server.type.EventClass;
import io.spine.string.StringifierRegistry;
import io.spine.string.Stringifiers;
import io.spine.test.event.ProjectStarred;
import org.junit.jupiter.api.BeforeAll;
import org.junit.jupiter.api.DisplayName;
import org.junit.jupiter.api.Nested;
import org.junit.jupiter.api.Test;

import static io.spine.server.model.HandlerMap.create;
import static io.spine.server.projection.model.ProjectionClass.asProjectionClass;
import static org.junit.jupiter.api.Assertions.assertThrows;

@DisplayName("`HandlerMap` should")
class HandlerMapTest {

    /**
     * Registers the stringifier for {@code Integer}, which is used for parsing filter field values.
     */
    @BeforeAll
    static void prepare() {
        StringifierRegistry.instance()
                           .register(Stringifiers.forInteger(), Integer.TYPE);
    }

    @Nested
    @DisplayName("not allow")
    class DuplicateHandler {

        @Test
        @DisplayName("duplicate message classes in handlers")
        void rejectDuplicateHandlers() {
            assertDuplicate(
                    () -> create(DuplicateCommandHandlers.class, new CommandHandlerSignature())
            );
        }

        @Test
        @DisplayName("the same value of the filtered event field (ByField)")
        void rejectFilterFieldDuplication() {
            assertDuplicate(() -> asProjectionClass(DupEventFilterValue.class));
        }

        @Test
        @DisplayName("the same value of the filtered event field (Where)")
        void rejectFilterFieldDuplicationWhere() {
            assertDuplication(() -> asProjectionClass(DupEventFilterValueWhere.class));
        }

        @Test
        @DisplayName("the same event filtering by different fields")
        void failToSubscribeByDifferentFields() {
            assertThrows(
                    HandlerFieldFilterClashError.class,
                    () -> asProjectionClass(TwoFieldsInSubscription.class)
            );
        }

        void assertDuplicate(Runnable runnable) {
            assertThrows(DuplicateHandlerMethodError.class, runnable::run);
        }
    }

    @Test
    @DisplayName("fail if no method found")
    void failIfNotFound() {
        HandlerMap<EventClass, ?, ?> map = create(StubHandler.class,
                                                  new OneParamSignature());
        assertThrows(IllegalStateException.class,
                     () -> map.handlerOf(EventClass.from(ProjectStarred.class)));
    }
}<|MERGE_RESOLUTION|>--- conflicted
+++ resolved
@@ -22,12 +22,8 @@
 
 import io.spine.server.command.model.CommandHandlerSignature;
 import io.spine.server.model.given.map.DupEventFilterValue;
-<<<<<<< HEAD
 import io.spine.server.model.given.map.DupEventFilterValueWhere;
 import io.spine.server.model.given.map.DuplicatingCommandHandlers;
-=======
-import io.spine.server.model.given.map.DuplicateCommandHandlers;
->>>>>>> 79902f1b
 import io.spine.server.model.given.map.TwoFieldsInSubscription;
 import io.spine.server.model.given.method.OneParamSignature;
 import io.spine.server.model.given.method.StubHandler;
@@ -64,7 +60,7 @@
         @DisplayName("duplicate message classes in handlers")
         void rejectDuplicateHandlers() {
             assertDuplicate(
-                    () -> create(DuplicateCommandHandlers.class, new CommandHandlerSignature())
+                    () -> create(DuplicatingCommandHandlers.class, new CommandHandlerSignature())
             );
         }
 
@@ -77,7 +73,7 @@
         @Test
         @DisplayName("the same value of the filtered event field (Where)")
         void rejectFilterFieldDuplicationWhere() {
-            assertDuplication(() -> asProjectionClass(DupEventFilterValueWhere.class));
+            assertDuplicate(() -> asProjectionClass(DupEventFilterValueWhere.class));
         }
 
         @Test
