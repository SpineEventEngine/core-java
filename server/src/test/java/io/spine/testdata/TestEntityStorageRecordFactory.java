--- conflicted
+++ resolved
@@ -40,13 +40,8 @@
     public static EntityRecord newEntityStorageRecord() {
         final EntityRecord.Builder builder =
                 EntityRecord.newBuilder()
-<<<<<<< HEAD
-                         .setState(pack(newUuid()))
+                         .setState(toAny(newUuid()))
                          .setVersion(GivenVersion.withNumber(5));
-=======
-                         .setState(toAny(newUuid()))
-                         .setVersion(Values.newVersionWithNumber(5));
->>>>>>> b86ed020
                             // set any non-default (non-zero) value
         return builder.build();
     }
