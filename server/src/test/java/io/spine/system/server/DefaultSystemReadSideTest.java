/*
 * Copyright 2020, TeamDev. All rights reserved.
 *
 * Redistribution and use in source and/or binary forms, with or without
 * modification, must retain the above copyright notice and the following
 * disclaimer.
 *
 * THIS SOFTWARE IS PROVIDED BY THE COPYRIGHT HOLDERS AND CONTRIBUTORS
 * "AS IS" AND ANY EXPRESS OR IMPLIED WARRANTIES, INCLUDING, BUT NOT
 * LIMITED TO, THE IMPLIED WARRANTIES OF MERCHANTABILITY AND FITNESS FOR
 * A PARTICULAR PURPOSE ARE DISCLAIMED. IN NO EVENT SHALL THE COPYRIGHT
 * OWNER OR CONTRIBUTORS BE LIABLE FOR ANY DIRECT, INDIRECT, INCIDENTAL,
 * SPECIAL, EXEMPLARY, OR CONSEQUENTIAL DAMAGES (INCLUDING, BUT NOT
 * LIMITED TO, PROCUREMENT OF SUBSTITUTE GOODS OR SERVICES; LOSS OF USE,
 * DATA, OR PROFITS; OR BUSINESS INTERRUPTION) HOWEVER CAUSED AND ON ANY
 * THEORY OF LIABILITY, WHETHER IN CONTRACT, STRICT LIABILITY, OR TORT
 * (INCLUDING NEGLIGENCE OR OTHERWISE) ARISING IN ANY WAY OUT OF THE USE
 * OF THIS SOFTWARE, EVEN IF ADVISED OF THE POSSIBILITY OF SUCH DAMAGE.
 */

package io.spine.system.server;

import com.google.common.testing.NullPointerTester;
import com.google.errorprone.annotations.CanIgnoreReturnValue;
import io.spine.base.EventMessage;
import io.spine.core.Event;
import io.spine.core.Subscribe;
import io.spine.server.BoundedContext;
import io.spine.server.BoundedContextBuilder;
import io.spine.server.event.AbstractEventSubscriber;
import io.spine.server.event.EventBus;
import io.spine.testing.server.TestEventFactory;
import org.junit.jupiter.api.AfterEach;
import org.junit.jupiter.api.BeforeEach;
import org.junit.jupiter.api.DisplayName;
import org.junit.jupiter.api.Nested;
import org.junit.jupiter.api.Test;

import java.util.Optional;

import static com.google.common.testing.NullPointerTester.Visibility.PACKAGE;
import static io.spine.base.Identifier.newUuid;
import static io.spine.system.server.SystemBoundedContexts.systemOf;
import static org.junit.jupiter.api.Assertions.assertEquals;
import static org.junit.jupiter.api.Assertions.assertFalse;
import static org.junit.jupiter.api.Assertions.assertTrue;

@DisplayName("SystemReadSide should")
class DefaultSystemReadSideTest {

    private static final TestEventFactory events =
            TestEventFactory.newInstance(DefaultSystemReadSideTest.class);

    private BoundedContext domainContext;
    private SystemReadSide systemReadSide;

    @BeforeEach
    void setUp() {
        domainContext = BoundedContextBuilder
                .assumingTests()
                .build();
        systemReadSide = domainContext.systemClient().readSide();
    }

    @AfterEach
    void tearDown() throws Exception {
        domainContext.close();
    }

    @Test
    @DisplayName("not allow nulls on construction")
    void notAllowNullsOnConstruction() {
        new NullPointerTester()
                .setDefault(EventBus.class, EventBus.newBuilder().build())
                .testStaticMethods(DefaultSystemReadSide.class, PACKAGE);
    }

    @Test
    @DisplayName("not allow nulls")
    void notAllowNulls() {
        new NullPointerTester()
                .testAllPublicInstanceMethods(systemReadSide);
    }

    @Nested
    class RegisterSystemEventDispatchers {

        @Test
        @DisplayName("pass system events to the domain")
        void passSystemEvents() {
            ProjectCreatedSubscriber subscriber = new ProjectCreatedSubscriber();
            systemReadSide.register(subscriber);

            EventMessage systemEvent = postSystemEvent();
            Optional<EventMessage> receivedEvent = subscriber.lastEvent();
            assertTrue(receivedEvent.isPresent());
            EventMessage actualEvent = receivedEvent.get();
            assertEquals(systemEvent, actualEvent);
        }

        @Test
        @DisplayName("unregister dispatchers")
        void unregisterDispatchers() {
            ProjectCreatedSubscriber subscriber = new ProjectCreatedSubscriber();
            systemReadSide.register(subscriber);
            systemReadSide.unregister(subscriber);

            postSystemEvent();
            Optional<EventMessage> receivedEvent = subscriber.lastEvent();
            assertFalse(receivedEvent.isPresent());
        }

        @CanIgnoreReturnValue
        private EventMessage postSystemEvent() {
            BoundedContext systemContext = systemOf(domainContext);
            EventMessage systemEvent = SMProjectCreated
                    .newBuilder()
                    .setUuid(newUuid())
                    .setName("System Bus test project")
                    .build();
            Event event = events.createEvent(systemEvent);
            systemContext.eventBus().post(event);
            return systemEvent;
        }
    }

<<<<<<< HEAD
//    @Nested
//    @DisplayName("read domain aggregate states")
//    //TODO:2020-03-28:alex.tymchenko: move this test to the `AggregateRepositoryTest`.
//    class ReadDomainAggregates {
//
//        private final TestActorRequestFactory actorRequestFactory =
//                new TestActorRequestFactory(DefaultSystemWriteSideTest.class);
//
//        private ListId aggregateId;
//
//        @BeforeEach
//        void setUp() {
//            domainContext.register(DefaultRepository.of(ShoppingListAggregate.class));
//            aggregateId = ListId
//                    .newBuilder()
//                    .setId(newUuid())
//                    .build();
//            createAggregate();
//        }
//
//        @Test
//        @DisplayName("by the given query")
//        void query() {
//            Query query =
//                    actorRequestFactory.query()
//                                       .byIds(ShoppingList.class, ImmutableSet.of(aggregateId));
//            Iterator<EntityStateWithVersion> iterator = systemReadSide.readDomainAggregate(query);
//            EntityStateWithVersion next = iterator.next();
//            Message foundMessage = unpack(next.getState());
//
//            ShoppingListAggregate aggregate = aggregate();
//            assertEquals(aggregate.state(), foundMessage);
//            assertEquals(aggregate.version(), next.getVersion());
//        }
//
//        private ShoppingListAggregate aggregate() {
//            return findAggregate(aggregateId, domainContext);
//        }
//
//        private void createAggregate() {
//            CreateShoppingList command = CreateShoppingList
//                    .newBuilder()
//                    .setId(aggregateId)
//                    .build();
//            Command cmd = actorRequestFactory.command()
//                                             .create(command);
//            domainContext.commandBus()
//                         .post(cmd, noOpObserver());
//        }
//    }
=======
    @Nested
    @DisplayName("read domain aggregate states")
    class ReadDomainAggregates {

        private final TestActorRequestFactory actorRequestFactory =
                new TestActorRequestFactory(DefaultSystemWriteSideTest.class);

        private ListId aggregateId;

        @BeforeEach
        void setUp() {
            domainContext.internalAccess()
                         .register(DefaultRepository.of(ShoppingListAggregate.class));
            aggregateId = ListId
                    .newBuilder()
                    .setId(newUuid())
                    .build();
            createAggregate();
        }

        @Test
        @DisplayName("by the given query")
        void query() {
            Query query =
                    actorRequestFactory.query()
                                       .byIds(ShoppingList.class, ImmutableSet.of(aggregateId));
            Iterator<EntityStateWithVersion> iterator = systemReadSide.readDomainAggregate(query);
            EntityStateWithVersion next = iterator.next();
            Message foundMessage = unpack(next.getState());

            ShoppingListAggregate aggregate = aggregate();
            assertEquals(aggregate.state(), foundMessage);
            assertEquals(aggregate.version(), next.getVersion());
        }

        private ShoppingListAggregate aggregate() {
            return findAggregate(aggregateId, domainContext);
        }

        private void createAggregate() {
            CreateShoppingList command = CreateShoppingList
                    .newBuilder()
                    .setId(aggregateId)
                    .build();
            Command cmd = actorRequestFactory.command()
                                             .create(command);
            domainContext.commandBus()
                         .post(cmd, noOpObserver());
        }
    }
>>>>>>> ed31f7e8

    /**
     * A subscriber for {@link SMProjectCreated} events.
     *
     * <p>Memoizes the last received event and reports it on {@link #lastEvent()} calls.
     */
    private static final class ProjectCreatedSubscriber extends AbstractEventSubscriber {

        private EventMessage lastEvent;

        @Subscribe
        void on(SMProjectCreated event) {
            lastEvent = event;
        }

        private Optional<EventMessage> lastEvent() {
            return Optional.ofNullable(lastEvent);
        }
    }
}<|MERGE_RESOLUTION|>--- conflicted
+++ resolved
@@ -124,7 +124,7 @@
         }
     }
 
-<<<<<<< HEAD
+    //TODO:2020-06-17:alex.tymchenko: migrate?
 //    @Nested
 //    @DisplayName("read domain aggregate states")
 //    //TODO:2020-03-28:alex.tymchenko: move this test to the `AggregateRepositoryTest`.
@@ -175,58 +175,6 @@
 //                         .post(cmd, noOpObserver());
 //        }
 //    }
-=======
-    @Nested
-    @DisplayName("read domain aggregate states")
-    class ReadDomainAggregates {
-
-        private final TestActorRequestFactory actorRequestFactory =
-                new TestActorRequestFactory(DefaultSystemWriteSideTest.class);
-
-        private ListId aggregateId;
-
-        @BeforeEach
-        void setUp() {
-            domainContext.internalAccess()
-                         .register(DefaultRepository.of(ShoppingListAggregate.class));
-            aggregateId = ListId
-                    .newBuilder()
-                    .setId(newUuid())
-                    .build();
-            createAggregate();
-        }
-
-        @Test
-        @DisplayName("by the given query")
-        void query() {
-            Query query =
-                    actorRequestFactory.query()
-                                       .byIds(ShoppingList.class, ImmutableSet.of(aggregateId));
-            Iterator<EntityStateWithVersion> iterator = systemReadSide.readDomainAggregate(query);
-            EntityStateWithVersion next = iterator.next();
-            Message foundMessage = unpack(next.getState());
-
-            ShoppingListAggregate aggregate = aggregate();
-            assertEquals(aggregate.state(), foundMessage);
-            assertEquals(aggregate.version(), next.getVersion());
-        }
-
-        private ShoppingListAggregate aggregate() {
-            return findAggregate(aggregateId, domainContext);
-        }
-
-        private void createAggregate() {
-            CreateShoppingList command = CreateShoppingList
-                    .newBuilder()
-                    .setId(aggregateId)
-                    .build();
-            Command cmd = actorRequestFactory.command()
-                                             .create(command);
-            domainContext.commandBus()
-                         .post(cmd, noOpObserver());
-        }
-    }
->>>>>>> ed31f7e8
 
     /**
      * A subscriber for {@link SMProjectCreated} events.
