--- conflicted
+++ resolved
@@ -105,29 +105,6 @@
         assertTrue(system.hasEntitiesWithState(CommandLog.class));
     }
 
-<<<<<<< HEAD
-=======
-    @Test
-    @DisplayName("mirror domain aggregates")
-    void mirror() {
-        BoundedContext domain = BoundedContextBuilder
-                .assumingTests()
-                .build();
-        BoundedContext system = systemOf(domain);
-        assertTrue(system.hasEntitiesWithState(Mirror.class));
-    }
-
-    @Test
-    @DisplayName("not mirror domain aggregates if disabled")
-    void notMirror() {
-        BoundedContextBuilder contextBuilder = BoundedContextBuilder.assumingTests();
-        contextBuilder.systemFeatures()
-                      .disableAggregateQuerying();
-        BoundedContext domain = contextBuilder.build();
-        BoundedContext system = systemOf(domain);
-        assertFalse(system.hasEntitiesWithState(Mirror.class));
-    }
-
     @Test
     @DisplayName("post system events in parallel")
     void asyncEvents() {
@@ -154,7 +131,6 @@
         watcher.assertReceivedEvent(EntityCreated.class);
     }
 
->>>>>>> ed31f7e8
     private static MemoizingObserver<Event> postSystemEvent(EventBus systemBus, Event event) {
         systemBus.post(event);
         EventFilter filter = EventFilter
