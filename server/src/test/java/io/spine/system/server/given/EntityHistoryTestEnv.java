/*
 * Copyright 2018, TeamDev. All rights reserved.
 *
 * Redistribution and use in source and/or binary forms, with or without
 * modification, must retain the above copyright notice and the following
 * disclaimer.
 *
 * THIS SOFTWARE IS PROVIDED BY THE COPYRIGHT HOLDERS AND CONTRIBUTORS
 * "AS IS" AND ANY EXPRESS OR IMPLIED WARRANTIES, INCLUDING, BUT NOT
 * LIMITED TO, THE IMPLIED WARRANTIES OF MERCHANTABILITY AND FITNESS FOR
 * A PARTICULAR PURPOSE ARE DISCLAIMED. IN NO EVENT SHALL THE COPYRIGHT
 * OWNER OR CONTRIBUTORS BE LIABLE FOR ANY DIRECT, INDIRECT, INCIDENTAL,
 * SPECIAL, EXEMPLARY, OR CONSEQUENTIAL DAMAGES (INCLUDING, BUT NOT
 * LIMITED TO, PROCUREMENT OF SUBSTITUTE GOODS OR SERVICES; LOSS OF USE,
 * DATA, OR PROFITS; OR BUSINESS INTERRUPTION) HOWEVER CAUSED AND ON ANY
 * THEORY OF LIABILITY, WHETHER IN CONTRACT, STRICT LIABILITY, OR TORT
 * (INCLUDING NEGLIGENCE OR OTHERWISE) ARISING IN ANY WAY OUT OF THE USE
 * OF THIS SOFTWARE, EVEN IF ADVISED OF THE POSSIBILITY OF SUCH DAMAGE.
 */

package io.spine.system.server.given;

import com.google.common.collect.ImmutableSet;
import com.google.protobuf.Empty;
import com.google.protobuf.Message;
import io.spine.core.React;
import io.spine.core.Subscribe;
import io.spine.people.PersonName;
import io.spine.server.BoundedContext;
import io.spine.server.aggregate.Aggregate;
import io.spine.server.aggregate.AggregatePart;
import io.spine.server.aggregate.AggregatePartRepository;
import io.spine.server.aggregate.AggregateRepository;
import io.spine.server.aggregate.AggregateRoot;
import io.spine.server.aggregate.Apply;
import io.spine.server.command.Assign;
import io.spine.server.procman.ProcessManager;
import io.spine.server.procman.ProcessManagerRepository;
import io.spine.server.projection.Projection;
import io.spine.server.projection.ProjectionRepository;
import io.spine.system.server.CommandDispatchedToHandler;
import io.spine.system.server.CompletePersonCreation;
import io.spine.system.server.CreatePerson;
import io.spine.system.server.CreatePersonName;
import io.spine.system.server.EntityArchived;
import io.spine.system.server.EntityCreated;
import io.spine.system.server.EntityDeleted;
import io.spine.system.server.EntityExtractedFromArchive;
import io.spine.system.server.EntityRestored;
import io.spine.system.server.EntityStateChanged;
import io.spine.system.server.EventDispatchedToReactor;
import io.spine.system.server.EventDispatchedToSubscriber;
import io.spine.system.server.ExposePerson;
import io.spine.system.server.HidePerson;
import io.spine.system.server.Person;
import io.spine.system.server.PersonCreated;
import io.spine.system.server.PersonCreation;
import io.spine.system.server.PersonCreationVBuilder;
import io.spine.system.server.PersonDetails;
import io.spine.system.server.PersonDetailsVBuilder;
import io.spine.system.server.PersonExposed;
import io.spine.system.server.PersonFirstName;
import io.spine.system.server.PersonFirstNameVBuilder;
import io.spine.system.server.PersonHidden;
import io.spine.system.server.PersonId;
import io.spine.system.server.PersonNameCreated;
import io.spine.system.server.PersonRenamed;
import io.spine.system.server.PersonVBuilder;
import io.spine.system.server.RenamePerson;
import io.spine.system.server.StartPersonCreation;
import io.spine.type.TypeUrl;

import java.util.Collection;

/**
 * @author Dmytro Dashenkov
 */
public final class EntityHistoryTestEnv {

    /**
     * Prevents the utility class instantiation.
     */
    private EntityHistoryTestEnv() {
    }
<<<<<<< HEAD

    public static class HistoryEventWatcher extends AbstractEventWatcher {

        @Override
        public Collection<Class<? extends Message>> getEventClasses() {
            return ImmutableSet.of(EntityCreated.class,
                                   EventDispatchedToSubscriber.class,
                                   EventDispatchedToReactor.class,
                                   EventPassedToApplier.class,
                                   CommandDispatchedToHandler.class,
                                   EntityStateChanged.class,
                                   EntityArchived.class,
                                   EntityDeleted.class,
                                   EntityExtractedFromArchive.class,
                                   EntityRestored.class);
=======
    
    public static class HistoryEventSubscriber extends EventSubscriber {

        private final List<Message> events = newLinkedList();

        private @Nullable Iterator<? extends Message> eventIterator;

        public void assertEventCount(int expectedCount) {
            assertEquals(expectedCount, events.size(), errorMessage());
        }

        public void clearEvents() {
            events.clear();
            eventIterator = null;
        }

        @CanIgnoreReturnValue
        public <E extends Message> E nextEvent(Class<E> eventType) {
            if (eventIterator == null) {
                eventIterator = copyOf(events).iterator();
            }
            assertTrue(eventIterator.hasNext(), errorMessage());
            Message next = eventIterator.next();
            assertThat(next, instanceOf(eventType));
            @SuppressWarnings("unchecked")
            E result = (E) next;
            return result;
        }

        @Subscribe
        public void on(EntityCreated event) {
            events.add(event);
        }

        @Subscribe
        public void on(EventDispatchedToSubscriber event) {
            events.add(event);
        }

        @Subscribe
        public void on(EventDispatchedToReactor event) {
            events.add(event);
        }

        @Subscribe
        public void on(CommandDispatchedToHandler event) {
            events.add(event);
        }

        @Subscribe
        public void on(EntityStateChanged event) {
            events.add(event);
        }

        @Subscribe
        public void on(EntityArchived event) {
            events.add(event);
        }

        @Subscribe
        public void on(EntityDeleted event) {
            events.add(event);
        }

        @Subscribe
        public void on(EntityExtractedFromArchive event) {
            events.add(event);
        }

        @Subscribe
        public void on(EntityRestored event) {
            events.add(event);
        }

        private String errorMessage() {
            return format("Actual events are: %s", events.stream()
                                                         .map(Object::getClass)
                                                         .map(Class::getSimpleName)
                                                         .collect(joining(" -> ")));
>>>>>>> 93dc823c
        }
    }

    public static class TestAggregate extends Aggregate<PersonId, Person, PersonVBuilder> {

        public static final TypeUrl TYPE = TypeUrl.of(Person.class);

        protected TestAggregate(PersonId id) {
            super(id);
        }

        @Assign
        PersonCreated handle(CreatePerson command) {
            return PersonCreated.newBuilder()
                                .setId(command.getId())
                                .setName(command.getName())
                                .build();
        }

        @Assign
        PersonHidden handle(HidePerson command) {
            return PersonHidden.newBuilder()
                               .setId(command.getId())
                               .build();
        }

        @Assign
        PersonExposed handle(ExposePerson command) {
            return PersonExposed.newBuilder()
                                .setId(command.getId())
                                .build();
        }

        @Assign
        PersonRenamed handle(RenamePerson command) {
            return PersonRenamed.newBuilder()
                                .setId(command.getId())
                                .setNewFirstName(command.getNewFirstName())
                                .build();
        }

        @Apply
        private void on(PersonCreated event) {
            getBuilder().setId(event.getId())
                        .setName(event.getName());
        }

        @Apply
        private void on(PersonHidden event) {
            setArchived(true);
        }

        @Apply
        private void on(PersonExposed event) {
            setArchived(false);
        }

        @Apply
        private void on(PersonRenamed event) {
            PersonName newName = getBuilder().getName()
                                             .toBuilder()
                                             .setGivenName(event.getNewFirstName())
                                             .build();
            getBuilder().setName(newName);
        }
    }

    public static class TestProjection
            extends Projection<PersonId, PersonDetails, PersonDetailsVBuilder> {

        public static final TypeUrl TYPE = TypeUrl.of(PersonDetails.class);

        protected TestProjection(PersonId id) {
            super(id);
        }

        @Subscribe
        public void on(PersonCreated event) {
            getBuilder().setId(event.getId())
                        .setName(event.getName());
        }

        @Subscribe
        public void on(PersonHidden event) {
            setDeleted(true);
        }

        @Subscribe
        public void on(PersonExposed event) {
            setDeleted(false);
        }
    }

    public static class TestProcman
            extends ProcessManager<PersonId, PersonCreation, PersonCreationVBuilder> {

        public static final TypeUrl TYPE = TypeUrl.of(PersonCreation.class);

        protected TestProcman(PersonId id) {
            super(id);
        }

        @Assign
        Empty handle(StartPersonCreation command) {
            getBuilder().setId(command.getId());
            return Empty.getDefaultInstance();
        }

        @Assign
        Empty handle(CompletePersonCreation command) {
            getBuilder().setId(command.getId())
                        .setCreated(true);
            return Empty.getDefaultInstance();
        }

        @React
        Empty reactOn(PersonNameCreated event) {
            getBuilder().setId(event.getId())
                        .setCreated(true);
            return Empty.getDefaultInstance();
        }
    }

    public static class TestAggregateRoot extends AggregateRoot<PersonId> {

        protected TestAggregateRoot(BoundedContext boundedContext, PersonId id) {
            super(boundedContext, id);
        }
    }

    public static class TestAggregatePart extends AggregatePart<PersonId,
                                                                PersonFirstName,
                                                                PersonFirstNameVBuilder,
                                                                TestAggregateRoot> {

        public static final TypeUrl TYPE = TypeUrl.of(PersonFirstName.class);

        private TestAggregatePart(TestAggregateRoot root) {
            super(root);
        }

        @React
        Empty reactOn(PersonRenamed event) {
            return Empty.getDefaultInstance();
        }

        @Assign
        PersonNameCreated handle(CreatePersonName command) {
            return PersonNameCreated.newBuilder()
                                    .setId(command.getId())
                                    .setFirstName(command.getFirstName())
                                    .build();
        }

        @Apply
        private void on(PersonNameCreated event) {
            getBuilder().setId(event.getId())
                        .setFirstName(event.getFirstName());
        }
    }

    public static class TestAggregateRepository
            extends AggregateRepository<PersonId, TestAggregate> {
    }

    public static class TestProjectionRepository
            extends ProjectionRepository<PersonId, TestProjection, PersonDetails> {
    }

    public static class TestAggregatePartRepository
            extends AggregatePartRepository<PersonId, TestAggregatePart, TestAggregateRoot> {
    }

    public static class TestProcmanRepository
            extends ProcessManagerRepository<PersonId, TestProcman, PersonCreation> {
    }
}<|MERGE_RESOLUTION|>--- conflicted
+++ resolved
@@ -82,7 +82,6 @@
      */
     private EntityHistoryTestEnv() {
     }
-<<<<<<< HEAD
 
     public static class HistoryEventWatcher extends AbstractEventWatcher {
 
@@ -98,87 +97,6 @@
                                    EntityDeleted.class,
                                    EntityExtractedFromArchive.class,
                                    EntityRestored.class);
-=======
-    
-    public static class HistoryEventSubscriber extends EventSubscriber {
-
-        private final List<Message> events = newLinkedList();
-
-        private @Nullable Iterator<? extends Message> eventIterator;
-
-        public void assertEventCount(int expectedCount) {
-            assertEquals(expectedCount, events.size(), errorMessage());
-        }
-
-        public void clearEvents() {
-            events.clear();
-            eventIterator = null;
-        }
-
-        @CanIgnoreReturnValue
-        public <E extends Message> E nextEvent(Class<E> eventType) {
-            if (eventIterator == null) {
-                eventIterator = copyOf(events).iterator();
-            }
-            assertTrue(eventIterator.hasNext(), errorMessage());
-            Message next = eventIterator.next();
-            assertThat(next, instanceOf(eventType));
-            @SuppressWarnings("unchecked")
-            E result = (E) next;
-            return result;
-        }
-
-        @Subscribe
-        public void on(EntityCreated event) {
-            events.add(event);
-        }
-
-        @Subscribe
-        public void on(EventDispatchedToSubscriber event) {
-            events.add(event);
-        }
-
-        @Subscribe
-        public void on(EventDispatchedToReactor event) {
-            events.add(event);
-        }
-
-        @Subscribe
-        public void on(CommandDispatchedToHandler event) {
-            events.add(event);
-        }
-
-        @Subscribe
-        public void on(EntityStateChanged event) {
-            events.add(event);
-        }
-
-        @Subscribe
-        public void on(EntityArchived event) {
-            events.add(event);
-        }
-
-        @Subscribe
-        public void on(EntityDeleted event) {
-            events.add(event);
-        }
-
-        @Subscribe
-        public void on(EntityExtractedFromArchive event) {
-            events.add(event);
-        }
-
-        @Subscribe
-        public void on(EntityRestored event) {
-            events.add(event);
-        }
-
-        private String errorMessage() {
-            return format("Actual events are: %s", events.stream()
-                                                         .map(Object::getClass)
-                                                         .map(Class::getSimpleName)
-                                                         .collect(joining(" -> ")));
->>>>>>> 93dc823c
         }
     }
 
