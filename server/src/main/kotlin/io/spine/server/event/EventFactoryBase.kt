--- conflicted
+++ resolved
@@ -36,82 +36,18 @@
 import io.spine.validate.Validate.checkValid
 
 /**
-<<<<<<< HEAD
- * The base class for event factories.
- */
-abstract class EventFactoryBase(
-    val origin: EventOrigin,
-    val producerId: Any
-) {
-    companion object {
-
-        /**
-         * Creates a new `Event` instance.
-         *
-         * @param id      the ID of the event
-         * @param message the event message
-         * @param context the event context
-         * @return created event instance
-         */
-        @JvmStatic
-        fun createEvent(id: EventId, message: EventMessage, context: EventContext): Event {
-            val packed = pack(message)
-            return Event.newBuilder()
-                .setId(id)
-                .setMessage(packed)
-                .setContext(context)
-                .vBuild()
-        }
-
-        @JvmStatic
-        fun doCreateEvent(message: EventMessage, context: EventContext): Event {
-            validate(message) // Validate before emitting the next ID.
-            val eventId = Events.generateId()
-            return createEvent(eventId, message, context)
-        }
-
-        /**
-         * Validates an event message according to their Protobuf definition.
-         *
-         * If the given `messageOrAny` is an instance of `Any`, it is unpacked
-         * for the validation.
-         */
-        @JvmStatic
-        @Throws(ValidationException::class)
-        fun validate(messageOrAny: Message) {
-            val message = if (messageOrAny is Any) {
-                AnyPacker.unpack(messageOrAny)
-            } else {
-                messageOrAny
-            }
-            Preconditions.checkArgument(
-                messageOrAny is EventMessage,
-                "`%s` is not an event type.", TypeName.of(messageOrAny)
-            )
-            Validate.checkValid(message)
-        }
-    }
-
-=======
  * Abstract base for event factories.
  */
 internal abstract class EventFactoryBase(
     val origin: EventOrigin,
     val producerId: Any
 ) {
->>>>>>> 9284dccf
     /**
      * Creates a new event context with an optionally passed version of the entity
      * which produced the event.
      */
-<<<<<<< HEAD
-    fun createContext(version: Version?): EventContext =
-        newContext(version)
-            .vBuild()
-=======
     protected fun createContext(version: Version?): EventContext =
         newContext(version).vBuild()
->>>>>>> 9284dccf
 
     /**
      * Creates a builder for a new context of the event with optionally set
