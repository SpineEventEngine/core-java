--- conflicted
+++ resolved
@@ -80,12 +80,8 @@
     private AggregateRepository<?, ?>
     checkFound(Optional<? extends AggregateRepository<?, ?>> rawRepo) {
         if (!rawRepo.isPresent()) {
-<<<<<<< HEAD
-            final String errMsg = format("Unable to find repository for the state class: %s", stateClass);
-=======
             final String errMsg = format("Unable to find repository for the state class: %s",
                                          stateClass);
->>>>>>> 06696961
             throw new IllegalStateException(errMsg);
         } else {
             return rawRepo.get();
@@ -101,12 +97,8 @@
     private static void checkIsAggregatePartRepository(AggregateRepository<?, ?> repo) {
         if (!(repo instanceof AggregatePartRepository)) {
             final String errMsg = format("The repository `%s` is not an instance of `%s`",
-<<<<<<< HEAD
-                                                repo, AggregatePartRepository.class);
-=======
                                          repo,
                                          AggregatePartRepository.class);
->>>>>>> 06696961
             throw new IllegalStateException(errMsg);
         }
     }
@@ -118,17 +110,10 @@
     AggregatePartRepository<I, A, ?> checkIdClass(AggregatePartRepository<?, ?, ?> repo) {
         final Class<?> repoIdClass = repo.getIdClass();
         if (!idClass.equals(repoIdClass)) {
-<<<<<<< HEAD
-            final String errMsg = format(
-                    "The ID class of the aggregate part repository (%s) " +
-                            "does not match the ID class of the AggregateRoot (%s)",
-                    repoIdClass, idClass);
-=======
             final String errMsg = format("The ID class of the aggregate part repository (%s) " +
                                          "does not match the ID class of the AggregateRoot (%s)",
-                                         repoIdClass, 
+                                         repoIdClass,
                                          idClass);
->>>>>>> 06696961
             throw new IllegalStateException(errMsg);
         }
 
