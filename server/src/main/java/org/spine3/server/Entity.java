--- conflicted
+++ resolved
@@ -28,10 +28,7 @@
 import javax.annotation.Nonnull;
 import java.lang.reflect.Constructor;
 import java.lang.reflect.InvocationTargetException;
-<<<<<<< HEAD
 import java.util.Map;
-=======
->>>>>>> 34fc61b0
 
 import static com.google.api.client.util.Throwables.propagate;
 import static com.google.common.base.Preconditions.checkNotNull;
@@ -64,8 +61,6 @@
 
     private int version;
 
-    private final M defaultState;
-
     /**
      * Creates a new instance.
      *
@@ -77,11 +72,9 @@
         // classes. We require that entity constructors be public as they are called by repositories.
         checkType(id);
         this.id = id;
-        this.defaultState = retrieveDefaultState();
-    }
-
-    /**
-<<<<<<< HEAD
+    }
+
+    /**
      * Obtains the default entity state.
      *
      * @return an empty instance of the state class
@@ -96,14 +89,6 @@
         }
         @SuppressWarnings("unchecked") // cast is safe because this type of messages is saved to the map
         final M defaultState = (M) registry.get(entityClass);
-=======
-     * Obtains the default entity state using {@code getDefaultInstance()} method of the state class.
-     *
-     * @return the default state of the entity
-     */
-    @CheckReturnValue
-    protected M getDefaultState() {
->>>>>>> 34fc61b0
         return defaultState;
     }
 
