/*
 * Copyright 2017, TeamDev Ltd. All rights reserved.
 *
 * Redistribution and use in source and/or binary forms, with or without
 * modification, must retain the above copyright notice and the following
 * disclaimer.
 *
 * THIS SOFTWARE IS PROVIDED BY THE COPYRIGHT HOLDERS AND CONTRIBUTORS
 * "AS IS" AND ANY EXPRESS OR IMPLIED WARRANTIES, INCLUDING, BUT NOT
 * LIMITED TO, THE IMPLIED WARRANTIES OF MERCHANTABILITY AND FITNESS FOR
 * A PARTICULAR PURPOSE ARE DISCLAIMED. IN NO EVENT SHALL THE COPYRIGHT
 * OWNER OR CONTRIBUTORS BE LIABLE FOR ANY DIRECT, INDIRECT, INCIDENTAL,
 * SPECIAL, EXEMPLARY, OR CONSEQUENTIAL DAMAGES (INCLUDING, BUT NOT
 * LIMITED TO, PROCUREMENT OF SUBSTITUTE GOODS OR SERVICES; LOSS OF USE,
 * DATA, OR PROFITS; OR BUSINESS INTERRUPTION) HOWEVER CAUSED AND ON ANY
 * THEORY OF LIABILITY, WHETHER IN CONTRACT, STRICT LIABILITY, OR TORT
 * (INCLUDING NEGLIGENCE OR OTHERWISE) ARISING IN ANY WAY OUT OF THE USE
 * OF THIS SOFTWARE, EVEN IF ADVISED OF THE POSSIBILITY OF SUCH DAMAGE.
 */

package org.spine3.server.command;

import com.google.protobuf.Message;
import com.google.protobuf.Value;
import org.spine3.base.Command;
import org.spine3.base.CommandValidationError;
import org.spine3.base.Commands;
import org.spine3.base.Error;
import org.spine3.type.CommandClass;
import org.spine3.type.TypeName;
import org.spine3.validate.ConstraintViolation;
import org.spine3.validate.ConstraintViolations.ExceptionFactory;

import java.util.Map;

import static java.lang.String.format;
import static org.spine3.base.Identifiers.idToString;

/**
 * The exception for reporting invalid commands.
 *
 * <p>A command is invalid if it's supported (there's a handler for the command), but it's
 * attributes are not populated according to framework conventions or validation constraints.
 *
 * @author Alexander Yevsyukov
 */
public class InvalidCommandException extends CommandException {

    private static final long serialVersionUID = 0L;

    private static final String MSG_VALIDATION_ERROR = "Command message does not match " +
                                                       "validation constrains.";

    private InvalidCommandException(String messageText, Command command, Error error) {
        super(messageText, command, error);
    }

    /**
     * Creates an exception instance for a command message,
     * which has fields that violate validation constraint(s).
     *
     * @param command    an invalid command
     * @param violations constraint violations for the command message
     */
<<<<<<< HEAD
    public static InvalidCommandException onConstraintViolations(Command command,
                                                                 Iterable<ConstraintViolation> violations) {
        final CommandInfo cmd = CommandInfo.of(command);
        final Error error = invalidCommandMessageError(cmd.getCommandMessage(), violations, MSG_VALIDATION_ERROR);
        final String text = format("%s Message class: %s. See Error.getValidationError() for details.",
                                   MSG_VALIDATION_ERROR, cmd.getCommandClass());
        //TODO:2016-06-09:alexander.yevsyukov: Add more diagnostics on the validation problems discovered.
        return new InvalidCommandException(text, command, error);
    }
=======
    public static InvalidCommandException onConstraintViolations(
            Command command, Iterable<ConstraintViolation> violations) {
>>>>>>> d5e9f055

        final ConstraintViolationExceptionFactory helper = new ConstraintViolationExceptionFactory(
                command, violations);
        return helper.newException();
    }

    /**
     * Creates an exception for a command with missing {@code tenant_id} attribute in the {@code CommandContext},
     * which is required in a multi-tenant application.
     */
    public static InvalidCommandException onMissingTenantId(Command command) {
        final CommandInfo cmd = CommandInfo.of(command);
        final String errMsg = format(
                "The command (class: %s, type: %s, id: %s) was posted to multi-tenant CommandBus, " +
                "but has no tenant_id attribute set in the command context.",
                cmd.getCommandClass(),
                cmd.getTypeName(),
                cmd.getCommandId());
        final Error error = unknownTenantError(cmd.getCommandMessage(), errMsg);
        return new InvalidCommandException(errMsg, command, error);
    }

    /**
<<<<<<< HEAD
     * Creates an error for a command with missing {@code CommandContext.tenant_id} attribute
     * which is required in a multi-tenant application.
=======
     * Creates an error for a command with missing {@code tenant_id}
     * attribute in the {@code CommandContext}, which is required in a multitenant application.
>>>>>>> d5e9f055
     */
    public static Error unknownTenantError(Message commandMessage, String errorText) {
        final Error.Builder error = Error.newBuilder()
                .setType(CommandValidationError.getDescriptor().getFullName())
                .setCode(CommandValidationError.TENANT_UNKNOWN.getNumber())
                .setMessage(errorText)
                .putAllAttributes(commandTypeAttribute(commandMessage));
        return error.build();
    }

<<<<<<< HEAD
    public static InvalidCommandException onInapplicableTenantId(Command command) {
        final CommandInfo cmd = CommandInfo.of(command);
        final String errMsg = format(
                "The command (class: %s, type: %s, id: %s) was posted to single-tenant CommandBus," +
                " but has tenant_id: %s attribute set in the command context.",
                cmd.getCommandClass(),
                cmd.getTypeName(),
                cmd.getCommandId(),
                command.getContext().getTenantId());
        final Error error = inapplicableTenantError(cmd.getCommandMessage(), errMsg);
        return new InvalidCommandException(errMsg, command, error);
    }

    private static Error inapplicableTenantError(Message commandMessage, String errMsg) {
        final Error.Builder error = Error.newBuilder()
                .setType(CommandValidationError.getDescriptor().getFullName())
                .setCode(CommandValidationError.TENANT_INAPPLICABLE.getNumber())
                .setMessage(errMsg)
                .putAllAttributes(commandTypeAttribute(commandMessage));
        return error.build();
    }

    /**
     * Utility class for obtaining properties of a command.
     */
    private static class CommandInfo {
        private final Message commandMessage;
        private final CommandClass commandClass;
        private final String commandId;
        private final String typeName;

        private static CommandInfo of(Command command) {
            return new CommandInfo(command);
        }

        private CommandInfo(Command command) {
            this.commandMessage = Commands.getMessage(command);
            this.commandClass = CommandClass.of(commandMessage);
            this.commandId = idToString(command.getContext().getCommandId());
            this.typeName = TypeName.of(commandMessage).value();
        }

        private Message getCommandMessage() {
            return commandMessage;
        }

        private CommandClass getCommandClass() {
            return commandClass;
        }

        private String getCommandId() {
            return commandId;
        }

        private String getTypeName() {
            return typeName;
=======
    /**
     * A helper utility aimed to create an {@code InvalidCommandException} to report the
     * command which field values violate validation constraint(s).
     */
    private static class ConstraintViolationExceptionFactory
                                 extends ExceptionFactory<InvalidCommandException,
                                                          Command,
                                                          CommandClass,
                                                          CommandValidationError> {
        private final CommandClass commandClass;

        protected ConstraintViolationExceptionFactory(Command command,
                                                      Iterable<ConstraintViolation> violations) {
            super(command, violations);
            this.commandClass = CommandClass.of(command);
        }

        @Override
        protected CommandClass getMessageClass() {
            return commandClass;
        }

        @Override
        protected CommandValidationError getErrorCode() {
            return CommandValidationError.INVALID_COMMAND;
        }

        @Override
        protected String getErrorText() {
            return MSG_VALIDATION_ERROR;
        }

        @Override
        protected Map<String, Value> getMessageTypeAttribute(Message commandMessage) {
            return commandTypeAttribute(commandMessage);
        }

        @Override
        protected InvalidCommandException createException(String exceptionMsg,
                                                          Command command,
                                                          Error error) {
            return new InvalidCommandException(exceptionMsg, command, error);
>>>>>>> d5e9f055
        }
    }
}<|MERGE_RESOLUTION|>--- conflicted
+++ resolved
@@ -23,6 +23,7 @@
 import com.google.protobuf.Message;
 import com.google.protobuf.Value;
 import org.spine3.base.Command;
+import org.spine3.base.CommandContext;
 import org.spine3.base.CommandValidationError;
 import org.spine3.base.Commands;
 import org.spine3.base.Error;
@@ -62,20 +63,8 @@
      * @param command    an invalid command
      * @param violations constraint violations for the command message
      */
-<<<<<<< HEAD
-    public static InvalidCommandException onConstraintViolations(Command command,
-                                                                 Iterable<ConstraintViolation> violations) {
-        final CommandInfo cmd = CommandInfo.of(command);
-        final Error error = invalidCommandMessageError(cmd.getCommandMessage(), violations, MSG_VALIDATION_ERROR);
-        final String text = format("%s Message class: %s. See Error.getValidationError() for details.",
-                                   MSG_VALIDATION_ERROR, cmd.getCommandClass());
-        //TODO:2016-06-09:alexander.yevsyukov: Add more diagnostics on the validation problems discovered.
-        return new InvalidCommandException(text, command, error);
-    }
-=======
     public static InvalidCommandException onConstraintViolations(
             Command command, Iterable<ConstraintViolation> violations) {
->>>>>>> d5e9f055
 
         final ConstraintViolationExceptionFactory helper = new ConstraintViolationExceptionFactory(
                 command, violations);
@@ -83,29 +72,27 @@
     }
 
     /**
-     * Creates an exception for a command with missing {@code tenant_id} attribute in the {@code CommandContext},
-     * which is required in a multi-tenant application.
+     * Creates an exception for a command with missing {@code tenant_id} attribute in
+     * the {@code CommandContext}, which is required in a multitenant application.
      */
     public static InvalidCommandException onMissingTenantId(Command command) {
-        final CommandInfo cmd = CommandInfo.of(command);
+        final Message commandMessage = Commands.getMessage(command);
+        final CommandContext context = command.getContext();
         final String errMsg = format(
-                "The command (class: %s, type: %s, id: %s) was posted to multi-tenant CommandBus, " +
-                "but has no tenant_id attribute set in the command context.",
-                cmd.getCommandClass(),
-                cmd.getTypeName(),
-                cmd.getCommandId());
-        final Error error = unknownTenantError(cmd.getCommandMessage(), errMsg);
+                "The command (class: `%s`, type: `%s`, id: `%s`) is posted to " +
+                "multitenant Command Bus, but has no `tenant_id` attribute in the context.",
+                CommandClass.of(commandMessage)
+                            .value()
+                            .getName(),
+                TypeName.of(commandMessage),
+                idToString(context.getCommandId()));
+        final Error error = unknownTenantError(commandMessage, errMsg);
         return new InvalidCommandException(errMsg, command, error);
     }
 
     /**
-<<<<<<< HEAD
-     * Creates an error for a command with missing {@code CommandContext.tenant_id} attribute
-     * which is required in a multi-tenant application.
-=======
      * Creates an error for a command with missing {@code tenant_id}
      * attribute in the {@code CommandContext}, which is required in a multitenant application.
->>>>>>> d5e9f055
      */
     public static Error unknownTenantError(Message commandMessage, String errorText) {
         final Error.Builder error = Error.newBuilder()
@@ -116,64 +103,6 @@
         return error.build();
     }
 
-<<<<<<< HEAD
-    public static InvalidCommandException onInapplicableTenantId(Command command) {
-        final CommandInfo cmd = CommandInfo.of(command);
-        final String errMsg = format(
-                "The command (class: %s, type: %s, id: %s) was posted to single-tenant CommandBus," +
-                " but has tenant_id: %s attribute set in the command context.",
-                cmd.getCommandClass(),
-                cmd.getTypeName(),
-                cmd.getCommandId(),
-                command.getContext().getTenantId());
-        final Error error = inapplicableTenantError(cmd.getCommandMessage(), errMsg);
-        return new InvalidCommandException(errMsg, command, error);
-    }
-
-    private static Error inapplicableTenantError(Message commandMessage, String errMsg) {
-        final Error.Builder error = Error.newBuilder()
-                .setType(CommandValidationError.getDescriptor().getFullName())
-                .setCode(CommandValidationError.TENANT_INAPPLICABLE.getNumber())
-                .setMessage(errMsg)
-                .putAllAttributes(commandTypeAttribute(commandMessage));
-        return error.build();
-    }
-
-    /**
-     * Utility class for obtaining properties of a command.
-     */
-    private static class CommandInfo {
-        private final Message commandMessage;
-        private final CommandClass commandClass;
-        private final String commandId;
-        private final String typeName;
-
-        private static CommandInfo of(Command command) {
-            return new CommandInfo(command);
-        }
-
-        private CommandInfo(Command command) {
-            this.commandMessage = Commands.getMessage(command);
-            this.commandClass = CommandClass.of(commandMessage);
-            this.commandId = idToString(command.getContext().getCommandId());
-            this.typeName = TypeName.of(commandMessage).value();
-        }
-
-        private Message getCommandMessage() {
-            return commandMessage;
-        }
-
-        private CommandClass getCommandClass() {
-            return commandClass;
-        }
-
-        private String getCommandId() {
-            return commandId;
-        }
-
-        private String getTypeName() {
-            return typeName;
-=======
     /**
      * A helper utility aimed to create an {@code InvalidCommandException} to report the
      * command which field values violate validation constraint(s).
@@ -216,7 +145,6 @@
                                                           Command command,
                                                           Error error) {
             return new InvalidCommandException(exceptionMsg, command, error);
->>>>>>> d5e9f055
         }
     }
 }