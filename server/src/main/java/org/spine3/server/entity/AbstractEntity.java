/*
 * Copyright 2017, TeamDev Ltd. All rights reserved.
 *
 * Redistribution and use in source and/or binary forms, with or without
 * modification, must retain the above copyright notice and the following
 * disclaimer.
 *
 * THIS SOFTWARE IS PROVIDED BY THE COPYRIGHT HOLDERS AND CONTRIBUTORS
 * "AS IS" AND ANY EXPRESS OR IMPLIED WARRANTIES, INCLUDING, BUT NOT
 * LIMITED TO, THE IMPLIED WARRANTIES OF MERCHANTABILITY AND FITNESS FOR
 * A PARTICULAR PURPOSE ARE DISCLAIMED. IN NO EVENT SHALL THE COPYRIGHT
 * OWNER OR CONTRIBUTORS BE LIABLE FOR ANY DIRECT, INDIRECT, INCIDENTAL,
 * SPECIAL, EXEMPLARY, OR CONSEQUENTIAL DAMAGES (INCLUDING, BUT NOT
 * LIMITED TO, PROCUREMENT OF SUBSTITUTE GOODS OR SERVICES; LOSS OF USE,
 * DATA, OR PROFITS; OR BUSINESS INTERRUPTION) HOWEVER CAUSED AND ON ANY
 * THEORY OF LIABILITY, WHETHER IN CONTRACT, STRICT LIABILITY, OR TORT
 * (INCLUDING NEGLIGENCE OR OTHERWISE) ARISING IN ANY WAY OUT OF THE USE
 * OF THIS SOFTWARE, EVEN IF ADVISED OF THE POSSIBILITY OF SUCH DAMAGE.
 */

package org.spine3.server.entity;

import com.google.protobuf.Message;
import org.spine3.protobuf.Messages;

import javax.annotation.CheckReturnValue;
import javax.annotation.Nullable;
import java.lang.reflect.Constructor;
import java.lang.reflect.InvocationTargetException;
import java.util.Objects;

import static com.google.common.base.Preconditions.checkNotNull;
import static java.lang.String.format;

/**
 * Abstract base for entities.
 *
 * @param <I> the type of entity identifiers
 * @param <S> the type of entity state objects
 * @author Alexander Yevsyukov
 */
public abstract class AbstractEntity<I, S extends Message> implements Entity<I, S> {

    private final I id;

    @Nullable
    private volatile S state;

    /**
     * Creates new instance with the passed ID.
     */
    protected AbstractEntity(I id) {
        this.id = checkNotNull(id);
    }

    /**
     * Obtains the ID of the entity.
     */
    @Override
    public I getId() {
        return id;
    }

    /**
     * {@inheritDoc}
     */
    @Override
    @CheckReturnValue
    public S getState() {
        S result = state;
        if (result == null) {
            state = getDefaultState();
            result = state;
        }
        return result;
    }

    /**
     * Sets the object into the default state.
     *
     * <p>Default implementation does nothing. Override to customize initialization
     * behaviour of instances of your entity classes.
     */
    @SuppressWarnings("NoopMethodInAbstractClass") // by design
    protected void init() {
        // Do nothing.
    }

    /**
     * Sets the entity state to the passed value.
     */
    void injectState(S newState) {
        this.state = checkNotNull(newState);
    }

    /**
     * {@inheritDoc}
     */
    @Override
    @CheckReturnValue
    public S getDefaultState() {
        final Class<? extends Entity> entityClass = getClass();
        final DefaultStateRegistry registry = DefaultStateRegistry.getInstance();
        if (!registry.contains(entityClass)) {
            final S state = createDefaultState();
            registry.put(entityClass, state);
        }
        @SuppressWarnings("unchecked")
        // cast is safe because this type of messages is saved to the map
        final S defaultState = (S) registry.get(entityClass);
        return defaultState;
    }

    private S createDefaultState() {
        final Class<S> stateClass = getStateClass();
        final S result = Messages.newInstance(stateClass);
        return result;
    }

    /**
     * Obtains the class of the entity state.
     */
    protected Class<S> getStateClass() {
        return TypeInfo.getStateClass(getClass());
    }

    /**
     * Obtains the constructor for the passed entity class.
     *
     * <p>The entity class must have a constructor with the single parameter of type defined by
     * generic type {@code <I>}.
     *
     * @param entityClass the entity class
     * @param idClass     the class of entity identifiers
     * @param <E>         the entity type
     * @param <I>         the ID type
     * @return the constructor
     * @throws IllegalStateException if the entity class does not have the required constructor
     */
    public static <E extends Entity<I, ?>, I> Constructor<E> getConstructor(Class<E> entityClass,
                                                                            Class<I> idClass) {
        checkNotNull(entityClass);
        checkNotNull(idClass);

        try {
            final Constructor<E> result = entityClass.getDeclaredConstructor(idClass);
            result.setAccessible(true);
            return result;
        } catch (NoSuchMethodException ignored) {
            throw noSuchConstructor(entityClass.getName(), idClass.getName());
        }
    }

    private static IllegalStateException noSuchConstructor(String entityClass, String idClass) {
        final String errMsg = format(
                "%s class must declare a constructor with a single %s ID parameter.",
                entityClass, idClass
        );
        return new IllegalStateException(new NoSuchMethodException(errMsg));
    }

    /**
     * Creates a new entity and sets it to the default state.
     *
     * @param ctor the constructor to use
     * @param id   the ID of the entity
     * @param <I>  the type of entity IDs
     * @param <E>  the type of the entity
     * @return a new entity
     */
    public static <I, E extends AbstractEntity<I, ?>> E createEntity(Constructor<E> ctor, I id) {
        checkNotNull(ctor);
        checkNotNull(id);

        try {
            final E result = ctor.newInstance(id);
            result.init();
            return result;
        } catch (InvocationTargetException | InstantiationException | IllegalAccessException e) {
            throw new IllegalStateException(e);
        }
    }

    /**
     * Updates the state of the entity.
     *
     * <p>The new state must be {@linkplain #validate(Message) valid}.
     *
     * @param state the new state to set
     * @throws IllegalStateException
     *                if the passed state is not {@linkplain #validate(S) valid}
     */
    protected void updateState(S state) {
<<<<<<< HEAD
        checkNotNull(state);
=======
>>>>>>> 72c1d5bd
        validate(state);
        injectState(state);
    }

    /**
<<<<<<< HEAD
     * Validates the passed state.
     *
     * <p>Does nothing by default. Aggregates may override this method to
     * specify logic of validating initial or intermediate state.
     *
     * @param state a state object to replace the current state
     * @throws IllegalStateException if the state is not valid
     */
    @SuppressWarnings({"NoopMethodInAbstractClass", "UnusedParameters"})
    // Have this no-op method to prevent enforcing implementation in all sub-classes.
    protected void validate(S state) throws IllegalStateException {
        // Do nothing by default.
=======
     * Verifies whether the new state is valid.
     *
     * <p>Default implementation does nothing always returning {@code true}.
     * Derived classes may provide custom validation logic overriding this method.
     *
     * @param newState a state object to replace the current state
     * @return {@code true} if the new state object is valid, {@code false} otherwise
     */
    @SuppressWarnings("unused") // OK for this default implementation
    protected boolean isValid(S newState) {
        return true;
    }

    /**
     * Ensures that the passed new state is valid.
     *
     * @param newState a state object to replace the current state
     * @throws IllegalStateException if the state is not valid
     * @see #isValid(Message)
     */
    protected void validate(S newState) throws IllegalStateException {
        if (!isValid(newState)) {
            final String errMsg = format("The passed new state (%s) is not valid.",
                                         newState);
            throw new IllegalStateException(errMsg);
        }
>>>>>>> 72c1d5bd
    }

    @Override
    public boolean equals(Object o) {
        if (this == o) {
            return true;
        }
        if (!(o instanceof AbstractEntity)) {
            return false;
        }
        AbstractEntity<?, ?> that = (AbstractEntity<?, ?>) o;
        return Objects.equals(getId(), that.getId()) &&
               Objects.equals(getState(), that.getState());
    }

    @Override
    public int hashCode() {
        return Objects.hash(getId(), getState());
    }
}<|MERGE_RESOLUTION|>--- conflicted
+++ resolved
@@ -191,29 +191,11 @@
      *                if the passed state is not {@linkplain #validate(S) valid}
      */
     protected void updateState(S state) {
-<<<<<<< HEAD
-        checkNotNull(state);
-=======
->>>>>>> 72c1d5bd
         validate(state);
         injectState(state);
     }
 
     /**
-<<<<<<< HEAD
-     * Validates the passed state.
-     *
-     * <p>Does nothing by default. Aggregates may override this method to
-     * specify logic of validating initial or intermediate state.
-     *
-     * @param state a state object to replace the current state
-     * @throws IllegalStateException if the state is not valid
-     */
-    @SuppressWarnings({"NoopMethodInAbstractClass", "UnusedParameters"})
-    // Have this no-op method to prevent enforcing implementation in all sub-classes.
-    protected void validate(S state) throws IllegalStateException {
-        // Do nothing by default.
-=======
      * Verifies whether the new state is valid.
      *
      * <p>Default implementation does nothing always returning {@code true}.
@@ -240,7 +222,6 @@
                                          newState);
             throw new IllegalStateException(errMsg);
         }
->>>>>>> 72c1d5bd
     }
 
     @Override
