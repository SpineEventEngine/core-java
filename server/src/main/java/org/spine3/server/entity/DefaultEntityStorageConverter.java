/*
 * Copyright 2017, TeamDev Ltd. All rights reserved.
 *
 * Redistribution and use in source and/or binary forms, with or without
 * modification, must retain the above copyright notice and the following
 * disclaimer.
 *
 * THIS SOFTWARE IS PROVIDED BY THE COPYRIGHT HOLDERS AND CONTRIBUTORS
 * "AS IS" AND ANY EXPRESS OR IMPLIED WARRANTIES, INCLUDING, BUT NOT
 * LIMITED TO, THE IMPLIED WARRANTIES OF MERCHANTABILITY AND FITNESS FOR
 * A PARTICULAR PURPOSE ARE DISCLAIMED. IN NO EVENT SHALL THE COPYRIGHT
 * OWNER OR CONTRIBUTORS BE LIABLE FOR ANY DIRECT, INDIRECT, INCIDENTAL,
 * SPECIAL, EXEMPLARY, OR CONSEQUENTIAL DAMAGES (INCLUDING, BUT NOT
 * LIMITED TO, PROCUREMENT OF SUBSTITUTE GOODS OR SERVICES; LOSS OF USE,
 * DATA, OR PROFITS; OR BUSINESS INTERRUPTION) HOWEVER CAUSED AND ON ANY
 * THEORY OF LIABILITY, WHETHER IN CONTRACT, STRICT LIABILITY, OR TORT
 * (INCLUDING NEGLIGENCE OR OTHERWISE) ARISING IN ANY WAY OUT OF THE USE
 * OF THIS SOFTWARE, EVEN IF ADVISED OF THE POSSIBILITY OF SUCH DAMAGE.
 */

package org.spine3.server.entity;

import com.google.protobuf.Any;
import com.google.protobuf.FieldMask;
import com.google.protobuf.Message;
<<<<<<< HEAD
import org.spine3.protobuf.TypeUrl;
=======
import org.spine3.type.TypeUrl;
>>>>>>> 0bc32e03

import static org.spine3.base.Identifiers.idFromAny;
import static org.spine3.base.Identifiers.idToAny;
import static org.spine3.protobuf.AnyPacker.pack;
import static org.spine3.protobuf.AnyPacker.unpack;

/**
 * Default implementation of {@code EntityStorageConverter} for {@code AbstractVersionableEntity}.
 *
 * @author Alexander Yevsyukov
 */
class DefaultEntityStorageConverter<I, E extends AbstractEntity<I, S>, S extends Message>
        extends EntityStorageConverter<I, E, S> {

    private final Repository<I, E> repository;
    private final FieldMask fieldMask;

    static <I, E extends AbstractEntity<I, S>, S extends Message>
    EntityStorageConverter<I, E, S> forAllFields(Repository<I, E> repository) {
        return new DefaultEntityStorageConverter<>(repository, FieldMask.getDefaultInstance());
    }

    private DefaultEntityStorageConverter(Repository<I, E> repository, FieldMask fieldMask) {
        super(fieldMask);
        this.repository = repository;
        this.fieldMask = fieldMask;
    }

    @Override
    public EntityStorageConverter<I, E, S> withFieldMask(FieldMask fieldMask) {
        return new DefaultEntityStorageConverter<>(this.repository, fieldMask);
    }

    @Override
    protected EntityRecord doForward(E entity) {
        final Any entityId = idToAny(entity.getId());
        final Any stateAny = pack(entity.getState());
        final EntityRecord.Builder builder =
                EntityRecord.newBuilder()
<<<<<<< HEAD
                            .setState(stateAny);

        if (entity instanceof AbstractVersionableEntity) {
            AbstractVersionableEntity versionable = (AbstractVersionableEntity) entity;
            builder.setVersion(versionable.getVersion())
                   .setVisibility(versionable.getVisibility());
        }
=======
                            .setEntityId(entityId)
                            .setState(stateAny);
>>>>>>> 0bc32e03

        if (entity instanceof AbstractVersionableEntity) {
            final AbstractVersionableEntity versionable = (AbstractVersionableEntity) entity;
            builder.setVersion(versionable.getVersion())
                   .setLifecycleFlags(versionable.getLifecycleFlags());
        }

        return builder.build();
    }

    @Override
    @SuppressWarnings("unchecked")
    protected E doBackward(EntityRecord entityRecord) {
        final Message unpacked = unpack(entityRecord.getState());
        final TypeUrl entityStateType = repository.getEntityStateType();
        final S state = (S) FieldMasks.applyMask(fieldMask, unpacked, entityStateType);

        final I id = (I) idFromAny(entityRecord.getEntityId());
        final E entity = repository.create(id);

        if (entity != null) {
            if (entity instanceof AbstractVersionableEntity) {
<<<<<<< HEAD
                AbstractVersionableEntity versionable = (AbstractVersionableEntity) entity;
                versionable.setState(state, record.getVersion());
                versionable.setVisibility(record.getVisibility());
=======
                final AbstractVersionableEntity versionable = (AbstractVersionableEntity) entity;
                versionable.setState(state, entityRecord.getVersion());
                versionable.setLifecycleFlags(entityRecord.getLifecycleFlags());
>>>>>>> 0bc32e03
            } else {
                entity.injectState(state);
            }
        }
        return entity;
    }
}<|MERGE_RESOLUTION|>--- conflicted
+++ resolved
@@ -23,11 +23,7 @@
 import com.google.protobuf.Any;
 import com.google.protobuf.FieldMask;
 import com.google.protobuf.Message;
-<<<<<<< HEAD
-import org.spine3.protobuf.TypeUrl;
-=======
 import org.spine3.type.TypeUrl;
->>>>>>> 0bc32e03
 
 import static org.spine3.base.Identifiers.idFromAny;
 import static org.spine3.base.Identifiers.idToAny;
@@ -67,18 +63,8 @@
         final Any stateAny = pack(entity.getState());
         final EntityRecord.Builder builder =
                 EntityRecord.newBuilder()
-<<<<<<< HEAD
-                            .setState(stateAny);
-
-        if (entity instanceof AbstractVersionableEntity) {
-            AbstractVersionableEntity versionable = (AbstractVersionableEntity) entity;
-            builder.setVersion(versionable.getVersion())
-                   .setVisibility(versionable.getVisibility());
-        }
-=======
                             .setEntityId(entityId)
                             .setState(stateAny);
->>>>>>> 0bc32e03
 
         if (entity instanceof AbstractVersionableEntity) {
             final AbstractVersionableEntity versionable = (AbstractVersionableEntity) entity;
@@ -101,15 +87,9 @@
 
         if (entity != null) {
             if (entity instanceof AbstractVersionableEntity) {
-<<<<<<< HEAD
-                AbstractVersionableEntity versionable = (AbstractVersionableEntity) entity;
-                versionable.setState(state, record.getVersion());
-                versionable.setVisibility(record.getVisibility());
-=======
                 final AbstractVersionableEntity versionable = (AbstractVersionableEntity) entity;
                 versionable.setState(state, entityRecord.getVersion());
                 versionable.setLifecycleFlags(entityRecord.getLifecycleFlags());
->>>>>>> 0bc32e03
             } else {
                 entity.injectState(state);
             }
