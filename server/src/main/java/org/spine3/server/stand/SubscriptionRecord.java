/*
 * Copyright 2017, TeamDev Ltd. All rights reserved.
 *
 * Redistribution and use in source and/or binary forms, with or without
 * modification, must retain the above copyright notice and the following
 * disclaimer.
 *
 * THIS SOFTWARE IS PROVIDED BY THE COPYRIGHT HOLDERS AND CONTRIBUTORS
 * "AS IS" AND ANY EXPRESS OR IMPLIED WARRANTIES, INCLUDING, BUT NOT
 * LIMITED TO, THE IMPLIED WARRANTIES OF MERCHANTABILITY AND FITNESS FOR
 * A PARTICULAR PURPOSE ARE DISCLAIMED. IN NO EVENT SHALL THE COPYRIGHT
 * OWNER OR CONTRIBUTORS BE LIABLE FOR ANY DIRECT, INDIRECT, INCIDENTAL,
 * SPECIAL, EXEMPLARY, OR CONSEQUENTIAL DAMAGES (INCLUDING, BUT NOT
 * LIMITED TO, PROCUREMENT OF SUBSTITUTE GOODS OR SERVICES; LOSS OF USE,
 * DATA, OR PROFITS; OR BUSINESS INTERRUPTION) HOWEVER CAUSED AND ON ANY
 * THEORY OF LIABILITY, WHETHER IN CONTRACT, STRICT LIABILITY, OR TORT
 * (INCLUDING NEGLIGENCE OR OTHERWISE) ARISING IN ANY WAY OUT OF THE USE
 * OF THIS SOFTWARE, EVEN IF ADVISED OF THE POSSIBILITY OF SUCH DAMAGE.
 */
package org.spine3.server.stand;

import com.google.common.base.Objects;
import com.google.protobuf.Any;
import org.spine3.base.Identifiers;
import org.spine3.client.EntityFilters;
import org.spine3.client.EntityId;
import org.spine3.client.EntityIdFilter;
import org.spine3.client.Subscription;
import org.spine3.client.Target;
import org.spine3.type.TypeUrl;

import javax.annotation.Nullable;
import java.util.List;

/**
 * Represents the attributes of a single subscription.
 *
 * @see SubscriptionRegistry
 */
final class SubscriptionRecord {
    private final Subscription subscription;
    private final Target target;
    private final TypeUrl type;

    /**
     * The {@code callback} is null after the creation and until the subscription is activated.
     *
     * @see SubscriptionRegistry#addSubscription(Target)
     * @see SubscriptionRegistry#activate(Subscription, Stand.EntityUpdateCallback)
     */
    @Nullable
    private Stand.EntityUpdateCallback callback = null;

    SubscriptionRecord(Subscription subscription, Target target, TypeUrl type) {
        this.subscription = subscription;
        this.target = target;
        this.type = type;
    }

    /**
     * Attach an activation callback to this record.
     *
     * @param callback the callback to attach
     */
    void activate(Stand.EntityUpdateCallback callback) {
        this.callback = callback;
    }

    /**
     * Checks whether this record has a callback attached.
     */
    boolean isActive() {
        final boolean result = this.callback != null;
        return result;
    }

    /**
     * Checks whether this record matches the given parameters.
     *
     * @param type        the type to match
     * @param id          the ID to match
     * @param entityState the entity state to match
     * @return {@code true} if this record matches all the given parameters,
<<<<<<< HEAD
     *         {@code false} otherwise.
=======
     * {@code false} otherwise.
>>>>>>> 88292886
     */
    boolean matches(TypeUrl type,
                    Object id,
                    // entityState will be later used for more advanced filtering
                    @SuppressWarnings("UnusedParameters") Any entityState) {
        final boolean result;

        final boolean typeMatches = this.type.equals(type);
        if (typeMatches) {
            final boolean includeAll = target.getIncludeAll();
            final EntityFilters filters = target.getFilters();
            result = includeAll || matchByFilters(id, filters);
        } else {
            result = false;
        }
        return result;
    }

    private static boolean matchByFilters(Object id, EntityFilters filters) {
        final boolean result;
        final EntityIdFilter givenIdFilter = filters.getIdFilter();
        final boolean idFilterSet = !EntityIdFilter.getDefaultInstance()
                                                   .equals(givenIdFilter);
        if (idFilterSet) {
            final Any idAsAny = Identifiers.idToAny(id);
            final EntityId givenEntityId = EntityId.newBuilder()
                                                   .setId(idAsAny)
                                                   .build();
            final List<EntityId> idsList = givenIdFilter.getIdsList();
            result = idsList.contains(givenEntityId);
        } else {
            result = false;
        }
        return result;
    }

    TypeUrl getType() {
        return type;
    }

    Stand.EntityUpdateCallback getCallback() {
        return callback;
    }

    @Override
    public boolean equals(Object o) {
        if (this == o) {
            return true;
        }
        if (!(o instanceof SubscriptionRecord)) {
            return false;
        }
        SubscriptionRecord that = (SubscriptionRecord) o;
        return Objects.equal(subscription, that.subscription);
    }

    @Override
    public int hashCode() {
        return Objects.hashCode(subscription);
    }
}<|MERGE_RESOLUTION|>--- conflicted
+++ resolved
@@ -81,11 +81,7 @@
      * @param id          the ID to match
      * @param entityState the entity state to match
      * @return {@code true} if this record matches all the given parameters,
-<<<<<<< HEAD
-     *         {@code false} otherwise.
-=======
      * {@code false} otherwise.
->>>>>>> 88292886
      */
     boolean matches(TypeUrl type,
                     Object id,
