--- conflicted
+++ resolved
@@ -43,14 +43,9 @@
 import java.util.Set;
 
 import static com.google.common.base.Preconditions.checkNotNull;
-<<<<<<< HEAD
-import static org.spine3.internal.EventHandlerMethod.IS_EVENT_HANDLER;
-import static org.spine3.internal.EventHandlerMethod.checkModifiers;
-=======
 import static com.google.common.base.Preconditions.checkState;
 import static org.spine3.server.internal.EventHandlerMethod.IS_EVENT_HANDLER;
 import static org.spine3.server.internal.EventHandlerMethod.checkModifiers;
->>>>>>> 2aee84b4
 
 /**
  * An independent component that reacts to domain events in a cross-aggregate, eventually consistent manner.
@@ -353,11 +348,7 @@
      * @return immutable set of command classes or an empty set if no commands are handled
      */
     public static Set<Class<? extends Message>> getHandledCommandClasses(Class<? extends ProcessManager> pmClass) {
-<<<<<<< HEAD
-        return Classes.getHandledMessageClasses(pmClass, CommandHandler.METHOD_PREDICATE);
-=======
         return Classes.getHandledMessageClasses(pmClass, CommandHandlerMethod.PREDICATE);
->>>>>>> 2aee84b4
     }
 
     /**
@@ -380,15 +371,6 @@
                 eventClass, this.getClass()));
     }
 
-<<<<<<< HEAD
-    @Internal
-    @Override
-    public Predicate<Method> getHandlerMethodPredicate() {
-        return CommandHandler.METHOD_PREDICATE;
-    }
-
-=======
->>>>>>> 2aee84b4
     /**
      * The registry of method maps for all process manager classes.
      *
@@ -400,13 +382,8 @@
         private final MethodMap.Registry<ProcessManager> commandHandlers = new MethodMap.Registry<>();
         private final MethodMap.Registry<ProcessManager> eventHandlers = new MethodMap.Registry<>();
 
-<<<<<<< HEAD
-        void register(Class<? extends ProcessManager> clazz) {
-            commandHandlers.register(clazz, CommandHandler.METHOD_PREDICATE);
-=======
         /* package */ void register(Class<? extends ProcessManager> clazz) {
             commandHandlers.register(clazz, CommandHandlerMethod.PREDICATE);
->>>>>>> 2aee84b4
             CommandHandlerMethod.checkModifiers(commandHandlers.get(clazz).values());
 
             eventHandlers.register(clazz, IS_EVENT_HANDLER);
