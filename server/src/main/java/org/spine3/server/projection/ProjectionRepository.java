--- conflicted
+++ resolved
@@ -283,11 +283,7 @@
         final Set<EventClass> eventClasses = getEventClasses();
         for (EventClass eventClass : eventClasses) {
             builder.add(EventFilter.newBuilder()
-<<<<<<< HEAD
-                                   .setEventType(eventClass.toTypeName().value())
-=======
                                    .setEventType(eventClass.toTypeUrl().getTypeName())
->>>>>>> 80cca98a
                                    .build());
         }
         return builder.build();
