--- conflicted
+++ resolved
@@ -20,17 +20,6 @@
 
 package org.spine3.server;
 
-<<<<<<< HEAD
-import com.google.common.base.Predicate;
-import org.spine3.Internal;
-
-import javax.annotation.Nullable;
-import java.lang.reflect.Method;
-
-import static org.spine3.server.internal.CommandHandlerMethod.*;
-
-=======
->>>>>>> 2aee84b4
 /**
  * The marker interface for classes that expose command handling methods.
  *
@@ -47,38 +36,4 @@
  * @see CommandDispatcher
  */
 public interface CommandHandler {
-<<<<<<< HEAD
-
-    //TODO:2016-01-24:alexander.yevsyukov: We cannot keep this interface @Internal because there can be cases
-    // when custom logic (which doesn't fall into classes provided by the framework) would be needed.
-    //
-    // Having the common interface (event if it would be marker interface) for command handlers is
-    // beneficial because it would simplify finding all command handlers in an app.
-    // The same applies to event handlers.
-    //
-    // The methods are annotated as @Internal temporarily. We need to move them out of the interface.
-
-    /**
-     * Returns the predicate for filtering command handling methods.
-     */
-    @Internal
-    Predicate<Method> getHandlerMethodPredicate();
-
-    class MethodPredicate implements Predicate<Method> {
-
-        @Override
-        public boolean apply(@Nullable Method method) {
-            //noinspection SimplifiableIfStatement
-            if (method == null) {
-                return false;
-            }
-            return isAnnotatedCorrectly(method)
-                    && acceptsCorrectParams(method)
-                    && returnsMessageListOrVoid(method);
-        }
-    }
-
-    Predicate<Method> METHOD_PREDICATE = new MethodPredicate();
-=======
->>>>>>> 2aee84b4
 }