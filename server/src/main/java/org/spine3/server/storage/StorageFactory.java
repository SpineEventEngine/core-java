/*
 * Copyright 2017, TeamDev Ltd. All rights reserved.
 *
 * Redistribution and use in source and/or binary forms, with or without
 * modification, must retain the above copyright notice and the following
 * disclaimer.
 *
 * THIS SOFTWARE IS PROVIDED BY THE COPYRIGHT HOLDERS AND CONTRIBUTORS
 * "AS IS" AND ANY EXPRESS OR IMPLIED WARRANTIES, INCLUDING, BUT NOT
 * LIMITED TO, THE IMPLIED WARRANTIES OF MERCHANTABILITY AND FITNESS FOR
 * A PARTICULAR PURPOSE ARE DISCLAIMED. IN NO EVENT SHALL THE COPYRIGHT
 * OWNER OR CONTRIBUTORS BE LIABLE FOR ANY DIRECT, INDIRECT, INCIDENTAL,
 * SPECIAL, EXEMPLARY, OR CONSEQUENTIAL DAMAGES (INCLUDING, BUT NOT
 * LIMITED TO, PROCUREMENT OF SUBSTITUTE GOODS OR SERVICES; LOSS OF USE,
 * DATA, OR PROFITS; OR BUSINESS INTERRUPTION) HOWEVER CAUSED AND ON ANY
 * THEORY OF LIABILITY, WHETHER IN CONTRACT, STRICT LIABILITY, OR TORT
 * (INCLUDING NEGLIGENCE OR OTHERWISE) ARISING IN ANY WAY OUT OF THE USE
 * OF THIS SOFTWARE, EVEN IF ADVISED OF THE POSSIBILITY OF SUCH DAMAGE.
 */

package org.spine3.server.storage;

import org.spine3.server.aggregate.Aggregate;
import org.spine3.server.aggregate.AggregateStorage;
import org.spine3.server.command.CommandStorage;
import org.spine3.server.entity.Entity;
import org.spine3.server.event.EventStorage;
import org.spine3.server.projection.ProjectionStorage;
import org.spine3.server.stand.StandStorage;

/**
 * A factory for creating storages used by repositories,
 * {@link org.spine3.server.command.CommandStore CommandStore},
 * {@link org.spine3.server.event.EventStore EventStore},
 * and {@link org.spine3.server.stand.Stand Stand}.
 *
 * @author Alexander Yevsyukov
 */
public interface StorageFactory extends AutoCloseable {

    /**
     * Verifies if the storage factory is configured to serve a multi-tenant application.
     *
<<<<<<< HEAD
     * @return {@code true} if the factory would produce multi-tenant storages,
=======
     * @return {@code true} if the factory would produce multitenant storages,
>>>>>>> 0bc32e03
     *         {@code false} otherwise
     */
    boolean isMultitenant();

    /**
     * Creates a new {@link CommandStorage} instance.
     */
    CommandStorage createCommandStorage();

    /**
     * Creates a new {@link EventStorage} instance.
     */
    EventStorage createEventStorage();

    /**
     * Creates a new {@link StandStorage} instance.
     */
    StandStorage createStandStorage();

    /**
     * Creates a new {@link AggregateStorage} instance.
     *
     * @param <I>            the type of aggregate IDs
     * @param aggregateClass the class of aggregates to store
     */
    <I> AggregateStorage<I> createAggregateStorage(
            Class<? extends Aggregate<I, ?, ?>> aggregateClass);

    /**
     * Creates a new {@link RecordStorage} instance.
     *
     * @param <I>         the type of entity IDs
     * @param entityClass the class of entities to store
     */
    <I> RecordStorage<I> createRecordStorage(
            Class<? extends Entity<I, ?>> entityClass);

    /**
     * Creates a new {@link ProjectionStorage} instance.
     *
     * @param <I>             the type of stream projection IDs
     * @param projectionClass the class of projections to store
     */
    <I> ProjectionStorage<I> createProjectionStorage(
            Class<? extends Entity<I, ?>> projectionClass);
}<|MERGE_RESOLUTION|>--- conflicted
+++ resolved
@@ -41,11 +41,7 @@
     /**
      * Verifies if the storage factory is configured to serve a multi-tenant application.
      *
-<<<<<<< HEAD
      * @return {@code true} if the factory would produce multi-tenant storages,
-=======
-     * @return {@code true} if the factory would produce multitenant storages,
->>>>>>> 0bc32e03
      *         {@code false} otherwise
      */
     boolean isMultitenant();
