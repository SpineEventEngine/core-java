/*
 * Copyright 2018, TeamDev. All rights reserved.
 *
 * Redistribution and use in source and/or binary forms, with or without
 * modification, must retain the above copyright notice and the following
 * disclaimer.
 *
 * THIS SOFTWARE IS PROVIDED BY THE COPYRIGHT HOLDERS AND CONTRIBUTORS
 * "AS IS" AND ANY EXPRESS OR IMPLIED WARRANTIES, INCLUDING, BUT NOT
 * LIMITED TO, THE IMPLIED WARRANTIES OF MERCHANTABILITY AND FITNESS FOR
 * A PARTICULAR PURPOSE ARE DISCLAIMED. IN NO EVENT SHALL THE COPYRIGHT
 * OWNER OR CONTRIBUTORS BE LIABLE FOR ANY DIRECT, INDIRECT, INCIDENTAL,
 * SPECIAL, EXEMPLARY, OR CONSEQUENTIAL DAMAGES (INCLUDING, BUT NOT
 * LIMITED TO, PROCUREMENT OF SUBSTITUTE GOODS OR SERVICES; LOSS OF USE,
 * DATA, OR PROFITS; OR BUSINESS INTERRUPTION) HOWEVER CAUSED AND ON ANY
 * THEORY OF LIABILITY, WHETHER IN CONTRACT, STRICT LIABILITY, OR TORT
 * (INCLUDING NEGLIGENCE OR OTHERWISE) ARISING IN ANY WAY OUT OF THE USE
 * OF THIS SOFTWARE, EVEN IF ADVISED OF THE POSSIBILITY OF SUCH DAMAGE.
 */
package io.spine.server.aggregate;

import com.google.common.annotations.VisibleForTesting;
import com.google.protobuf.Message;
import io.spine.annotation.Internal;
import io.spine.core.EventContext;
import io.spine.core.EventEnvelope;
import io.spine.core.Version;
import io.spine.server.aggregate.model.EventApplier;
import io.spine.server.entity.Transaction;
import io.spine.validate.ValidatingBuilder;

/**
 * A transaction, within which {@linkplain Aggregate Aggregate instances} are modified.
 *
 * @param <I> the type of aggregate IDs
 * @param <S> the type of aggregate state
 * @param <B> the type of a {@code ValidatingBuilder} for the aggregate state
 * @author Alex Tymchenko
 */
@Internal
public class AggregateTransaction<I,
                                  S extends Message,
                                  B extends ValidatingBuilder<S, ? extends Message.Builder>>
        extends Transaction<I, Aggregate<I, S, B>, S, B> {

    @VisibleForTesting
    AggregateTransaction(Aggregate<I, S, B> aggregate) {
        super(aggregate);
    }

    @VisibleForTesting
    protected AggregateTransaction(Aggregate<I, S, B> aggregate, S state, Version version) {
        super(aggregate, state, version);
    }

    /**
     * {@inheritDoc}
     *
     * <p>As long as {@linkplain EventApplier event applier method}
     * does not operate with {@linkplain EventContext event context}, this parameter is ignored.
     */
    @Override
<<<<<<< HEAD
    protected void dispatch(Aggregate aggregate, EventEnvelope event) {
        aggregate.invokeApplier(event);
=======
    protected final void dispatch(Aggregate aggregate, EventEnvelope event) {
        aggregate.invokeApplier(event.getMessage());
>>>>>>> a812b1e7
    }

    /**
     * {@inheritDoc}
     *
     * <p>This method is overridden to expose itself to repositories, state builders,
     * and test utilities.
     */
    @Override
    protected void commit() {
        super.commit();
    }

    /**
     * Creates a new transaction for a given {@code aggregate}.
     *
     * @param aggregate the {@code Aggregate} instance to start the transaction for.
     * @return the new transaction instance
     */
    @SuppressWarnings("unchecked")  // to avoid massive generic-related issues.
    static AggregateTransaction start(Aggregate aggregate) {
        AggregateTransaction tx = new AggregateTransaction(aggregate);
        return tx;
    }
}<|MERGE_RESOLUTION|>--- conflicted
+++ resolved
@@ -60,13 +60,8 @@
      * does not operate with {@linkplain EventContext event context}, this parameter is ignored.
      */
     @Override
-<<<<<<< HEAD
-    protected void dispatch(Aggregate aggregate, EventEnvelope event) {
+    protected final void dispatch(Aggregate aggregate, EventEnvelope event) {
         aggregate.invokeApplier(event);
-=======
-    protected final void dispatch(Aggregate aggregate, EventEnvelope event) {
-        aggregate.invokeApplier(event.getMessage());
->>>>>>> a812b1e7
     }
 
     /**
