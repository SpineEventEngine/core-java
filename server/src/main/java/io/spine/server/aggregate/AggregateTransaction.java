--- conflicted
+++ resolved
@@ -85,26 +85,4 @@
         AggregateTransaction tx = new AggregateTransaction(aggregate);
         return tx;
     }
-<<<<<<< HEAD
-
-    /**
-     * Creates a new transaction for a given {@code aggregate} and sets the given {@code state}
-     * and {@code version} as a starting point for the transaction.
-     *
-     * <p>Please note that the state and version specified are not applied to the given aggregate
-     * directly and require a {@linkplain Transaction#commit() transaction commit} in order
-     * to be applied.
-     *
-     * @param aggregate  the {@code Aggregate} instance to start the transaction for.
-     * @param state   the starting state to set
-     * @param version the starting version to set
-     * @return the new transaction instance
-     */
-    @SuppressWarnings("unchecked")  // to avoid massive generic-related issues.
-    static AggregateTransaction startWith(Aggregate aggregate, Message state, Version version) {
-        AggregateTransaction tx = new AggregateTransaction(aggregate, state, version);
-        return tx;
-    }
-=======
->>>>>>> a045a959
 }