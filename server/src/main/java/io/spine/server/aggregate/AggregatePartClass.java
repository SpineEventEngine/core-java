--- conflicted
+++ resolved
@@ -98,11 +98,7 @@
             throw noSuchConstructor(cls, rootClass());
         }
         @SuppressWarnings("unchecked") // The cast is protected by generic params.
-<<<<<<< HEAD
         Constructor<A> result = (Constructor<A>) ctor;
-=======
-                Constructor<A> result = (Constructor<A>) ctor;
->>>>>>> 85bc2ad6
         return result;
     }
 
@@ -115,19 +111,11 @@
         checkNotNull(bc);
         checkNotNull(aggregateId);
         @SuppressWarnings("unchecked") // Protected by generic parameters of the calling code.
-<<<<<<< HEAD
         Class<R> rootClass = (Class<R>) rootClass();
         R result;
         try {
             Constructor<R> ctor = rootClass.getDeclaredConstructor(BoundedContext.class,
                                                                    aggregateId.getClass());
-=======
-                Class<R> rootClass = (Class<R>) rootClass();
-        R result;
-        try {
-            Constructor<R> ctor =
-                    rootClass.getDeclaredConstructor(BoundedContext.class, aggregateId.getClass());
->>>>>>> 85bc2ad6
             ctor.setAccessible(true);
             result = ctor.newInstance(bc, aggregateId);
         } catch (NoSuchMethodException | InvocationTargetException |
@@ -137,20 +125,11 @@
         return result;
     }
 
-<<<<<<< HEAD
-    private static ModelError noSuchConstructor(Class<?> aggregatePartClass,
-                                                Class<?> aggregateRootClass) {
-        String errMsg =
-                format("%s class must declare a constructor with one parameter of the %s type.",
-                       aggregatePartClass.getName(),
-                       aggregateRootClass.getName());
-=======
     private static ModelError noSuchConstructor(Class<?> partClass, Class<?> rootClass) {
         String errMsg =
                 format("%s class must declare a constructor with one parameter of the %s type.",
                        partClass.getName(),
                        rootClass.getName());
->>>>>>> 85bc2ad6
         NoSuchMethodException cause = new NoSuchMethodException(errMsg);
         throw new ModelError(cause);
     }
