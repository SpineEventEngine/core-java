/*
 * Copyright 2018, TeamDev. All rights reserved.
 *
 * Redistribution and use in source and/or binary forms, with or without
 * modification, must retain the above copyright notice and the following
 * disclaimer.
 *
 * THIS SOFTWARE IS PROVIDED BY THE COPYRIGHT HOLDERS AND CONTRIBUTORS
 * "AS IS" AND ANY EXPRESS OR IMPLIED WARRANTIES, INCLUDING, BUT NOT
 * LIMITED TO, THE IMPLIED WARRANTIES OF MERCHANTABILITY AND FITNESS FOR
 * A PARTICULAR PURPOSE ARE DISCLAIMED. IN NO EVENT SHALL THE COPYRIGHT
 * OWNER OR CONTRIBUTORS BE LIABLE FOR ANY DIRECT, INDIRECT, INCIDENTAL,
 * SPECIAL, EXEMPLARY, OR CONSEQUENTIAL DAMAGES (INCLUDING, BUT NOT
 * LIMITED TO, PROCUREMENT OF SUBSTITUTE GOODS OR SERVICES; LOSS OF USE,
 * DATA, OR PROFITS; OR BUSINESS INTERRUPTION) HOWEVER CAUSED AND ON ANY
 * THEORY OF LIABILITY, WHETHER IN CONTRACT, STRICT LIABILITY, OR TORT
 * (INCLUDING NEGLIGENCE OR OTHERWISE) ARISING IN ANY WAY OUT OF THE USE
 * OF THIS SOFTWARE, EVEN IF ADVISED OF THE POSSIBILITY OF SUCH DAMAGE.
 */

package io.spine.server.aggregate.model;

<<<<<<< HEAD
=======
import com.google.common.annotations.VisibleForTesting;
import com.google.common.collect.ImmutableSet;
import com.google.common.collect.Sets;
>>>>>>> a812b1e7
import com.google.protobuf.Empty;
import io.spine.core.EventClass;
import io.spine.core.EventEnvelope;
import io.spine.server.aggregate.Aggregate;
import io.spine.server.model.AbstractHandlerMethod;
<<<<<<< HEAD
=======
import io.spine.server.model.HandlerMethod;
import io.spine.server.model.HandlerMethodPredicate;
import io.spine.server.model.MethodAccessChecker;
import io.spine.server.model.MethodAttribute;
import io.spine.server.model.MethodFactory;
>>>>>>> a812b1e7
import io.spine.server.model.MethodResult;
import io.spine.server.model.declare.ParameterSpec;

import java.lang.reflect.Method;
<<<<<<< HEAD
=======
import java.util.Set;
import java.util.function.Function;
import java.util.function.Predicate;

import static io.spine.server.model.MethodAccessChecker.forMethod;
>>>>>>> a812b1e7

/**
 * A wrapper for event applier method.
 *
 * @author Alexander Yevsyukov
 */
public final class EventApplier
        extends AbstractHandlerMethod<Aggregate, EventClass, EventEnvelope, MethodResult<Empty>> {

    /**
     * Creates a new instance to wrap {@code method} on {@code target}.
     *
     * @param method   the applier method
     * @param signature {@link ParameterSpec} which describes the method
     */
    EventApplier(Method method,
                 ParameterSpec<EventEnvelope> signature) {
        super(method, signature);
    }

    /**
     * Adds {@link AllowImportAttribute} to the set of method attributes.
     */
    @Override
    protected Set<Function<Method, MethodAttribute<?>>> attributeSuppliers() {
        return Sets.union(super.attributeSuppliers(), ImmutableSet.of(AllowImportAttribute::of));
    }

    @Override
    public EventClass getMessageClass() {
        return EventClass.from(rawMessageClass());
    }

<<<<<<< HEAD
=======
    boolean allowsImport() {
        return getAttributes().contains(AllowImportAttribute.ALLOW);
    }

    @VisibleForTesting
    static Predicate<Method> predicate() {
        return factory().getPredicate();
    }

    static MethodFactory<EventApplier> factory() {
        return Factory.INSTANCE;
    }

    /**
     * Invokes the applier method.
     *
     * <p>The method {@linkplain HandlerMethod#invoke(Object, Message, Message) delegates}
     * the invocation passing {@linkplain Empty#getDefaultInstance() empty message}
     * as the context parameter because event appliers do not have a context parameter.
     *
     * <p>Such redirection is correct because {@linkplain #getParamCount()} the number of parameters}
     * is set to one during instance construction.
     */
    @SuppressWarnings("CheckReturnValue") // since method appliers do not return values
    public void invoke(Aggregate aggregate, Message message) {
        invoke(aggregate, message, Empty.getDefaultInstance());
    }

>>>>>>> a812b1e7
    @Override
    protected MethodResult<Empty> toResult(Aggregate target, Object rawMethodOutput) {
        return MethodResult.empty();
    }
}<|MERGE_RESOLUTION|>--- conflicted
+++ resolved
@@ -20,37 +20,15 @@
 
 package io.spine.server.aggregate.model;
 
-<<<<<<< HEAD
-=======
-import com.google.common.annotations.VisibleForTesting;
-import com.google.common.collect.ImmutableSet;
-import com.google.common.collect.Sets;
->>>>>>> a812b1e7
 import com.google.protobuf.Empty;
 import io.spine.core.EventClass;
 import io.spine.core.EventEnvelope;
 import io.spine.server.aggregate.Aggregate;
 import io.spine.server.model.AbstractHandlerMethod;
-<<<<<<< HEAD
-=======
-import io.spine.server.model.HandlerMethod;
-import io.spine.server.model.HandlerMethodPredicate;
-import io.spine.server.model.MethodAccessChecker;
-import io.spine.server.model.MethodAttribute;
-import io.spine.server.model.MethodFactory;
->>>>>>> a812b1e7
 import io.spine.server.model.MethodResult;
 import io.spine.server.model.declare.ParameterSpec;
 
 import java.lang.reflect.Method;
-<<<<<<< HEAD
-=======
-import java.util.Set;
-import java.util.function.Function;
-import java.util.function.Predicate;
-
-import static io.spine.server.model.MethodAccessChecker.forMethod;
->>>>>>> a812b1e7
 
 /**
  * A wrapper for event applier method.
@@ -84,19 +62,13 @@
         return EventClass.from(rawMessageClass());
     }
 
-<<<<<<< HEAD
-=======
+    @Override
+    protected MethodResult<Empty> toResult(Aggregate target, Object rawMethodOutput) {
+        return MethodResult.empty();
+    }
+
     boolean allowsImport() {
         return getAttributes().contains(AllowImportAttribute.ALLOW);
-    }
-
-    @VisibleForTesting
-    static Predicate<Method> predicate() {
-        return factory().getPredicate();
-    }
-
-    static MethodFactory<EventApplier> factory() {
-        return Factory.INSTANCE;
     }
 
     /**
@@ -113,10 +85,4 @@
     public void invoke(Aggregate aggregate, Message message) {
         invoke(aggregate, message, Empty.getDefaultInstance());
     }
-
->>>>>>> a812b1e7
-    @Override
-    protected MethodResult<Empty> toResult(Aggregate target, Object rawMethodOutput) {
-        return MethodResult.empty();
-    }
 }