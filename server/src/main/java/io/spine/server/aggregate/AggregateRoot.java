--- conflicted
+++ resolved
@@ -92,19 +92,12 @@
     private <S extends EntityState<I>, A extends AggregatePart<I, S, ?, ?>>
     AggregatePartRepository<I, A, S, ?> repositoryOf(Class<S> stateClass) {
         Class<? extends AggregateRoot<?>> thisType = (Class<? extends AggregateRoot<?>>) getClass();
-<<<<<<< HEAD
-        Optional<? extends AggregatePartRepository<?, ?, ?, ?>> partRepository = boundedContext
-                .aggregateRootDirectory()
-                .findPart(thisType, stateClass);
-        AggregatePartRepository<?, ?, ?, ?> repository = partRepository.orElseThrow(
-=======
-        Optional<? extends AggregatePartRepository<?, ?, ?>> partRepository =
+        Optional<? extends AggregatePartRepository<?, ?, ?, ?>> partRepository =
                 context.internalAccess()
                        .aggregateRootDirectory()
                        .findPart(thisType, stateClass);
-        AggregatePartRepository<?, ?, ?> repository = partRepository.orElseThrow(
->>>>>>> ed31f7e8
-                () -> newIllegalStateException("Could not find a repository for aggregate part %s",
+        AggregatePartRepository<?, ?, ?, ?> repository = partRepository.orElseThrow(
+                () -> newIllegalStateException("Could not find repository for aggregate part `%s`.",
                                                stateClass.getName())
         );
         AggregatePartRepository<I, A, S, ?> result =
