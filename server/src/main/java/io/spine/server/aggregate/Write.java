--- conflicted
+++ resolved
@@ -111,11 +111,6 @@
         persist(record);
     }
 
-<<<<<<< HEAD
-    private void writeSnapshot(Aggregate<I, ? ,?> aggregate) {
-        Snapshot snapshot = aggregate.toSnapshot();
-        storage.writeSnapshot(aggregate.getId(), snapshot);
-=======
     private void persist(Collection<Event> events) {
         AggregateStateRecord record = AggregateStateRecord
                 .newBuilder()
@@ -126,7 +121,6 @@
 
     private void persist(AggregateStateRecord record) {
         storage.write(id, record);
->>>>>>> e00c3e01
     }
 
     private void commit(int eventCount) {
