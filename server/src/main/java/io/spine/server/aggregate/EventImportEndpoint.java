/*
 * Copyright 2019, TeamDev. All rights reserved.
 *
 * Redistribution and use in source and/or binary forms, with or without
 * modification, must retain the above copyright notice and the following
 * disclaimer.
 *
 * THIS SOFTWARE IS PROVIDED BY THE COPYRIGHT HOLDERS AND CONTRIBUTORS
 * "AS IS" AND ANY EXPRESS OR IMPLIED WARRANTIES, INCLUDING, BUT NOT
 * LIMITED TO, THE IMPLIED WARRANTIES OF MERCHANTABILITY AND FITNESS FOR
 * A PARTICULAR PURPOSE ARE DISCLAIMED. IN NO EVENT SHALL THE COPYRIGHT
 * OWNER OR CONTRIBUTORS BE LIABLE FOR ANY DIRECT, INDIRECT, INCIDENTAL,
 * SPECIAL, EXEMPLARY, OR CONSEQUENTIAL DAMAGES (INCLUDING, BUT NOT
 * LIMITED TO, PROCUREMENT OF SUBSTITUTE GOODS OR SERVICES; LOSS OF USE,
 * DATA, OR PROFITS; OR BUSINESS INTERRUPTION) HOWEVER CAUSED AND ON ANY
 * THEORY OF LIABILITY, WHETHER IN CONTRACT, STRICT LIABILITY, OR TORT
 * (INCLUDING NEGLIGENCE OR OTHERWISE) ARISING IN ANY WAY OUT OF THE USE
 * OF THIS SOFTWARE, EVEN IF ADVISED OF THE POSSIBILITY OF SUCH DAMAGE.
 */

package io.spine.server.aggregate;

import com.google.common.collect.ImmutableList;
import io.spine.core.Event;
import io.spine.logging.Logging;
import io.spine.server.type.EventEnvelope;

import java.util.List;

/**
 * The endpoint for importing events into aggregates.
 *
 * <p>Importing events one by one uses the same delivery mechanism as in event reaction of
 * aggregates. But unlike for event reaction, only one aggregate can be a target for event
 * being imported.
 *
 * @see io.spine.server.aggregate.Apply#allowImport()
 */
class EventImportEndpoint<I, A extends Aggregate<I, ?, ?>>
    extends AggregateEventEndpoint<I, A> implements Logging {

    EventImportEndpoint(AggregateRepository<I, A> repository, EventEnvelope event) {
        super(repository, event);
    }

    /**
     * Notifies the repository about the event being imported and returns the enclosed
     * {@link Event} instance.
     *
     * @return the list with one {@code Event} which is being imported
     * @implNote We do not need to perform anything with the aggregate and the passed event.
     * The aggregate would consume the passed event when dispatching result is
     * {@link io.spine.server.aggregate.AggregateEndpoint#runTransactionWith(Aggregate) applied}.
     */
    @Override
    protected List<Event> invokeDispatcher(A aggregate, EventEnvelope event) {
        return ImmutableList.of(event.outerObject());
    }

    /**
     * {@linkplain AggregateRepository#onEventImported(Object, Event) Notifies} the repository
     * on successful completion of the event import.
     */
    @Override
    protected void onDispatched(A aggregate, EventEnvelope event, List<Event> producedEvents) {
        super.onDispatched(aggregate, event, producedEvents);
        repository().onEventImported(aggregate.id(), event.outerObject());
    }

    @Override
    protected void onEmptyResult(A aggregate, EventEnvelope event) {
        _error("The aggregate `{}` was not modified during the import of the event `{}`.",
               aggregate, event);
    }

    @Override
<<<<<<< HEAD
    public void onError(EventEnvelope envelope, RuntimeException exception) {
=======
    protected void onError(EventEnvelope event, RuntimeException exception) {
>>>>>>> 504b85b2
        _error(exception,
               "Error importing event of class `{}` into repository `{}`. " +
                       "Event message: `{}` context: `{}` id: `{}`",
               event.messageClass(),
               repository(),
               event.message(),
               event.messageClass(),
               event.idAsString());
    }
}<|MERGE_RESOLUTION|>--- conflicted
+++ resolved
@@ -74,11 +74,7 @@
     }
 
     @Override
-<<<<<<< HEAD
-    public void onError(EventEnvelope envelope, RuntimeException exception) {
-=======
-    protected void onError(EventEnvelope event, RuntimeException exception) {
->>>>>>> 504b85b2
+    public void onError(EventEnvelope event, RuntimeException exception) {
         _error(exception,
                "Error importing event of class `{}` into repository `{}`. " +
                        "Event message: `{}` context: `{}` id: `{}`",
