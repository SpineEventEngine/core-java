--- conflicted
+++ resolved
@@ -34,12 +34,8 @@
  *
  * @see io.spine.server.aggregate.Apply#allowImport()
  */
-<<<<<<< HEAD
-class EventImportEndpoint<I, A extends Aggregate<I, ?, ?>> extends AggregateEventEndpoint<I, A> {
-=======
 final class EventImportEndpoint<I, A extends Aggregate<I, ?, ?>>
     extends AggregateEventEndpoint<I, A> {
->>>>>>> 5af86254
 
     EventImportEndpoint(AggregateRepository<I, A> repository, EventEnvelope event) {
         super(repository, event);
