--- conflicted
+++ resolved
@@ -44,17 +44,13 @@
     }
 
     @Override
-<<<<<<< HEAD
-    public void onError(EventEnvelope event, RuntimeException exception) {
-=======
     protected void afterDispatched(I entityId) {
         repository().lifecycleOf(entityId)
                     .onDispatchEventToReactor(envelope().outerObject());
     }
 
     @Override
-    protected void onError(EventEnvelope event, RuntimeException exception) {
->>>>>>> f5444fc6
+    public void onError(EventEnvelope event, RuntimeException exception) {
         repository().onError(event, exception);
     }
 
