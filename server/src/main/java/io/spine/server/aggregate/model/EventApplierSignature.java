/*
 * Copyright 2019, TeamDev. All rights reserved.
 *
 * Redistribution and use in source and/or binary forms, with or without
 * modification, must retain the above copyright notice and the following
 * disclaimer.
 *
 * THIS SOFTWARE IS PROVIDED BY THE COPYRIGHT HOLDERS AND CONTRIBUTORS
 * "AS IS" AND ANY EXPRESS OR IMPLIED WARRANTIES, INCLUDING, BUT NOT
 * LIMITED TO, THE IMPLIED WARRANTIES OF MERCHANTABILITY AND FITNESS FOR
 * A PARTICULAR PURPOSE ARE DISCLAIMED. IN NO EVENT SHALL THE COPYRIGHT
 * OWNER OR CONTRIBUTORS BE LIABLE FOR ANY DIRECT, INDIRECT, INCIDENTAL,
 * SPECIAL, EXEMPLARY, OR CONSEQUENTIAL DAMAGES (INCLUDING, BUT NOT
 * LIMITED TO, PROCUREMENT OF SUBSTITUTE GOODS OR SERVICES; LOSS OF USE,
 * DATA, OR PROFITS; OR BUSINESS INTERRUPTION) HOWEVER CAUSED AND ON ANY
 * THEORY OF LIABILITY, WHETHER IN CONTRACT, STRICT LIABILITY, OR TORT
 * (INCLUDING NEGLIGENCE OR OTHERWISE) ARISING IN ANY WAY OUT OF THE USE
 * OF THIS SOFTWARE, EVEN IF ADVISED OF THE POSSIBILITY OF SUCH DAMAGE.
 */

package io.spine.server.aggregate.model;

import com.google.common.annotations.VisibleForTesting;
import com.google.common.collect.ImmutableSet;
import com.google.errorprone.annotations.Immutable;
import io.spine.base.EventMessage;
import io.spine.server.aggregate.Apply;
import io.spine.server.model.declare.AccessModifier;
import io.spine.server.model.declare.MethodSignature;
import io.spine.server.model.declare.ParameterSpec;
import io.spine.server.type.EventEnvelope;

import java.lang.reflect.Method;

import static io.spine.server.model.declare.MethodParams.consistsOfSingle;

/**
 * The signature of the {@link EventApplier} method.
 */
class EventApplierSignature extends MethodSignature<EventApplier, EventEnvelope> {

    EventApplierSignature() {
        super(Apply.class);
    }

    @Override
    protected ImmutableSet<Class<?>> validReturnTypes() {
        return ImmutableSet.of(void.class);
    }

    @Override
    public EventApplier doCreate(Method method, ParameterSpec<EventEnvelope> parameterSpec) {
        return new EventApplier(method, parameterSpec);
    }

    @Override
<<<<<<< HEAD
    protected ImmutableSet<AccessModifier> allowedModifiers() {
        return ImmutableSet.of(AccessModifier.PACKAGE_PRIVATE);
=======
    protected ImmutableSet<AccessModifier> getAllowedModifiers() {
        return ImmutableSet.of(AccessModifier.PRIVATE);
>>>>>>> 9c9cfa1b
    }

    @Override
    public ImmutableSet<? extends ParameterSpec<EventEnvelope>> paramSpecs() {
        return ImmutableSet.copyOf(EventApplierParams.values());
    }

    /**
     * Allowed combinations of parameters for {@link EventApplier} methods.
     */
    @VisibleForTesting
    @Immutable
    enum EventApplierParams implements ParameterSpec<EventEnvelope> {

        MESSAGE {
            @Override
            public boolean matches(Class<?>[] methodParams) {
                return consistsOfSingle(methodParams, EventMessage.class);
            }

            @Override
            public Object[] extractArguments(EventEnvelope event) {
                return new Object[]{event.message()};
            }
        }
    }
}<|MERGE_RESOLUTION|>--- conflicted
+++ resolved
@@ -54,13 +54,8 @@
     }
 
     @Override
-<<<<<<< HEAD
     protected ImmutableSet<AccessModifier> allowedModifiers() {
-        return ImmutableSet.of(AccessModifier.PACKAGE_PRIVATE);
-=======
-    protected ImmutableSet<AccessModifier> getAllowedModifiers() {
         return ImmutableSet.of(AccessModifier.PRIVATE);
->>>>>>> 9c9cfa1b
     }
 
     @Override
