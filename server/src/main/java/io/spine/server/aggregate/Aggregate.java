/*
 * Copyright 2018, TeamDev. All rights reserved.
 *
 * Redistribution and use in source and/or binary forms, with or without
 * modification, must retain the above copyright notice and the following
 * disclaimer.
 *
 * THIS SOFTWARE IS PROVIDED BY THE COPYRIGHT HOLDERS AND CONTRIBUTORS
 * "AS IS" AND ANY EXPRESS OR IMPLIED WARRANTIES, INCLUDING, BUT NOT
 * LIMITED TO, THE IMPLIED WARRANTIES OF MERCHANTABILITY AND FITNESS FOR
 * A PARTICULAR PURPOSE ARE DISCLAIMED. IN NO EVENT SHALL THE COPYRIGHT
 * OWNER OR CONTRIBUTORS BE LIABLE FOR ANY DIRECT, INDIRECT, INCIDENTAL,
 * SPECIAL, EXEMPLARY, OR CONSEQUENTIAL DAMAGES (INCLUDING, BUT NOT
 * LIMITED TO, PROCUREMENT OF SUBSTITUTE GOODS OR SERVICES; LOSS OF USE,
 * DATA, OR PROFITS; OR BUSINESS INTERRUPTION) HOWEVER CAUSED AND ON ANY
 * THEORY OF LIABILITY, WHETHER IN CONTRACT, STRICT LIABILITY, OR TORT
 * (INCLUDING NEGLIGENCE OR OTHERWISE) ARISING IN ANY WAY OUT OF THE USE
 * OF THIS SOFTWARE, EVEN IF ADVISED OF THE POSSIBILITY OF SUCH DAMAGE.
 */
package io.spine.server.aggregate;

import com.google.common.annotations.VisibleForTesting;
import com.google.common.collect.ImmutableList;
import com.google.protobuf.Any;
import com.google.protobuf.Empty;
import com.google.protobuf.Message;
import io.spine.annotation.Internal;
import io.spine.core.CommandClass;
import io.spine.core.CommandContext;
import io.spine.core.CommandEnvelope;
import io.spine.core.Event;
import io.spine.core.EventClass;
import io.spine.core.EventContext;
import io.spine.core.EventEnvelope;
import io.spine.core.MessageEnvelope;
import io.spine.core.RejectionEnvelope;
import io.spine.core.Version;
import io.spine.core.Versions;
import io.spine.protobuf.AnyPacker;
import io.spine.server.command.CommandHandlerMethod;
import io.spine.server.command.CommandHandlingEntity;
import io.spine.server.entity.EventPlayer;
import io.spine.server.entity.EventPlayers;
import io.spine.server.event.EventFactory;
import io.spine.server.event.EventReactorMethod;
import io.spine.server.model.Model;
import io.spine.server.rejection.RejectionReactorMethod;
import io.spine.validate.ValidatingBuilder;

<<<<<<< HEAD
=======
import javax.annotation.CheckReturnValue;
import java.util.Collection;
>>>>>>> 005d3bde
import java.util.Iterator;
import java.util.List;
import java.util.function.Predicate;

import static com.google.common.collect.Lists.newArrayList;
import static com.google.common.collect.Lists.newArrayListWithCapacity;
import static com.google.common.collect.Lists.newLinkedList;
import static io.spine.base.Time.getCurrentTime;
import static io.spine.core.Events.getMessage;
import static io.spine.validate.Validate.isNotDefault;
import static java.util.stream.Collectors.toList;

/**
 * Abstract base for aggregates.
 *
 * <p>An aggregate is the main building block of a business model.
 * Aggregates guarantee consistency of data modifications in response to
 * commands they receive.
 *
 * <p>An aggregate modifies its state in response to a command and produces
 * one or more events. These events are used later to restore the state of the
 * aggregate.
 *
 * <h2>Creating an aggregate class</h2>
 *
 * <p>In order to create a new aggregate class you need to:
 * <ol>
 *     <li>Select a type for identifiers of the aggregate.
 *      If you select to use a typed identifier (which is recommended),
 *      you need to define a protobuf message for the ID type.
 *     <li>Define the structure of the aggregate state as a Protobuf message.
 *     <li>Generate Java code for ID and state types.
 *     <li>Create new Java class derived from {@code Aggregate} passing ID and
 *     state types as generic parameters.
 * </ol>
 *
 * <h2>Adding command handler methods</h2>
 *
 * <p>Command handling methods of an {@code Aggregate} are defined in
 * the same way as described in {@link CommandHandlingEntity}.
 *
 * <p>Event(s) returned by command handling methods are posted to
 * the {@link io.spine.server.event.EventBus EventBus} automatically
 * by {@link AggregateRepository}.
 *
 * <h2>Adding event applier methods</h2>
 *
 * <p>Aggregate data is stored as a sequence of events it produces.
 * The state of the aggregate is restored by re-playing the history of
 * events and invoking corresponding <em>event applier methods</em>.
 *
 * <p>An event applier is a method that changes the state of the aggregate
 * in response to an event. An event applier takes a single parameter of the
 * event message it handles and returns {@code void}.
 *
 * <p>The modification of the state is done via a builder instance obtained
 * from {@link #getBuilder()}.
 *
 * <p>An {@code Aggregate} class must have applier methods for
 * <em>all</em> types of the events that it produces.
 *
 * <h2>Performance considerations for aggregate state</h2>
 *
 * <p>In order to improve performance of loading aggregates an
 * {@link AggregateRepository} periodically stores aggregate snapshots.
 * See {@link AggregateRepository#setSnapshotTrigger(int)} for details.
 *
 * @param <I> the type for IDs of this class of aggregates
 * @param <S> the type of the state held by the aggregate
 * @param <B> the type of the aggregate state builder
 *
 * @author Alexander Yevsyukov
 * @author Alexander Litus
 * @author Mikhail Melnik
 */
@SuppressWarnings("OverlyCoupledClass") // OK for this central class.
public abstract class Aggregate<I,
                                S extends Message,
                                B extends ValidatingBuilder<S, ? extends Message.Builder>>
        extends CommandHandlingEntity<I, S, B>
        implements EventPlayer {

    /**
     * Events generated in the process of handling commands that were not yet committed.
     *
     * @see #commitEvents()
     */
    private final List<Event> uncommittedEvents = newLinkedList();

    /** A guard for ensuring idempotency of messages dispatched by this aggregate. */
    private IdempotencyGuard idempotencyGuard;

    /**
     * Creates a new instance.
     *
     * <p>Constructors of derived classes should have package access level
     * because of the following reasons:
     * <ol>
     *     <li>These constructors are not public API of an application.
     *     Commands and aggregate IDs are.
     *     <li>These constructors need to be accessible from tests in the same package.
     * </ol>
     *
     * <p>Because of the last reason consider annotating constructors with
     * {@code @VisibleForTesting}. The package access is needed only for tests.
     * Otherwise aggregate constructors (that are invoked by {@link AggregateRepository}
     * via Reflection) may be left {@code private}.
     *
     * @param id the ID for the new aggregate
     */
    protected Aggregate(I id) {
        super(id);
        setIdempotencyGuard();
    }

    /**
     * Creates and assigns the aggregate an {@link IdempotencyGuard idempotency guard}.
     */
    private void setIdempotencyGuard() {
        idempotencyGuard = new IdempotencyGuard(this);
    }

    /**
     * Obtains model class for this aggregate.
     */
    @Override
    protected AggregateClass<?> thisClass() {
        return (AggregateClass<?>)super.thisClass();
    }

    /**
     * Obtains the model class as {@link Model#asAggregateClass(Class) AggregateClass}.
     */
    @Override
    protected AggregateClass<?> getModelClass() {
        return Model.getInstance()
                    .asAggregateClass(getClass());
    }

    /**
     * {@inheritDoc}
     *
     * <p>In {@code Aggregate}, this method must be called only from within an event applier.
     *
     * @throws IllegalStateException if the method is called from outside an event applier
     */
    @Override
    @VisibleForTesting
    protected B getBuilder() {
        return super.getBuilder();
    }

    /**
     * Obtains a method for the passed command and invokes it.
     *
     * <p>Dispatching the commands results in emitting event messages. All the 
     * {@linkplain Empty empty} messages are filtered out from the result.
     * 
     * @param  command the envelope with the command to dispatch
     * @return a list of event messages that the aggregate produces by handling the command
     */
    @Override
    protected List<? extends Message> dispatchCommand(CommandEnvelope command) {
        idempotencyGuard.check(command);
        final CommandHandlerMethod method = thisClass().getHandler(command.getMessageClass());
        final List<? extends Message> messages =
                method.invoke(this, command.getMessage(), command.getCommandContext());
        return nonEmpty(messages);
    }

    /**
     * Dispatches the event on which the aggregate reacts.
     *
     * <p>Reacting on a event may result in emitting event messages. All the {@linkplain Empty empty} 
     * messages are filtered out from the result.
     *
     * @param  event the envelope with the event to dispatch
     * @return a list of event messages that the aggregate produces in reaction to the event or
     *         an empty list if the aggregate state does not change in reaction to the event
     */
    List<? extends Message> reactOn(EventEnvelope event) {
        final EventReactorMethod method = thisClass().getReactor(event.getMessageClass());
        final List<? extends Message> messages =
                method.invoke(this, event.getMessage(), event.getEventContext());
        return nonEmpty(messages);
    }

    /**
     * Dispatches the rejection to which the aggregate reacts.
     * 
     * <p>Reacting on a rejection may result in emitting event messages. All the 
     * {@linkplain Empty empty} messages are filtered out from the result.
     *
     * @param  rejection the envelope with the rejection
     * @return a list of event messages that the aggregate produces in reaction to
     *         the rejection, or an empty list if the aggregate state does not change in
     *         response to this rejection
     */
    List<? extends Message> reactOn(RejectionEnvelope rejection) {
        final CommandClass commandClass = CommandClass.of(rejection.getCommandMessage());
        final RejectionReactorMethod method = thisClass().getReactor(rejection.getMessageClass(),
                                                                     commandClass);
        final List<? extends Message> messages =
                method.invoke(this, rejection.getMessage(), rejection.getRejectionContext());
        return nonEmpty(messages);
    }

    private static List<? extends Message> nonEmpty(Collection<? extends Message> messages) {
        return messages.stream()
                       .filter(NonEmpty.PREDICATE)
                       .collect(toList());
    }

    /**
     * Invokes applier method for the passed event message.
     *
     * @param eventMessage the event message to apply
     */
    void invokeApplier(Message eventMessage) {
        final EventApplierMethod method = thisClass().getApplier(EventClass.of(eventMessage));
        method.invoke(this, eventMessage);
    }

    @Override
    public void play(Iterable<Event> events) {
        EventPlayers.forTransactionOf(this)
                    .play(events);
    }

    /**
     * Applies passed events.
     *
     * <p>The events passed to this method is the aggregate data (which may include
     * a {@code Snapshot}) loaded by a repository and passed to the aggregate so that
     * it restores its state.
     *
     * @param  aggregateStateRecord the aggregate state with events to play
     * @throws IllegalStateException
     *         if applying events caused an exception, which is set as the {@code cause} for
     *         the thrown instance
     */
    void play(AggregateStateRecord aggregateStateRecord) {
        final Snapshot snapshot = aggregateStateRecord.getSnapshot();
        if (isNotDefault(snapshot)) {
            restore(snapshot);
        }
        final List<Event> events = aggregateStateRecord.getEventList();

        play(events);
        remember(events);
    }

    /**
     * Applies event messages.
     *
     * @param eventMessages the event messages or events to apply
     * @param origin        the envelope of a message which caused the events
     * @see #ensureEventMessage(Message)
     */
    void apply(Iterable<? extends Message> eventMessages, MessageEnvelope origin) {
        final List<? extends Message> messages = newArrayList(eventMessages);
        final EventFactory eventFactory =
                EventFactory.on(origin, getProducerId());

        final List<Event> events = newArrayListWithCapacity(messages.size());

        Version projectedEventVersion = getVersion();

        for (Message eventOrMessage : messages) {
            /* Applying each message would increment the entity version.
               Therefore, we should simulate this behaviour. */
            projectedEventVersion = Versions.increment(projectedEventVersion);
            final Message eventMessage = ensureEventMessage(eventOrMessage);

            final Event event;
            if (eventOrMessage instanceof Event) {
                /* If we get instances of Event, it means we are dealing with an import command,
                   which contains these events in the body. So we deal with a command envelope.
                */
                final CommandEnvelope ce = (CommandEnvelope)origin;
                event = importEvent((Event) eventOrMessage,
                                    ce.getCommandContext(),
                                    projectedEventVersion);
            } else {
                event = eventFactory.createEvent(eventMessage, projectedEventVersion);
            }
            events.add(event);
        }
        play(events);
        uncommittedEvents.addAll(events);
    }

    /**
     * Creates an event based on the event received in an import command.
     *
     * @param  event          the event to import
     * @param  commandContext the context of the import command
     * @param  version        the version of the aggregate to use for the event
     * @return an event with updated command context and entity version
     */
    private static Event importEvent(Event event, CommandContext commandContext, Version version) {
        final EventContext eventContext = event.getContext()
                                               .toBuilder()
                                               .setCommandContext(commandContext)
                                               .setTimestamp(getCurrentTime())
                                               .setVersion(version)
                                               .build();
        final Event result = event.toBuilder()
                                  .setContext(eventContext)
                                  .build();
        return result;
    }

    /**
     * Ensures that an event applier gets an instance of an event message,
     * not {@link Event}.
     *
     * <p>Instances of {@code Event} may be passed to an applier during
     * importing events or processing integration events. This may happen because
     * corresponding command handling method returned either {@code List<Event>}
     * or {@code Event}.
     *
     * @param  eventOrMsg an event message or {@code Event}
     * @return the passed instance or an event message extracted from the passed
     *         {@code Event} instance
     */
    private static Message ensureEventMessage(Message eventOrMsg) {
        final Message eventMsg;
        if (eventOrMsg instanceof Event) {
            final Event event = (Event) eventOrMsg;
            eventMsg = getMessage(event);
        } else {
            eventMsg = eventOrMsg;
        }
        return eventMsg;
    }

    /**
     * Restores the state and version from the passed snapshot.
     *
     * <p>If this method is called during a {@linkplain #play(AggregateStateRecord) replay}
     * (because the snapshot was encountered) the method uses the state
     * {@linkplain #getBuilder() builder}, which is used during the replay.
     *
     * <p>If not in replay, the method sets the state and version directly to the aggregate.
     *
     * @param snapshot the snapshot with the state to restore
     */
    void restore(Snapshot snapshot) {
        final S stateToRestore = AnyPacker.unpack(snapshot.getState());
        final Version versionFromSnapshot = snapshot.getVersion();
        setInitialState(stateToRestore, versionFromSnapshot);
    }

    /**
     * Returns all uncommitted events.
     *
     * @return immutable view of all uncommitted events
     */
    List<Event> getUncommittedEvents() {
        return ImmutableList.copyOf(uncommittedEvents);
    }

    /**
     * Obtains the number of uncommitted events.
     */
    @Internal
    @VisibleForTesting
    protected int uncommittedEventsCount() {
        return uncommittedEvents.size();
    }

    /**
     * Returns and clears all the events that were uncommitted before the call of this method.
     *
     * @return the list of events
     */
    List<Event> commitEvents() {
        final List<Event> result = ImmutableList.copyOf(uncommittedEvents);
        uncommittedEvents.clear();
        remember(result);
        return result;
    }

    /**
     * Instructs to modify the state of an aggregate only within an event applier method.
     */
    @Override
    protected String getMissingTxMessage() {
        return "Modification of aggregate state or its lifecycle flags is not available this way." +
                " Make sure to modify those only from an event applier method.";
    }

    /**
     * Transforms the current state of the aggregate into the {@link Snapshot} instance.
     *
     * @return new snapshot
     */
    Snapshot toShapshot() {
        final Any state = AnyPacker.pack(getState());
        final Snapshot.Builder builder = Snapshot.newBuilder()
                .setState(state)
                .setVersion(getVersion())
                .setTimestamp(getCurrentTime());
        final Snapshot snapshot = builder.build();
        return snapshot;
    }

    /**
     * {@inheritDoc}
     *
     * <p>Opens the method for the repository.
     */
    @Override
    protected void clearRecentHistory() {
        super.clearRecentHistory();
    }

    /**
     * Creates an iterator of the aggregate event history with reverse traversal.
     *
     * <p>The records are returned sorted by timestamp in a descending order (from newer to older).
     *
     * <p>The iterator is empty if there's no history for the aggregate.
     *
     * @return new iterator instance
     */
    protected Iterator<Event> historyBackward() {
        return recentHistory().iterator();
    }

    /**
     * {@inheritDoc}
     *
     * <p>Overrides to expose the method to the package.
     */
    @Override
    @VisibleForTesting
    protected int versionNumber() {
        return super.versionNumber();
    }

    /**
     * A predicate checking that message is not {@linkplain Empty empty}.
     */
    private enum NonEmpty implements Predicate<Message> {
        PREDICATE;

        private static final Empty EMPTY = Empty.getDefaultInstance();

        /**
         * Checks that message is not {@linkplain Empty empty}.
         *
         * @param  message the message being checked
         * @return {@code true} if the message is not empty, {@code false} otherwise 
         */
        @Override
        public boolean test(Message message) {
            return !message.equals(EMPTY);
        }
    }
}<|MERGE_RESOLUTION|>--- conflicted
+++ resolved
@@ -47,11 +47,7 @@
 import io.spine.server.rejection.RejectionReactorMethod;
 import io.spine.validate.ValidatingBuilder;
 
-<<<<<<< HEAD
-=======
-import javax.annotation.CheckReturnValue;
 import java.util.Collection;
->>>>>>> 005d3bde
 import java.util.Iterator;
 import java.util.List;
 import java.util.function.Predicate;
@@ -498,6 +494,7 @@
      * A predicate checking that message is not {@linkplain Empty empty}.
      */
     private enum NonEmpty implements Predicate<Message> {
+
         PREDICATE;
 
         private static final Empty EMPTY = Empty.getDefaultInstance();
