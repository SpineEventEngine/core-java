/*
 * Copyright 2018, TeamDev. All rights reserved.
 *
 * Redistribution and use in source and/or binary forms, with or without
 * modification, must retain the above copyright notice and the following
 * disclaimer.
 *
 * THIS SOFTWARE IS PROVIDED BY THE COPYRIGHT HOLDERS AND CONTRIBUTORS
 * "AS IS" AND ANY EXPRESS OR IMPLIED WARRANTIES, INCLUDING, BUT NOT
 * LIMITED TO, THE IMPLIED WARRANTIES OF MERCHANTABILITY AND FITNESS FOR
 * A PARTICULAR PURPOSE ARE DISCLAIMED. IN NO EVENT SHALL THE COPYRIGHT
 * OWNER OR CONTRIBUTORS BE LIABLE FOR ANY DIRECT, INDIRECT, INCIDENTAL,
 * SPECIAL, EXEMPLARY, OR CONSEQUENTIAL DAMAGES (INCLUDING, BUT NOT
 * LIMITED TO, PROCUREMENT OF SUBSTITUTE GOODS OR SERVICES; LOSS OF USE,
 * DATA, OR PROFITS; OR BUSINESS INTERRUPTION) HOWEVER CAUSED AND ON ANY
 * THEORY OF LIABILITY, WHETHER IN CONTRACT, STRICT LIABILITY, OR TORT
 * (INCLUDING NEGLIGENCE OR OTHERWISE) ARISING IN ANY WAY OUT OF THE USE
 * OF THIS SOFTWARE, EVEN IF ADVISED OF THE POSSIBILITY OF SUCH DAMAGE.
 */
package io.spine.server.aggregate;

import com.google.common.annotations.VisibleForTesting;
import com.google.common.collect.ImmutableList;
import com.google.protobuf.Any;
import com.google.protobuf.Empty;
import com.google.protobuf.Message;
import io.spine.annotation.Internal;
import io.spine.core.CommandClass;
import io.spine.core.CommandContext;
import io.spine.core.CommandEnvelope;
import io.spine.core.Event;
import io.spine.core.EventClass;
import io.spine.core.EventContext;
import io.spine.core.EventEnvelope;
import io.spine.core.MessageEnvelope;
import io.spine.core.RejectionEnvelope;
import io.spine.core.Version;
import io.spine.core.Versions;
import io.spine.protobuf.AnyPacker;
import io.spine.server.command.CommandHandlerMethod;
import io.spine.server.command.CommandHandlingEntity;
<<<<<<< HEAD
import io.spine.server.command.dispatch.Dispatch;
import io.spine.server.command.dispatch.DispatchResult;
=======
import io.spine.server.entity.EventPlayer;
import io.spine.server.entity.EventPlayers;
>>>>>>> 82784f11
import io.spine.server.event.EventFactory;
import io.spine.server.event.EventReactorMethod;
import io.spine.server.model.Model;
import io.spine.server.rejection.RejectionReactorMethod;
import io.spine.validate.ValidatingBuilder;

import java.util.Collection;
import java.util.Iterator;
import java.util.List;
import java.util.function.Predicate;

import static com.google.common.collect.Lists.newArrayList;
import static com.google.common.collect.Lists.newArrayListWithCapacity;
import static com.google.common.collect.Lists.newLinkedList;
import static io.spine.base.Time.getCurrentTime;
import static io.spine.core.Events.getMessage;
import static io.spine.validate.Validate.isNotDefault;
import static java.util.stream.Collectors.toList;

/**
 * Abstract base for aggregates.
 *
 * <p>An aggregate is the main building block of a business model.
 * Aggregates guarantee consistency of data modifications in response to
 * commands they receive.
 *
 * <p>An aggregate modifies its state in response to a command and produces
 * one or more events. These events are used later to restore the state of the
 * aggregate.
 *
 * <h2>Creating an aggregate class</h2>
 *
 * <p>In order to create a new aggregate class you need to:
 * <ol>
 *     <li>Select a type for identifiers of the aggregate.
 *      If you select to use a typed identifier (which is recommended),
 *      you need to define a protobuf message for the ID type.
 *     <li>Define the structure of the aggregate state as a Protobuf message.
 *     <li>Generate Java code for ID and state types.
 *     <li>Create new Java class derived from {@code Aggregate} passing ID and
 *     state types as generic parameters.
 * </ol>
 *
 * <h2>Adding command handler methods</h2>
 *
 * <p>Command handling methods of an {@code Aggregate} are defined in
 * the same way as described in {@link CommandHandlingEntity}.
 *
 * <p>Event(s) returned by command handling methods are posted to
 * the {@link io.spine.server.event.EventBus EventBus} automatically
 * by {@link AggregateRepository}.
 *
 * <h2>Adding event applier methods</h2>
 *
 * <p>Aggregate data is stored as a sequence of events it produces.
 * The state of the aggregate is restored by re-playing the history of
 * events and invoking corresponding <em>event applier methods</em>.
 *
 * <p>An event applier is a method that changes the state of the aggregate
 * in response to an event. An event applier takes a single parameter of the
 * event message it handles and returns {@code void}.
 *
 * <p>The modification of the state is done via a builder instance obtained
 * from {@link #getBuilder()}.
 *
 * <p>An {@code Aggregate} class must have applier methods for
 * <em>all</em> types of the events that it produces.
 *
 * <h2>Performance considerations for aggregate state</h2>
 *
 * <p>In order to improve performance of loading aggregates an
 * {@link AggregateRepository} periodically stores aggregate snapshots.
 * See {@link AggregateRepository#setSnapshotTrigger(int)} for details.
 *
 * @param <I> the type for IDs of this class of aggregates
 * @param <S> the type of the state held by the aggregate
 * @param <B> the type of the aggregate state builder
 *
 * @author Alexander Yevsyukov
 * @author Alexander Litus
 * @author Mikhail Melnik
 */
@SuppressWarnings("OverlyCoupledClass") // OK for this central class.
public abstract class Aggregate<I,
                                S extends Message,
                                B extends ValidatingBuilder<S, ? extends Message.Builder>>
        extends CommandHandlingEntity<I, S, B>
        implements EventPlayer {

    /**
     * Events generated in the process of handling commands that were not yet committed.
     *
     * @see #commitEvents()
     */
    private final List<Event> uncommittedEvents = newLinkedList();

    /** A guard for ensuring idempotency of messages dispatched by this aggregate. */
    private IdempotencyGuard idempotencyGuard;

    /**
     * Creates a new instance.
     *
     * <p>Constructors of derived classes should have package access level
     * because of the following reasons:
     * <ol>
     *     <li>These constructors are not public API of an application.
     *     Commands and aggregate IDs are.
     *     <li>These constructors need to be accessible from tests in the same package.
     * </ol>
     *
     * <p>Because of the last reason consider annotating constructors with
     * {@code @VisibleForTesting}. The package access is needed only for tests.
     * Otherwise aggregate constructors (that are invoked by {@link AggregateRepository}
     * via Reflection) may be left {@code private}.
     *
     * @param id the ID for the new aggregate
     */
    protected Aggregate(I id) {
        super(id);
        setIdempotencyGuard();
    }

    /**
     * Creates and assigns the aggregate an {@link IdempotencyGuard idempotency guard}.
     */
    private void setIdempotencyGuard() {
        idempotencyGuard = new IdempotencyGuard(this);
    }

    /**
     * Obtains model class for this aggregate.
     */
    @Override
    protected AggregateClass<?> thisClass() {
        return (AggregateClass<?>)super.thisClass();
    }

    /**
     * Obtains the model class as {@link Model#asAggregateClass(Class) AggregateClass}.
     */
    @Override
    protected AggregateClass<?> getModelClass() {
        return Model.getInstance()
                    .asAggregateClass(getClass());
    }

    /**
     * {@inheritDoc}
     *
     * <p>In {@code Aggregate}, this method must be called only from within an event applier.
     *
     * @throws IllegalStateException if the method is called from outside an event applier
     */
    @Override
    @VisibleForTesting
    protected B getBuilder() {
        return super.getBuilder();
    }

    /**
     * Obtains a method for the passed command and invokes it.
     *
     * <p>Dispatching the commands results in emitting event messages. All the 
     * {@linkplain Empty empty} messages are filtered out from the result.
     * 
     * @param  command the envelope with the command to dispatch
     * @return a list of event messages that the aggregate produces by handling the command
     */
    @Override
    protected List<? extends Message> dispatchCommand(CommandEnvelope command) {
        idempotencyGuard.check(command);
        final CommandHandlerMethod method = thisClass().getHandler(command.getMessageClass());
<<<<<<< HEAD
        final Dispatch<CommandEnvelope> dispatch = Dispatch.of(command).to(this, method);
        final DispatchResult dispatchResult = dispatch.perform();
        return dispatchResult.asMessages(); 
=======
        final List<? extends Message> messages =
                method.invoke(this, command.getMessage(), command.getCommandContext());
        return nonEmpty(messages);
>>>>>>> 82784f11
    }

    /**
     * Dispatches the event on which the aggregate reacts.
     *
     * <p>Reacting on a event may result in emitting event messages. All the {@linkplain Empty empty} 
     * messages are filtered out from the result.
     *
     * @param  event the envelope with the event to dispatch
     * @return a list of event messages that the aggregate produces in reaction to the event or
     *         an empty list if the aggregate state does not change in reaction to the event
     */
    List<? extends Message> reactOn(EventEnvelope event) {
        final EventReactorMethod method = thisClass().getReactor(event.getMessageClass());
<<<<<<< HEAD
        final Dispatch<EventEnvelope> dispatch = Dispatch.of(event).to(this, method);
        final DispatchResult dispatchResult = dispatch.perform();
        return dispatchResult.asMessages();
=======
        final List<? extends Message> messages =
                method.invoke(this, event.getMessage(), event.getEventContext());
        return nonEmpty(messages);
>>>>>>> 82784f11
    }

    /**
     * Dispatches the rejection to which the aggregate reacts.
     * 
     * <p>Reacting on a rejection may result in emitting event messages. All the 
     * {@linkplain Empty empty} messages are filtered out from the result.
     *
     * @param  rejection the envelope with the rejection
     * @return a list of event messages that the aggregate produces in reaction to
     *         the rejection, or an empty list if the aggregate state does not change in
     *         response to this rejection
     */
    List<? extends Message> reactOn(RejectionEnvelope rejection) {
        final CommandClass commandClass = CommandClass.of(rejection.getCommandMessage());
        final RejectionReactorMethod method = thisClass().getReactor(rejection.getMessageClass(),
                                                                     commandClass);
<<<<<<< HEAD
        final Dispatch<RejectionEnvelope> dispatch = Dispatch.of(rejection).to(this, method);
        final DispatchResult dispatchResult = dispatch.perform();
        return dispatchResult.asMessages();
=======
        final List<? extends Message> messages =
                method.invoke(this, rejection.getMessage(), rejection.getRejectionContext());
        return nonEmpty(messages);
    }

    private static List<? extends Message> nonEmpty(Collection<? extends Message> messages) {
        return messages.stream()
                       .filter(NonEmpty.PREDICATE)
                       .collect(toList());
>>>>>>> 82784f11
    }

    /**
     * Invokes applier method for the passed event message.
     *
     * @param eventMessage the event message to apply
     */
    void invokeApplier(Message eventMessage) {
        final EventApplierMethod method = thisClass().getApplier(EventClass.of(eventMessage));
        method.invoke(this, eventMessage);
    }

    @Override
    public void play(Iterable<Event> events) {
        EventPlayers.forTransactionOf(this)
                    .play(events);
    }

    /**
     * Applies passed events.
     *
     * <p>The events passed to this method is the aggregate data (which may include
     * a {@code Snapshot}) loaded by a repository and passed to the aggregate so that
     * it restores its state.
     *
     * @param  aggregateStateRecord the aggregate state with events to play
     * @throws IllegalStateException
     *         if applying events caused an exception, which is set as the {@code cause} for
     *         the thrown instance
     */
    void play(AggregateStateRecord aggregateStateRecord) {
        final Snapshot snapshot = aggregateStateRecord.getSnapshot();
        if (isNotDefault(snapshot)) {
            restore(snapshot);
        }
        final List<Event> events = aggregateStateRecord.getEventList();

        play(events);
        remember(events);
    }

    /**
     * Applies event messages.
     *
     * @param eventMessages the event messages or events to apply
     * @param origin        the envelope of a message which caused the events
     * @see #ensureEventMessage(Message)
     */
    void apply(Iterable<? extends Message> eventMessages, MessageEnvelope origin) {
        final List<? extends Message> messages = newArrayList(eventMessages);
        final EventFactory eventFactory =
                EventFactory.on(origin, getProducerId());

        final List<Event> events = newArrayListWithCapacity(messages.size());

        Version projectedEventVersion = getVersion();

        for (Message eventOrMessage : messages) {
            /* Applying each message would increment the entity version.
               Therefore, we should simulate this behaviour. */
            projectedEventVersion = Versions.increment(projectedEventVersion);
            final Message eventMessage = ensureEventMessage(eventOrMessage);

            final Event event;
            if (eventOrMessage instanceof Event) {
                /* If we get instances of Event, it means we are dealing with an import command,
                   which contains these events in the body. So we deal with a command envelope.
                */
                final CommandEnvelope ce = (CommandEnvelope)origin;
                event = importEvent((Event) eventOrMessage,
                                    ce.getCommandContext(),
                                    projectedEventVersion);
            } else {
                event = eventFactory.createEvent(eventMessage, projectedEventVersion);
            }
            events.add(event);
        }
        play(events);
        uncommittedEvents.addAll(events);
    }

    /**
     * Creates an event based on the event received in an import command.
     *
     * @param  event          the event to import
     * @param  commandContext the context of the import command
     * @param  version        the version of the aggregate to use for the event
     * @return an event with updated command context and entity version
     */
    private static Event importEvent(Event event, CommandContext commandContext, Version version) {
        final EventContext eventContext = event.getContext()
                                               .toBuilder()
                                               .setCommandContext(commandContext)
                                               .setTimestamp(getCurrentTime())
                                               .setVersion(version)
                                               .build();
        final Event result = event.toBuilder()
                                  .setContext(eventContext)
                                  .build();
        return result;
    }

    /**
     * Ensures that an event applier gets an instance of an event message,
     * not {@link Event}.
     *
     * <p>Instances of {@code Event} may be passed to an applier during
     * importing events or processing integration events. This may happen because
     * corresponding command handling method returned either {@code List<Event>}
     * or {@code Event}.
     *
     * @param  eventOrMsg an event message or {@code Event}
     * @return the passed instance or an event message extracted from the passed
     *         {@code Event} instance
     */
    private static Message ensureEventMessage(Message eventOrMsg) {
        final Message eventMsg;
        if (eventOrMsg instanceof Event) {
            final Event event = (Event) eventOrMsg;
            eventMsg = getMessage(event);
        } else {
            eventMsg = eventOrMsg;
        }
        return eventMsg;
    }

    /**
     * Restores the state and version from the passed snapshot.
     *
     * <p>If this method is called during a {@linkplain #play(AggregateStateRecord) replay}
     * (because the snapshot was encountered) the method uses the state
     * {@linkplain #getBuilder() builder}, which is used during the replay.
     *
     * <p>If not in replay, the method sets the state and version directly to the aggregate.
     *
     * @param snapshot the snapshot with the state to restore
     */
    void restore(Snapshot snapshot) {
        final S stateToRestore = AnyPacker.unpack(snapshot.getState());
        final Version versionFromSnapshot = snapshot.getVersion();
        setInitialState(stateToRestore, versionFromSnapshot);
    }

    /**
     * Returns all uncommitted events.
     *
     * @return immutable view of all uncommitted events
     */
    List<Event> getUncommittedEvents() {
        return ImmutableList.copyOf(uncommittedEvents);
    }

    /**
     * Obtains the number of uncommitted events.
     */
    @Internal
    @VisibleForTesting
    protected int uncommittedEventsCount() {
        return uncommittedEvents.size();
    }

    /**
     * Returns and clears all the events that were uncommitted before the call of this method.
     *
     * @return the list of events
     */
    List<Event> commitEvents() {
        final List<Event> result = ImmutableList.copyOf(uncommittedEvents);
        uncommittedEvents.clear();
        remember(result);
        return result;
    }

    /**
     * Instructs to modify the state of an aggregate only within an event applier method.
     */
    @Override
    protected String getMissingTxMessage() {
        return "Modification of aggregate state or its lifecycle flags is not available this way." +
                " Make sure to modify those only from an event applier method.";
    }

    /**
     * Transforms the current state of the aggregate into the {@link Snapshot} instance.
     *
     * @return new snapshot
     */
    Snapshot toShapshot() {
        final Any state = AnyPacker.pack(getState());
        final Snapshot.Builder builder = Snapshot.newBuilder()
                .setState(state)
                .setVersion(getVersion())
                .setTimestamp(getCurrentTime());
        final Snapshot snapshot = builder.build();
        return snapshot;
    }

    /**
     * {@inheritDoc}
     *
     * <p>Opens the method for the repository.
     */
    @Override
    protected void clearRecentHistory() {
        super.clearRecentHistory();
    }

    /**
     * Creates an iterator of the aggregate event history with reverse traversal.
     *
     * <p>The records are returned sorted by timestamp in a descending order (from newer to older).
     *
     * <p>The iterator is empty if there's no history for the aggregate.
     *
     * @return new iterator instance
     */
    protected Iterator<Event> historyBackward() {
        return recentHistory().iterator();
    }

    /**
     * {@inheritDoc}
     *
     * <p>Overrides to expose the method to the package.
     */
    @Override
    @VisibleForTesting
    protected int versionNumber() {
        return super.versionNumber();
    }
<<<<<<< HEAD
=======

    /**
     * A predicate checking that message is not {@linkplain Empty empty}.
     */
    private enum NonEmpty implements Predicate<Message> {

        PREDICATE;

        private static final Empty EMPTY = Empty.getDefaultInstance();

        /**
         * Checks that message is not {@linkplain Empty empty}.
         *
         * @param  message the message being checked
         * @return {@code true} if the message is not empty, {@code false} otherwise 
         */
        @Override
        public boolean test(Message message) {
            return !message.equals(EMPTY);
        }
    }
>>>>>>> 82784f11
}<|MERGE_RESOLUTION|>--- conflicted
+++ resolved
@@ -39,13 +39,10 @@
 import io.spine.protobuf.AnyPacker;
 import io.spine.server.command.CommandHandlerMethod;
 import io.spine.server.command.CommandHandlingEntity;
-<<<<<<< HEAD
 import io.spine.server.command.dispatch.Dispatch;
 import io.spine.server.command.dispatch.DispatchResult;
-=======
 import io.spine.server.entity.EventPlayer;
 import io.spine.server.entity.EventPlayers;
->>>>>>> 82784f11
 import io.spine.server.event.EventFactory;
 import io.spine.server.event.EventReactorMethod;
 import io.spine.server.model.Model;
@@ -218,15 +215,9 @@
     protected List<? extends Message> dispatchCommand(CommandEnvelope command) {
         idempotencyGuard.check(command);
         final CommandHandlerMethod method = thisClass().getHandler(command.getMessageClass());
-<<<<<<< HEAD
         final Dispatch<CommandEnvelope> dispatch = Dispatch.of(command).to(this, method);
         final DispatchResult dispatchResult = dispatch.perform();
         return dispatchResult.asMessages(); 
-=======
-        final List<? extends Message> messages =
-                method.invoke(this, command.getMessage(), command.getCommandContext());
-        return nonEmpty(messages);
->>>>>>> 82784f11
     }
 
     /**
@@ -241,15 +232,9 @@
      */
     List<? extends Message> reactOn(EventEnvelope event) {
         final EventReactorMethod method = thisClass().getReactor(event.getMessageClass());
-<<<<<<< HEAD
         final Dispatch<EventEnvelope> dispatch = Dispatch.of(event).to(this, method);
         final DispatchResult dispatchResult = dispatch.perform();
         return dispatchResult.asMessages();
-=======
-        final List<? extends Message> messages =
-                method.invoke(this, event.getMessage(), event.getEventContext());
-        return nonEmpty(messages);
->>>>>>> 82784f11
     }
 
     /**
@@ -267,21 +252,9 @@
         final CommandClass commandClass = CommandClass.of(rejection.getCommandMessage());
         final RejectionReactorMethod method = thisClass().getReactor(rejection.getMessageClass(),
                                                                      commandClass);
-<<<<<<< HEAD
         final Dispatch<RejectionEnvelope> dispatch = Dispatch.of(rejection).to(this, method);
         final DispatchResult dispatchResult = dispatch.perform();
         return dispatchResult.asMessages();
-=======
-        final List<? extends Message> messages =
-                method.invoke(this, rejection.getMessage(), rejection.getRejectionContext());
-        return nonEmpty(messages);
-    }
-
-    private static List<? extends Message> nonEmpty(Collection<? extends Message> messages) {
-        return messages.stream()
-                       .filter(NonEmpty.PREDICATE)
-                       .collect(toList());
->>>>>>> 82784f11
     }
 
     /**
@@ -512,28 +485,4 @@
     protected int versionNumber() {
         return super.versionNumber();
     }
-<<<<<<< HEAD
-=======
-
-    /**
-     * A predicate checking that message is not {@linkplain Empty empty}.
-     */
-    private enum NonEmpty implements Predicate<Message> {
-
-        PREDICATE;
-
-        private static final Empty EMPTY = Empty.getDefaultInstance();
-
-        /**
-         * Checks that message is not {@linkplain Empty empty}.
-         *
-         * @param  message the message being checked
-         * @return {@code true} if the message is not empty, {@code false} otherwise 
-         */
-        @Override
-        public boolean test(Message message) {
-            return !message.equals(EMPTY);
-        }
-    }
->>>>>>> 82784f11
 }