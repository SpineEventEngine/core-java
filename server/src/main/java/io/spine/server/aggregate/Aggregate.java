--- conflicted
+++ resolved
@@ -56,12 +56,7 @@
 import java.util.function.BiFunction;
 import java.util.stream.Stream;
 
-<<<<<<< HEAD
 import static com.google.common.collect.ImmutableList.toImmutableList;
-=======
-import static com.google.common.collect.Lists.newArrayList;
-import static com.google.common.collect.Lists.newArrayListWithCapacity;
->>>>>>> 05461e88
 import static io.spine.base.Time.getCurrentTime;
 import static io.spine.core.Events.getMessage;
 import static io.spine.protobuf.AnyPacker.unpack;
@@ -144,11 +139,7 @@
      *
      * @see #commitEvents()
      */
-<<<<<<< HEAD
     private UncommittedEvents uncommittedEvents = UncommittedEvents.ofNone();
-=======
-    private final List<Event> uncommittedEvents = newArrayList();
->>>>>>> 05461e88
 
     /** A guard for ensuring idempotency of messages dispatched by this aggregate. */
     private IdempotencyGuard idempotencyGuard;
