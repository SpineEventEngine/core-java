--- conflicted
+++ resolved
@@ -278,16 +278,11 @@
      *         {@linkplain #configureStorage(StorageFactory) configured} prior to the call
      */
     public StorageFactory storageFactory() {
-<<<<<<< HEAD
-        if (Environment.instance().isTests()) {
-            return InMemoryStorageFactory.newInstance();
-=======
         if (environment().isTests()) {
             if (storageFactoryForTests == null) {
                 this.storageFactoryForTests = InMemoryStorageFactory.newInstance();
             }
             return storageFactoryForTests;
->>>>>>> b3018b36
         }
         checkNotNull(productionStorageFactory,
                      "Production `%s` is not configured." +
