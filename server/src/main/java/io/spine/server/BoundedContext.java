/*
 * Copyright 2019, TeamDev. All rights reserved.
 *
 * Redistribution and use in source and/or binary forms, with or without
 * modification, must retain the above copyright notice and the following
 * disclaimer.
 *
 * THIS SOFTWARE IS PROVIDED BY THE COPYRIGHT HOLDERS AND CONTRIBUTORS
 * "AS IS" AND ANY EXPRESS OR IMPLIED WARRANTIES, INCLUDING, BUT NOT
 * LIMITED TO, THE IMPLIED WARRANTIES OF MERCHANTABILITY AND FITNESS FOR
 * A PARTICULAR PURPOSE ARE DISCLAIMED. IN NO EVENT SHALL THE COPYRIGHT
 * OWNER OR CONTRIBUTORS BE LIABLE FOR ANY DIRECT, INDIRECT, INCIDENTAL,
 * SPECIAL, EXEMPLARY, OR CONSEQUENTIAL DAMAGES (INCLUDING, BUT NOT
 * LIMITED TO, PROCUREMENT OF SUBSTITUTE GOODS OR SERVICES; LOSS OF USE,
 * DATA, OR PROFITS; OR BUSINESS INTERRUPTION) HOWEVER CAUSED AND ON ANY
 * THEORY OF LIABILITY, WHETHER IN CONTRACT, STRICT LIABILITY, OR TORT
 * (INCLUDING NEGLIGENCE OR OTHERWISE) ARISING IN ANY WAY OUT OF THE USE
 * OF THIS SOFTWARE, EVEN IF ADVISED OF THE POSSIBILITY OF SUCH DAMAGE.
 */
package io.spine.server;

import com.google.common.annotations.VisibleForTesting;
import io.spine.annotation.Internal;
import io.spine.base.EntityState;
import io.spine.core.BoundedContextName;
import io.spine.core.BoundedContextNames;
import io.spine.logging.Logging;
import io.spine.option.EntityOption.Visibility;
import io.spine.server.aggregate.AggregateRootDirectory;
import io.spine.server.aggregate.ImportBus;
import io.spine.server.commandbus.CommandBus;
import io.spine.server.commandbus.CommandDispatcher;
import io.spine.server.commandbus.CommandDispatcherDelegate;
import io.spine.server.commandbus.DelegatingCommandDispatcher;
import io.spine.server.entity.Entity;
import io.spine.server.entity.Repository;
import io.spine.server.entity.model.EntityClass;
import io.spine.server.event.DelegatingEventDispatcher;
import io.spine.server.event.EventBus;
import io.spine.server.event.EventDispatcher;
import io.spine.server.event.EventDispatcherDelegate;
import io.spine.server.event.store.DefaultEventStore;
import io.spine.server.integration.IntegrationBroker;
import io.spine.server.security.Security;
import io.spine.server.stand.Stand;
import io.spine.server.storage.StorageFactory;
import io.spine.server.tenant.TenantIndex;
import io.spine.server.trace.TracerFactory;
import io.spine.system.server.SystemClient;
import io.spine.system.server.SystemContext;
import io.spine.system.server.SystemReadSide;
import io.spine.type.TypeName;

import java.util.Optional;
import java.util.Set;

import static com.google.common.base.Preconditions.checkNotNull;
import static com.google.common.base.Preconditions.checkState;
import static io.spine.util.Exceptions.newIllegalStateException;

/**
 * A logical and structural boundary of a model.
 *
 * <p>Logically, a Bounded Context represents a sub-system built to be described with the same
 * Ubiquitous Language. Any term within a single bounded context has a single meaning and may or
 * may not map to another term in the language of another Bounded Context.
 *
 * <p>The Ubiquitous Language of a Bounded Context is represented by such concepts as the entity
 * state, event, and command types, entity types, and others. An entity and its adjacent types
 * belong to the Bounded Context which the entity {@link Repository} is
 * {@linkplain BoundedContext#register(Repository) registered} in.
 *
 * <p>Structurally, a Bounded Context brings together all the infrastructure required for
 * the components of a model to cooperate.
 *
 * <p>An instance of {@code BoundedContext} acts as a major point of configuration for all
 * the model elements which belong to it.
 *
 * @see <a href="https://martinfowler.com/bliki/BoundedContext.html">
 *         Martin Fowler on Bounded Contexts</a>
 */
@SuppressWarnings({"OverlyCoupledClass", "ClassWithTooManyMethods"})
public abstract class BoundedContext implements Closeable, Logging {

    private final ContextSpec spec;
    private final CommandBus commandBus;
    private final EventBus eventBus;
    private final IntegrationBroker broker;
    private final ImportBus importBus;
    private final Stand stand;

    /** Controls access to entities of all registered repositories. */
    private final VisibilityGuard guard = VisibilityGuard.newInstance();
    private final AggregateRootDirectory aggregateRootDirectory;

    private final TenantIndex tenantIndex;

    /**
     * Creates new instance.
     *
     * @throws IllegalStateException
     *         if called from a derived class, which is not a part of the framework
     * @apiNote
     * This constructor is for internal use of the framework. Application developers should not
     * create classes derived from {@code BoundedContext}.
     */
    @SuppressWarnings("ThisEscapedInObjectConstruction") // to inject dependencies.
    @Internal
    protected BoundedContext(BoundedContextBuilder builder) {
        super();
        checkInheritance();
        this.spec = builder.spec();
        this.eventBus = builder.buildEventBus(this);
        this.stand = builder.stand();
        this.tenantIndex = builder.buildTenantIndex();

        this.broker = new IntegrationBroker();
        this.commandBus = builder.buildCommandBus();
        this.importBus = buildImportBus(tenantIndex);
        this.aggregateRootDirectory = builder.aggregateRootDirectory();
    }

    /**
     * Performs post-creation initialization of the instance.
     *
     * <p>This method must be called shortly after the constructor so that the instance can
     * perform dependency injections steps that cannot be performed in the constructor.
     */
    protected final void init() {
        eventBus.registerWith(this);
        tenantIndex.registerWith(this);
        broker.registerWith(this);
    }
    
    /**
     * Prevents 3rd party code from creating classes extending from {@code BoundedContext}.
     */
    @SuppressWarnings("ClassReferencesSubclass")
    private void checkInheritance() {
        Class<? extends BoundedContext> thisClass = getClass();
        checkState(
                DomainContext.class.equals(thisClass) ||
                        SystemContext.class.equals(thisClass),
                "The class `BoundedContext` is not designed for " +
                        "inheritance by the framework users."
        );
    }

    private static ImportBus buildImportBus(TenantIndex tenantIndex) {
        ImportBus.Builder result = ImportBus
                .newBuilder()
                .injectTenantIndex(tenantIndex);
        return result.build();
    }

    /**
     * Creates a new builder for a single tenant {@code BoundedContext}.
     *
     * @param name
     *         the name of the built context
     * @return new builder instance
     */
    public static BoundedContextBuilder singleTenant(String name) {
        checkNotNull(name);
        ContextSpec spec = ContextSpec.singleTenant(name);
        return new BoundedContextBuilder(spec);
    }

    /**
     * Creates a new builder for a multitenant {@code BoundedContext}.
     *
     * @param name
     *         the name of the built context
     * @return new builder instance
     */
    public static BoundedContextBuilder multitenant(String name) {
        checkNotNull(name);
        ContextSpec spec = ContextSpec.multitenant(name);
        return new BoundedContextBuilder(spec);
    }

    /**
     * Internal method that registers the passed repository with this {@code BoundedContext}.
     *
     * @param repository
     *         the repository to register
     * @param <I>
     *         the type of IDs used in the repository
     * @param <E>
     *         the type of entities
     * @throws SecurityException
     *          if called from outside the framework
     */
    @Internal
    public <I, E extends Entity<I, ?>> void register(Repository<I, E> repository) {
        checkNotNull(repository);
        Security.allowOnlyFrameworkServer();
        registerIfAware(repository);
        guard.register(repository);
        repository.onRegistered();
        registerEventDispatcher(stand());
    }

    /**
     * Creates and registers the {@linkplain DefaultRepository default repository} for the passed
     * class of entities.
     *
     * @param <I>
     *         the type of entity identifiers
     * @param <E>
     *         the type of entities
     * @param entityClass
     *         the class of entities which will be served by a {@link DefaultRepository}
     * @see #register(Repository)
     */
    final <I, E extends Entity<I, ?>> void register(Class<E> entityClass) {
        checkNotNull(entityClass);
        register(DefaultRepository.of(entityClass));
    }

    /**
     * Internal method for registering the passed command dispatcher with the {@code CommandBus} of
     * this context.
     *
     * @throws SecurityException
     *          if called from outside the framework
     */
    @Internal
    public void registerCommandDispatcher(CommandDispatcher dispatcher) {
        checkNotNull(dispatcher);
        Security.allowOnlyFrameworkServer();
        registerIfAware(dispatcher);
        if (dispatcher.dispatchesCommands()) {
            commandBus().register(dispatcher);
        }
        if (dispatcher instanceof EventDispatcherDelegate) {
            EventDispatcherDelegate eventDispatcher = (EventDispatcherDelegate) dispatcher;
            registerEventDispatcher(eventDispatcher);
        }
    }

    /**
     * Internal method for registering the passed command dispatcher with the {@code CommandBus} of
     * this context.
     *
     * @throws SecurityException
     *          if called from outside the framework
     */
    private void registerCommandDispatcher(CommandDispatcherDelegate dispatcher) {
        checkNotNull(dispatcher);
        if (dispatcher.dispatchesCommands()) {
            registerCommandDispatcher(DelegatingCommandDispatcher.of(dispatcher));
        }
    }

    /**
     * Internal method for registering the passed event dispatcher with the buses of
     * this context.
     *
     * <p>If the passed instance dispatches domestic events, registers it with the {@code EventBus}.
     * If the passed instance dispatches external events, registers it with
     * the {@code IntegrationBroker}.
     *
     * @throws SecurityException
     *         if called from outside the framework
     * @see #registerEventDispatcher(EventDispatcherDelegate)
     */
    @Internal
    public void registerEventDispatcher(EventDispatcher dispatcher) {
        checkNotNull(dispatcher);
        Security.allowOnlyFrameworkServer();
        registerIfAware(dispatcher);
        if (dispatcher.dispatchesEvents()) {
            EventBus eventBus = eventBus();
            eventBus.register(dispatcher);
            SystemReadSide systemReadSide = systemClient().readSide();
            systemReadSide.register(dispatcher);
        }
        if (dispatcher.dispatchesExternalEvents()) {
            broker().register(dispatcher);
        }
        if (dispatcher instanceof CommandDispatcherDelegate) {
            CommandDispatcherDelegate commandDispatcher = (CommandDispatcherDelegate) dispatcher;
            registerCommandDispatcher(commandDispatcher);
        }
    }

    /**
     * Internal method for registering the passed delegate of an {@link EventDispatcher} with
     * the buses of this context.
     *
     * @throws SecurityException
     *         if called from outside the framework
     * @see #registerEventDispatcher(EventDispatcher)
     */
    private void registerEventDispatcher(EventDispatcherDelegate dispatcher) {
        checkNotNull(dispatcher);
        DelegatingEventDispatcher delegate = DelegatingEventDispatcher.of(dispatcher);
        registerEventDispatcher(delegate);
    }

    /**
     * If the given {@code contextPart} is {@link ContextAware},
     * {@linkplain ContextAware#registerWith registers} it with this context.
     */
    private void registerIfAware(Object contextPart) {
        if (contextPart instanceof ContextAware) {
            ContextAware contextAware = (ContextAware) contextPart;
            if (!contextAware.isRegistered()) {
                contextAware.registerWith(this);
            }
        }
    }

    /**
     * Obtains a set of entity type names by their visibility.
     */
    public Set<TypeName> stateTypes(Visibility visibility) {
        Set<TypeName> result = guard.entityStateTypes(visibility);
        return result;
    }

    /**
     * Obtains the set of all entity type names.
     */
    public Set<TypeName> stateTypes() {
        Set<TypeName> result = guard.allEntityTypes();
        return result;
    }

    /**
     * Finds a repository by the state class of entities.
     *
     * <p>This method assumes that a repository for the given entity state class <b>is</b>
     * registered in this context. If there is no such repository, throws
     * an {@link IllegalStateException}.
     *
     * <p>If a repository is registered, the method returns it or {@link Optional#empty()} if
     * the requested entity is {@linkplain Visibility#NONE not visible}.
     *
     * @param stateClass
     *         the class of the state of the entity managed by the resulting repository
     * @return the requested repository or {@link Optional#empty()} if the repository manages
     *         a {@linkplain Visibility#NONE non-visible} entity
     * @throws IllegalStateException
     *         if the requested repository is not registered
     * @see VisibilityGuard
     */
    @Internal
<<<<<<< HEAD
    public Optional<Repository> findRepository(Class<? extends EntityState> entityStateClass) {
=======
    public Optional<Repository> findRepository(Class<? extends EntityState> stateClass) {
>>>>>>> 0d691e2c
        // See if there is a repository for this state at all.
        if (!guard.hasRepository(stateClass)) {
            throw newIllegalStateException("No repository found for the entity state class `%s`.",
                                           stateClass.getName());
        }
        Optional<Repository> repository = guard.repositoryFor(stateClass);
        return repository;
    }

    /**
     * Verifies if this Bounded Context contains entities of the passed class.
     *
     * <p>This method does not take into account visibility of entity states.
     *
     * @see #findRepository(Class)
     */
    public boolean hasEntitiesOfType(Class<? extends Entity<?, ?>> entityClass) {
        EntityClass<? extends Entity<?, ?>> cls = EntityClass.asEntityClass(entityClass);
        boolean result = guard.hasRepository(cls.stateClass());
        return result;
    }

    /**
     * Verifies if this Bounded Context has entities with the state of the passed class.
     *
     * <p>This method does not take into account visibility of entity states.
     *
     * @see #findRepository(Class)
     */
    public boolean hasEntitiesWithState(Class<? extends EntityState> stateClass) {
        boolean result = guard.hasRepository(stateClass);
        return result;
    }

    /** Obtains instance of {@link CommandBus} of this {@code BoundedContext}. */
    public CommandBus commandBus() {
        return this.commandBus;
    }

    /** Obtains instance of {@link EventBus} of this {@code BoundedContext}. */
    public EventBus eventBus() {
        return eventBus;
    }

    /** Obtains instance of {@link IntegrationBroker} of this {@code BoundedContext}. */
    @Internal
    public IntegrationBroker broker() {
        return this.broker;
    }

    /** Obtains instance of {@link ImportBus} of this {@code BoundedContext}. */
    public ImportBus importBus() {
        return this.importBus;
    }

    /** Obtains instance of {@link Stand} of this {@code BoundedContext}. */
    public Stand stand() {
        return stand;
    }

    /**
     * Obtains an ID of the Bounded Context.
     *
     * <p>The ID allows to identify a Bounded Context if a multi-context application.
     * If the ID was not defined during the building process, the Bounded Context gets
     * {@link BoundedContextNames#assumingTests()} name.
     *
     * @return the ID of this {@code BoundedContext}
     */
    public BoundedContextName name() {
        return spec.name();
    }

    /**
     * Obtains specification of this context.
     */
    public ContextSpec spec() {
        return spec;
    }

    /**
     * Returns {@code true} if the Bounded Context is designed to serve more than one tenant of
     * the application, {@code false} otherwise.
     */
    public boolean isMultitenant() {
        return spec.isMultitenant();
    }

    /**
     * Obtains a tenant index of this Bounded Context.
     *
     * <p>If the Bounded Context is single-tenant returns
     * {@linkplain TenantIndex#singleTenant() null-object}
     * implementation.
     */
    @Internal
    public TenantIndex tenantIndex() {
        return tenantIndex;
    }

    /**
     * Obtains instance of {@link SystemClient} of this {@code BoundedContext}.
     */
    @Internal
    public abstract SystemClient systemClient();

    @Internal
    public AggregateRootDirectory aggregateRootDirectory() {
        return aggregateRootDirectory;
    }

    /**
     * Closes the {@code BoundedContext} performing all necessary clean-ups.
     *
     * <p>This method performs the following:
     * <ol>
     *     <li>Closes associated {@link StorageFactory}.
     *     <li>Closes {@link CommandBus}.
     *     <li>Closes {@link EventBus}.
     *     <li>Closes {@link IntegrationBroker}.
     *     <li>Closes {@link DefaultEventStore EventStore}.
     *     <li>Closes {@link Stand}.
     *     <li>Closes {@link ImportBus}.
     *     <li>Closes {@link TracerFactory} if it is present.
     *     <li>Closes all registered {@linkplain Repository repositories}.
     * </ol>
     *
     * @throws Exception
     *         caused by closing one of the components
     */
    @Override
    public void close() throws Exception {
        commandBus.close();
        eventBus.close();
        broker.close();
        stand.close();
        importBus.close();
        shutDownRepositories();

        _debug().log(closed(nameForLogging()));
    }

    /**
     * Tells if the context is closed.
     *
     * <p>This is a test-only method which is needed for the tests that forcibly close a context,
     * so that cleanup methods do not call it again.
     *
     * @deprecated please use {@link #isOpen()} instead
     */
    @Deprecated
    @VisibleForTesting
    public boolean isClosed() {
        return !isOpen();
    }

    @Override
    public boolean isOpen() {
        return !guard.isClosed();
    }

    final String nameForLogging() {
        return BoundedContext.class.getSimpleName() + ' ' + name().getValue();
    }

    /**
     * Returns the passed name with added suffix {@code " closed."}.
     */
    private static String closed(String name) {
        return name + " closed.";
    }

    /**
     * Closes all repositories and clears {@link TenantIndex}.
     */
    private void shutDownRepositories() {
        guard.shutDownRepositories();

        if (tenantIndex != null) {
            tenantIndex.close();
        }
    }

    /**
     * Returns the name of this Bounded Context.
     */
    @Override
    public String toString() {
        return spec.name()
                   .getValue();
    }
}<|MERGE_RESOLUTION|>--- conflicted
+++ resolved
@@ -347,11 +347,7 @@
      * @see VisibilityGuard
      */
     @Internal
-<<<<<<< HEAD
-    public Optional<Repository> findRepository(Class<? extends EntityState> entityStateClass) {
-=======
     public Optional<Repository> findRepository(Class<? extends EntityState> stateClass) {
->>>>>>> 0d691e2c
         // See if there is a repository for this state at all.
         if (!guard.hasRepository(stateClass)) {
             throw newIllegalStateException("No repository found for the entity state class `%s`.",
