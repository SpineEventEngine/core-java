/*
 * Copyright 2018, TeamDev. All rights reserved.
 *
 * Redistribution and use in source and/or binary forms, with or without
 * modification, must retain the above copyright notice and the following
 * disclaimer.
 *
 * THIS SOFTWARE IS PROVIDED BY THE COPYRIGHT HOLDERS AND CONTRIBUTORS
 * "AS IS" AND ANY EXPRESS OR IMPLIED WARRANTIES, INCLUDING, BUT NOT
 * LIMITED TO, THE IMPLIED WARRANTIES OF MERCHANTABILITY AND FITNESS FOR
 * A PARTICULAR PURPOSE ARE DISCLAIMED. IN NO EVENT SHALL THE COPYRIGHT
 * OWNER OR CONTRIBUTORS BE LIABLE FOR ANY DIRECT, INDIRECT, INCIDENTAL,
 * SPECIAL, EXEMPLARY, OR CONSEQUENTIAL DAMAGES (INCLUDING, BUT NOT
 * LIMITED TO, PROCUREMENT OF SUBSTITUTE GOODS OR SERVICES; LOSS OF USE,
 * DATA, OR PROFITS; OR BUSINESS INTERRUPTION) HOWEVER CAUSED AND ON ANY
 * THEORY OF LIABILITY, WHETHER IN CONTRACT, STRICT LIABILITY, OR TORT
 * (INCLUDING NEGLIGENCE OR OTHERWISE) ARISING IN ANY WAY OUT OF THE USE
 * OF THIS SOFTWARE, EVEN IF ADVISED OF THE POSSIBILITY OF SUCH DAMAGE.
 */
package io.spine.server;

import com.google.protobuf.Message;
import io.grpc.stub.StreamObserver;
import io.spine.annotation.Experimental;
import io.spine.annotation.Internal;
import io.spine.core.Ack;
import io.spine.core.BoundedContextName;
import io.spine.core.BoundedContextNames;
import io.spine.core.Event;
import io.spine.option.EntityOption.Visibility;
import io.spine.server.commandbus.CommandBus;
import io.spine.server.entity.Entity;
import io.spine.server.entity.Repository;
import io.spine.server.entity.VisibilityGuard;
import io.spine.server.event.EventBus;
import io.spine.server.event.EventFactory;
import io.spine.server.integration.IntegrationBus;
import io.spine.server.integration.IntegrationEvent;
import io.spine.server.integration.grpc.IntegrationEventSubscriberGrpc;
import io.spine.server.stand.Stand;
import io.spine.server.storage.StorageFactory;
import io.spine.server.tenant.TenantIndex;
import io.spine.system.server.SystemGateway;
import io.spine.type.TypeName;
import org.slf4j.Logger;
import org.slf4j.LoggerFactory;

import java.util.Optional;
import java.util.Set;
import java.util.function.Supplier;

import static com.google.common.base.Preconditions.checkNotNull;
import static com.google.common.base.Preconditions.checkState;
import static com.google.common.base.Suppliers.memoize;
import static io.spine.util.Exceptions.newIllegalStateException;

/**
 * A logical and structural boundary of a model.
 *
 * <p>Logically, a bounded context represents a sub-system, built to be described with the same
 * ubiquitous language. Any term within a single bounded context has a single meaning and
 * may or may not map to another term in the language of another bounded context.
 *
 * <p>The ubiquitous language of a bounded context is represented by the entity state, event,
 * and command types, entity types, etc. An entity and its adjacent types belong to the bounded
 * context, which the entity {@link Repository} is
 * {@linkplain BoundedContext#register(Repository) registered} in.
 *
 * <p>Structurally, a bounded context brings together all the infrastructure required for
 * the components of a model to cooperate.
 *
 * <p>An instance of {@code BoundedContext} acts as a major point of configuration for all
 * the model elements which belong to it.
 *
 * @author Alexander Yevsyukov
 * @author Mikhail Melnik
 * @author Dmitry Ganzha
 * @author Dmytro Dashenkov
 * @see <a href="https://martinfowler.com/bliki/BoundedContext.html">
 * Blog post on bounded contexts</a>
 */
public abstract class BoundedContext
        extends IntegrationEventSubscriberGrpc.IntegrationEventSubscriberImplBase
        implements AutoCloseable {

    /**
     * The name of the bounded context, which is used to distinguish the context in an application
     * with several bounded contexts.
     */
    private final BoundedContextName name;

    /** If {@code true} the bounded context serves many tenants. */
    private final boolean multitenant;

    private final CommandBus commandBus;
    private final EventBus eventBus;
    private final IntegrationBus integrationBus;
    private final Stand stand;

    /** Controls access to entities of all repositories registered with this bounded context. */
    private final VisibilityGuard guard = VisibilityGuard.newInstance();

    /** Memoized version of the {@code StorageFactory} supplier passed to the constructor. */
    private final Supplier<StorageFactory> storageFactory;

    private final TenantIndex tenantIndex;

    BoundedContext(BoundedContextBuilder builder) {
        super();
        this.name = builder.getName();
        this.multitenant = builder.isMultitenant();
        this.storageFactory = memoize(() -> builder.buildStorageFactorySupplier()
                                                   .get());
        this.eventBus = builder.buildEventBus();
        this.stand = builder.buildStand();
        this.tenantIndex = builder.buildTenantIndex();

        this.commandBus = buildCommandBus(builder, eventBus);
        this.integrationBus = buildIntegrationBus(builder, eventBus, name);
    }

    private static CommandBus buildCommandBus(BoundedContextBuilder builder, EventBus eventBus) {
        Optional<CommandBus.Builder> busBuilder = builder.getCommandBus();
        checkState(busBuilder.isPresent());
        CommandBus result = busBuilder.get()
                                      .injectEventBus(eventBus)
                                      .build();
        return result;
    }

    /**
     * Creates a new instance of {@link IntegrationBus} with the given parameters.
     *
     * @param builder    the {@link BoundedContextBuilder} to obtain
     *                   the {@link IntegrationBus.Builder} from
     * @param eventBus   the initialized {@link EventBus}
     * @param name       the name of the constructed bounded context
     * @return new instance of {@link IntegrationBus}
     */
    private static IntegrationBus buildIntegrationBus(BoundedContextBuilder builder,
                                                      EventBus eventBus,
                                                      BoundedContextName name) {
        Optional<IntegrationBus.Builder> busBuilder = builder.getIntegrationBus();
        checkState(busBuilder.isPresent());
<<<<<<< HEAD
        IntegrationBus result = busBuilder.get()
                                          .setBoundedContextName(name)
                                          .setEventBus(eventBus)
                                          .build();
=======
        IntegrationBus result =
                busBuilder.get()
                          .setBoundedContextName(name)
                          .setEventBus(eventBus)
                          .setRejectionBus(commandBus.rejectionBus())
                          .build();
>>>>>>> 05461e88
        return result;
    }

    /**
     * Creates a new builder for {@code BoundedContext}.
     *
     * @return new builder instance
     */
    public static BoundedContextBuilder newBuilder() {
        return new BoundedContextBuilder();
    }

    /**
     * Registers the passed repository with the {@code BoundedContext}.
     *
     * <p>If the repository does not have a storage assigned, it will be initialized
     * using the {@code StorageFactory} associated with this bounded context.
     *
     * <p>Checks whether there is a default state for entity type.
     *
     * @param repository the repository to register
     * @param <I>        the type of IDs used in the repository
     * @param <E>        the type of entities or aggregates
     * @see Repository#initStorage(StorageFactory)
     */
    public <I, E extends Entity<I, ?>> void register(Repository<I, E> repository) {
        checkNotNull(repository);
        repository.setBoundedContext(this);
        guard.register(repository);
        repository.onRegistered();
    }

    /**
     * Sends an integration event to this {@code BoundedContext}.
     */
    @Experimental
    @Override
    public void notify(IntegrationEvent integrationEvent, StreamObserver<Ack> observer) {
        Event event = EventFactory.toEvent(integrationEvent);
        eventBus.post(event, observer);
    }

    /**
     * Obtains a set of entity type names by their visibility.
     */
    public Set<TypeName> getEntityTypes(Visibility visibility) {
        Set<TypeName> result = guard.getEntityTypes(visibility);
        return result;
    }

    /**
     * Finds a repository by the state class of entities.
     */
    @Internal
    public Optional<Repository> findRepository(Class<? extends Message> entityStateClass) {
        // See if there is a repository for this state at all.
        if (!guard.hasRepository(entityStateClass)) {
            throw newIllegalStateException("No repository found for the the entity state class %s",
                                           entityStateClass.getName());
        }
        Optional<Repository> repository = guard.getRepository(entityStateClass);
        return repository;
    }

    /** Obtains instance of {@link CommandBus} of this {@code BoundedContext}. */
    public CommandBus getCommandBus() {
        return this.commandBus;
    }

    /** Obtains instance of {@link EventBus} of this {@code BoundedContext}. */
    public EventBus getEventBus() {
        return this.eventBus;
    }

    /** Obtains instance of {@link IntegrationBus} of this {@code BoundedContext}. */
    public IntegrationBus getIntegrationBus() {
        return this.integrationBus;
    }

    /** Obtains instance of {@link Stand} of this {@code BoundedContext}. */
    public Stand getStand() {
        return stand;
    }

    /**
     * Obtains an ID of the bounded context.
     *
     * <p>The ID allows to identify a bounded context if a multi-context application.
     * If the ID was not defined, during the building process, the context would get
     * {@link BoundedContextNames#assumingTests()} name.
     *
     * @return the ID of this {@code BoundedContext}
     */
    public BoundedContextName getName() {
        return name;
    }

    /**
     * Obtains {@link StorageFactory} associated with this {@code BoundedContext}.
     */
    public StorageFactory getStorageFactory() {
        return storageFactory.get();
    }

    /**
     * @return {@code true} if the bounded context serves many organizations
     */
    public boolean isMultitenant() {
        return multitenant;
    }

    /**
     * Obtains a tenant index of this Bounded Context.
     *
     * <p>If the Bounded Context is single-tenant returns
     * {@linkplain io.spine.server.tenant.TenantIndex.Factory#singleTenant() null-object}
     * implementation.
     */
    @Internal
    public TenantIndex getTenantIndex() {
        return tenantIndex;
    }

    /** Obtains instance of {@link SystemGateway} of this {@code BoundedContext}. */
    @Internal
    public abstract SystemGateway getSystemGateway();

    /**
     * Closes the {@code BoundedContext} performing all necessary clean-ups.
     *
     * <p>This method performs the following:
     * <ol>
     *     <li>Closes associated {@link StorageFactory}.
     *     <li>Closes {@link CommandBus}.
     *     <li>Closes {@link EventBus}.
     *     <li>Closes {@link IntegrationBus}.
     *     <li>Closes {@link io.spine.server.event.EventStore EventStore}.
     *     <li>Closes {@link Stand}.
     *     <li>Shuts down all registered repositories. Each registered repository is:
     *      <ul>
     *          <li>un-registered from {@link CommandBus}
     *          <li>un-registered from {@link EventBus}
     *          <li>detached from its storage
     *      </ul>
     * </ol>
     *
     * @throws Exception caused by closing one of the components
     */
    @Override
    public void close() throws Exception {
        storageFactory.get()
                      .close();
        commandBus.close();
        eventBus.close();
        integrationBus.close();
        stand.close();

        shutDownRepositories();

        log().info(closed(nameForLogging()));
    }

    String nameForLogging() {
        return BoundedContext.class.getSimpleName() + ' ' + getName().getValue();
    }

    /**
     * Returns the passed name with added suffix {@code " closed."}.
     */
    private static String closed(String name) {
        return name + " closed.";
    }

    /**
     * Closes all repositories and clears {@link TenantIndex}.
     */
    private void shutDownRepositories() {
        guard.shutDownRepositories();

        if (tenantIndex != null) {
            tenantIndex.close();
        }
    }

    private enum LogSingleton {
        INSTANCE;
        @SuppressWarnings("NonSerializableFieldInSerializableClass")
        private final Logger value = LoggerFactory.getLogger(BoundedContext.class);
    }

    private static Logger log() {
        return LogSingleton.INSTANCE.value;
    }
}<|MERGE_RESOLUTION|>--- conflicted
+++ resolved
@@ -142,19 +142,11 @@
                                                       BoundedContextName name) {
         Optional<IntegrationBus.Builder> busBuilder = builder.getIntegrationBus();
         checkState(busBuilder.isPresent());
-<<<<<<< HEAD
-        IntegrationBus result = busBuilder.get()
-                                          .setBoundedContextName(name)
-                                          .setEventBus(eventBus)
-                                          .build();
-=======
         IntegrationBus result =
                 busBuilder.get()
                           .setBoundedContextName(name)
                           .setEventBus(eventBus)
-                          .setRejectionBus(commandBus.rejectionBus())
                           .build();
->>>>>>> 05461e88
         return result;
     }
 
