/*
 * Copyright 2018, TeamDev Ltd. All rights reserved.
 *
 * Redistribution and use in source and/or binary forms, with or without
 * modification, must retain the above copyright notice and the following
 * disclaimer.
 *
 * THIS SOFTWARE IS PROVIDED BY THE COPYRIGHT HOLDERS AND CONTRIBUTORS
 * "AS IS" AND ANY EXPRESS OR IMPLIED WARRANTIES, INCLUDING, BUT NOT
 * LIMITED TO, THE IMPLIED WARRANTIES OF MERCHANTABILITY AND FITNESS FOR
 * A PARTICULAR PURPOSE ARE DISCLAIMED. IN NO EVENT SHALL THE COPYRIGHT
 * OWNER OR CONTRIBUTORS BE LIABLE FOR ANY DIRECT, INDIRECT, INCIDENTAL,
 * SPECIAL, EXEMPLARY, OR CONSEQUENTIAL DAMAGES (INCLUDING, BUT NOT
 * LIMITED TO, PROCUREMENT OF SUBSTITUTE GOODS OR SERVICES; LOSS OF USE,
 * DATA, OR PROFITS; OR BUSINESS INTERRUPTION) HOWEVER CAUSED AND ON ANY
 * THEORY OF LIABILITY, WHETHER IN CONTRACT, STRICT LIABILITY, OR TORT
 * (INCLUDING NEGLIGENCE OR OTHERWISE) ARISING IN ANY WAY OUT OF THE USE
 * OF THIS SOFTWARE, EVEN IF ADVISED OF THE POSSIBILITY OF SUCH DAMAGE.
 */
package io.spine.server;

import com.google.common.base.Optional;
import com.google.common.base.Supplier;
import com.google.common.base.Suppliers;
import com.google.protobuf.Message;
import io.grpc.stub.StreamObserver;
import io.spine.annotation.Experimental;
import io.spine.annotation.Internal;
import io.spine.core.Ack;
import io.spine.core.BoundedContextName;
import io.spine.core.Event;
import io.spine.option.EntityOption.Visibility;
import io.spine.server.commandbus.CommandBus;
import io.spine.server.commandstore.CommandStore;
import io.spine.server.entity.Entity;
import io.spine.server.entity.Repository;
import io.spine.server.entity.VisibilityGuard;
import io.spine.server.event.EventBus;
import io.spine.server.event.EventFactory;
import io.spine.server.integration.IntegrationBus;
import io.spine.server.integration.IntegrationEvent;
import io.spine.server.integration.grpc.IntegrationEventSubscriberGrpc;
import io.spine.server.model.Model;
import io.spine.server.rejection.RejectionBus;
import io.spine.server.stand.Stand;
import io.spine.server.stand.StandStorage;
import io.spine.server.storage.StorageFactory;
import io.spine.server.storage.StorageFactorySwitch;
import io.spine.server.tenant.TenantIndex;
import io.spine.server.transport.TransportFactory;
import io.spine.server.transport.memory.InMemoryTransportFactory;
import io.spine.type.TypeName;
import org.slf4j.Logger;
import org.slf4j.LoggerFactory;

import javax.annotation.CheckReturnValue;
import javax.annotation.Nullable;
import java.util.Set;

import static com.google.common.base.Preconditions.checkNotNull;
import static com.google.common.base.Preconditions.checkState;
import static io.spine.util.Exceptions.newIllegalStateException;
import static io.spine.validate.Validate.checkNameNotEmptyOrBlank;
import static io.spine.validate.Validate.checkNotEmptyOrBlank;

/**
 * A facade for configuration and entry point for handling commands.
 *
 * @author Alexander Yevsyukov
 * @author Mikhail Melnik
 * @author Dmitry Ganzha
 */
public final class BoundedContext
        extends IntegrationEventSubscriberGrpc.IntegrationEventSubscriberImplBase
        implements AutoCloseable {

    /** The default name for a {@code BoundedContext}. */
    static final BoundedContextName DEFAULT_NAME = newName("Main");

    /**
     * The name of the bounded context, which is used to distinguish the context in an application
     * with several bounded contexts.
     */
    private final BoundedContextName name;

    /** If {@code true} the bounded context serves many tenants. */
    private final boolean multitenant;

    private final CommandBus commandBus;
    private final EventBus eventBus;
    private final IntegrationBus integrationBus;
    private final Stand stand;

    /** Controls access to entities of all repositories registered with this bounded context. */
    private final VisibilityGuard guard = VisibilityGuard.newInstance();

    /** Memoized version of the {@code StorageFactory} supplier passed to the constructor. */
    private final Supplier<StorageFactory> storageFactory;

    @Nullable
    private final TenantIndex tenantIndex;

    private BoundedContext(Builder builder) {
        super();
        this.name = newName(builder.name);
        this.multitenant = builder.multitenant;
        this.storageFactory = Suppliers.memoize(builder.storageFactorySupplier);
        this.commandBus = builder.commandBus.build();
        this.eventBus = builder.eventBus.build();
        this.stand = builder.stand.build();
        this.tenantIndex = builder.tenantIndex;

        /*
         * Additionally initialize the {@code IntegrationBus} with a ready-to-go instances
         * of {@code EventBus} and {@code FailureBus}.
         */
        this.integrationBus = builder.integrationBus.setEventBus(this.eventBus)
                                                    .setRejectionBus(this.commandBus.rejectionBus())
                                                    .setBoundedContextName(this.name)
                                                    .build();
    }

    /**
     * Creates a new value object for a bounded context name.
     *
     * <p>The {@code name} argument value must not be {@code null} or empty.
     *
     * <p>This method, however, does not check for the uniqueness of the value passed.
     *
     * @param name the unique string name of the {@code BoundedContext}
     * @return a newly created name
     */
    public static BoundedContextName newName(String name) {
        checkNotEmptyOrBlank(name, "name");
        final BoundedContextName result = BoundedContextName.newBuilder()
                                                            .setValue(name)
                                                            .build();
        return result;
    }


    private void init() {
        stand.onCreated(this);
    }

    /**
     * Creates a new builder for {@code BoundedContext}.
     *
     * @return new builder instance
     */
    public static Builder newBuilder() {
        return new Builder();
    }

    /**
     * Closes the {@code BoundedContext} performing all necessary clean-ups.
     *
     * <p>This method performs the following:
     * <ol>
     * <li>Closes associated {@link StorageFactory}.
     * <li>Closes {@link CommandBus}.
     * <li>Closes {@link EventBus}.
     * <li>Closes {@link IntegrationBus}.
     * <li>Closes {@link CommandStore}.
     * <li>Closes {@link io.spine.server.event.EventStore EventStore}.
     * <li>Closes {@link Stand}.
     * <li>Shuts down all registered repositories. Each registered repository is:
     *      <ul>
     *      <li>un-registered from {@link CommandBus}
     *      <li>un-registered from {@link EventBus}
     *      <li>detached from its storage
     *      </ul>
     * </ol>
     *
     * @throws Exception caused by closing one of the components
     */
    @Override
    public void close() throws Exception {
        storageFactory.get().close();
        commandBus.close();
        eventBus.close();
        integrationBus.close();
        stand.close();

        shutDownRepositories();

        log().info(closed(nameForLogging()));
    }

    /**
     * Returns the passed name with added suffix {@code " closed."}.
     */
    private static String closed(String name) {
        return name + " closed.";
    }

    /**
     * Closes all repositories and clears {@link TenantIndex}.
     */
    private void shutDownRepositories() {
        guard.shutDownRepositories();

        if (tenantIndex != null) {
            tenantIndex.close();
        }
    }

    private String nameForLogging() {
        return getClass().getSimpleName() + ' ' + getName().getValue();
    }

    /**
     * Obtains an ID of the bounded context.
     *
     * <p>The ID allows to identify a bounded context if a multi-context application.
     * If the ID was not defined, during the building process, the context would get
     * {@link #DEFAULT_NAME}.
     *
     * @return the ID of this {@code BoundedContext}
     */
    public BoundedContextName getName() {
        return name;
    }

    /**
     * Obtains {@link StorageFactory} associated with this {@code BoundedContext}.
     */
    public StorageFactory getStorageFactory() {
        return storageFactory.get();
    }

    /**
     * @return {@code true} if the bounded context serves many organizations
     */
    @CheckReturnValue
    public boolean isMultitenant() {
        return multitenant;
    }

    /**
     * Obtains a tenant index of this Bounded Context.
     *
     * <p>If the Bounded Context is single-tenant returns
     * {@linkplain io.spine.server.tenant.TenantIndex.Factory#singleTenant() null-object}
     * implementation.
     */
    @Internal
    public TenantIndex getTenantIndex() {
        if (!isMultitenant()) {
            return TenantIndex.Factory.singleTenant();
        }
        return tenantIndex;
    }

    /**
     * Registers the passed repository with the {@code BoundedContext}.
     *
     * <p>If the repository does not have a storage assigned, it will be initialized
     * using the {@code StorageFactory} associated with this bounded context.
     *
     * <p>Checks whether there is a default state for entity type.
     *
     * @param repository the repository to register
     * @param <I>        the type of IDs used in the repository
     * @param <E>        the type of entities or aggregates
     * @see Repository#initStorage(StorageFactory)
     */
    public <I, E extends Entity<I, ?>> void register(Repository<I, E> repository) {
        checkNotNull(repository);
        final Message defaultState = Model.getInstance()
                                          .getDefaultState(repository.getEntityClass());
        checkNotNull(defaultState);

        repository.setBoundedContext(this);
        guard.register(repository);
        repository.onRegistered();
    }

    /**
     * Sends an integration event to this {@code BoundedContext}.
     */
    @Experimental
    @Override
    public void notify(IntegrationEvent integrationEvent, StreamObserver<Ack> observer) {
        final Event event = EventFactory.toEvent(integrationEvent);
        eventBus.post(event, observer);
    }

    /** Obtains instance of {@link CommandBus} of this {@code BoundedContext}. */
    public CommandBus getCommandBus() {
        return this.commandBus;
    }

    /** Obtains instance of {@link EventBus} of this {@code BoundedContext}. */
    public EventBus getEventBus() {
        return this.eventBus;
    }

    /** Obtains instance of {@link RejectionBus} of this {@code BoundedContext}. */
    public RejectionBus getRejectionBus() {
        return this.commandBus.rejectionBus();
    }

    /** Obtains instance of {@link IntegrationBus} of this {@code BoundedContext}. */
    public IntegrationBus getIntegrationBus() {
        return this.integrationBus;
    }

    /** Obtains instance of {@link Stand} of this {@code BoundedContext}. */
    public Stand getStand() {
        return stand;
    }

    /**
     * Obtains a set of entity type names by their visibility.
     */
    public Set<TypeName> getEntityTypes(Visibility visibility) {
        final Set<TypeName> result = guard.getEntityTypes(visibility);
        return result;
    }

    /**
     * Finds a repository by the state class of entities.
     */
    @Internal
    public Optional<Repository> findRepository(Class<? extends Message> entityStateClass) {
        // See if there is a repository for this state at all.
        if (!guard.hasRepository(entityStateClass)) {
            throw newIllegalStateException("No repository found for the the entity state class %s",
                                           entityStateClass.getName());
        }
        final Optional<Repository> repository = guard.getRepository(entityStateClass);
        return repository;
    }

    /**
     * A builder for producing {@code BoundedContext} instances.
     *
     * <p>An application can have more than one bounded context. To distinguish
     * them use {@link #setName(String)}. If no ID is given the default ID will be assigned.
     */
    @SuppressWarnings("ClassWithTooManyMethods") // OK for this central piece.
    public static class Builder {

        private String name = DEFAULT_NAME.getValue();
        private boolean multitenant;
        private TenantIndex tenantIndex;
        private Supplier<StorageFactory> storageFactorySupplier;
        private TransportFactory transportFactory;

        private CommandBus.Builder commandBus;
        private EventBus.Builder eventBus;
        private Stand.Builder stand;
        private IntegrationBus.Builder integrationBus;

        /**
         * Sets the name for a new bounded context.
         *
         * <p>If the name is not defined in the builder, the context will get {@link #DEFAULT_NAME}.
         *
         * <p>It is the responsibility of an application developer to provide meaningful and unique
         * names for bounded contexts. The framework does not check for duplication of names.
         *
         * @param name an identifier string for a new bounded context.
         *             Cannot be null, empty, or blank
         */
        public Builder setName(String name) {
            this.name = checkNameNotEmptyOrBlank(name);
            return this;
        }

        /**
         * Returns the previously set name or {@link #DEFAULT_NAME}
         * if the name was not explicitly set.
         */
        public String getName() {
            return name;
        }

        public Builder setMultitenant(boolean value) {
            this.multitenant = value;
            return this;
        }

        public boolean isMultitenant() {
            return this.multitenant;
        }

        /**
         * Sets the supplier for {@code StorageFactory}.
         *
         * <p>If the supplier was not set or {@code null} was passed,
         * {@link StorageFactorySwitch} will be used during the construction of
         * a {@code BoundedContext} instance.
         */
        public Builder setStorageFactorySupplier(@Nullable Supplier<StorageFactory> supplier) {
            this.storageFactorySupplier = supplier;
            return this;
        }

        public Optional<Supplier<StorageFactory>> getStorageFactorySupplier() {
            return Optional.fromNullable(storageFactorySupplier);
        }

        public Builder setCommandBus(CommandBus.Builder commandBus) {
            this.commandBus = checkNotNull(commandBus);
            return this;
        }

        public Optional<CommandBus.Builder> getCommandBus() {
            return Optional.fromNullable(commandBus);
        }

        public Optional<? extends TenantIndex> getTenantIndex() {
            return Optional.fromNullable(tenantIndex);
        }

        public Builder setEventBus(EventBus.Builder eventBus) {
            this.eventBus = checkNotNull(eventBus);
            return this;
        }

        public Optional<EventBus.Builder> getEventBus() {
            return Optional.fromNullable(eventBus);
        }

        public Builder setStand(Stand.Builder stand) {
            this.stand = checkNotNull(stand);
            return this;
        }

        public Optional<Stand.Builder> getStand() {
            return Optional.fromNullable(stand);
        }

        public Builder setIntegrationBus(IntegrationBus.Builder integrationBus) {
            this.integrationBus = checkNotNull(integrationBus);
            return this;
        }

        public Optional<IntegrationBus.Builder> getIntegrationBus() {
            return Optional.fromNullable(integrationBus);
        }

        public Builder setTenantIndex(TenantIndex tenantIndex) {
            if (this.multitenant) {
                checkNotNull(tenantIndex,
                             "TenantRepository cannot be null in multi-tenant BoundedContext.");
            }
            this.tenantIndex = tenantIndex;
            return this;
        }

        public Builder setTransportFactory(TransportFactory transportFactory) {
            this.transportFactory = checkNotNull(transportFactory);
            return this;
        }

        public BoundedContext build() {
            final StorageFactory storageFactory = getStorageFactory();

            final TransportFactory transportFactory = getTransportFactory();

            initTenantIndex(storageFactory);
            initCommandBus(storageFactory, transportFactory);
            initEventBus(storageFactory, transportFactory);
            initStand(storageFactory);
            initIntegrationBus(transportFactory);

            final BoundedContext result = new BoundedContext(this);
            result.init();
            log().info(result.nameForLogging() + " created.");
            return result;
        }

        private StorageFactory getStorageFactory() {
            if (storageFactorySupplier == null) {
<<<<<<< HEAD
                storageFactorySupplier = StorageFactorySwitch.newInstance(newName(name),
                                                                          multitenant);
=======
                storageFactorySupplier =
                        StorageFactorySwitch.newInstance(newName(name), multitenant);
>>>>>>> 95150660
            }

            final StorageFactory storageFactory = storageFactorySupplier.get();

            if (storageFactory == null) {
                throw newIllegalStateException(
                        "Supplier of StorageFactory (%s) returned null instance",
                        storageFactorySupplier
                );
            }
            return storageFactory;
        }

        private TransportFactory getTransportFactory() {
            if (transportFactory == null) {
                transportFactory = InMemoryTransportFactory.newInstance();
            }
            return transportFactory;
        }

        private void initTenantIndex(StorageFactory factory) {
            if (tenantIndex == null) {
                tenantIndex = multitenant
                        ? TenantIndex.Factory.createDefault(factory)
                        : TenantIndex.Factory.singleTenant();
            }
        }

        private void initCommandBus(StorageFactory factory, TransportFactory transportFactory) {
            if (commandBus == null) {
                final CommandStore commandStore = createCommandStore(factory, tenantIndex);
                commandBus = CommandBus.newBuilder()
                                       .setMultitenant(this.multitenant)
                                       .setTransportFactory(transportFactory)
                                       .setCommandStore(commandStore);
            } else {
                final Boolean commandBusMultitenancy = commandBus.isMultitenant();
                if (commandBusMultitenancy != null) {
                    checkSameValue("CommandBus must match multitenancy of BoundedContext. " +
                                            "Status in BoundedContext.Builder: %s CommandBus: %s",
                                   commandBusMultitenancy);
                } else {
                    commandBus.setMultitenant(this.multitenant);
                }

                if (commandBus.getCommandStore() == null) {
                    final CommandStore commandStore = createCommandStore(factory, tenantIndex);
                    commandBus.setCommandStore(commandStore);
                }
                if(!commandBus.getTransportFactory().isPresent()) {
                    commandBus.setTransportFactory(transportFactory);
                }
            }
        }

        private void initEventBus(StorageFactory storageFactory,
                                  TransportFactory transportFactory) {
            if (eventBus == null) {
                eventBus = EventBus.newBuilder()
                                   .setStorageFactory(storageFactory)
                                   .setTransportFactory(transportFactory);
            } else {
                final boolean eventStoreConfigured = eventBus.getEventStore()
                                                             .isPresent();
                if (!eventStoreConfigured) {
                    eventBus.setStorageFactory(storageFactory);
                }
                if(!eventBus.getTransportFactory().isPresent()) {
                    eventBus.setTransportFactory(transportFactory);
                }
            }
        }

        private void initStand(StorageFactory factory) {
            if (stand == null) {
                stand = createStand(factory);
            } else {
                final Boolean standMultitenant = stand.isMultitenant();
                // Check that both either multi-tenant or single-tenant.
                if (standMultitenant == null) {
                    stand.setMultitenant(multitenant);
                } else {
                    checkSameValue("Stand must match multitenancy of BoundedContext. " +
                                            "Status in BoundedContext.Builder: %s Stand: %s",
                                   standMultitenant);
                }
            }
        }

        private void initIntegrationBus(TransportFactory transportFactory) {
            if (integrationBus == null) {
                integrationBus = IntegrationBus.newBuilder()
                                               .setTransportFactory(transportFactory);
            }
            if (!integrationBus.getTransportFactory()
                               .isPresent()) {
                integrationBus.setTransportFactory(transportFactory);
            }
        }

        /**
         * Ensures that the value of the passed flag is equal to the value of
         * the {@link Builder#multitenant}.
         *
         * @throws IllegalStateException if the flags values do not match
         */
        private void checkSameValue(String errMsgFmt, boolean partMultitenancy) {
            checkState(this.multitenant == partMultitenancy,
                       errMsgFmt,
                       String.valueOf(this.multitenant),
                       String.valueOf(partMultitenancy));
        }

        private static CommandStore createCommandStore(StorageFactory factory, TenantIndex index) {
            final CommandStore result = new CommandStore(factory, index);
            return result;
        }

        private Stand.Builder createStand(StorageFactory factory) {
            final StandStorage standStorage = factory.createStandStorage();
            final Stand.Builder result = Stand.newBuilder()
                                              .setMultitenant(multitenant)
                                              .setStorage(standStorage);
            return result;
        }
    }

    private enum LogSingleton {
        INSTANCE;
        @SuppressWarnings("NonSerializableFieldInSerializableClass")
        private final Logger value = LoggerFactory.getLogger(BoundedContext.class);
    }

    private static Logger log() {
        return LogSingleton.INSTANCE.value;
    }
}<|MERGE_RESOLUTION|>--- conflicted
+++ resolved
@@ -475,13 +475,8 @@
 
         private StorageFactory getStorageFactory() {
             if (storageFactorySupplier == null) {
-<<<<<<< HEAD
-                storageFactorySupplier = StorageFactorySwitch.newInstance(newName(name),
-                                                                          multitenant);
-=======
                 storageFactorySupplier =
                         StorageFactorySwitch.newInstance(newName(name), multitenant);
->>>>>>> 95150660
             }
 
             final StorageFactory storageFactory = storageFactorySupplier.get();
