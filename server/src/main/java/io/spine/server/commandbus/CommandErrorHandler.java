--- conflicted
+++ resolved
@@ -75,19 +75,14 @@
         checkNotNull(envelope);
         checkNotNull(exception);
         if (causedByRejection(exception)) {
-<<<<<<< HEAD
             handleRejection(envelope, exception);
-=======
-            Rejection rejection = rejectWithCause(envelope.getCommand(), exception);
-            rejectionBus.post(rejection);
->>>>>>> 614b2892
         } else {
             handleRuntime(envelope, exception);
         }
     }
 
     private void handleRejection(CommandEnvelope envelope, RuntimeException exception) {
-        final Rejection rejection = rejectWithCause(envelope.getCommand(), exception);
+        Rejection rejection = rejectWithCause(envelope.getCommand(), exception);
         rejectionBus.post(rejection);
     }
 
