--- conflicted
+++ resolved
@@ -75,17 +75,10 @@
      * Creates an exception for a command with missing {@code tenant_id} attribute in
      * the {@code CommandContext}, which is required in a multitenant application.
      */
-<<<<<<< HEAD
     public static InvalidCommandException missingTenantId(Command command) {
-        final CommandEnvelope envelope = CommandEnvelope.of(command);
-        final Message commandMessage = envelope.getMessage();
-        final String errMsg = format(
-=======
-    public static InvalidCommandException onMissingTenantId(Command command) {
         CommandEnvelope envelope = CommandEnvelope.of(command);
         Message commandMessage = envelope.getMessage();
         String errMsg = format(
->>>>>>> 614b2892
                 "The command (class: `%s`, type: `%s`, id: `%s`) is posted to " +
                 "multitenant Command Bus, but has no `tenant_id` attribute in the context.",
                 CommandClass.of(commandMessage)
@@ -102,27 +95,22 @@
      * attribute in the {@code CommandContext}, which is required in a multitenant application.
      */
     public static Error unknownTenantError(Message commandMessage, String errorText) {
-        Error.Builder error = Error.newBuilder()
-                                   .setType(InvalidCommandException.class.getCanonicalName())
-                                   .setCode(CommandValidationError.TENANT_UNKNOWN.getNumber())
-                                   .setMessage(errorText)
-                                   .putAllAttributes(commandTypeAttribute(commandMessage));
-        return error.build();
+        Error error = Error
+                .newBuilder()
+                .setType(InvalidCommandException.class.getCanonicalName())
+                .setCode(CommandValidationError.TENANT_UNKNOWN.getNumber())
+                .setMessage(errorText)
+                .putAllAttributes(commandTypeAttribute(commandMessage))
+                .build();
+        return error;
     }
 
-<<<<<<< HEAD
     public static InvalidCommandException inapplicableTenantId(Command command) {
-        final CommandEnvelope cmd = CommandEnvelope.of(command);
-        final TypeName typeName = TypeName.of(cmd.getMessage());
-        final String errMsg = format(
-=======
-    public static InvalidCommandException onInapplicableTenantId(Command command) {
         CommandEnvelope cmd = CommandEnvelope.of(command);
         TypeName typeName = TypeName.of(cmd.getMessage());
         String errMsg = format(
->>>>>>> 614b2892
                 "The command (class: %s, type: %s, id: %s) was posted to single-tenant " +
-                        "CommandBus, but has tenant_id: %s attribute set in the command context.",
+                "CommandBus, but has tenant_id: %s attribute set in the command context.",
                 cmd.getMessageClass(),
                 typeName,
                 cmd.getId(),
@@ -132,12 +120,14 @@
     }
 
     private static Error inapplicableTenantError(Message commandMessage, String errMsg) {
-        Error.Builder error = Error.newBuilder()
-                                   .setType(InvalidCommandException.class.getCanonicalName())
-                                   .setCode(CommandValidationError.TENANT_INAPPLICABLE.getNumber())
-                                   .setMessage(errMsg)
-                                   .putAllAttributes(commandTypeAttribute(commandMessage));
-        return error.build();
+        Error error = Error
+                .newBuilder()
+                .setType(InvalidCommandException.class.getCanonicalName())
+                .setCode(CommandValidationError.TENANT_INAPPLICABLE.getNumber())
+                .setMessage(errMsg)
+                .putAllAttributes(commandTypeAttribute(commandMessage))
+                .build();
+        return error;
     }
     /**
      * A helper utility aimed to create an {@code InvalidCommandException} to report the
