--- conflicted
+++ resolved
@@ -52,16 +52,10 @@
     }
 
     @Override
-<<<<<<< HEAD
     protected void doSchedule(final Command command) {
         final long delayMillis = getDelayMilliseconds(command);
         executorService.schedule(() -> post(command),
                                  delayMillis, MILLISECONDS);
-=======
-    protected void doSchedule(Command command) {
-        long delaySec = getDelayMilliseconds(command);
-        executorService.schedule(() -> post(command), delaySec, MILLISECONDS);
->>>>>>> 614b2892
     }
 
     private static long getDelayMilliseconds(Command command) {
