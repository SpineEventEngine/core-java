/*
 * Copyright 2019, TeamDev. All rights reserved.
 *
 * Redistribution and use in source and/or binary forms, with or without
 * modification, must retain the above copyright notice and the following
 * disclaimer.
 *
 * THIS SOFTWARE IS PROVIDED BY THE COPYRIGHT HOLDERS AND CONTRIBUTORS
 * "AS IS" AND ANY EXPRESS OR IMPLIED WARRANTIES, INCLUDING, BUT NOT
 * LIMITED TO, THE IMPLIED WARRANTIES OF MERCHANTABILITY AND FITNESS FOR
 * A PARTICULAR PURPOSE ARE DISCLAIMED. IN NO EVENT SHALL THE COPYRIGHT
 * OWNER OR CONTRIBUTORS BE LIABLE FOR ANY DIRECT, INDIRECT, INCIDENTAL,
 * SPECIAL, EXEMPLARY, OR CONSEQUENTIAL DAMAGES (INCLUDING, BUT NOT
 * LIMITED TO, PROCUREMENT OF SUBSTITUTE GOODS OR SERVICES; LOSS OF USE,
 * DATA, OR PROFITS; OR BUSINESS INTERRUPTION) HOWEVER CAUSED AND ON ANY
 * THEORY OF LIABILITY, WHETHER IN CONTRACT, STRICT LIABILITY, OR TORT
 * (INCLUDING NEGLIGENCE OR OTHERWISE) ARISING IN ANY WAY OUT OF THE USE
 * OF THIS SOFTWARE, EVEN IF ADVISED OF THE POSSIBILITY OF SUCH DAMAGE.
 */

package io.spine.server.commandbus;

import com.google.common.annotations.VisibleForTesting;
import com.google.common.collect.ImmutableList;
import com.google.common.collect.ImmutableSet;
import com.google.errorprone.annotations.CanIgnoreReturnValue;
import com.google.errorprone.annotations.CheckReturnValue;
import com.google.errorprone.annotations.concurrent.LazyInit;
import io.grpc.stub.StreamObserver;
import io.spine.annotation.Internal;
import io.spine.core.Ack;
import io.spine.core.Command;
import io.spine.core.TenantId;
import io.spine.server.BoundedContextBuilder;
import io.spine.server.ServerEnvironment;
import io.spine.server.bus.BusBuilder;
import io.spine.server.bus.BusFilter;
import io.spine.server.bus.DeadMessageHandler;
import io.spine.server.bus.EnvelopeValidator;
import io.spine.server.bus.UnicastBus;
import io.spine.server.command.CommandErrorHandler;
import io.spine.server.event.EventBus;
import io.spine.server.tenant.TenantIndex;
import io.spine.server.type.CommandClass;
import io.spine.server.type.CommandEnvelope;
import io.spine.system.server.SystemWriteSide;
import org.checkerframework.checker.nullness.qual.MonotonicNonNull;
import org.checkerframework.checker.nullness.qual.Nullable;

import java.util.Collection;
import java.util.Deque;
import java.util.Iterator;
import java.util.Optional;
import java.util.Set;
import java.util.function.Consumer;

import static com.google.common.base.Preconditions.checkNotNull;
import static com.google.common.collect.Lists.newLinkedList;
import static io.spine.server.bus.BusBuilder.FieldCheck.checkSet;
import static io.spine.server.bus.BusBuilder.FieldCheck.systemNotSet;
import static io.spine.server.bus.BusBuilder.FieldCheck.tenantIndexNotSet;
import static io.spine.system.server.WriteSideFunction.delegatingTo;
import static java.util.Optional.ofNullable;

/**
 * Dispatches the incoming commands to the corresponding handler.
 */
public class CommandBus extends UnicastBus<Command,
                                           CommandEnvelope,
                                           CommandClass,
                                           CommandDispatcher<?>> {

    /** Consumes tenant IDs from incoming commands. */
    private final Consumer<TenantId> tenantConsumer;

    /** Consumes commands dispatched by this bus. */
    private final CommandFlowWatcher watcher;

    /** Callback for handling commands that failed. */
    private final CommandErrorHandler errorHandler;

    private final CommandScheduler scheduler;
    private final SystemWriteSide systemWriteSide;

    /**
     * Is {@code true}, if the {@code BoundedContext} (to which this {@code CommandBus} belongs)
     * is multi-tenant.
     *
     * <p>If the {@code CommandBus} is multi-tenant, the commands posted must have the
     * {@code tenant_id} attribute defined.
     */
    private final boolean multitenant;

    private final DeadCommandHandler deadCommandHandler = new DeadCommandHandler();

    /**
     * Tha validator for the commands posted into this bus.
     *
     * <p>The value is effectively final, though should be initialized lazily.
     *
     * @see #validator() to getreive the non-null value of the validator
     */
    @LazyInit
    private @MonotonicNonNull CommandValidator commandValidator;

    /**
     * Creates new instance according to the passed {@link Builder}.
     */
    private CommandBus(Builder builder) {
        super(builder);
        this.multitenant = builder.multitenant != null
                           ? builder.multitenant
                           : false;
        this.scheduler = checkNotNull(builder.commandScheduler);
        this.systemWriteSide = builder.system()
                                      .orElseThrow(systemNotSet());
        this.tenantConsumer = checkNotNull(builder.tenantConsumer);
        this.errorHandler = CommandErrorHandler.with(systemWriteSide, () -> builder.eventBus);
        this.watcher = checkNotNull(builder.flowWatcher);
    }

    /**
     * Creates a new {@link Builder} for the {@code CommandBus}.
     */
    public static Builder newBuilder() {
        return new Builder();
    }

    @Internal
    @VisibleForTesting
    public final boolean isMultitenant() {
        return multitenant;
    }

    @SuppressWarnings("ReturnOfCollectionOrArrayField") // OK for a protected factory method
    @Override
    protected final Collection<BusFilter<CommandEnvelope>> filterChainTail() {
        return ImmutableList.of(scheduler);
    }

    @Override
    protected Collection<BusFilter<CommandEnvelope>> filterChainHead() {
        BusFilter<CommandEnvelope> tap = new CommandReceivedTap(this::systemFor);
        Deque<BusFilter<CommandEnvelope>> result = newLinkedList();
        result.push(tap);
        return result;
    }

    @Override
    protected CommandEnvelope toEnvelope(Command message) {
        return CommandEnvelope.of(message);
    }

    /**
     * {@inheritDoc}
     *
     * <p>Wraps the {@code source} observer with the {@link CommandAckMonitor}.
     *
     * @return new instance of {@link CommandAckMonitor} with the given parameters
     */
    @Override
    protected StreamObserver<Ack> prepareObserver(Iterable<Command> commands,
                                                  StreamObserver<Ack> source) {
        StreamObserver<Ack> wrappedSource = super.prepareObserver(commands, source);
        TenantId tenant = tenantOf(commands);
        StreamObserver<Ack> result = CommandAckMonitor
                .newBuilder()
                .setDelegate(wrappedSource)
                .setTenantId(tenant)
                .setPostedCommands(ImmutableSet.copyOf(commands))
                .setSystemWriteSide(systemWriteSide)
                .build();
        return result;
    }

    private static TenantId tenantOf(Iterable<Command> commands) {
        Iterator<Command> iterator = commands.iterator();
        return iterator.hasNext()
               ? iterator.next().tenant()
               : TenantId.getDefaultInstance();
    }

    final SystemWriteSide systemFor(TenantId tenantId) {
        checkNotNull(tenantId);
        SystemWriteSide result = delegatingTo(systemWriteSide).get(tenantId);
        return result;
    }

    @Override
    protected void dispatch(CommandEnvelope command) {
        CommandDispatcher<?> dispatcher = dispatcherOf(command);
        watcher.onDispatchCommand(command);
        try {
            dispatcher.dispatch(command);
        } catch (RuntimeException exception) {
            errorHandler.handleAndPostIfRejection(command, exception);
        }
    }

    /**
     * Obtains a view {@code Set} of commands that are known to this {@code CommandBus}.
     *
     * <p>This set is changed when command dispatchers or handlers are registered or un-registered.
     */
<<<<<<< HEAD
    @Internal
    public Set<CommandClass> registeredCommandClasses() {
=======
    public final Set<CommandClass> registeredCommandClasses() {
>>>>>>> d55cd540
        return registry().registeredMessageClasses();
    }

    @Override
    protected DeadMessageHandler<CommandEnvelope> deadMessageHandler() {
        return deadCommandHandler;
    }

    @Override
    protected EnvelopeValidator<CommandEnvelope> validator() {
        if (commandValidator == null) {
            commandValidator = new CommandValidator(this);
        }
        return commandValidator;
    }

    /**
     * Passes a previously scheduled command to the corresponding dispatcher.
     */
    void postPreviouslyScheduled(Command command) {
        CommandEnvelope commandEnvelope = CommandEnvelope.of(command);
        dispatch(commandEnvelope);
    }

    @Override
    protected void store(Iterable<Command> commands) {
        TenantId tenantId = tenantOf(commands);
        tenantConsumer.accept(tenantId);
    }

    /**
     * {@inheritDoc}
     *
     * <p>Overrides for return type covariance.
     */
    @Override
    protected CommandDispatcherRegistry registry() {
        return (CommandDispatcherRegistry) super.registry();
    }

    /**
     * The {@code Builder} for {@code CommandBus}.
     */
    @CanIgnoreReturnValue
    public static class Builder extends BusBuilder<Builder,
                                                   Command,
                                                   CommandEnvelope,
                                                   CommandClass,
                                                   CommandDispatcher<?>> {
        /**
         * The multi-tenancy flag for the {@code CommandBus} to build.
         *
         * <p>The value of this field should be equal to that of corresponding
         * {@linkplain BoundedContextBuilder BoundedContext.Builder} and is not
         * supposed to be {@linkplain #setMultitenant(Boolean) set directly}.
         *
         * <p>If set directly, the value would be matched to the multi-tenancy flag of
         * {@code BoundedContext}.
         */
        private @Nullable Boolean multitenant;
        private CommandFlowWatcher flowWatcher;
        private Consumer<TenantId> tenantConsumer;
        private CommandScheduler commandScheduler;
        private EventBus eventBus;

        /** Prevents direct instantiation. */
        private Builder() {
            super();
        }

        @Override
        protected CommandDispatcherRegistry newRegistry() {
            return new CommandDispatcherRegistry();
        }

        @Internal
        public @Nullable Boolean isMultitenant() {
            return multitenant;
        }

        @Internal
        public Builder setMultitenant(@Nullable Boolean multitenant) {
            this.multitenant = multitenant;
            return this;
        }

        /**
         * Inject the {@link EventBus} of the bounded context to which the built bus belongs.
         *
         * <p>This method is {@link Internal} to the framework. The name of the method starts with
         * {@code inject} prefix so that this method does not appear in an autocomplete hint for
         * {@code set} prefix.
         */
        @Internal
        public Builder injectEventBus(EventBus eventBus) {
            checkNotNull(eventBus);
            this.eventBus = eventBus;
            return this;
        }

        Optional<EventBus> eventBus() {
            return ofNullable(eventBus);
        }

        @Override
        protected void checkFieldsSet() {
            super.checkFieldsSet();
            checkSet(eventBus, EventBus.class, "injectEventBus");
        }

        /**
         * Builds an instance of {@link CommandBus}.
         *
         * <p>This method is supposed to be called internally when building an enclosing
         * {@code BoundedContext}.
         */
        @Override
        @Internal
        @CheckReturnValue
        public CommandBus build() {
            checkFieldsSet();
            commandScheduler =
                    ServerEnvironment.instance()
                                     .newCommandScheduler();
            @SuppressWarnings("OptionalGetWithoutIsPresent") // ensured by checkFieldsSet()
            SystemWriteSide writeSide = system().get();
            flowWatcher = new CommandFlowWatcher(
                    (tenantId) -> delegatingTo(writeSide).get(tenantId)
            );
            commandScheduler.setWatcher(flowWatcher);

            TenantIndex tenantIndex = tenantIndex().orElseThrow(tenantIndexNotSet());
            tenantConsumer = tenantIndex::keep;

            CommandBus commandBus = createCommandBus();

            commandScheduler.setCommandBus(commandBus);

            return commandBus;
        }

        @Override
        @CheckReturnValue
        protected Builder self() {
            return this;
        }

        @CheckReturnValue
        @SuppressWarnings("CheckReturnValue")
            /* Calling registry() enforces creating the registry to make spying for CommandBus
               instances in tests work. */
        private CommandBus createCommandBus() {
            CommandBus commandBus = new CommandBus(this);
            commandBus.registry();
            return commandBus;
        }
    }

    /**
     * Produces an {@link UnsupportedCommandException} upon a dead command.
     */
    private static class DeadCommandHandler implements DeadMessageHandler<CommandEnvelope> {

        @Override
        public UnsupportedCommandException handle(CommandEnvelope message) {
            Command command = message.command();
            UnsupportedCommandException exception = new UnsupportedCommandException(command);
            return exception;
        }
    }
}<|MERGE_RESOLUTION|>--- conflicted
+++ resolved
@@ -198,16 +198,14 @@
     }
 
     /**
-     * Obtains a view {@code Set} of commands that are known to this {@code CommandBus}.
+     * Obtains the view {@code Set} of commands that are known to this {@code CommandBus}.
      *
      * <p>This set is changed when command dispatchers or handlers are registered or un-registered.
-     */
-<<<<<<< HEAD
+     *
+     * @return a set of classes of supported commands
+     */
     @Internal
-    public Set<CommandClass> registeredCommandClasses() {
-=======
     public final Set<CommandClass> registeredCommandClasses() {
->>>>>>> d55cd540
         return registry().registeredMessageClasses();
     }
 
