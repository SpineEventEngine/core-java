/*
 * Copyright 2018, TeamDev. All rights reserved.
 *
 * Redistribution and use in source and/or binary forms, with or without
 * modification, must retain the above copyright notice and the following
 * disclaimer.
 *
 * THIS SOFTWARE IS PROVIDED BY THE COPYRIGHT HOLDERS AND CONTRIBUTORS
 * "AS IS" AND ANY EXPRESS OR IMPLIED WARRANTIES, INCLUDING, BUT NOT
 * LIMITED TO, THE IMPLIED WARRANTIES OF MERCHANTABILITY AND FITNESS FOR
 * A PARTICULAR PURPOSE ARE DISCLAIMED. IN NO EVENT SHALL THE COPYRIGHT
 * OWNER OR CONTRIBUTORS BE LIABLE FOR ANY DIRECT, INDIRECT, INCIDENTAL,
 * SPECIAL, EXEMPLARY, OR CONSEQUENTIAL DAMAGES (INCLUDING, BUT NOT
 * LIMITED TO, PROCUREMENT OF SUBSTITUTE GOODS OR SERVICES; LOSS OF USE,
 * DATA, OR PROFITS; OR BUSINESS INTERRUPTION) HOWEVER CAUSED AND ON ANY
 * THEORY OF LIABILITY, WHETHER IN CONTRACT, STRICT LIABILITY, OR TORT
 * (INCLUDING NEGLIGENCE OR OTHERWISE) ARISING IN ANY WAY OUT OF THE USE
 * OF THIS SOFTWARE, EVEN IF ADVISED OF THE POSSIBILITY OF SUCH DAMAGE.
 */

package io.spine.server.commandbus;

import com.google.common.annotations.VisibleForTesting;
import com.google.common.collect.ImmutableList;
import com.google.common.collect.Streams;
import com.google.errorprone.annotations.CanIgnoreReturnValue;
import com.google.errorprone.annotations.CheckReturnValue;
import io.grpc.stub.StreamObserver;
import io.spine.annotation.Internal;
import io.spine.base.Identifier;
import io.spine.core.Ack;
import io.spine.core.Command;
import io.spine.core.CommandClass;
import io.spine.core.CommandEnvelope;
import io.spine.core.Commands;
import io.spine.core.Event;
import io.spine.core.TenantId;
import io.spine.server.BoundedContextBuilder;
import io.spine.server.bus.Bus;
import io.spine.server.bus.BusFilter;
import io.spine.server.bus.DeadMessageHandler;
import io.spine.server.bus.EnvelopeValidator;
import io.spine.server.command.CommandErrorHandler;
import io.spine.server.event.EventBus;
import io.spine.server.event.RejectionEnvelope;
import io.spine.server.tenant.TenantIndex;
import io.spine.system.server.SystemGateway;
import org.checkerframework.checker.nullness.qual.Nullable;

import java.util.Collection;
import java.util.Deque;
import java.util.Optional;
import java.util.Set;

import static com.google.common.base.Preconditions.checkNotNull;
import static com.google.common.base.Preconditions.checkState;
import static com.google.common.collect.Lists.newLinkedList;
import static java.lang.String.format;
import static java.util.Optional.ofNullable;

/**
 * Dispatches the incoming commands to the corresponding handler.
 *
 * @author Alexander Yevsyukov
 * @author Mikhail Melnik
 * @author Alexander Litus
 * @author Alex Tymchenko
 * @author Dmytro Dashenkov
 */
public class CommandBus extends Bus<Command,
                                    CommandEnvelope,
                                    CommandClass,
                                    CommandDispatcher<?>> {

    private final CommandScheduler scheduler;
    private final EventBus eventBus;
    private final SystemGateway systemGateway;
    private final TenantIndex tenantIndex;
    private final CommandErrorHandler errorHandler;
    private final CommandFlowWatcher flowWatcher;

    /**
     * Is {@code true}, if the {@code BoundedContext} (to which this {@code CommandBus} belongs)
     * is multi-tenant.
     *
     * <p>If the {@code CommandBus} is multi-tenant, the commands posted must have the
     * {@code tenant_id} attribute defined.
     */
    private final boolean multitenant;

    private final DeadCommandHandler deadCommandHandler;

    /**
     * Tha validator for the commands posted into this bus.
     *
     * <p>The value is effectively final, though should be initialized lazily.
     *
     * @see #getValidator() to getreive the non-null value of the validator
     */
    private @Nullable CommandValidator commandValidator;

    /**
     * Creates new instance according to the passed {@link Builder}.
     */
    @SuppressWarnings("ThisEscapedInObjectConstruction") // OK as nested objects only
    private CommandBus(Builder builder) {
        super(builder);
        this.multitenant = builder.multitenant != null
                           ? builder.multitenant
                           : false;
        this.scheduler = builder.commandScheduler;
        this.eventBus = builder.eventBus;
        this.systemGateway = builder.systemGateway;
        this.tenantIndex = builder.tenantIndex;
        this.deadCommandHandler = new DeadCommandHandler();
        this.errorHandler = CommandErrorHandler.with(systemGateway);
        this.flowWatcher = builder.flowWatcher;
    }

    /**
     * Creates a new {@link Builder} for the {@code CommandBus}.
     */
    public static Builder newBuilder() {
        return new Builder();
    }

    @Internal
    @VisibleForTesting
    public boolean isMultitenant() {
        return multitenant;
    }

    @VisibleForTesting
    CommandScheduler scheduler() {
        return scheduler;
    }

    @Override
    protected CommandDispatcherRegistry createRegistry() {
        return new CommandDispatcherRegistry();
    }

    @SuppressWarnings("ReturnOfCollectionOrArrayField") // OK for a protected factory method
    @Override
    protected Collection<BusFilter<CommandEnvelope>> filterChainTail() {
        return ImmutableList.of(scheduler);
    }

    @Override
    protected Collection<BusFilter<CommandEnvelope>> filterChainHead() {
        BusFilter<CommandEnvelope> tap = new CommandReceivedTap(this::gatewayFor);
        Deque<BusFilter<CommandEnvelope>> result = newLinkedList();
        result.push(tap);
        return result;
    }

    @Override
    protected CommandEnvelope toEnvelope(Command message) {
        return CommandEnvelope.of(message);
    }

    /**
     * {@inheritDoc}
     *
     * <p>Wraps the {@code source} observer with the {@link CommandAckMonitor}.
     *
     * @return new instance of {@link CommandAckMonitor} with the given parameters
     */
    @Override
    protected StreamObserver<Ack> prepareObserver(Iterable<Command> commands,
                                                  StreamObserver<Ack> source) {
        StreamObserver<Ack> wrappedSource = super.prepareObserver(commands, source);
        TenantId tenant = tenantOf(commands);
        StreamObserver<Ack> result = CommandAckMonitor
                .newBuilder()
                .setDelegate(wrappedSource)
                .setTenantId(tenant)
                .setSystemGateway(systemGateway)
                .build();
        return result;
    }

    private static TenantId tenantOf(Iterable<Command> commands) {
        return Streams.stream(commands)
                      .map(Commands::getTenantId)
                      .findAny()
                      .orElse(TenantId.getDefaultInstance());
    }

    SystemGateway gatewayFor(TenantId tenantId) {
        checkNotNull(tenantId);
        return gatewayFor(tenantId, systemGateway);
    }

    @VisibleForTesting
    static SystemGateway gatewayFor(TenantId tenantId, SystemGateway systemGateway) {
        SystemGateway result = TenantAwareSystemGateway.forTenant(tenantId, systemGateway);
        return result;
    }

    @Override
    protected void dispatch(CommandEnvelope envelope) {
        CommandDispatcher<?> dispatcher = getDispatcher(envelope);
        flowWatcher.onDispatchCommand(envelope);
        try {
            dispatcher.dispatch(envelope);
        } catch (RuntimeException exception) {
            onError(envelope, exception);
        }
    }

    private void onError(CommandEnvelope envelope, RuntimeException exception) {
        Optional<Event> rejection = errorHandler.handleError(envelope, exception)
                                                .asRejection()
                                                .map(RejectionEnvelope::getOuterObject);
        rejection.ifPresent(eventBus::post);
    }

    /**
     * Obtains the view {@code Set} of commands that are known to this {@code CommandBus}.
     *
     * <p>This set is changed when command dispatchers or handlers are registered or un-registered.
     *
     * @return a set of classes of supported commands
     */
    public Set<CommandClass> getRegisteredCommandClasses() {
        return registry().getRegisteredMessageClasses();
    }

    private Optional<? extends CommandDispatcher<?>> getDispatcher(CommandClass commandClass) {
        return registry().getDispatcher(commandClass);
    }

    @Override
    protected DeadMessageHandler<CommandEnvelope> getDeadMessageHandler() {
        return deadCommandHandler;
    }

    @Override
    protected EnvelopeValidator<CommandEnvelope> getValidator() {
        if (commandValidator == null) {
            commandValidator = new CommandValidator(this);
        }
        return commandValidator;
    }

    /**
     * Passes a previously scheduled command to the corresponding dispatcher.
     */
    void postPreviouslyScheduled(Command command) {
        CommandEnvelope commandEnvelope = CommandEnvelope.of(command);
        dispatch(commandEnvelope);
    }

    private static IllegalStateException noDispatcherFound(CommandEnvelope commandEnvelope) {
        String idStr = Identifier.toString(commandEnvelope.getId());
        String msg = format("No dispatcher found for the command (class: %s id: %s).",
                            commandEnvelope.getMessageClass()
                                           .toString(),
                            idStr);
        throw new IllegalStateException(msg);
    }

    @Override
    protected void store(Iterable<Command> commands) {
        TenantId tenantId = tenantOf(commands);
        tenantIndex.keep(tenantId);
    }

    private CommandDispatcher<?> getDispatcher(CommandEnvelope commandEnvelope) {
        Optional<? extends CommandDispatcher<?>> dispatcher =
                getDispatcher(commandEnvelope.getMessageClass());
        if (!dispatcher.isPresent()) {
            throw noDispatcherFound(commandEnvelope);
        }
        return dispatcher.get();
    }

    /**
     * {@inheritDoc}
     *
     * <p>Overrides for return type covariance.
     */
    @Override
    protected CommandDispatcherRegistry registry() {
        return (CommandDispatcherRegistry) super.registry();
    }

    /**
     * The {@code Builder} for {@code CommandBus}.
     */
    @CanIgnoreReturnValue
    public static class Builder extends AbstractBuilder<CommandEnvelope, Command, Builder> {

        /**
         * The multi-tenancy flag for the {@code CommandBus} to build.
         *
         * <p>The value of this field should be equal to that of corresponding
         * {@linkplain BoundedContextBuilder BoundedContext.Builder} and is not
         * supposed to be {@linkplain #setMultitenant(Boolean) set directly}.
         *
         * <p>If set directly, the value would be matched to the multi-tenancy flag of
         * {@code BoundedContext}.
         */
        private @Nullable Boolean multitenant;

        /**
         * Optional field for the {@code CommandBus}.
         *
         * <p>If unset, the default {@link ExecutorCommandScheduler} implementation is used.
         */
        private CommandScheduler commandScheduler;
        private EventBus eventBus;
        private SystemGateway systemGateway;
        private TenantIndex tenantIndex;
        private CommandFlowWatcher flowWatcher;

        /**
         * Prevents direct instantiation.
         */
        private Builder() {
            super();
        }

        @Internal
        public @Nullable Boolean isMultitenant() {
            return multitenant;
        }

        @Internal
        public Builder setMultitenant(@Nullable Boolean multitenant) {
            this.multitenant = multitenant;
            return this;
        }

        public Optional<CommandScheduler> getCommandScheduler() {
            return ofNullable(commandScheduler);
        }

        public Builder setCommandScheduler(CommandScheduler commandScheduler) {
            checkNotNull(commandScheduler);
            this.commandScheduler = commandScheduler;
            return this;
        }

        /**
         * Inject the {@link EventBus} of the bounded context to which the built bus belongs.
         *
         * <p>This method is {@link Internal} to the framework. The name of the method starts with
         * {@code inject} prefix so that this method does not appear in an autocomplete hint for
         * {@code set} prefix.
         */
        @Internal
        public Builder injectEventBus(EventBus eventBus) {
            checkNotNull(eventBus);
            this.eventBus = eventBus;
            return this;
        }

        /**
         * Inject the {@link SystemGateway} of the bounded context to which the built bus belongs.
         *
         * <p>This method is {@link Internal} to the framework. The name of the method starts with
         * {@code inject} prefix so that this method does not appear in an autocomplete hint for
         * {@code set} prefix.
         */
        @Internal
        public Builder injectSystemGateway(SystemGateway gateway) {
            this.systemGateway = checkNotNull(gateway);
            return this;
        }

        /**
         * Inject the {@link TenantIndex} of the bounded context to which the built bus belongs.
         *
         * <p>This method is {@link Internal} to the framework. The name of the method starts with
         * {@code inject} prefix so that this method does not appear in an autocomplete hint for
         * {@code set} prefix.
         */
        @Internal
        public Builder injectTenantIndex(TenantIndex index) {
            this.tenantIndex = checkNotNull(index);
            return this;
        }

        Optional<SystemGateway> getSystemGateway() {
            return ofNullable(systemGateway);
        }

        Optional<TenantIndex> getTenantIndex() {
            return ofNullable(tenantIndex);
        }

        Optional<EventBus> getEventBus() {
            return ofNullable(eventBus);
        }

        /**
         * Builds an instance of {@link CommandBus}.
         *
         * <p>This method is supposed to be called internally when building an enclosing
         * {@code BoundedContext}.
         */
        @Override
        @Internal
        @CheckReturnValue
        public CommandBus build() {
            checkSet(eventBus, EventBus.class, "injectEventBus");
            checkSet(systemGateway, SystemGateway.class, "injectSystemGateway");
            checkSet(tenantIndex, TenantIndex.class, "injectTenantIndex");

            if (commandScheduler == null) {
                commandScheduler = new ExecutorCommandScheduler();
            }
<<<<<<< HEAD
            flowWatcher = new CommandFlowWatcher(systemGateway);
=======
            if (rejectionBus == null) {
                rejectionBus = RejectionBus.newBuilder()
                                           .build();
            }
            flowWatcher = new CommandFlowWatcher((tenantId) -> gatewayFor(tenantId, systemGateway));
>>>>>>> 8eed8974
            commandScheduler.setFlowWatcher(flowWatcher);

            CommandBus commandBus = createCommandBus();
            commandScheduler.setCommandBus(commandBus);

            return commandBus;
        }

        private static <F> void checkSet(@Nullable F field,
                                         Class<F> fieldType,
                                         String setterName) {
            checkState(field != null,
                       "%s must be set. Please call CommandBus.Builder.%s().",
                       fieldType.getSimpleName(), setterName);
        }

        @Override
        protected Builder self() {
            return this;
        }

        @SuppressWarnings("CheckReturnValue")
            /* Calling registry() enforces creating the registry to make spying for CommandBus
               instances in tests work. */
        private CommandBus createCommandBus() {
            CommandBus commandBus = new CommandBus(this);
            commandBus.registry();
            return commandBus;
        }
    }

    /**
     * Produces an {@link UnsupportedCommandException} upon a dead command.
     */
    private static class DeadCommandHandler implements DeadMessageHandler<CommandEnvelope> {

        @Override
        public UnsupportedCommandException handle(CommandEnvelope message) {
            Command command = message.getCommand();
            UnsupportedCommandException exception = new UnsupportedCommandException(command);
            return exception;
        }
    }
}<|MERGE_RESOLUTION|>--- conflicted
+++ resolved
@@ -412,15 +412,7 @@
             if (commandScheduler == null) {
                 commandScheduler = new ExecutorCommandScheduler();
             }
-<<<<<<< HEAD
             flowWatcher = new CommandFlowWatcher(systemGateway);
-=======
-            if (rejectionBus == null) {
-                rejectionBus = RejectionBus.newBuilder()
-                                           .build();
-            }
-            flowWatcher = new CommandFlowWatcher((tenantId) -> gatewayFor(tenantId, systemGateway));
->>>>>>> 8eed8974
             commandScheduler.setFlowWatcher(flowWatcher);
 
             CommandBus commandBus = createCommandBus();
