/*
 * Copyright 2018, TeamDev. All rights reserved.
 *
 * Redistribution and use in source and/or binary forms, with or without
 * modification, must retain the above copyright notice and the following
 * disclaimer.
 *
 * THIS SOFTWARE IS PROVIDED BY THE COPYRIGHT HOLDERS AND CONTRIBUTORS
 * "AS IS" AND ANY EXPRESS OR IMPLIED WARRANTIES, INCLUDING, BUT NOT
 * LIMITED TO, THE IMPLIED WARRANTIES OF MERCHANTABILITY AND FITNESS FOR
 * A PARTICULAR PURPOSE ARE DISCLAIMED. IN NO EVENT SHALL THE COPYRIGHT
 * OWNER OR CONTRIBUTORS BE LIABLE FOR ANY DIRECT, INDIRECT, INCIDENTAL,
 * SPECIAL, EXEMPLARY, OR CONSEQUENTIAL DAMAGES (INCLUDING, BUT NOT
 * LIMITED TO, PROCUREMENT OF SUBSTITUTE GOODS OR SERVICES; LOSS OF USE,
 * DATA, OR PROFITS; OR BUSINESS INTERRUPTION) HOWEVER CAUSED AND ON ANY
 * THEORY OF LIABILITY, WHETHER IN CONTRACT, STRICT LIABILITY, OR TORT
 * (INCLUDING NEGLIGENCE OR OTHERWISE) ARISING IN ANY WAY OUT OF THE USE
 * OF THIS SOFTWARE, EVEN IF ADVISED OF THE POSSIBILITY OF SUCH DAMAGE.
 */

package io.spine.server;

import com.google.errorprone.annotations.CanIgnoreReturnValue;
import com.google.errorprone.annotations.CheckReturnValue;
import io.spine.core.BoundedContextName;
import io.spine.core.BoundedContextNames;
import io.spine.server.commandbus.CommandBus;
import io.spine.server.event.EventBus;
import io.spine.server.integration.IntegrationBus;
import io.spine.server.stand.Stand;
import io.spine.server.stand.StandStorage;
import io.spine.server.storage.StorageFactory;
import io.spine.server.storage.StorageFactorySwitch;
import io.spine.server.tenant.TenantIndex;
import io.spine.server.transport.TransportFactory;
import io.spine.server.transport.memory.InMemoryTransportFactory;
import io.spine.system.server.DefaultSystemGateway;
import io.spine.system.server.NoOpSystemGateway;
import io.spine.system.server.SystemGateway;
import org.checkerframework.checker.nullness.qual.Nullable;
import org.slf4j.Logger;
import org.slf4j.LoggerFactory;

import java.util.Optional;
import java.util.function.BiFunction;
import java.util.function.Supplier;

import static com.google.common.base.Preconditions.checkNotNull;
import static com.google.common.base.Preconditions.checkState;
import static io.spine.core.BoundedContextNames.newName;
import static io.spine.util.Exceptions.newIllegalStateException;

/**
 * A builder for producing {@code BoundedContext} instances.
 *
 * <p>An application can have more than one bounded context. To distinguish
 * them use {@link #setName(String)}. If no ID is given the default ID will be assigned.
 *
 * @author Dmytro Dashenkov
 */
@SuppressWarnings({"ClassWithTooManyMethods", "OverlyCoupledClass"}) // OK for this central piece.
@CanIgnoreReturnValue
public final class BoundedContextBuilder {

    private BoundedContextName name = BoundedContextNames.defaultName();
    private boolean multitenant;
    private TenantIndex tenantIndex;
<<<<<<< HEAD
=======
    private @Nullable Supplier<StorageFactory> storageFactorySupplier;
>>>>>>> f78cdd5a
    private TransportFactory transportFactory;
    private @Nullable Supplier<StorageFactory> storageFactorySupplier;

    private CommandBus.Builder commandBus;
    private EventBus.Builder eventBus;
    private Stand.Builder stand;
    private IntegrationBus.Builder integrationBus;

    /**
     * Prevents direct instantiation.
     *
     * @see BoundedContext#newBuilder()
     */
    BoundedContextBuilder() {
    }

    /**
     * Sets the value of the name for a new bounded context.
     *
     * <p>If the name is not defined in the builder, the context will get
     * {@link BoundedContextNames#defaultName()} name.
     *
     * <p>It is the responsibility of an application developer to provide meaningful and unique
     * names for bounded contexts. The framework does not check for duplication of names.
     *
     * @param name an identifier string for a new bounded context.
     *             Cannot be null, empty, or blank
     */
    public BoundedContextBuilder setName(String name) {
        return setName(newName(name));
    }

    /**
     * Sets the name for a new bounded context.
     *
     * <p>If the name is not defined in the builder, the context will get
     * {@link BoundedContextNames#defaultName()} name.
     *
     * <p>It is the responsibility of an application developer to provide meaningful and unique
     * names for bounded contexts. The framework does not check for duplication of names.
     *
     * @param name an identifier string for a new bounded context.
     *             Cannot be null, empty, or blank
     */
    public BoundedContextBuilder setName(BoundedContextName name) {
        BoundedContextNames.checkValid(name);
        this.name = name;
        return this;
    }

    /**
     * Returns the previously set name or {@link BoundedContextNames#defaultName()}
     * if the name was not explicitly set.
     */
    public BoundedContextName getName() {
        return name;
    }

    public BoundedContextBuilder setMultitenant(boolean value) {
        this.multitenant = value;
        return this;
    }

    public boolean isMultitenant() {
        return this.multitenant;
    }

    /**
     * Sets the supplier for {@code StorageFactory}.
     *
     * <p>If the supplier was not set or {@code null} was passed,
     * {@link StorageFactorySwitch} will be used during the construction of
     * a {@code BoundedContext} instance.
     */
    public
    BoundedContextBuilder setStorageFactorySupplier(@Nullable Supplier<StorageFactory> supplier) {
        this.storageFactorySupplier = supplier;
        return this;
    }

    public Optional<Supplier<StorageFactory>> getStorageFactorySupplier() {
        return Optional.ofNullable(storageFactorySupplier);
    }

    Supplier<StorageFactory> buildStorageFactorySupplier() {
        checkState(storageFactorySupplier != null);
        return storageFactorySupplier;
    }

    public BoundedContextBuilder setCommandBus(CommandBus.Builder commandBus) {
        this.commandBus = checkNotNull(commandBus);
        return this;
    }

    public Optional<CommandBus.Builder> getCommandBus() {
        return Optional.ofNullable(commandBus);
    }

    CommandBus buildCommandBus() {
        return commandBus.build();
    }

    public Optional<? extends TenantIndex> getTenantIndex() {
        return Optional.ofNullable(tenantIndex);
    }

    TenantIndex buildTenantIndex() {
        return tenantIndex;
    }

    public BoundedContextBuilder setEventBus(EventBus.Builder eventBus) {
        this.eventBus = checkNotNull(eventBus);
        return this;
    }

    public Optional<EventBus.Builder> getEventBus() {
        return Optional.ofNullable(eventBus);
    }

    EventBus buildEventBus() {
        return eventBus.build();
    }

    public BoundedContextBuilder setStand(Stand.Builder stand) {
        this.stand = checkNotNull(stand);
        return this;
    }

    public Optional<Stand.Builder> getStand() {
        return Optional.ofNullable(stand);
    }

    Stand buildStand() {
        return stand.build();
    }

    public BoundedContextBuilder setIntegrationBus(IntegrationBus.Builder integrationBus) {
        this.integrationBus = checkNotNull(integrationBus);
        return this;
    }

    public Optional<IntegrationBus.Builder> getIntegrationBus() {
        return Optional.ofNullable(integrationBus);
    }

    public BoundedContextBuilder setTenantIndex(TenantIndex tenantIndex) {
        if (this.multitenant) {
            checkNotNull(tenantIndex,
                         "TenantRepository cannot be null in multi-tenant BoundedContext.");
        }
        this.tenantIndex = tenantIndex;
        return this;
    }

    public BoundedContextBuilder setTransportFactory(TransportFactory transportFactory) {
        this.transportFactory = checkNotNull(transportFactory);
        return this;
    }

    /**
     * Creates a new instance of {@code BoundedContext} with the set configurations.
     *
     * <p>The resulting domain-specific bounded context has as internal System bounded context.
     * The entities of the System domain describe the entities of the resulting bounded context.
     *
     * <p>The System bounded contexts shares some configuration with the domain bounded context,
     * such as:
     * <ul>
     *     <li>{@linkplain #getTenantIndex()} tenancy;
     *     <li>{@linkplain #getStorageFactory()} storage facilities;
     *     <li>{@linkplain #getTransportFactory()} transport facilities.
     * </ul>
     *
     * <p>All the other configuration is NOT shared.
     *
     * <p>The name of the System bounded context is derived from the name of the domain bounded
     * context.
     *
     * @return new {@code BoundedContext}
     */
    @CheckReturnValue
    public BoundedContext build() {
        SystemBoundedContext system = buildSystem();
        BoundedContext result = buildDefault(system);
        log().info(result.nameForLogging() + " created.");
        return result;
    }

    private BoundedContext buildDefault(SystemBoundedContext system) {
        BiFunction<BoundedContextBuilder, SystemGateway, DomainBoundedContext> instanceFactory =
                DomainBoundedContext::newInstance;
        SystemGateway systemGateway = new DefaultSystemGateway(system);
        BoundedContext result = buildPartial(instanceFactory, systemGateway);
        return result;
    }

    @SuppressWarnings("ResultOfMethodCallIgnored") // Builder methods.
    private SystemBoundedContext buildSystem() {
        BoundedContextName name = BoundedContextNames.system(this.name);
        BoundedContextBuilder system = BoundedContext
                .newBuilder()
                .setMultitenant(multitenant)
                .setName(name)
                .setTransportFactory(getTransportFactory());
        Optional<? extends Supplier<StorageFactory>> storage = getStorageFactorySupplier();
        storage.ifPresent(system::setStorageFactorySupplier);
        Optional<? extends TenantIndex> tenantIndex = getTenantIndex();
        tenantIndex.ifPresent(system::setTenantIndex);

        BiFunction<BoundedContextBuilder, SystemGateway, SystemBoundedContext> instanceFactory =
                (builder, systemGateway) -> SystemBoundedContext.newInstance(builder);
        NoOpSystemGateway systemGateway = NoOpSystemGateway.INSTANCE;
        SystemBoundedContext result = system.buildPartial(instanceFactory, systemGateway);
        return result;
    }

    private <B extends BoundedContext> B
    buildPartial(BiFunction<BoundedContextBuilder, SystemGateway, B> instanceFactory,
                 SystemGateway systemGateway) {
        StorageFactory storageFactory = getStorageFactory();

        TransportFactory transportFactory = getTransportFactory();

        initTenantIndex(storageFactory);
        initCommandBus(systemGateway);
        initEventBus(storageFactory);
        initStand(storageFactory);
        initIntegrationBus(transportFactory);

        B result = instanceFactory.apply(this, systemGateway);
        return result;
    }

    private StorageFactory getStorageFactory() {
        if (storageFactorySupplier == null) {
            storageFactorySupplier = StorageFactorySwitch.newInstance(name, multitenant);
        }
        StorageFactory storageFactory = storageFactorySupplier.get();

        if (storageFactory == null) {
            throw newIllegalStateException(
                    "Supplier of StorageFactory (%s) returned null instance",
                    storageFactorySupplier
            );
        }
        return storageFactory;
    }

    private TransportFactory getTransportFactory() {
        if (transportFactory == null) {
            transportFactory = InMemoryTransportFactory.newInstance();
        }
        return transportFactory;
    }

    private void initTenantIndex(StorageFactory factory) {
        if (tenantIndex == null) {
            tenantIndex = multitenant
                          ? TenantIndex.Factory.createDefault(factory)
                          : TenantIndex.Factory.singleTenant();
        }
    }

    private void initCommandBus(SystemGateway systemGateway) {
        if (commandBus == null) {
            commandBus = CommandBus.newBuilder()
                                   .setMultitenant(this.multitenant);
        } else {
            Boolean commandBusMultitenancy = commandBus.isMultitenant();
            if (commandBusMultitenancy != null) {
                checkSameValue("CommandBus must match multitenancy of BoundedContext. " +
                                       "Status in BoundedContext.Builder: %s CommandBus: %s",
                               commandBusMultitenancy);
            } else {
                commandBus.setMultitenant(this.multitenant);
            }
        }
        commandBus.injectSystemGateway(systemGateway)
                  .injectTenantIndex(tenantIndex);
    }

    private void initEventBus(StorageFactory storageFactory) {
        if (eventBus == null) {
            eventBus = EventBus.newBuilder()
                               .setStorageFactory(storageFactory);
        } else {
            boolean eventStoreConfigured = eventBus.getEventStore()
                                                   .isPresent();
            if (!eventStoreConfigured) {
                eventBus.setStorageFactory(storageFactory);
            }
        }
    }

    private void initStand(StorageFactory factory) {
        if (stand == null) {
            stand = createStand(factory);
        } else {
            Boolean standMultitenant = stand.isMultitenant();
            // Check that both either multi-tenant or single-tenant.
            if (standMultitenant == null) {
                stand.setMultitenant(multitenant);
            } else {
                checkSameValue("Stand must match multitenancy of BoundedContext. " +
                                        "Status in BoundedContext.Builder: %s Stand: %s",
                               standMultitenant);
            }
        }
    }

    private void initIntegrationBus(TransportFactory transportFactory) {
        if (integrationBus == null) {
            integrationBus = IntegrationBus.newBuilder()
                                           .setTransportFactory(transportFactory);
        }
        if (!integrationBus.getTransportFactory()
                           .isPresent()) {
            integrationBus.setTransportFactory(transportFactory);
        }
    }

    /**
     * Ensures that the value of the passed flag is equal to the value of
     * the {@link BoundedContextBuilder#multitenant}.
     *
     * @throws IllegalStateException if the flags values do not match
     */
    private void checkSameValue(String errMsgFmt, boolean partMultitenancy) {
        checkState(this.multitenant == partMultitenancy,
                   errMsgFmt,
                   String.valueOf(this.multitenant),
                   String.valueOf(partMultitenancy));
    }

    private Stand.Builder createStand(StorageFactory factory) {
        StandStorage standStorage = factory.createStandStorage();
        Stand.Builder result = Stand.newBuilder()
                                    .setMultitenant(multitenant)
                                    .setStorage(standStorage);
        return result;
    }

    /**
     * Obtains the {@link Logger} to
     */
    private static Logger log() {
        return LogSingleton.INSTANCE.value;
    }

    private enum LogSingleton {
        INSTANCE;
        @SuppressWarnings("NonSerializableFieldInSerializableClass")
        private final Logger value = LoggerFactory.getLogger(BoundedContext.class);
    }
}<|MERGE_RESOLUTION|>--- conflicted
+++ resolved
@@ -65,10 +65,6 @@
     private BoundedContextName name = BoundedContextNames.defaultName();
     private boolean multitenant;
     private TenantIndex tenantIndex;
-<<<<<<< HEAD
-=======
-    private @Nullable Supplier<StorageFactory> storageFactorySupplier;
->>>>>>> f78cdd5a
     private TransportFactory transportFactory;
     private @Nullable Supplier<StorageFactory> storageFactorySupplier;
 
