--- conflicted
+++ resolved
@@ -47,12 +47,8 @@
 import io.spine.system.server.NoOpSystemClient;
 import io.spine.system.server.SystemClient;
 import io.spine.system.server.SystemContext;
-<<<<<<< HEAD
-import io.spine.system.server.SystemFeatures;
-=======
 import io.spine.system.server.SystemReadSide;
 import io.spine.system.server.SystemSettings;
->>>>>>> ed31f7e8
 import io.spine.system.server.SystemWriteSide;
 import org.checkerframework.checker.nullness.qual.Nullable;
 
@@ -93,6 +89,7 @@
      */
     private final Collection<EventDispatcher> eventDispatchers = new ArrayList<>();
 
+    //TODO:2020-06-17:alex.tymchenko: rename the variable.
     private final SystemSettings systemFeatures;
 
     private Stand stand;
@@ -581,7 +578,7 @@
         SystemClient systemClient = system.createClient();
         Function<BoundedContextBuilder, DomainContext> instanceFactory =
                 builder -> DomainContext.newInstance(builder, systemClient);
-        BoundedContext result = buildPartial(instanceFactory, systemClient, system.stand());
+        BoundedContext result = buildPartial(instanceFactory, systemClient);
         return result;
     }
 
@@ -613,11 +610,7 @@
                    @Nullable Stand systemStand) {
         initTenantIndex();
         initCommandBus(client.writeSide());
-<<<<<<< HEAD
         this.stand = createStand();
-=======
-        this.stand = createStand(client.readSide(), systemStand);
->>>>>>> ed31f7e8
         B result = instanceFactory.apply(this);
         return result;
     }
@@ -636,23 +629,24 @@
                   .injectTenantIndex(tenantIndex);
     }
 
-<<<<<<< HEAD
     private Stand createStand() {
         Stand.Builder result = Stand
                 .newBuilder()
                 .setMultitenant(isMultitenant());
-=======
-    private Stand createStand(SystemReadSide systemReadSide, @Nullable Stand systemStand) {
-        Stand.Builder result = Stand
-                .newBuilder()
-                .setMultitenant(isMultitenant())
-                .setSystemReadSide(systemReadSide);
-        if (systemStand != null) {
-            result.withSubscriptionRegistryFrom(systemStand);
-        }
->>>>>>> ed31f7e8
         return result.build();
     }
+
+    //TODO:2020-06-17:alex.tymchenko: `withSubscriptionRegistryFrom`?
+//    private Stand createStand(SystemReadSide systemReadSide, @Nullable Stand systemStand) {
+//        Stand.Builder result = Stand
+//                .newBuilder()
+//                .setMultitenant(isMultitenant())
+//                .setSystemReadSide(systemReadSide);
+//        if (systemStand != null) {
+//            result.withSubscriptionRegistryFrom(systemStand);
+//        }
+//        return result.build();
+//    }
 
     /**
      * Creates a copy of this context builder for the purpose of testing.
