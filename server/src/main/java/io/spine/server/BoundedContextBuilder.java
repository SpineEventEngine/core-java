--- conflicted
+++ resolved
@@ -239,39 +239,24 @@
      */
     @CheckReturnValue
     public BoundedContext build() {
-<<<<<<< HEAD
         TransportFactory transport = getTransportFactory()
                 .orElseGet(InMemoryTransportFactory::newInstance);
-        SystemBoundedContext system = buildSystem(transport);
+        SystemContext system = buildSystem(transport);
         BoundedContext result = buildDefault(system, transport);
-=======
-        SystemContext system = buildSystem();
-        BoundedContext result = buildDefault(system);
->>>>>>> f6268d43
         log().info(result.nameForLogging() + " created.");
         return result;
     }
 
-<<<<<<< HEAD
-    private BoundedContext buildDefault(SystemBoundedContext system, TransportFactory transport) {
-        BiFunction<BoundedContextBuilder, SystemGateway, DomainBoundedContext>
-                instanceFactory = DomainBoundedContext::newInstance;
-=======
-    private BoundedContext buildDefault(SystemContext system) {
+    private BoundedContext buildDefault(SystemContext system, TransportFactory transport) {
         BiFunction<BoundedContextBuilder, SystemGateway, DomainContext>
                 instanceFactory = DomainContext::newInstance;
->>>>>>> f6268d43
         SystemGateway systemGateway = SystemGateway.newInstance(system);
         BoundedContext result = buildPartial(instanceFactory, systemGateway, transport);
         return result;
     }
 
     @SuppressWarnings("ResultOfMethodCallIgnored") // Builder methods.
-<<<<<<< HEAD
-    private SystemBoundedContext buildSystem(TransportFactory transport) {
-=======
-    private SystemContext buildSystem() {
->>>>>>> f6268d43
+    private SystemContext buildSystem(TransportFactory transport) {
         BoundedContextName name = BoundedContextNames.system(this.name);
         BoundedContextBuilder system = BoundedContext
                 .newBuilder()
@@ -285,13 +270,9 @@
         BiFunction<BoundedContextBuilder, SystemGateway, SystemContext> instanceFactory =
                 (builder, systemGateway) -> SystemContext.newInstance(builder);
         NoOpSystemGateway systemGateway = NoOpSystemGateway.INSTANCE;
-<<<<<<< HEAD
-        SystemBoundedContext result = system.buildPartial(instanceFactory,
+        SystemContext result = system.buildPartial(instanceFactory,
                                                           systemGateway,
                                                           transport);
-=======
-        SystemContext result = system.buildPartial(instanceFactory, systemGateway);
->>>>>>> f6268d43
         return result;
     }
 
