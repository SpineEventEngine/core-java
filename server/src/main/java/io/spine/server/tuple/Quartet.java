--- conflicted
+++ resolved
@@ -145,12 +145,12 @@
         return value(this, 3);
     }
 
-<<<<<<< HEAD
     @Override
     public boolean hasD() {
         D value = getD();
         return isOptionalPresent(value);
-=======
+    }
+
     @CanIgnoreReturnValue
     private static <M extends Message> M checkNotNullOrEmpty(M value) {
         return checkNotNullOrEmpty(Quartet.class, value);
@@ -169,6 +169,5 @@
     @SuppressWarnings("OverloadedVarargsMethod") // to avoid repeated usage of this class name.
     private static void checkAllNotEmpty(Message... values) {
         checkAllNotEmpty(Quartet.class, values);
->>>>>>> 995bdcf6
     }
 }