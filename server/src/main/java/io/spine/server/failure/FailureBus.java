--- conflicted
+++ resolved
@@ -23,18 +23,11 @@
 import com.google.common.base.Optional;
 import com.google.protobuf.Message;
 import io.grpc.stub.StreamObserver;
-<<<<<<< HEAD
 import io.spine.base.Error;
-import io.spine.base.Failure;
-import io.spine.base.FailureClass;
-import io.spine.base.IsSent;
-import io.spine.envelope.FailureEnvelope;
-=======
 import io.spine.core.Failure;
 import io.spine.core.FailureClass;
 import io.spine.core.FailureEnvelope;
 import io.spine.core.IsSent;
->>>>>>> f6797bdf
 import io.spine.grpc.StreamObservers;
 import io.spine.server.bus.DeadMessageHandler;
 import io.spine.server.bus.EnvelopeValidator;
@@ -87,7 +80,7 @@
     protected void store(Iterable<Failure> message) {
         // do nothing for now.
     }
-    
+
     /**
      * Always returns the original {@code Failure}, as the enrichment is not supported
      * for the business failures yet.
