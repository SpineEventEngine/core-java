--- conflicted
+++ resolved
@@ -79,7 +79,6 @@
         this.log = new Log();
     }
 
-<<<<<<< HEAD
     private static RecordStorage<EventId, Event>
     storageForEvents(StorageFactory factory, boolean multitenant) {
         MessageRecordSpec<EventId, Event> spec =
@@ -106,7 +105,10 @@
         if (query.hasLimit()) {
             formatBuilder.setLimit(query.getLimit()
                                         .getValue());
-=======
+        }
+        return formatBuilder.build();
+    }
+
     /**
      * Initializes the instance by registering itself with the passed {@code BoundedContext}.
      *
@@ -115,6 +117,7 @@
      * is ensured. It avoids calling the {@code super.init()} since it assumes that the context
      * is already assigned.
      */
+    //TODO:2020-06-17:alex.tymchenko: this piece is new!
     @Override
     @SuppressWarnings({"OverridingMethodsMustInvokeSuper", "MissingSuperCall"}) // see impl. note
     public void registerWith(BoundedContext context) {
@@ -122,9 +125,7 @@
             super.registerWith(context);
             context.internalAccess()
                    .register(this);
->>>>>>> ed31f7e8
-        }
-        return formatBuilder.build();
+        }
     }
 
     @Override
