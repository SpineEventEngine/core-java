--- conflicted
+++ resolved
@@ -22,10 +22,7 @@
 
 import com.google.common.collect.ImmutableMultimap;
 import com.google.protobuf.Message;
-<<<<<<< HEAD
-=======
 import io.spine.core.MessageContext;
->>>>>>> 5fefd28f
 import io.spine.server.reflect.Field;
 
 import java.util.Collection;
@@ -44,11 +41,7 @@
  * @param <T> a type of the target enrichment message
  * @param <C> the type of the source message context
  */
-<<<<<<< HEAD
-class MessageEnrichment<S extends Message, C extends Message, T extends Message>
-=======
 class MessageEnrichment<S extends Message, C extends MessageContext, T extends Message>
->>>>>>> 5fefd28f
         extends EnrichmentFunction<S, C, T> {
 
     /** A parent instance holding this instance and its siblings. */
@@ -113,22 +106,14 @@
     }
 
     /**
-<<<<<<< HEAD
-     * Method object for {@link MessageEnrichment#apply(Message, Message)}.
-=======
      * Method object for {@link MessageEnrichment#apply(Message, MessageContext)}.
->>>>>>> 5fefd28f
      *
      * @param <S> the type of the source message
      * @param <T> the type of the target message
      * @param <C> the type of the source message context
      */
-<<<<<<< HEAD
-    private static final class Helper<S extends Message, C extends Message, T extends Message> {
-=======
     private static final
     class Helper<S extends Message, C extends MessageContext, T extends Message> {
->>>>>>> 5fefd28f
 
         /** The parent enrichment instance. */
         private final MessageEnrichment<S, C, T> enrichment;
