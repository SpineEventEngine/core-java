--- conflicted
+++ resolved
@@ -32,14 +32,7 @@
 import io.spine.client.CompositeColumnFilter;
 import io.spine.client.EntityFilters;
 import io.spine.server.entity.DefaultRecordBasedRepository;
-<<<<<<< HEAD
-import io.spine.server.entity.EntityRecord;
-import io.spine.server.storage.EventRecordStorage;
-import io.spine.server.storage.RecordStorage;
-import io.spine.server.storage.StorageFactory;
 import io.spine.users.TenantId;
-=======
->>>>>>> f7260e14
 
 import javax.annotation.Nullable;
 import java.util.Iterator;
@@ -93,29 +86,16 @@
         return result;
     }
 
-<<<<<<< HEAD
-    @VisibleForTesting
-    static Predicate<EEntity> createEntityFilter(EventStreamQuery query) {
-        return new EventEntityMatchesStreamQuery(query).toEntityPredicate();
-    }
 
-=======
->>>>>>> f7260e14
     void store(Event event) {
         final EEntity entity = new EEntity(event);
         store(entity);
     }
 
-    private static Function<EEntity, Event> getEventFunc() {
+    static Function<EEntity, Event> getEventFunc() {
         return GET_EVENT;
     }
 
-<<<<<<< HEAD
-    /**
-     * A serializable predicate that filters events matching an {@link EventStreamQuery}.
-     */
-    private static class EventEntityMatchesStreamQuery implements EventPredicate {
-=======
     private static Predicate<EEntity> createEntityFilter(EventStreamQuery query) {
         return new EEntityMatchesStreamQuery(query);
     }
@@ -170,34 +150,21 @@
     }
 
     private static class EEntityMatchesStreamQuery implements Predicate<EEntity> {
->>>>>>> f7260e14
 
-        private static final long serialVersionUID = 0L;
-        private final EventPredicate filter;
+        private final Predicate<Event> filter;
 
         private EEntityMatchesStreamQuery(EventStreamQuery query) {
             this.filter = new MatchesStreamQuery(query);
         }
 
         @Override
-        public Boolean apply(Event input) {
-            final boolean result = filter.apply(input);
+        public boolean apply(@Nullable EEntity input) {
+            if (input == null) {
+                return false;
+            }
+            final Event event = input.getState();
+            final boolean result = filter.apply(event);
             return result;
-        }
-
-        /**
-         * Converts this instance to a predicate that filters {@link EEntity} instances.
-         */
-        private Predicate<EEntity> toEntityPredicate() {
-            return new Predicate<EEntity>() {
-                @Override
-                public boolean apply(@Nullable EEntity input) {
-                    if (input == null) {
-                        return false;
-                    }
-                    return EventEntityMatchesStreamQuery.this.apply(input.getState());
-                }
-            };
         }
     }
 
