/*
 * Copyright 2019, TeamDev. All rights reserved.
 *
 * Redistribution and use in source and/or binary forms, with or without
 * modification, must retain the above copyright notice and the following
 * disclaimer.
 *
 * THIS SOFTWARE IS PROVIDED BY THE COPYRIGHT HOLDERS AND CONTRIBUTORS
 * "AS IS" AND ANY EXPRESS OR IMPLIED WARRANTIES, INCLUDING, BUT NOT
 * LIMITED TO, THE IMPLIED WARRANTIES OF MERCHANTABILITY AND FITNESS FOR
 * A PARTICULAR PURPOSE ARE DISCLAIMED. IN NO EVENT SHALL THE COPYRIGHT
 * OWNER OR CONTRIBUTORS BE LIABLE FOR ANY DIRECT, INDIRECT, INCIDENTAL,
 * SPECIAL, EXEMPLARY, OR CONSEQUENTIAL DAMAGES (INCLUDING, BUT NOT
 * LIMITED TO, PROCUREMENT OF SUBSTITUTE GOODS OR SERVICES; LOSS OF USE,
 * DATA, OR PROFITS; OR BUSINESS INTERRUPTION) HOWEVER CAUSED AND ON ANY
 * THEORY OF LIABILITY, WHETHER IN CONTRACT, STRICT LIABILITY, OR TORT
 * (INCLUDING NEGLIGENCE OR OTHERWISE) ARISING IN ANY WAY OUT OF THE USE
 * OF THIS SOFTWARE, EVEN IF ADVISED OF THE POSSIBILITY OF SUCH DAMAGE.
 */

package io.spine.server.event.model;

import com.google.common.collect.ImmutableList;
import com.google.common.collect.ImmutableSet;
import io.spine.base.EventMessage;
import io.spine.core.Subscribe;
import io.spine.server.model.declare.ParameterSpec;
import io.spine.server.type.EventEnvelope;

import java.lang.reflect.Method;

/**
 * A signature of {@link SubscriberMethod}.
 */
public class SubscriberSignature extends EventAcceptingSignature<SubscriberMethod> {

    public SubscriberSignature() {
        super(Subscribe.class);
    }

    @Override
<<<<<<< HEAD
    protected ImmutableSet<AccessModifier> allowedModifiers() {
        return ImmutableSet.of(AccessModifier.PUBLIC);
    }

    @Override
    protected ImmutableSet<Class<?>> validReturnTypes() {
=======
    protected ImmutableSet<Class<?>> getValidReturnTypes() {
>>>>>>> 9c9cfa1b
        return ImmutableSet.of(void.class);
    }

    @Override
    public ImmutableSet<? extends ParameterSpec<EventEnvelope>> paramSpecs() {
        ImmutableSet<? extends ParameterSpec<EventEnvelope>> result = ImmutableSet
                .<ParameterSpec<EventEnvelope>>builder()
                .addAll(super.paramSpecs())
                .addAll(ImmutableList.copyOf(EntityStateSubscriberSpec.values()))
                .build();
        return result;
    }

    @Override
    public SubscriberMethod doCreate(Method method, ParameterSpec<EventEnvelope> parameterSpec) {
        return isEntitySubscriber(method)
               ? new EntitySubscriberMethod(method, parameterSpec)
               : new EventSubscriberMethod(method, parameterSpec);
    }

    private static boolean isEntitySubscriber(Method method) {
        Class<?> firstParam = method.getParameterTypes()[0];
        return !EventMessage.class.isAssignableFrom(firstParam);
    }
}<|MERGE_RESOLUTION|>--- conflicted
+++ resolved
@@ -39,16 +39,7 @@
     }
 
     @Override
-<<<<<<< HEAD
-    protected ImmutableSet<AccessModifier> allowedModifiers() {
-        return ImmutableSet.of(AccessModifier.PUBLIC);
-    }
-
-    @Override
     protected ImmutableSet<Class<?>> validReturnTypes() {
-=======
-    protected ImmutableSet<Class<?>> getValidReturnTypes() {
->>>>>>> 9c9cfa1b
         return ImmutableSet.of(void.class);
     }
 
