--- conflicted
+++ resolved
@@ -61,10 +61,6 @@
         if (!violations.isEmpty()) {
             result = onConstraintViolations(event, violations);
         }
-<<<<<<< HEAD
         return ofNullable(result);
-=======
-        return Optional.ofNullable(result);
->>>>>>> 614b2892
     }
 }