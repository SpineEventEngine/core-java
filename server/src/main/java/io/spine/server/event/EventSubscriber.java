/*
 * Copyright 2018, TeamDev. All rights reserved.
 *
 * Redistribution and use in source and/or binary forms, with or without
 * modification, must retain the above copyright notice and the following
 * disclaimer.
 *
 * THIS SOFTWARE IS PROVIDED BY THE COPYRIGHT HOLDERS AND CONTRIBUTORS
 * "AS IS" AND ANY EXPRESS OR IMPLIED WARRANTIES, INCLUDING, BUT NOT
 * LIMITED TO, THE IMPLIED WARRANTIES OF MERCHANTABILITY AND FITNESS FOR
 * A PARTICULAR PURPOSE ARE DISCLAIMED. IN NO EVENT SHALL THE COPYRIGHT
 * OWNER OR CONTRIBUTORS BE LIABLE FOR ANY DIRECT, INDIRECT, INCIDENTAL,
 * SPECIAL, EXEMPLARY, OR CONSEQUENTIAL DAMAGES (INCLUDING, BUT NOT
 * LIMITED TO, PROCUREMENT OF SUBSTITUTE GOODS OR SERVICES; LOSS OF USE,
 * DATA, OR PROFITS; OR BUSINESS INTERRUPTION) HOWEVER CAUSED AND ON ANY
 * THEORY OF LIABILITY, WHETHER IN CONTRACT, STRICT LIABILITY, OR TORT
 * (INCLUDING NEGLIGENCE OR OTHERWISE) ARISING IN ANY WAY OUT OF THE USE
 * OF THIS SOFTWARE, EVEN IF ADVISED OF THE POSSIBILITY OF SUCH DAMAGE.
 */

package io.spine.server.event;

import com.google.common.collect.ImmutableSet;
import io.spine.core.EventClass;
import io.spine.core.EventEnvelope;
import io.spine.logging.Logging;
import io.spine.server.bus.MessageDispatcher;
import io.spine.server.model.Model;
import io.spine.server.tenant.EventOperation;
import io.spine.string.Stringifiers;
import io.spine.type.MessageClass;
import org.slf4j.Logger;

import java.util.Set;
import java.util.function.Supplier;

import static com.google.common.base.Preconditions.checkNotNull;
import static java.lang.String.format;

/**
 * The abstract base for objects that can be subscribed to receive events from {@link EventBus}.
 *
 * <p>Objects may also receive events via {@link EventDispatcher}s that can be
 * registered with {@code EventBus}.
 *
 * @author Alexander Yevsyukov
 * @author Alex Tymchenko
 * @see EventBus#register(MessageDispatcher)
 */
public abstract class EventSubscriber implements EventDispatcher<String> {

    private final EventSubscriberClass<?> thisClass = Model.getInstance()
                                                           .asEventSubscriberClass(getClass());
    /** Lazily initialized logger. */
    private final Supplier<Logger> loggerSupplier = Logging.supplyFor(getClass());

    /**
     * {@inheritDoc}
     *
     * @param envelope the envelope with the message
     * @return a one element set with the result of {@link #toString()}
     * as the identify of the subscriber, or empty set if dispatching failed
     */
    @Override
<<<<<<< HEAD
    public Set<String> dispatch(final EventEnvelope envelope) {
=======
    public Set<String> dispatch(EventEnvelope envelope) {
>>>>>>> 1d751543
        EventOperation op = new EventOperation(envelope.getOuterObject()) {
            @Override
            public void run() {
                handle(envelope);
            }
        };
        try {
            op.execute();
        } catch (RuntimeException exception) {
            onError(envelope, exception);
            return ImmutableSet.of();
        }
        return Identity.of(this);
    }

    /**
     * Logs the error into the subscriber {@linkplain #log() log}.
     *
     * @param envelope  the message which caused the error
     * @param exception the error
     */
    @Override
    public void onError(EventEnvelope envelope, RuntimeException exception) {
        checkNotNull(envelope);
        checkNotNull(exception);
        MessageClass messageClass = envelope.getMessageClass();
        String messageId = Stringifiers.toString(envelope.getId());
        String errorMessage =
                format("Error handling event subscription (class: %s id: %s).",
                       messageClass, messageId);
        log().error(errorMessage, exception);
    }

    /**
     * Obtains the instance of logger associated with the class of the subscriber.
     */
    protected Logger log() {
        return loggerSupplier.get();
    }

    @Override
    @SuppressWarnings("ReturnOfCollectionOrArrayField") // as we return an immutable collection.
    public Set<EventClass> getMessageClasses() {
        return thisClass.getEventSubscriptions();
    }

    private void handle(EventEnvelope envelope) {
        EventSubscriberMethod method = thisClass.getSubscriber(envelope.getMessageClass());
        method.invoke(this, envelope.getMessage(), envelope.getEventContext());
    }
}<|MERGE_RESOLUTION|>--- conflicted
+++ resolved
@@ -62,11 +62,7 @@
      * as the identify of the subscriber, or empty set if dispatching failed
      */
     @Override
-<<<<<<< HEAD
-    public Set<String> dispatch(final EventEnvelope envelope) {
-=======
     public Set<String> dispatch(EventEnvelope envelope) {
->>>>>>> 1d751543
         EventOperation op = new EventOperation(envelope.getOuterObject()) {
             @Override
             public void run() {
