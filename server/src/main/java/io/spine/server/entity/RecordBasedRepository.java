/*
 * Copyright 2019, TeamDev. All rights reserved.
 *
 * Redistribution and use in source and/or binary forms, with or without
 * modification, must retain the above copyright notice and the following
 * disclaimer.
 *
 * THIS SOFTWARE IS PROVIDED BY THE COPYRIGHT HOLDERS AND CONTRIBUTORS
 * "AS IS" AND ANY EXPRESS OR IMPLIED WARRANTIES, INCLUDING, BUT NOT
 * LIMITED TO, THE IMPLIED WARRANTIES OF MERCHANTABILITY AND FITNESS FOR
 * A PARTICULAR PURPOSE ARE DISCLAIMED. IN NO EVENT SHALL THE COPYRIGHT
 * OWNER OR CONTRIBUTORS BE LIABLE FOR ANY DIRECT, INDIRECT, INCIDENTAL,
 * SPECIAL, EXEMPLARY, OR CONSEQUENTIAL DAMAGES (INCLUDING, BUT NOT
 * LIMITED TO, PROCUREMENT OF SUBSTITUTE GOODS OR SERVICES; LOSS OF USE,
 * DATA, OR PROFITS; OR BUSINESS INTERRUPTION) HOWEVER CAUSED AND ON ANY
 * THEORY OF LIABILITY, WHETHER IN CONTRACT, STRICT LIABILITY, OR TORT
 * (INCLUDING NEGLIGENCE OR OTHERWISE) ARISING IN ANY WAY OUT OF THE USE
 * OF THIS SOFTWARE, EVEN IF ADVISED OF THE POSSIBILITY OF SUCH DAMAGE.
 */

package io.spine.server.entity;

import com.google.common.annotations.VisibleForTesting;
import com.google.errorprone.annotations.OverridingMethodsMustInvokeSuper;
import com.google.protobuf.Any;
import com.google.protobuf.FieldMask;
import com.google.protobuf.Message;
import io.spine.annotation.Internal;
import io.spine.client.EntityId;
import io.spine.client.OrderBy;
import io.spine.client.ResponseFormat;
import io.spine.client.TargetFilters;
import io.spine.server.BoundedContext;
import io.spine.server.entity.storage.Column;
import io.spine.server.entity.storage.EntityColumnCache;
import io.spine.server.entity.storage.EntityQueries;
import io.spine.server.entity.storage.EntityQuery;
import io.spine.server.entity.storage.EntityRecordWithColumns;
import io.spine.server.storage.RecordReadRequest;
import io.spine.server.storage.RecordStorage;
import io.spine.server.storage.StorageFactory;
import io.spine.type.TypeUrl;
import org.checkerframework.checker.nullness.qual.Nullable;

import java.util.Collection;
import java.util.Iterator;
import java.util.Map;
import java.util.Objects;
import java.util.Optional;
import java.util.function.Function;
import java.util.function.Predicate;

import static com.google.common.base.Preconditions.checkNotNull;
import static com.google.common.collect.Iterators.filter;
import static com.google.common.collect.Iterators.transform;
import static com.google.common.collect.Maps.newHashMapWithExpectedSize;
import static io.spine.protobuf.AnyPacker.unpack;
import static io.spine.util.Exceptions.newIllegalStateException;
import static io.spine.validate.Validate.checkValid;

/**
 * The base class for repositories that store entities as records.
 *
 * <p>Such a repository is backed by {@link RecordStorage}.
 * Entity states are stored as {@link EntityRecord}s.
 *
 * @param <S>
 *         the type of entity state messages
 */
public abstract class RecordBasedRepository<I, E extends Entity<I, S>, S extends Message>
        extends Repository<I, E> {

    /** Creates a new instance. */
    protected RecordBasedRepository() {
        super();
    }

    /**
     * Obtains {@link EntityFactory} associated with this repository.
     */
    protected abstract EntityFactory<E> entityFactory();

    /**
     * Obtains {@link StorageConverter} associated with this repository.
     */
    protected abstract StorageConverter<I, E, S> storageConverter();

    /**
     * Ensures that the repository has the storage.
     *
     * @return storage instance
     * @throws IllegalStateException
     *         if the storage is null
     */
    protected RecordStorage<I> recordStorage() {
        @SuppressWarnings("unchecked") // OK as we control the creation in createStorage().
        RecordStorage<I> storage = (RecordStorage<I>) storage();
        return storage;
    }

    /**
     * Initializes the repository by caching {@link Column} definitions of
     * the {@link Entity} class managed by this repository.
     *
     * @param context
     *         the Bounded Context of this repository
     */
    @Override
    @OverridingMethodsMustInvokeSuper
    public void registerWith(BoundedContext context) {
        checkNotNull(context);
        super.registerWith(context);
        cacheEntityColumns();
    }

    @Override
    public E create(I id) {
        E result = entityFactory().create(id);
        return result;
    }

    @Override
    public void store(E entity) {
        EntityRecordWithColumns record = toRecord(entity);
        RecordStorage<I> storage = recordStorage();
        storage.write(entity.id(), record);
    }

    @Override
    public Iterator<E> iterator(Predicate<E> filter) {
        Iterator<E> allEntities = loadAll(ResponseFormat.getDefaultInstance());
        Iterator<E> result = filter(allEntities, filter::test);
        return result;
    }

    @Override
    protected RecordStorage<I> createStorage() {
        StorageFactory sf = defaultStorageFactory();
        RecordStorage<I> result = sf.createRecordStorage(context().spec(), entityClass());
        return result;
    }

    /**
     * Stores {@linkplain Entity Entities} in bulk.
     *
     * <p>Note: The storage must be assigned before calling this method.
     *
     * @param entities the {@linkplain Entity Entities} to store
     */
    public void store(Collection<E> entities) {
        Map<I, EntityRecordWithColumns> records = newHashMapWithExpectedSize(entities.size());
        for (E entity : entities) {
            EntityRecordWithColumns recordWithColumns = toRecord(entity);
            records.put(entity.id(), recordWithColumns);
        }
        recordStorage().write(records);
    }

    /**
     * Finds an entity with the passed ID.
     *
     * @param id the ID of the entity to find
     * @return the entity or {@link Optional#empty()} if there is no entity with such ID
     */
    @Override
    public Optional<E> find(I id) {
        Optional<EntityRecord> record = findRecord(id);
        return record.map(this::toEntity);
    }

    /**
     * Finds an entity with the passed ID even if the entity is
     * {@linkplain WithLifecycle#isActive() active}.
     *
     * @param id the ID of the entity to find
     * @return the entity or {@link Optional#empty()} if there is no entity with such ID,
     *         or the entity is not active
     */
    public Optional<E> findActive(I id) {
        Optional<EntityRecord> record = findRecord(id);
        Optional<E> result = record.filter(WithLifecycle::isActive)
                                   .map(this::toEntity);
        return result;
    }

    /**
     * Finds a record and returns it if its {@link LifecycleFlags} don't make it
     * {@linkplain WithLifecycle#isActive() active}.
     */
    private Optional<EntityRecord> findRecord(I id) {
        RecordStorage<I> storage = recordStorage();
        RecordReadRequest<I> request = new RecordReadRequest<>(id);
        Optional<EntityRecord> found = storage.read(request);
        if (!found.isPresent()) {
            return Optional.empty();
        }
        EntityRecord record = found.get();
        return Optional.of(record);
    }

    /**
     * Loads an entity by the passed ID or creates a new one, if the entity was not found.
     *
     * <p>An entity will be loaded whether its {@linkplain WithLifecycle#isActive() active} or not.
     *
     * <p>The new entity is created if and only if there is no record with the corresponding ID.
     *
     * @param id the ID of the entity to load
     * @return the entity with the specified ID
     */
    protected E findOrCreate(I id) {
        Optional<EntityRecord> record = findRecord(id);
        E result = record.map(this::toEntity)
                         .orElseGet(() -> create(id));
        return result;
    }

    @VisibleForTesting
    public Iterator<E> loadAll(ResponseFormat format) {
        Iterator<EntityRecord> records = loadAllRecords(format);
        Function<EntityRecord, E> toEntity = storageConverter().reverse();
        Iterator<E> result = transform(records, toEntity::apply);
        return result;
    }

    /**
     * Loads all the entities in this repository with IDs,
     * contained within the passed {@code ids} values.
     *
     * <p>Provides a convenience wrapper around multiple invocations of
     * {@link #find(Object)}. Descendants may optimize the execution of this
     * method, choosing the most suitable way for the particular storage engine used.
     *
     * <p>The result only contains those entities which IDs are contained inside
     * the passed {@code ids}. The resulting collection is always returned
     * with no {@code null} values.
     *
     * <p>The order of objects in the result is not guaranteed to be the same
     * as the order of IDs passed as argument.
     *
     * <p>If the IDs contain duplicates, the result may also contain duplicates
     * depending on a particular implementation.
     *
<<<<<<< HEAD
=======
     * <p>The resulting entity state must be valid in terms of {@code (required)},
     * {@code (required_fields)}, and {@code (goes).with} options after the mask is applied.
     * Otherwise, an {@link InvalidEntityStateException} is thrown.
     *
>>>>>>> 9a1268d2
     * <p>Note: The storage must be assigned before calling this method.
     *
     * @param ids
     *         entity IDs to search for
     * @param fieldMask
<<<<<<< HEAD
     *         the entity state fields to load; note that the resulting state must be valid,
     *         otherwise an exception is thrown
=======
     *         the entity state fields to load
>>>>>>> 9a1268d2
     * @return all the entities in this repository with the IDs matching the given {@code Iterable}
     */
    public Iterator<E> loadAll(Iterable<I> ids, FieldMask fieldMask) {
        RecordStorage<I> storage = recordStorage();
        Iterator<@Nullable EntityRecord> records = storage.readMultiple(ids, fieldMask);
        Iterator<EntityRecord> presentRecords = filter(records, Objects::nonNull);
        Function<EntityRecord, E> toEntity = storageConverter().reverse();
        Iterator<E> result = transform(presentRecords, toEntity::apply);
        return result;
    }

    /**
     * Obtains iterator over all present {@linkplain EntityRecord entity records}.
<<<<<<< HEAD
     *
     * <p>The resulting entity states have only the specified in the {@code mask} fields. However,
     * if the {@code mask} is empty, all the fields are retrieved.
     *
=======
     *
     * <p>The maximum number of resulting entity states is limited by
     * the {@code ResponseFormat.limit}. If the limit is {@code 0}, all the entity states are
     * retrieved.
     *
     * <p>The order of the resulting entity states is defined by {@code ResponseFormat.order_by}.
     *
     * <p>The resulting entity states have only the specified in {@code ResponseFormat.field_mask}
     * fields. If the mask is empty, all the fields are retrieved.
     *
     * @param format
     *         the expected format of the response
>>>>>>> 9a1268d2
     * @return an iterator over all records
     */
    @Internal
    public Iterator<EntityRecord> loadAllRecords(ResponseFormat format) {
        checkNotNull(format);
        RecordStorage<I> storage = recordStorage();
        Iterator<EntityRecord> records = storage.readAll(format);
        return records;
    }

    /**
     * Finds the entities passing the given filters and applies the given {@link FieldMask}
     * to the results.
     *
<<<<<<< HEAD
     * <p>A number of elements to retrieve can be limited to a certain number. Order in
     * which to look for and return results in is specified by the {@link OrderBy}.
=======
     * <p>A number of elements to retrieve can be limited to a certain number. The order of
     * the resulting entities is specified by the {@link OrderBy}.
>>>>>>> 9a1268d2
     *
     * <p>Field mask is applied according to <a href="https://goo.gl/tW5wIU">FieldMask specs</a>.
     *
     * <p>The field paths in the entity column field filters are specified
     * to contain a single path member - the name of the entity column.
     *
     * <p>The filtering process is delegated to the underlying {@link RecordStorage}.
     *
     * <p>Note: The storage must be assigned before calling this method.
     *
     * @param filters
     *         the entity filters
     * @param format
     *         the expected format of the query response
     * @return all the entities in this repository passed through the filters
     * @see EntityQuery
     */
    public Iterator<E> find(TargetFilters filters, ResponseFormat format) {
        checkNotNull(filters);
        checkNotNull(format);

        Iterator<EntityRecord> records = findRecords(filters, format);
        Function<EntityRecord, E> toEntity = storageConverter().reverse();
        Iterator<E> result = transform(records, toEntity::apply);
        return result;
    }

    /**
     * Obtains iterator over {@linkplain EntityRecord entity records} matching the passed filters.
     *
     * @param filters
     *         entity filters
     *         the mask to apply to the entities
     * @return the iterator over the matching records
     */
    @Internal
    public Iterator<EntityRecord> findRecords(TargetFilters filters, ResponseFormat format) {
        checkNotNull(filters);
<<<<<<< HEAD
=======
        checkValid(filters);
>>>>>>> 9a1268d2
        checkNotNull(format);

        RecordStorage<I> storage = recordStorage();
        EntityQuery<I> entityQuery = EntityQueries.from(filters, storage);
        Iterator<EntityRecord> records = storage.readAll(entityQuery, format);
        return records;
    }

    /**
     * Converts the passed entity into the record.
     */
    @VisibleForTesting
    EntityRecordWithColumns toRecord(E entity) {
        EntityRecord entityRecord = storageConverter().convert(entity);
        checkNotNull(entityRecord);
        EntityRecordWithColumns result =
                EntityRecordWithColumns.create(entityRecord, entity, recordStorage());
        return result;
    }

    private E toEntity(EntityRecord record) {
        E result = storageConverter().reverse()
                                     .convert(record);
        checkNotNull(result);
        return result;
    }

    /**
     * Retrieves the {@link EntityColumnCache} used by this repository's
     * {@linkplain RecordStorage storage}.
     *
     * @return the entity column cache from the storage
     * @throws IllegalStateException
     *         if the {@link EntityColumnCache} is not supported by this repository's storage
     */
    private EntityColumnCache columnCache() {
        return recordStorage().entityColumnCache();
    }

    /**
     * Caches {@link Column} definitions of the {@link Entity} class managed by this repository.
     *
     * <p>The process of caching columns also acts as a check of {@link Column} definitions,
     * because {@linkplain Column columns} with incorrect definitions cannot be retrieved and
     * stored.
     *
     * <p>If {@link Column} definitions are incorrect, the {@link IllegalStateException} is thrown.
     *
     * @throws IllegalStateException
     *         if the entity column definitions are incorrect
     */
    private void cacheEntityColumns() {
        columnCache().ensureColumnsCached();
    }

    /**
     * Transforms an instance of {@link EntityId} into an identifier
     * of the required type.
     *
     * @param <I>
     *         the target type of identifiers
     */
    @VisibleForTesting
    static class EntityIdFunction<I> implements Function<EntityId, I> {

        private final Class<I> expectedIdClass;

        EntityIdFunction(Class<I> expectedIdClass) {
            this.expectedIdClass = expectedIdClass;
        }

        @Override
        public @Nullable I apply(@Nullable EntityId input) {
            checkNotNull(input);
            Any idAsAny = input.getId();

            TypeUrl typeUrl = TypeUrl.ofEnclosed(idAsAny);
            Class messageClass = typeUrl.toJavaClass();
            checkIdClass(messageClass);

            Message idAsMessage = unpack(idAsAny);

            @SuppressWarnings("unchecked")
                // As the message class is the same as expected, the conversion is safe.
            I id = (I) idAsMessage;
            return id;
        }

        private void checkIdClass(Class messageClass) {
            boolean classIsSame = expectedIdClass.equals(messageClass);
            if (!classIsSame) {
                throw newIllegalStateException(
                        "Unexpected ID class encountered: `%s`. Expected: `%s`.",
                        messageClass.getCanonicalName(), expectedIdClass.getCanonicalName()
                );
            }
        }
    }
}<|MERGE_RESOLUTION|>--- conflicted
+++ resolved
@@ -241,24 +241,16 @@
      * <p>If the IDs contain duplicates, the result may also contain duplicates
      * depending on a particular implementation.
      *
-<<<<<<< HEAD
-=======
      * <p>The resulting entity state must be valid in terms of {@code (required)},
      * {@code (required_fields)}, and {@code (goes).with} options after the mask is applied.
      * Otherwise, an {@link InvalidEntityStateException} is thrown.
      *
->>>>>>> 9a1268d2
      * <p>Note: The storage must be assigned before calling this method.
      *
      * @param ids
      *         entity IDs to search for
      * @param fieldMask
-<<<<<<< HEAD
-     *         the entity state fields to load; note that the resulting state must be valid,
-     *         otherwise an exception is thrown
-=======
      *         the entity state fields to load
->>>>>>> 9a1268d2
      * @return all the entities in this repository with the IDs matching the given {@code Iterable}
      */
     public Iterator<E> loadAll(Iterable<I> ids, FieldMask fieldMask) {
@@ -272,12 +264,6 @@
 
     /**
      * Obtains iterator over all present {@linkplain EntityRecord entity records}.
-<<<<<<< HEAD
-     *
-     * <p>The resulting entity states have only the specified in the {@code mask} fields. However,
-     * if the {@code mask} is empty, all the fields are retrieved.
-     *
-=======
      *
      * <p>The maximum number of resulting entity states is limited by
      * the {@code ResponseFormat.limit}. If the limit is {@code 0}, all the entity states are
@@ -290,7 +276,6 @@
      *
      * @param format
      *         the expected format of the response
->>>>>>> 9a1268d2
      * @return an iterator over all records
      */
     @Internal
@@ -305,13 +290,8 @@
      * Finds the entities passing the given filters and applies the given {@link FieldMask}
      * to the results.
      *
-<<<<<<< HEAD
-     * <p>A number of elements to retrieve can be limited to a certain number. Order in
-     * which to look for and return results in is specified by the {@link OrderBy}.
-=======
      * <p>A number of elements to retrieve can be limited to a certain number. The order of
      * the resulting entities is specified by the {@link OrderBy}.
->>>>>>> 9a1268d2
      *
      * <p>Field mask is applied according to <a href="https://goo.gl/tW5wIU">FieldMask specs</a>.
      *
@@ -350,10 +330,7 @@
     @Internal
     public Iterator<EntityRecord> findRecords(TargetFilters filters, ResponseFormat format) {
         checkNotNull(filters);
-<<<<<<< HEAD
-=======
         checkValid(filters);
->>>>>>> 9a1268d2
         checkNotNull(format);
 
         RecordStorage<I> storage = recordStorage();
