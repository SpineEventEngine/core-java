--- conflicted
+++ resolved
@@ -73,17 +73,10 @@
      *
      * @return the result of the message processing
      */
-<<<<<<< HEAD
     public final T handle() {
-        final TenantId tenantId = envelope().getTenantId();
-        final TenantAwareFunction0<T> operation = new Operation(tenantId);
-        final T result = operation.execute();
-=======
-    public final R handle() {
         TenantId tenantId = envelope().getTenantId();
-        TenantAwareFunction0<R> operation = new Operation(tenantId);
-        R result = operation.execute();
->>>>>>> 614b2892
+        TenantAwareFunction0<T> operation = new Operation(tenantId);
+        T result = operation.execute();
         return result;
     }
 
@@ -92,19 +85,11 @@
      * {@linkplain #dispatchToOne(I) dispatches} the message to them.
      */
     @SuppressWarnings("unchecked")
-<<<<<<< HEAD
     private T dispatch() {
         T targets = getTargets();
         if (targets instanceof Set) {
-            Set<I> handlingAggregates = (Set<I>) targets;
-            return (T)(dispatchToMany(handlingAggregates));
-=======
-    private R dispatch() {
-        R targets = getTargets();
-        if (targets instanceof Set) {
-            Set<I> handlingAggregates = (Set<I>) targets;
-            return (R)(dispatchToMany(handlingAggregates));
->>>>>>> 614b2892
+            Set<I> handlingEntities = (Set<I>) targets;
+            return (T)(dispatchToMany(handlingEntities));
         }
         try {
             dispatchToOne((I)targets);
@@ -236,20 +221,11 @@
      *                </ol>
      * @throws IllegalStateException always
      */
-<<<<<<< HEAD
-    protected void onUnhandledCommand(Entity<T, ?> entity, CommandEnvelope cmd, String format) {
-        final String entityId = Stringifiers.toString(entity.getId());
-        final String entityClass = entity.getClass().getName();
-        final String commandId = Stringifiers.toString(cmd.getId());
-        final CommandClass commandClass = cmd.getMessageClass();
-=======
     protected void onUnhandledCommand(Entity<R, ?> entity, CommandEnvelope cmd, String format) {
         String entityId = Stringifiers.toString(entity.getId());
-        String entityClass = entity.getClass()
-                                   .getName();
+        String entityClass = entity.getClass().getName();
         String commandId = Stringifiers.toString(cmd.getId());
         CommandClass commandClass = cmd.getMessageClass();
->>>>>>> 614b2892
         throw newIllegalStateException(format, entityClass, entityId, commandClass, commandId);
     }
 
