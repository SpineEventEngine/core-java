/*
 * Copyright 2018, TeamDev. All rights reserved.
 *
 * Redistribution and use in source and/or binary forms, with or without
 * modification, must retain the above copyright notice and the following
 * disclaimer.
 *
 * THIS SOFTWARE IS PROVIDED BY THE COPYRIGHT HOLDERS AND CONTRIBUTORS
 * "AS IS" AND ANY EXPRESS OR IMPLIED WARRANTIES, INCLUDING, BUT NOT
 * LIMITED TO, THE IMPLIED WARRANTIES OF MERCHANTABILITY AND FITNESS FOR
 * A PARTICULAR PURPOSE ARE DISCLAIMED. IN NO EVENT SHALL THE COPYRIGHT
 * OWNER OR CONTRIBUTORS BE LIABLE FOR ANY DIRECT, INDIRECT, INCIDENTAL,
 * SPECIAL, EXEMPLARY, OR CONSEQUENTIAL DAMAGES (INCLUDING, BUT NOT
 * LIMITED TO, PROCUREMENT OF SUBSTITUTE GOODS OR SERVICES; LOSS OF USE,
 * DATA, OR PROFITS; OR BUSINESS INTERRUPTION) HOWEVER CAUSED AND ON ANY
 * THEORY OF LIABILITY, WHETHER IN CONTRACT, STRICT LIABILITY, OR TORT
 * (INCLUDING NEGLIGENCE OR OTHERWISE) ARISING IN ANY WAY OUT OF THE USE
 * OF THIS SOFTWARE, EVEN IF ADVISED OF THE POSSIBILITY OF SUCH DAMAGE.
 */

package io.spine.server.entity.storage;

<<<<<<< HEAD
import com.google.common.annotations.VisibleForTesting;
=======
import com.google.common.collect.ImmutableSet;
>>>>>>> 479fd468
import io.spine.server.entity.Entity;

import java.beans.BeanInfo;
import java.beans.IntrospectionException;
import java.beans.Introspector;
import java.beans.MethodDescriptor;
import java.beans.PropertyDescriptor;
import java.lang.reflect.Method;
import java.util.Arrays;
import java.util.Collection;
<<<<<<< HEAD
import java.util.List;
import java.util.function.Predicate;
=======
import java.util.Objects;
>>>>>>> 479fd468

import static com.google.common.base.Preconditions.checkNotNull;
import static com.google.common.collect.ImmutableSet.toImmutableSet;
import static com.google.common.collect.Lists.newLinkedList;
import static io.spine.server.entity.storage.Methods.IS_PREFIX;
import static io.spine.server.entity.storage.Methods.getAnnotatedVersion;
import static io.spine.util.Exceptions.newIllegalStateException;
import static java.util.stream.Collectors.toList;

/**
 * A class whose purpose is to obtain {@linkplain EntityColumn entity columns} from the given
 * {@link Entity} type.
 *
 * <p>Each {@code ColumnReader} instance is created for the specified {@link Entity} class.
 *
 * <p>Along with obtaining {@link Entity} class columns, the {@code ColumnReader} performs various
 * checks verifying that {@link EntityColumn} definitions in the processed {@link Entity} class are
 * correct. If column definitions are incorrect, the exception is thrown upon
 * {@linkplain EntityColumn entity columns} reading.
 *
 * @see Columns
 * @see EntityColumn
 */
class ColumnReader {

    /**
     * A predicate to check if the given method or one of its predecessors are annotated with
     * {@link Column}.
     */
    private static final Predicate<Method> hasAnnotatedVersion = hasAnnotatedVersion();

    /**
     * A predicate to check if the given method represents an entity property with the
     * {@code Boolean} return type and the name starting with {@code is-}.
     */
    @VisibleForTesting
    static final Predicate<Method> isBooleanWrapperProperty = isBooleanWrapperProperty();

    private final BeanInfo entityDescriptor;
    private final String className;

    /**
     * Creates a new {@code ColumnReader} instance.
     *
     * @param entityDescriptor
     *         a descriptor of the entity as a Java Bean
     * @param className
     *         an entity class name for logging purposes
     */
    private ColumnReader(BeanInfo entityDescriptor, String className) {
        this.entityDescriptor = entityDescriptor;
        this.className = className;
    }

    /**
     * Creates an instance of {@code ColumnReader} for the given {@link Entity} class.
     *
     * @param entityClass
<<<<<<< HEAD
     *         the {@link Entity} class for which to create the instance
     * @return a new instance of {@code ColumnReader} for the specified class
=======
     *         {@link Entity} class for which to create the instance
     * @return new instance of {@code ColumnReader} for the specified class
>>>>>>> 479fd468
     */
    static ColumnReader forClass(Class<? extends Entity> entityClass) {
        checkNotNull(entityClass);
        try {
            BeanInfo entityDescriptor = Introspector.getBeanInfo(entityClass);
            return new ColumnReader(entityDescriptor, entityClass.getName());
        } catch (IntrospectionException e) {
            throw new IllegalStateException(e);
        }
    }

    /**
     * Retrieves {@linkplain EntityColumn columns} for the processed {@link Entity} class.
     *
     * <p>Performs checks for entity column definitions correctness along the way.
     *
     * <p>If the check for correctness fails, throws {@link IllegalStateException}.
     *
     * @return a {@code Collection} of {@link EntityColumn} corresponded to entity class
     * @throws IllegalStateException
     *         if entity column definitions are incorrect
     */
    @SuppressWarnings("ConstantConditions")
    Collection<EntityColumn> readColumns() {
<<<<<<< HEAD
        List<EntityColumn> columns = gatherColumnsFromProperties();
        List<EntityColumn> booleanWrapperColumns = gatherBooleanWrapperColumns();
        columns.addAll(booleanWrapperColumns);
        checkRepeatedColumnNames(columns);
        return columns;
    }

    /**
     * Gathers entity properties and creates the entity columns where appropriate.
     *
     * <p>The entity properties search is based on the Java Bean
     * <a href="https://download.oracle.com/otndocs/jcp/7224-javabeans-1.01-fr-spec-oth-JSpec/">
     * specification</a>.
     */
    private List<EntityColumn> gatherColumnsFromProperties() {
        PropertyDescriptor[] properties = entityDescriptor.getPropertyDescriptors();
        List<EntityColumn> result = Arrays.stream(properties)
                                          .map(PropertyDescriptor::getReadMethod)
                                          .filter(hasAnnotatedVersion)
                                          .map(EntityColumn::from)
                                          .collect(toList());
        return result;
    }

    /**
     * Gathers entity columns that have {@code Boolean} return type and start with {@code is-}
     * prefix.
     *
     * <p>The {@code Boolean} properties starting with {@code is-} are not allowed by the Java Bean
     * specification, so {@link #gatherColumnsFromProperties()} would not detect them for us.
     */
    private List<EntityColumn> gatherBooleanWrapperColumns() {
        MethodDescriptor[] methodDescriptors = entityDescriptor.getMethodDescriptors();
        List<EntityColumn> result = Arrays.stream(methodDescriptors)
                                          .map(MethodDescriptor::getMethod)
                                          .filter(isBooleanWrapperProperty)
                                          .filter(hasAnnotatedVersion)
                                          .map(EntityColumn::from)
                                          .collect(toList());
        return result;
=======
        BeanInfo entityDescriptor;
        try {
            entityDescriptor = Introspector.getBeanInfo(entityClass);
        } catch (IntrospectionException e) {
            throw new IllegalStateException(e);
        }

        PropertyDescriptor[] propertyDescriptors = entityDescriptor.getPropertyDescriptors();
        ImmutableSet<EntityColumn> columns = Arrays
                .stream(propertyDescriptors)
                .map(PropertyDescriptor::getReadMethod)
                .filter(Objects::nonNull)
                .filter(ColumnReader::isAnnotated)
                .map(EntityColumn::from)
                .collect(toImmutableSet());
        checkRepeatedColumnNames(columns);
        return columns;
    }

    private static boolean isAnnotated(Method method) {
        return getAnnotatedVersion(method).isPresent();
>>>>>>> 479fd468
    }

    /**
     * Ensures that the specified columns have no repeated names.
     *
     * <p>If the check fails, throws {@link IllegalStateException}.
     *
     * @param columns
     *         the columns to check
     * @throws IllegalStateException
     *         if columns contain repeated names
     */
    private void checkRepeatedColumnNames(Iterable<EntityColumn> columns) {
        Collection<String> checkedNames = newLinkedList();
        for (EntityColumn column : columns) {
            String columnName = column.getStoredName();
            if (checkedNames.contains(columnName)) {
                throw newIllegalStateException(
                        "The entity `%s` has columns with the same name for storing `%s`.",
                        className,
                        columnName);
            }
            checkedNames.add(columnName);
        }
    }

    private static Predicate<Method> hasAnnotatedVersion() {
        return method -> getAnnotatedVersion(method).isPresent();
    }

    private static Predicate<Method> isBooleanWrapperProperty() {
        return method -> {
            Class<?> returnType = method.getReturnType();
            boolean returnsBoolean = Boolean.class.isAssignableFrom(returnType);
            boolean noParameters = method.getParameterCount() == 0;
            boolean startsWithIs = method.getName()
                                         .startsWith(IS_PREFIX);
            return returnsBoolean
                    && noParameters
                    && startsWithIs;
        };
    }
}<|MERGE_RESOLUTION|>--- conflicted
+++ resolved
@@ -20,11 +20,7 @@
 
 package io.spine.server.entity.storage;
 
-<<<<<<< HEAD
 import com.google.common.annotations.VisibleForTesting;
-=======
-import com.google.common.collect.ImmutableSet;
->>>>>>> 479fd468
 import io.spine.server.entity.Entity;
 
 import java.beans.BeanInfo;
@@ -35,20 +31,16 @@
 import java.lang.reflect.Method;
 import java.util.Arrays;
 import java.util.Collection;
-<<<<<<< HEAD
-import java.util.List;
+import java.util.Objects;
+import java.util.Set;
 import java.util.function.Predicate;
-=======
-import java.util.Objects;
->>>>>>> 479fd468
 
 import static com.google.common.base.Preconditions.checkNotNull;
-import static com.google.common.collect.ImmutableSet.toImmutableSet;
 import static com.google.common.collect.Lists.newLinkedList;
 import static io.spine.server.entity.storage.Methods.IS_PREFIX;
 import static io.spine.server.entity.storage.Methods.getAnnotatedVersion;
 import static io.spine.util.Exceptions.newIllegalStateException;
-import static java.util.stream.Collectors.toList;
+import static java.util.stream.Collectors.toSet;
 
 /**
  * A class whose purpose is to obtain {@linkplain EntityColumn entity columns} from the given
@@ -73,7 +65,7 @@
     private static final Predicate<Method> hasAnnotatedVersion = hasAnnotatedVersion();
 
     /**
-     * A predicate to check if the given method represents an entity property with the
+     * A predicate to check whether the given method represents an entity property with the
      * {@code Boolean} return type and the name starting with {@code is-}.
      */
     @VisibleForTesting
@@ -99,13 +91,8 @@
      * Creates an instance of {@code ColumnReader} for the given {@link Entity} class.
      *
      * @param entityClass
-<<<<<<< HEAD
      *         the {@link Entity} class for which to create the instance
      * @return a new instance of {@code ColumnReader} for the specified class
-=======
-     *         {@link Entity} class for which to create the instance
-     * @return new instance of {@code ColumnReader} for the specified class
->>>>>>> 479fd468
      */
     static ColumnReader forClass(Class<? extends Entity> entityClass) {
         checkNotNull(entityClass);
@@ -125,14 +112,11 @@
      * <p>If the check for correctness fails, throws {@link IllegalStateException}.
      *
      * @return a {@code Collection} of {@link EntityColumn} corresponded to entity class
-     * @throws IllegalStateException
-     *         if entity column definitions are incorrect
-     */
-    @SuppressWarnings("ConstantConditions")
+     * @throws IllegalStateException if entity column definitions are incorrect
+     */
     Collection<EntityColumn> readColumns() {
-<<<<<<< HEAD
-        List<EntityColumn> columns = gatherColumnsFromProperties();
-        List<EntityColumn> booleanWrapperColumns = gatherBooleanWrapperColumns();
+        Set<EntityColumn> columns = gatherColumnsFromProperties();
+        Set<EntityColumn> booleanWrapperColumns = gatherBooleanWrapperColumns();
         columns.addAll(booleanWrapperColumns);
         checkRepeatedColumnNames(columns);
         return columns;
@@ -145,13 +129,15 @@
      * <a href="https://download.oracle.com/otndocs/jcp/7224-javabeans-1.01-fr-spec-oth-JSpec/">
      * specification</a>.
      */
-    private List<EntityColumn> gatherColumnsFromProperties() {
+    private Set<EntityColumn> gatherColumnsFromProperties() {
         PropertyDescriptor[] properties = entityDescriptor.getPropertyDescriptors();
-        List<EntityColumn> result = Arrays.stream(properties)
-                                          .map(PropertyDescriptor::getReadMethod)
-                                          .filter(hasAnnotatedVersion)
-                                          .map(EntityColumn::from)
-                                          .collect(toList());
+        Set<EntityColumn> result = Arrays
+                .stream(properties)
+                .map(PropertyDescriptor::getReadMethod)
+                .filter(Objects::nonNull)
+                .filter(hasAnnotatedVersion)
+                .map(EntityColumn::from)
+                .collect(toSet());
         return result;
     }
 
@@ -162,38 +148,16 @@
      * <p>The {@code Boolean} properties starting with {@code is-} are not allowed by the Java Bean
      * specification, so {@link #gatherColumnsFromProperties()} would not detect them for us.
      */
-    private List<EntityColumn> gatherBooleanWrapperColumns() {
+    private Set<EntityColumn> gatherBooleanWrapperColumns() {
         MethodDescriptor[] methodDescriptors = entityDescriptor.getMethodDescriptors();
-        List<EntityColumn> result = Arrays.stream(methodDescriptors)
-                                          .map(MethodDescriptor::getMethod)
-                                          .filter(isBooleanWrapperProperty)
-                                          .filter(hasAnnotatedVersion)
-                                          .map(EntityColumn::from)
-                                          .collect(toList());
+        Set<EntityColumn> result = Arrays
+                .stream(methodDescriptors)
+                .map(MethodDescriptor::getMethod)
+                .filter(isBooleanWrapperProperty)
+                .filter(hasAnnotatedVersion)
+                .map(EntityColumn::from)
+                .collect(toSet());
         return result;
-=======
-        BeanInfo entityDescriptor;
-        try {
-            entityDescriptor = Introspector.getBeanInfo(entityClass);
-        } catch (IntrospectionException e) {
-            throw new IllegalStateException(e);
-        }
-
-        PropertyDescriptor[] propertyDescriptors = entityDescriptor.getPropertyDescriptors();
-        ImmutableSet<EntityColumn> columns = Arrays
-                .stream(propertyDescriptors)
-                .map(PropertyDescriptor::getReadMethod)
-                .filter(Objects::nonNull)
-                .filter(ColumnReader::isAnnotated)
-                .map(EntityColumn::from)
-                .collect(toImmutableSet());
-        checkRepeatedColumnNames(columns);
-        return columns;
-    }
-
-    private static boolean isAnnotated(Method method) {
-        return getAnnotatedVersion(method).isPresent();
->>>>>>> 479fd468
     }
 
     /**
