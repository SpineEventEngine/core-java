--- conflicted
+++ resolved
@@ -136,18 +136,11 @@
      */
     @Override
     protected List<Event> dispatchCommand(CommandEnvelope command) {
-<<<<<<< HEAD
-        idempotencyGuard().check(command);
-        CommandHandlerMethod method = thisClass().getHandler(command.getMessageClass());
-        CommandHandlerMethod.Result result =
-                method.invoke(this, command);
-        List<Event> events = result.produceEvents(command);
-        return events;
-=======
         ProcessManagerClass<?> thisClass = thisClass();
         CommandClass commandClass = command.getMessageClass();
 
         if (thisClass.handlesCommand(commandClass)) {
+            idempotencyGuard().check(command);
             CommandHandlerMethod method = thisClass.getHandler(commandClass);
             CommandHandlerMethod.Result result =
                     method.invoke(this, command);
@@ -156,6 +149,7 @@
         }
 
         if (thisClass.substitutesCommand(commandClass)) {
+            idempotencyGuard().check(command);
             CommandSubstituteMethod method = thisClass.getCommander(commandClass);
             CommandSubstituteMethod.Result result = method.invoke(this, command);
             result.transformOrSplitAndPost(command, commandBus);
@@ -169,7 +163,6 @@
                         "(id: `%s` class: `%s`).",
                 this, command.getId(), commandClass
         );
->>>>>>> e00c3e01
     }
 
     /**
@@ -185,18 +178,10 @@
      * </ul>
      */
     List<Event> dispatchEvent(EventEnvelope event) {
-<<<<<<< HEAD
-        idempotencyGuard().check(event);
-        EventReactorMethod method =
-                thisClass().getReactor(event.getMessageClass(), event.getOriginClass());
-        ReactorMethodResult methodResult =
-                method.invoke(this, event);
-        List<Event> result = methodResult.produceEvents(event);
-        return result;
-=======
         ProcessManagerClass<?> thisClass = thisClass();
         EventClass eventClass = event.getMessageClass();
         if (thisClass.reactsOnEvent(eventClass)) {
+            idempotencyGuard().check(event);
             EventReactorMethod method = thisClass.getReactor(eventClass, event.getOriginClass());
             ReactorMethodResult methodResult = method.invoke(this, event);
             List<Event> result = methodResult.produceEvents(event);
@@ -204,6 +189,7 @@
         }
 
         if (thisClass.producesCommandsOn(eventClass)) {
+            idempotencyGuard().check(event);
             CommandReactionMethod method = thisClass.getCommander(eventClass);
             CommandReactionMethod.Result result = method.invoke(this, event);
             result.produceAndPost(event, commandBus);
@@ -217,7 +203,6 @@
                         " nor produced commands.",
                 this, event.getId(), eventClass
         );
->>>>>>> e00c3e01
     }
 
     private static ImmutableList<Event> noEvents() {
