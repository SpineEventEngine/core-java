/*
 * Copyright 2019, TeamDev. All rights reserved.
 *
 * Redistribution and use in source and/or binary forms, with or without
 * modification, must retain the above copyright notice and the following
 * disclaimer.
 *
 * THIS SOFTWARE IS PROVIDED BY THE COPYRIGHT HOLDERS AND CONTRIBUTORS
 * "AS IS" AND ANY EXPRESS OR IMPLIED WARRANTIES, INCLUDING, BUT NOT
 * LIMITED TO, THE IMPLIED WARRANTIES OF MERCHANTABILITY AND FITNESS FOR
 * A PARTICULAR PURPOSE ARE DISCLAIMED. IN NO EVENT SHALL THE COPYRIGHT
 * OWNER OR CONTRIBUTORS BE LIABLE FOR ANY DIRECT, INDIRECT, INCIDENTAL,
 * SPECIAL, EXEMPLARY, OR CONSEQUENTIAL DAMAGES (INCLUDING, BUT NOT
 * LIMITED TO, PROCUREMENT OF SUBSTITUTE GOODS OR SERVICES; LOSS OF USE,
 * DATA, OR PROFITS; OR BUSINESS INTERRUPTION) HOWEVER CAUSED AND ON ANY
 * THEORY OF LIABILITY, WHETHER IN CONTRACT, STRICT LIABILITY, OR TORT
 * (INCLUDING NEGLIGENCE OR OTHERWISE) ARISING IN ANY WAY OUT OF THE USE
 * OF THIS SOFTWARE, EVEN IF ADVISED OF THE POSSIBILITY OF SUCH DAMAGE.
 */

package io.spine.server.procman;

import com.google.common.annotations.VisibleForTesting;
import com.google.common.collect.ImmutableList;
import com.google.common.collect.ImmutableSet;
import com.google.errorprone.annotations.OverridingMethodsMustInvokeSuper;
import com.google.protobuf.Message;
import io.spine.annotation.Internal;
import io.spine.core.Command;
import io.spine.core.Event;
import io.spine.server.BoundedContext;
import io.spine.server.ServerEnvironment;
import io.spine.server.commandbus.CommandBus;
import io.spine.server.commandbus.CommandDispatcherDelegate;
import io.spine.server.commandbus.DelegatingCommandDispatcher;
import io.spine.server.delivery.Delivery;
import io.spine.server.delivery.Inbox;
import io.spine.server.delivery.InboxLabel;
import io.spine.server.entity.EntityLifecycleMonitor;
import io.spine.server.entity.EventDispatchingRepository;
import io.spine.server.entity.TransactionListener;
import io.spine.server.event.EventBus;
import io.spine.server.integration.ExternalMessageClass;
import io.spine.server.integration.ExternalMessageDispatcher;
import io.spine.server.procman.model.ProcessManagerClass;
import io.spine.server.route.CommandRouting;
import io.spine.server.route.EventRoute;
import io.spine.server.route.EventRouting;
import io.spine.server.type.CommandClass;
import io.spine.server.type.CommandEnvelope;
import io.spine.server.type.EventClass;
import io.spine.server.type.EventEnvelope;
import org.checkerframework.checker.nullness.qual.MonotonicNonNull;

import java.util.Collection;
import java.util.Optional;
import java.util.Set;
import java.util.function.Supplier;

import static com.google.common.base.Preconditions.checkNotNull;
import static com.google.common.base.Suppliers.memoize;
import static io.spine.grpc.StreamObservers.noOpObserver;
import static io.spine.option.EntityOption.Kind.PROCESS_MANAGER;
import static io.spine.server.procman.model.ProcessManagerClass.asProcessManagerClass;
import static io.spine.util.Exceptions.newIllegalStateException;

/**
 * The abstract base for Process Managers repositories.
 *
 * @param <I>
 *         the type of IDs of process managers
 * @param <P>
 *         the type of process managers
 * @param <S>
 *         the type of process manager state messages
 * @see ProcessManager
 */
public abstract class ProcessManagerRepository<I,
                                               P extends ProcessManager<I, S, ?>,
                                               S extends Message>
                extends EventDispatchingRepository<I, P, S>
                implements CommandDispatcherDelegate<I> {

    /** The command routing schema used by this repository. */
    private final Supplier<CommandRouting<I>> commandRouting;

    /**
     * The {@link Inbox} for the messages, which are sent to the instances managed by this
     * repository.
     */
    private @MonotonicNonNull Inbox<I> inbox;

    /**
     * The configurable lifecycle rules of the repository.
     *
     * <p>The rules allow to automatically mark entities as archived/deleted upon certain event and
     * rejection types emitted.
     *
     * @see LifecycleRules#archiveOn(Class[])
     * @see LifecycleRules#deleteOn(Class[])
     */
    private final LifecycleRules lifecycleRules = new LifecycleRules();

    protected ProcessManagerRepository() {
        super();
        this.commandRouting = memoize(() -> CommandRouting.newInstance(idClass()));
    }

    /**
     * Obtains class information of process managers managed by this repository.
     */
    private ProcessManagerClass<P> processManagerClass() {
        return (ProcessManagerClass<P>) entityModelClass();
    }

    @Internal
    @Override
    protected final ProcessManagerClass<P> toModelClass(Class<P> cls) {
        return asProcessManagerClass(cls);
    }

    /**
     * {@inheritDoc}
     *
     * <p>Customizes event routing to use first message field.
     *
     * <p>Registers with the {@code CommandBus} for dispatching commands
     * (via {@linkplain DelegatingCommandDispatcher delegating dispatcher}).
     *
     * <p>Registers with the {@code IntegrationBus} for dispatching external events and rejections.
     *
     * <p>Ensures there is at least one handler method declared by the class of the managed
     * process manager:
     *
     * <ul>
     *     <li>command handler methods;
     *     <li>domestic or external event reactor methods;
     *     <li>domestic or external rejection reactor methods;
     *     <li>commanding method.
     * </ul>
     *
     * <p>Throws an {@code IllegalStateException} otherwise.
     * @param context
     *         the Bounded Context of this repository
     * @throws IllegalStateException
     *          if the Process Manager class of this repository does not declare message
     *          handling methods
     */
    @Override
    @OverridingMethodsMustInvokeSuper
    protected void init(BoundedContext context) {
        super.init(context);

        setupCommandRouting(commandRouting());
        checkNotDeaf();

        context.registerCommandDispatcher(this);

        initInbox();
    }

    /**
     * Initializes the {@code Inbox}.
     */
    private void initInbox() {
        Delivery delivery = ServerEnvironment.instance()
                                             .delivery();
        inbox = delivery
                .<I>newInbox(entityStateType())
                .addEventEndpoint(InboxLabel.REACT_UPON_EVENT,
                                  e -> PmEventEndpoint.of(this, e))
                .addCommandEndpoint(InboxLabel.HANDLE_COMMAND,
                                    c -> PmCommandEndpoint.of(this, c))
                .build();
    }

    private Inbox<I> inbox() {
        return checkNotNull(inbox);
    }

    /**
     * Replaces default routing with the one which takes the target ID from the first field
     * of an event message.
     *
     * @param routing
     *          the routing to customize
     */
    @Override
    @OverridingMethodsMustInvokeSuper
    protected void setupEventRouting(EventRouting<I> routing) {
        super.setupEventRouting(routing);
        routing.replaceDefault(EventRoute.byFirstMessageField(idClass()));
    }

    /**
     * A callback for derived classes to customize routing schema for commands.
     *
     * <p>Default routing returns the value of the first field of a command message.
     *
     * @param routing
     *         the routing schema to customize
     */
    @SuppressWarnings("NoopMethodInAbstractClass") // See Javadoc
    protected void setupCommandRouting(CommandRouting<I> routing) {
        // Do nothing.
    }

    /**
     * Ensures the process manager class handles at least one type of messages.
     */
    private void checkNotDeaf() {
        boolean dispatchesEvents = dispatchesEvents() || dispatchesExternalEvents();

        if (!dispatchesCommands() && !dispatchesEvents) {
            throw newIllegalStateException(
                    "Process managers of the repository %s have no command handlers, " +
                            "and do not react to any events.", this);
        }
    }

    /**
     * Obtains a set of event classes to which process managers of this repository react.
     *
     * @return a set of event classes or empty set if process managers do not react to
     *         domestic events
     */
    @Override
    public Set<EventClass> messageClasses() {
        return processManagerClass().domesticEvents();
    }

    /**
     * Obtains classes of external events to which the process managers managed by this repository
     * react.
     *
     * @return a set of event classes or an empty set if process managers do not react to
     *         external events
     */
    @Override
    public Set<EventClass> externalEventClasses() {
        return processManagerClass().externalEvents();
    }

    /**
     * Obtains a set of classes of commands handled by process managers of this repository.
     *
     * @return a set of command classes or empty set if process managers do not handle commands
     */
    @Override
    @SuppressWarnings("ReturnOfCollectionOrArrayField") // it is immutable
    public Set<CommandClass> commandClasses() {
        return processManagerClass().commands();
    }

    /**
     * Obtains command routing schema used by this repository.
     */
    private CommandRouting<I> commandRouting() {
        return commandRouting.get();
    }

    /**
     * Obtains configurable lifecycle rules of this repository.
     *
     * <p>The rules allow to automatically archive/delete entities upon certain event and rejection
     * types produced.
     *
     * <p>The rules can be set as follows:
     * <pre>{@code
     *   repository.lifecycle()
     *             .archiveOn(Event1.class, Rejection1.class)
     *             .deleteOn(Rejection2.class)
     * }</pre>
     */
    public final LifecycleRules lifecycle() {
        return lifecycleRules;
    }

    @Override
    public ImmutableSet<EventClass> outgoingEvents() {
        Set<EventClass> eventClasses = processManagerClass().outgoingEvents();
        return ImmutableSet.copyOf(eventClasses);
    }

    /**
     * Dispatches the command to a corresponding process manager.
     *
     * <p>If there is no stored process manager with such an ID,
     * a new process manager is created and stored after it handles the passed command.
     *
     * @param command a request to dispatch
     */
    @Override
    public void dispatchCommand(CommandEnvelope command) {
        checkNotNull(command);
<<<<<<< HEAD
        Optional<I> target = route(command);
        target.ifPresent(id -> inbox.send(command)
                                    .toHandler(id));
=======
        I id = route(command);
        inbox().send(command)
               .toHandler(id);
        return id;
>>>>>>> b3018b36
    }

    private Optional<I> route(CommandEnvelope cmd) {
        return route(commandRouting(),cmd);
    }

    /**
     * {@inheritDoc}
     *
     * <p>Sends the given event to the {@code Inbox} of this repository.
     */
    @Override
    protected final void dispatchTo(I id, Event event) {
        inbox().send(EventEnvelope.of(event)).toReactor(id);
    }

    @SuppressWarnings("unchecked")   // to avoid massive generic-related issues.
    @VisibleForTesting
    protected PmTransaction<?, ?, ?> beginTransactionFor(P manager) {
        PmTransaction<I, S, ?> tx =
                PmTransaction.start((ProcessManager<I, S, ?>) manager, lifecycle());
        TransactionListener listener = EntityLifecycleMonitor.newInstance(this, manager.id());
        tx.setListener(listener);
        return tx;
    }

    /**
     * Posts passed events to {@link EventBus}.
     */
    void postEvents(Collection<Event> events) {
        Iterable<Event> filteredEvents = eventFilter().filter(events);
        EventBus bus = context().eventBus();
        bus.post(filteredEvents);
    }

    /**
     * Posts the passed event to {@link EventBus}.
     */
    void postEvent(Event event) {
        postEvents(ImmutableList.of(event));
    }

    /**
     * Posts passed commands to {@link CommandBus}.
     */
    void postCommands(Collection<Command> commands) {
        CommandBus bus = context().commandBus();
        bus.post(commands, noOpObserver());
    }

    /**
     * {@inheritDoc}
     *
     * <p>Overrides to expose the method to the package.
     */
    @Override
    protected P findOrCreate(I id) {
        return super.findOrCreate(id);
    }

    @Override
    public P create(I id) {
        P procman = super.create(id);
        lifecycleOf(id).onEntityCreated(PROCESS_MANAGER);
        return procman;
    }

    @Override
    public Optional<ExternalMessageDispatcher<I>> createExternalDispatcher() {
        if (!dispatchesExternalEvents()) {
            return Optional.empty();
        }
        return Optional.of(new PmExternalEventDispatcher());
    }

    @OverridingMethodsMustInvokeSuper
    @Override
    public void close() {
        super.close();
        if(inbox != null) {
            inbox.unregister();
        }
    }

    /**
     * An implementation of an external message dispatcher feeding external events
     * to {@code ProcessManager} instances.
     */
    private class PmExternalEventDispatcher extends AbstractExternalEventDispatcher {

        @Override
        public Set<ExternalMessageClass> messageClasses() {
            ProcessManagerClass<?> pmClass = asProcessManagerClass(entityClass());
            Set<EventClass> eventClasses = pmClass.externalEvents();
            return ExternalMessageClass.fromEventClasses(eventClasses);
        }
    }
}<|MERGE_RESOLUTION|>--- conflicted
+++ resolved
@@ -293,16 +293,9 @@
     @Override
     public void dispatchCommand(CommandEnvelope command) {
         checkNotNull(command);
-<<<<<<< HEAD
         Optional<I> target = route(command);
-        target.ifPresent(id -> inbox.send(command)
+        target.ifPresent(id -> inbox().send(command)
                                     .toHandler(id));
-=======
-        I id = route(command);
-        inbox().send(command)
-               .toHandler(id);
-        return id;
->>>>>>> b3018b36
     }
 
     private Optional<I> route(CommandEnvelope cmd) {
