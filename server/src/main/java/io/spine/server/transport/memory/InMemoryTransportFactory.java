/*
 * Copyright 2018, TeamDev. All rights reserved.
 *
 * Redistribution and use in source and/or binary forms, with or without
 * modification, must retain the above copyright notice and the following
 * disclaimer.
 *
 * THIS SOFTWARE IS PROVIDED BY THE COPYRIGHT HOLDERS AND CONTRIBUTORS
 * "AS IS" AND ANY EXPRESS OR IMPLIED WARRANTIES, INCLUDING, BUT NOT
 * LIMITED TO, THE IMPLIED WARRANTIES OF MERCHANTABILITY AND FITNESS FOR
 * A PARTICULAR PURPOSE ARE DISCLAIMED. IN NO EVENT SHALL THE COPYRIGHT
 * OWNER OR CONTRIBUTORS BE LIABLE FOR ANY DIRECT, INDIRECT, INCIDENTAL,
 * SPECIAL, EXEMPLARY, OR CONSEQUENTIAL DAMAGES (INCLUDING, BUT NOT
 * LIMITED TO, PROCUREMENT OF SUBSTITUTE GOODS OR SERVICES; LOSS OF USE,
 * DATA, OR PROFITS; OR BUSINESS INTERRUPTION) HOWEVER CAUSED AND ON ANY
 * THEORY OF LIABILITY, WHETHER IN CONTRACT, STRICT LIABILITY, OR TORT
 * (INCLUDING NEGLIGENCE OR OTHERWISE) ARISING IN ANY WAY OUT OF THE USE
 * OF THIS SOFTWARE, EVEN IF ADVISED OF THE POSSIBILITY OF SUCH DAMAGE.
 */
package io.spine.server.transport.memory;

import com.google.common.base.Function;
import com.google.common.collect.HashMultimap;
import com.google.common.collect.Multimap;
import io.spine.server.integration.ChannelId;
import io.spine.server.transport.Publisher;
import io.spine.server.transport.Subscriber;
import io.spine.server.transport.TransportFactory;

import static com.google.common.base.Preconditions.checkNotNull;
import static com.google.common.collect.Multimaps.synchronizedMultimap;

/**
 * In-memory implementation of the {@link TransportFactory}.
 *
 * <p>Publishers and subscribers must be in the same JVM. Therefore this factory usage should
 * be limited to tests.
 *
 * @author Alex Tymchenko
 */
public class InMemoryTransportFactory implements TransportFactory {

    /**
     * An in-memory storage of subscribers per message class.
     */
    private final Multimap<ChannelId, Subscriber> subscribers =
            synchronizedMultimap(HashMultimap.create());

    /** Prevent direct instantiation from outside of the inheritance tree. */
    protected InMemoryTransportFactory() {}

    /**
     * Creates a new instance of {@code InMemoryTransportFactory}.
     *
     * @return a new instance of this factory
     */
    public static InMemoryTransportFactory newInstance() {
        return new InMemoryTransportFactory();
    }

    @Override
    public final synchronized Publisher createPublisher(ChannelId channelId) {
        InMemoryPublisher result = new InMemoryPublisher(channelId,
                                                               providerOf(subscribers));
        return result;
    }

    @Override
    public final synchronized Subscriber createSubscriber(ChannelId channelId) {
        Subscriber subscriber = newSubscriber(channelId);
        subscribers.put(channelId, subscriber);
        return subscriber;
    }

    /**
     * Creates a new instance of subscriber.
     *
     * <p>The descendants may override this method to customize the implementation of subscribers
     * to use within this {@code TransportFactory} instance.
     *
     * @param channelId a channel ID to create a subscriber for
     * @return an instance of subscriber
     */
    protected Subscriber newSubscriber(ChannelId channelId) {
        return new InMemorySubscriber(channelId);
    }

    /**
     * Wraps currently registered in-memory subscribers into a function, that returns a subset
     * of subscribers per channel ID.
     *
     * @param subscribers currently registered subscribers and their channel identifiers
     * @return a provider function allowing to fetch subscribers by the channel ID.
     */
    private static Function<ChannelId, Iterable<Subscriber>>
    providerOf(Multimap<ChannelId, Subscriber> subscribers) {
<<<<<<< HEAD
        return new Function<ChannelId, Iterable<Subscriber>>() {
            @Override
            public Iterable<Subscriber> apply(@Nullable ChannelId channelId) {
                checkNotNull(channelId);
                return subscribers.get(channelId);
            }
=======
        return channelId -> {
            checkNotNull(channelId);
            return subscribers.get(channelId);
>>>>>>> a045a959
        };
    }
}<|MERGE_RESOLUTION|>--- conflicted
+++ resolved
@@ -60,14 +60,14 @@
 
     @Override
     public final synchronized Publisher createPublisher(ChannelId channelId) {
-        InMemoryPublisher result = new InMemoryPublisher(channelId,
+        final InMemoryPublisher result = new InMemoryPublisher(channelId,
                                                                providerOf(subscribers));
         return result;
     }
 
     @Override
     public final synchronized Subscriber createSubscriber(ChannelId channelId) {
-        Subscriber subscriber = newSubscriber(channelId);
+        final Subscriber subscriber = newSubscriber(channelId);
         subscribers.put(channelId, subscriber);
         return subscriber;
     }
@@ -94,18 +94,9 @@
      */
     private static Function<ChannelId, Iterable<Subscriber>>
     providerOf(Multimap<ChannelId, Subscriber> subscribers) {
-<<<<<<< HEAD
-        return new Function<ChannelId, Iterable<Subscriber>>() {
-            @Override
-            public Iterable<Subscriber> apply(@Nullable ChannelId channelId) {
-                checkNotNull(channelId);
-                return subscribers.get(channelId);
-            }
-=======
         return channelId -> {
             checkNotNull(channelId);
             return subscribers.get(channelId);
->>>>>>> a045a959
         };
     }
 }