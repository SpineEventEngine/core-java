--- conflicted
+++ resolved
@@ -20,10 +20,8 @@
 
 package io.spine.server.tenant;
 
-<<<<<<< HEAD
-=======
+
 import io.spine.annotation.Internal;
->>>>>>> c8c86356
 import io.spine.core.TenantId;
 
 import java.util.Optional;
@@ -67,11 +65,7 @@
      *         the current thread works not in a multi-tenant context
      */
     public static Optional<TenantId> get() {
-<<<<<<< HEAD
-        final TenantId result = threadLocal.get();
-=======
         TenantId result = threadLocal.get();
->>>>>>> c8c86356
         return Optional.ofNullable(result);
     }
 
