--- conflicted
+++ resolved
@@ -38,11 +38,8 @@
 import io.spine.core.TenantId;
 import io.spine.protobuf.AnyPacker;
 import io.spine.server.Identity;
-<<<<<<< HEAD
+import io.spine.server.bus.Listener;
 import io.spine.server.aggregate.AggregateRepository;
-=======
-import io.spine.server.bus.Listener;
->>>>>>> ed31f7e8
 import io.spine.server.entity.Entity;
 import io.spine.server.entity.EntityLifecycle;
 import io.spine.server.entity.EntityRecord;
@@ -115,12 +112,8 @@
     private final QueryValidator queryValidator;
     private final SubscriptionValidator subscriptionValidator;
 
-<<<<<<< HEAD
 //    private final AggregateQueryProcessor aggregateQueryProcessor;
-=======
-    private final AggregateQueryProcessor aggregateQueryProcessor;
     private final EventTap eventTap;
->>>>>>> ed31f7e8
 
     private Stand(Builder builder) {
         super();
@@ -133,12 +126,8 @@
         this.topicValidator = builder.topicValidator();
         this.queryValidator = builder.queryValidator();
         this.subscriptionValidator = builder.subscriptionValidator();
-<<<<<<< HEAD
-//        this.aggregateQueryProcessor = new AggregateQueryProcessor(builder.systemReadSide());
-=======
-        this.aggregateQueryProcessor = new AggregateQueryProcessor(builder.systemReadSide());
+        //this.aggregateQueryProcessor = new AggregateQueryProcessor(builder.systemReadSide());
         this.eventTap = new EventTap(subscriptionRegistry);
->>>>>>> ed31f7e8
     }
 
     public static Builder newBuilder() {
@@ -450,15 +439,6 @@
 
         @CanIgnoreReturnValue
         @Internal
-<<<<<<< HEAD
-=======
-        public Builder setSystemReadSide(SystemReadSide readSide) {
-            this.systemReadSide = checkNotNull(readSide);
-            return this;
-        }
-
-        @CanIgnoreReturnValue
-        @Internal
         public Builder withSubscriptionRegistryFrom(Stand other) {
             checkNotNull(other);
             this.subscriptionRegistry = checkNotNull(other.subscriptionRegistry);
@@ -466,7 +446,6 @@
         }
 
         @Internal
->>>>>>> ed31f7e8
         public @Nullable Boolean isMultitenant() {
             return multitenant;
         }
@@ -505,20 +484,15 @@
          */
         @Internal
         public Stand build() {
-<<<<<<< HEAD
-            boolean multitenant = this.multitenant != null && this.multitenant;
-            subscriptionRegistry = MultitenantSubscriptionRegistry.newInstance(multitenant);
-            topicValidator = new TopicValidator(typeRegistry, eventRegistry);
-=======
-            checkState(systemReadSide != null, "SystemWriteSide is not set.");
             boolean multitenant = this.multitenant == null
                                   ? false
                                   : this.multitenant;
             if (subscriptionRegistry == null) {
                 subscriptionRegistry = MultitenantSubscriptionRegistry.newInstance(multitenant);
             }
+            //TODO:2020-06-17:alex.tymchenko: review.
+            //  topicValidator = new TopicValidator(typeRegistry, eventRegistry); -- previously.
             topicValidator = new TopicValidator(typeRegistry);
->>>>>>> ed31f7e8
             queryValidator = new QueryValidator(typeRegistry);
             subscriptionValidator = new SubscriptionValidator(subscriptionRegistry);
 
