/*
 * Copyright 2019, TeamDev. All rights reserved.
 *
 * Redistribution and use in source and/or binary forms, with or without
 * modification, must retain the above copyright notice and the following
 * disclaimer.
 *
 * THIS SOFTWARE IS PROVIDED BY THE COPYRIGHT HOLDERS AND CONTRIBUTORS
 * "AS IS" AND ANY EXPRESS OR IMPLIED WARRANTIES, INCLUDING, BUT NOT
 * LIMITED TO, THE IMPLIED WARRANTIES OF MERCHANTABILITY AND FITNESS FOR
 * A PARTICULAR PURPOSE ARE DISCLAIMED. IN NO EVENT SHALL THE COPYRIGHT
 * OWNER OR CONTRIBUTORS BE LIABLE FOR ANY DIRECT, INDIRECT, INCIDENTAL,
 * SPECIAL, EXEMPLARY, OR CONSEQUENTIAL DAMAGES (INCLUDING, BUT NOT
 * LIMITED TO, PROCUREMENT OF SUBSTITUTE GOODS OR SERVICES; LOSS OF USE,
 * DATA, OR PROFITS; OR BUSINESS INTERRUPTION) HOWEVER CAUSED AND ON ANY
 * THEORY OF LIABILITY, WHETHER IN CONTRACT, STRICT LIABILITY, OR TORT
 * (INCLUDING NEGLIGENCE OR OTHERWISE) ARISING IN ANY WAY OUT OF THE USE
 * OF THIS SOFTWARE, EVEN IF ADVISED OF THE POSSIBILITY OF SUCH DAMAGE.
 */
package io.spine.server.stand;

import com.google.common.collect.ImmutableCollection;
import com.google.common.collect.ImmutableList;
import com.google.protobuf.FieldMask;
import com.google.protobuf.Message;
<<<<<<< HEAD
import io.spine.client.EntityFilters;
import io.spine.client.EntityStateWithVersion;
=======
>>>>>>> 192ec803
import io.spine.client.OrderBy;
import io.spine.client.Pagination;
import io.spine.client.Query;
import io.spine.client.Target;
<<<<<<< HEAD
=======
import io.spine.client.TargetFilters;
import io.spine.protobuf.AnyPacker;
>>>>>>> 192ec803
import io.spine.server.entity.Entity;
import io.spine.server.entity.EntityRecord;
import io.spine.server.entity.RecordBasedRepository;

import java.util.Iterator;

import static com.google.common.collect.ImmutableList.toImmutableList;
import static com.google.common.collect.Streams.stream;

/**
 * Processes the queries targeting {@link io.spine.server.entity.Entity Entity} objects.
 */
class EntityQueryProcessor implements QueryProcessor {

    private final RecordBasedRepository<?, ? extends Entity, ? extends Message> repository;

    EntityQueryProcessor(RecordBasedRepository<?, ? extends Entity, ? extends Message> repository) {
        this.repository = repository;
    }

    @Override
    public ImmutableCollection<EntityStateWithVersion> process(Query query) {
        Target target = query.getTarget();
        FieldMask fieldMask = query.getFieldMask();

        Iterator<EntityRecord> entities;
        if (target.getIncludeAll() && fieldMask.getPathsList()
                                               .isEmpty()) {
            entities = repository.loadAllRecords();
        } else {
            TargetFilters filters = target.getFilters();
            OrderBy orderBy = query.getOrderBy();
            Pagination pagination = query.getPagination();
            entities = repository.findRecords(filters, orderBy, pagination, fieldMask);
        }
<<<<<<< HEAD
        ImmutableList<EntityStateWithVersion> result = stream(entities)
                .map(EntityQueryProcessor::toEntityState)
=======
        ImmutableList<Any> result = stream(entities)
                .map(Entity::state)
                .map(AnyPacker::pack)
>>>>>>> 192ec803
                .collect(toImmutableList());
        return result;
    }

    private static EntityStateWithVersion toEntityState(EntityRecord record) {
        EntityStateWithVersion result = EntityStateWithVersion
                .newBuilder()
                .setState(record.getState())
                .setVersion(record.getVersion())
                .build();
        return result;
    }
}<|MERGE_RESOLUTION|>--- conflicted
+++ resolved
@@ -23,20 +23,12 @@
 import com.google.common.collect.ImmutableList;
 import com.google.protobuf.FieldMask;
 import com.google.protobuf.Message;
-<<<<<<< HEAD
-import io.spine.client.EntityFilters;
 import io.spine.client.EntityStateWithVersion;
-=======
->>>>>>> 192ec803
 import io.spine.client.OrderBy;
 import io.spine.client.Pagination;
 import io.spine.client.Query;
 import io.spine.client.Target;
-<<<<<<< HEAD
-=======
 import io.spine.client.TargetFilters;
-import io.spine.protobuf.AnyPacker;
->>>>>>> 192ec803
 import io.spine.server.entity.Entity;
 import io.spine.server.entity.EntityRecord;
 import io.spine.server.entity.RecordBasedRepository;
@@ -72,14 +64,8 @@
             Pagination pagination = query.getPagination();
             entities = repository.findRecords(filters, orderBy, pagination, fieldMask);
         }
-<<<<<<< HEAD
         ImmutableList<EntityStateWithVersion> result = stream(entities)
                 .map(EntityQueryProcessor::toEntityState)
-=======
-        ImmutableList<Any> result = stream(entities)
-                .map(Entity::state)
-                .map(AnyPacker::pack)
->>>>>>> 192ec803
                 .collect(toImmutableList());
         return result;
     }
