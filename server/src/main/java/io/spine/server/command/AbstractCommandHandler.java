--- conflicted
+++ resolved
@@ -98,49 +98,4 @@
     public Version version() {
         return Version.getDefaultInstance();
     }
-<<<<<<< HEAD
-=======
-
-    /**
-     * Obtains {@linkplain #id() ID} packed into {@code Any} for being used in generated events.
-     */
-    @Override
-    public Any producerId() {
-        return producerId.get();
-    }
-
-    /**
-     * Assigns {@code EventBus} to which the handler posts the produced events.
-     */
-    @Internal
-    public final void injectEventBus(EventBus eventBus) {
-        this.eventBus = checkNotNull(eventBus);
-    }
-
-    private EventBus eventBus() {
-        return checkAssigned(this, eventBus);
-    }
-
-    /**
-     * Posts passed events to the associated {@code EventBus}.
-     */
-    private void postEvents(Iterable<Event> events) {
-        eventBus().post(events);
-    }
-
-    /**
-     * {@inheritDoc}
-     *
-     * <p>Logs the error into the {@linkplain #log() log}.
-     */
-    @Override
-    public void onError(CommandEnvelope envelope, RuntimeException exception) {
-        checkNotNull(envelope);
-        checkNotNull(exception);
-        _error(exception,
-               "Error handling command (class: `{}` id: `{}`).",
-               envelope.messageClass(),
-               envelope.idAsString());
-    }
->>>>>>> 28993b41
 }