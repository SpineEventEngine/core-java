--- conflicted
+++ resolved
@@ -340,10 +340,6 @@
             }
 
             getStand().post(projection, context.getCommandContext());
-            // Do not post to stand during CatchUp.
-            if (getStatus() != Status.CATCHING_UP) {
-                getStand().post(projection, context.getCommandContext());
-            }
         }
     }
 
@@ -415,15 +411,17 @@
         // A direct catch-up impl. Do not delete until Beam-based catch-up is finished.
     private void allTenantOpCatchup() {
         final AllTenantOperation op = new AllTenantOperation(getBoundedContext().getTenantIndex()) {
+
+            private final EventStore eventStore = getBoundedContext().getEventBus()
+                                                                     .getEventStore();
+            private final Set<EventFilter> eventFilters = getEventFilters();
+
             @Override
             public void run() {
-<<<<<<< HEAD
-                final EventStreamQuery query = createStreamQuery();
-                getEventStore().read(query, new EventStreamObserver(ProjectionRepository.this));
-=======
                 // Get the timestamp of the last event. This also ensures we have the storage.
                 final Timestamp timestamp = nullToDefault(
                         projectionStorage().readLastHandledEventTime());
+
                 final EventStreamQuery.Builder builder = EventStreamQuery.newBuilder();
                 if (!isDefault(timestamp)) {
                     builder.setAfter(timestamp);
@@ -432,7 +430,6 @@
                        .build();
                 final EventStreamQuery query = builder.build();
                 eventStore.read(query, new EventStreamObserver(ProjectionRepository.this));
->>>>>>> f7260e14
             }
         };
         op.execute();
@@ -459,6 +456,22 @@
             final Class<? extends ProjectionRepository> repositoryClass = getClass();
             log().info("{} catch-up complete", repositoryClass.getName());
         }
+    }
+
+    /**
+     * Obtains event filters for event classes handled by projections of this repository.
+     */
+    private Set<EventFilter> getEventFilters() {
+        final ImmutableSet.Builder<EventFilter> builder = ImmutableSet.builder();
+        final Set<EventClass> eventClasses = getMessageClasses();
+        for (EventClass eventClass : eventClasses) {
+            final String typeName = TypeName.of(eventClass.value())
+                                            .value();
+            builder.add(EventFilter.newBuilder()
+                                   .setEventType(typeName)
+                                   .build());
+        }
+        return builder.build();
     }
 
     /**
