--- conflicted
+++ resolved
@@ -58,29 +58,8 @@
                         + " set for `%s`-annotated method.") {
         @Override
         Optional<SignatureMismatch> test(Method method, MethodSignature<?, ?> signature) {
-<<<<<<< HEAD
-            TypeToken<?> returnType = Invokable.from(method)
-                                               .getReturnType();
-            boolean conforms = signature
-                    .returnTypes()
-                    .stream()
-                    .anyMatch(type -> TypeMatcher.matches(type, returnType) &&
-                            (signature.mayReturnIgnored() ||
-                                    TypeMatcher.messagesFitting(returnType)
-                                               .stream()
-                                               .noneMatch(MethodResult::isIgnored))
-                    );
-            if (!conforms) {
-                SignatureMismatch mismatch = SignatureMismatch.create(
-                        this,
-                        methodAsString(method),
-                        signature.annotation().getSimpleName()
-                );
-                return Optional.of(mismatch);
-=======
             if (signature.returnTypeMatches(method)) {
                 return Optional.empty();
->>>>>>> 1e2dea50
             }
             return createMismatch(method, signature.annotation());
         }
@@ -97,27 +76,10 @@
                        + " of `@%s` for allowed parameter types.") {
         @Override
         Optional<SignatureMismatch> test(Method method, MethodSignature<?, ?> signature) {
-<<<<<<< HEAD
-            ImmutableSet<AccessModifier> allowedModifiers = signature.modifiers();
-            boolean hasMatch = allowedModifiers
-                    .stream()
-                    .anyMatch(m -> m.test(method));
-            if (!hasMatch) {
-                SignatureMismatch mismatch = SignatureMismatch.create(
-                        this,
-                        methodAsString(method),
-                        AccessModifier.fromMethod(method),
-                        AccessModifier.asString(allowedModifiers),
-                        signature.annotation().getSimpleName()
-                );
-                return Optional.of(mismatch);
-
-=======
             Optional<? extends ParameterSpec<?>> matching =
                     signature.params().findMatching(method);
             if (matching.isPresent()) {
                 return Optional.empty();
->>>>>>> 1e2dea50
             }
             return createMismatch(method, signature.annotation());
         }
@@ -127,23 +89,6 @@
      * The criterion, which ensures that the method access modifier is among the
      * {@linkplain MethodSignature#modifier() expected}.
      */
-<<<<<<< HEAD
-    PROHIBITED_EXCEPTION(ERROR, "%s") {
-        @Override
-        Optional<SignatureMismatch> test(Method method, MethodSignature<?, ?> signature) {
-            @Nullable
-            Class<? extends Throwable> allowedThrowable =
-                    signature.allowedThrowable()
-                             .orElse(null);
-            MethodExceptionCheck checker = check(method, allowedThrowable);
-            List<Class<? extends Throwable>> prohibited = checker.findProhibited();
-            if (prohibited.isEmpty()) {
-                return Optional.empty();
-            }
-            String errorMessage = toMessage(method, prohibited, allowedThrowable);
-            SignatureMismatch mismatch = SignatureMismatch.create(this, errorMessage);
-            return Optional.of(mismatch);
-=======
     ACCESS_MODIFIER(WARN,
                     "The access modifier of `%s` method is `%s`. We recommend it to be `%s`."
                             + " Refer to the `%s` annotation docs for details.") {
@@ -166,7 +111,6 @@
             AccessModifier currentModifier = AccessModifier.fromMethod(method);
             return SignatureMismatch.create(
                     this, methodReference, currentModifier, recommended, annotationName);
->>>>>>> 1e2dea50
         }
     },
 
@@ -174,22 +118,6 @@
      * The criterion checking that the tested method throws only
      * {@linkplain MethodSignature#allowedThrowable() allowed exceptions}.
      */
-<<<<<<< HEAD
-    PARAMETERS(ERROR,
-               "The method `%s` has invalid parameters. " +
-                       "Please refer to `%s` annotation documentation for allowed parameter types.") {
-        @Override
-        Optional<SignatureMismatch> test(Method method, MethodSignature<?, ?> signature) {
-            Optional<? extends ParameterSpec<?>> matching =
-                    findMatching(method, signature.paramSpecs());
-            if (!matching.isPresent()) {
-                SignatureMismatch mismatch = SignatureMismatch.create(
-                        this,
-                        methodAsString(method),
-                        signature.annotation().getSimpleName()
-                );
-                return Optional.of(mismatch);
-=======
     PROHIBITED_EXCEPTION(ERROR, "%s") {
 
         @Override
@@ -200,7 +128,6 @@
             ImmutableList<Class<? extends Throwable>> prohibited = checker.findProhibited();
             if (prohibited.isEmpty()) {
                 return Optional.empty();
->>>>>>> 1e2dea50
             }
             ProhibitedExceptionMessage errorMessage
                     = new ProhibitedExceptionMessage(method, prohibited, allowed);
@@ -259,37 +186,6 @@
         return result;
     }
 
-<<<<<<< HEAD
-    private static String toMessage(Method method,
-                                    List<Class<? extends Throwable>> exceptionsThrown,
-                                    @Nullable Class<? extends Throwable> allowedThrowable) {
-        if (allowedThrowable == null) {
-            return format(
-                    "The method `%s.%s` throws %s. But throwing is not allowed" +
-                            " for this kind of methods.",
-                    method.getDeclaringClass().getCanonicalName(),
-                    method.getName(),
-                    enumerate(exceptionsThrown)
-            );
-        }
-        return format(
-                "The method `%s.%s` throws %s. But only `%s` is allowed for" +
-                        " this kind of methods.",
-                method.getDeclaringClass().getCanonicalName(),
-                method.getName(),
-                enumerate(exceptionsThrown),
-                allowedThrowable.getName()
-        );
-    }
-
-    /**
-     * Prints {@link Iterable} to {@link String}, separating elements with comma.
-     */
-    private static String enumerate(List<Class<? extends Throwable>> throwables) {
-        return throwables.stream()
-                         .map(Diags::backtick)
-                         .collect(toStringEnumeration());
-=======
     /**
      * Helper class for {@link #PROHIBITED_EXCEPTION} for composing an error message.
      */
@@ -336,6 +232,5 @@
                            .map(Diags::backtick)
                            .collect(toStringEnumeration());
         }
->>>>>>> 1e2dea50
     }
 }