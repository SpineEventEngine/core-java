/*
 * Copyright 2020, TeamDev. All rights reserved.
 *
 * Redistribution and use in source and/or binary forms, with or without
 * modification, must retain the above copyright notice and the following
 * disclaimer.
 *
 * THIS SOFTWARE IS PROVIDED BY THE COPYRIGHT HOLDERS AND CONTRIBUTORS
 * "AS IS" AND ANY EXPRESS OR IMPLIED WARRANTIES, INCLUDING, BUT NOT
 * LIMITED TO, THE IMPLIED WARRANTIES OF MERCHANTABILITY AND FITNESS FOR
 * A PARTICULAR PURPOSE ARE DISCLAIMED. IN NO EVENT SHALL THE COPYRIGHT
 * OWNER OR CONTRIBUTORS BE LIABLE FOR ANY DIRECT, INDIRECT, INCIDENTAL,
 * SPECIAL, EXEMPLARY, OR CONSEQUENTIAL DAMAGES (INCLUDING, BUT NOT
 * LIMITED TO, PROCUREMENT OF SUBSTITUTE GOODS OR SERVICES; LOSS OF USE,
 * DATA, OR PROFITS; OR BUSINESS INTERRUPTION) HOWEVER CAUSED AND ON ANY
 * THEORY OF LIABILITY, WHETHER IN CONTRACT, STRICT LIABILITY, OR TORT
 * (INCLUDING NEGLIGENCE OR OTHERWISE) ARISING IN ANY WAY OUT OF THE USE
 * OF THIS SOFTWARE, EVEN IF ADVISED OF THE POSSIBILITY OF SUCH DAMAGE.
 */

package io.spine.server.model;

/**
 * An error which signifies that the {@code external} attribute was misplaced on a handler method.
 */
public final class SignalOriginMismatchError extends ModelError {

    private static final long serialVersionUID = 0L;

    SignalOriginMismatchError(HandlerMethod<?, ?, ?, ?> method,
                              boolean expectedExternal,
                              boolean actualExternal) {
<<<<<<< HEAD
        super("Mismatch of `external` value for the handler method %s. " +
                      "Expected `external = %s`, but got `%s`.",
=======
        super("Mismatch of `external` value for the handler method %s. "
                      + "Expected `external = %s`, but got `%s`.",
>>>>>>> 1e2dea50
              method, expectedExternal, actualExternal);
    }
}<|MERGE_RESOLUTION|>--- conflicted
+++ resolved
@@ -30,13 +30,8 @@
     SignalOriginMismatchError(HandlerMethod<?, ?, ?, ?> method,
                               boolean expectedExternal,
                               boolean actualExternal) {
-<<<<<<< HEAD
-        super("Mismatch of `external` value for the handler method %s. " +
-                      "Expected `external = %s`, but got `%s`.",
-=======
         super("Mismatch of `external` value for the handler method %s. "
                       + "Expected `external = %s`, but got `%s`.",
->>>>>>> 1e2dea50
               method, expectedExternal, actualExternal);
     }
 }