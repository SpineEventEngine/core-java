/*
 * Copyright 2018, TeamDev. All rights reserved.
 *
 * Redistribution and use in source and/or binary forms, with or without
 * modification, must retain the above copyright notice and the following
 * disclaimer.
 *
 * THIS SOFTWARE IS PROVIDED BY THE COPYRIGHT HOLDERS AND CONTRIBUTORS
 * "AS IS" AND ANY EXPRESS OR IMPLIED WARRANTIES, INCLUDING, BUT NOT
 * LIMITED TO, THE IMPLIED WARRANTIES OF MERCHANTABILITY AND FITNESS FOR
 * A PARTICULAR PURPOSE ARE DISCLAIMED. IN NO EVENT SHALL THE COPYRIGHT
 * OWNER OR CONTRIBUTORS BE LIABLE FOR ANY DIRECT, INDIRECT, INCIDENTAL,
 * SPECIAL, EXEMPLARY, OR CONSEQUENTIAL DAMAGES (INCLUDING, BUT NOT
 * LIMITED TO, PROCUREMENT OF SUBSTITUTE GOODS OR SERVICES; LOSS OF USE,
 * DATA, OR PROFITS; OR BUSINESS INTERRUPTION) HOWEVER CAUSED AND ON ANY
 * THEORY OF LIABILITY, WHETHER IN CONTRACT, STRICT LIABILITY, OR TORT
 * (INCLUDING NEGLIGENCE OR OTHERWISE) ARISING IN ANY WAY OUT OF THE USE
 * OF THIS SOFTWARE, EVEN IF ADVISED OF THE POSSIBILITY OF SUCH DAMAGE.
 */

package io.spine.server.model;

import com.google.common.collect.ImmutableMap;
import com.google.common.collect.Maps;
import io.spine.core.CommandClass;
import io.spine.server.command.model.CommandHandlingClass;

import java.util.Map;
import java.util.Set;
import java.util.function.Supplier;

import static com.google.common.collect.Sets.intersection;

/**
 * Maps a Java class to its {@link ModelClass}.
 *
 * @author Alexander Yevsyukov
 */
final class ClassMap {

    private final Map<String, ModelClass<?>> classes = Maps.newConcurrentMap();

    /**
     * Returns a unique identifying name of the given class.
     *
     * <p>The returned value is guaranteed to be unique per class and non-null.
     *
     * @param cls the {@link Class} to identity
     * @return a non-null class name
     */
    private static String nameOf(Class<?> cls) {
        return cls.getName();
    }

    /**
     * Obtains a model class for the passed one.
     *
     * <p>If the class is not in the model, creates and puts it into the model using the provided
     * {@code Supplier}.
     *
     * <p>If the passed class handles commands, verifies that it does not handle commands for which
     * there are already handlers registered in the model.
     *
     * @param rawClass raw class for which to obtain a model class
     * @param supplier a supplier of a model class
     * @return the instance of the model class corresponding to the raw class
     * @throws DuplicateCommandHandlerError
     *         if the passed class handles commands that are already handled
     */
    ModelClass<?> get(Class<?> rawClass, Supplier<ModelClass<?>> supplier) {
        String key = nameOf(rawClass);
        ModelClass<?> modelClass = classes.get(key);
        if (modelClass == null) {
            modelClass = supplier.get();
<<<<<<< HEAD
            if (commandHandler) {
=======
            if (modelClass instanceof CommandHandlingClass) {
>>>>>>> 197ad631
                checkDuplicates((CommandHandlingClass<?>) modelClass);
            }
            classes.put(key, modelClass);
        }
        return modelClass;
    }

    void clear() {
        classes.clear();
    }

    private void checkDuplicates(CommandHandlingClass<?> candidate)
            throws DuplicateCommandHandlerError {
        Set<CommandClass> candidateCommands = candidate.getCommands();
        ImmutableMap.Builder<Set<CommandClass>, CommandHandlingClass> duplicates =
                ImmutableMap.builder();

        for (ModelClass<?> modelClass : classes.values()) {
            if (modelClass instanceof CommandHandlingClass) {
                CommandHandlingClass<?> commandHandler = (CommandHandlingClass<?>) modelClass;
                Set<CommandClass> alreadyHandled = commandHandler.getCommands();
                Set<CommandClass> intersection = intersection(alreadyHandled, candidateCommands);
                if (intersection.size() > 0) {
                    duplicates.put(intersection, commandHandler);
                }
            }
        }

        ImmutableMap<Set<CommandClass>, CommandHandlingClass> currentHandlers = duplicates.build();
        if (!currentHandlers.isEmpty()) {
            throw new DuplicateCommandHandlerError(candidate, currentHandlers);
        }
    }
}<|MERGE_RESOLUTION|>--- conflicted
+++ resolved
@@ -72,11 +72,7 @@
         ModelClass<?> modelClass = classes.get(key);
         if (modelClass == null) {
             modelClass = supplier.get();
-<<<<<<< HEAD
-            if (commandHandler) {
-=======
             if (modelClass instanceof CommandHandlingClass) {
->>>>>>> 197ad631
                 checkDuplicates((CommandHandlingClass<?>) modelClass);
             }
             classes.put(key, modelClass);
