--- conflicted
+++ resolved
@@ -163,34 +163,6 @@
         updateLastEventTime(event.getWhenImported());
     }
 
-<<<<<<< HEAD
-=======
-    private void checkNotDuplicate(Event event) throws CannotDispatchEventTwice {
-        DuplicateLookup lookup = DuplicateLookup.through(recentHistory());
-        boolean duplicate = lookup.isDuplicate(event);
-        if (duplicate) {
-            throw CannotDispatchEventTwice
-                    .newBuilder()
-                    .setReceiver(id())
-                    .setPayload(event)
-                    .setWhenDispatched(now())
-                    .build();
-        }
-    }
-
-    private void checkNotDuplicate(Command command) throws CannotDispatchCommandTwice {
-        DuplicateLookup lookup = DuplicateLookup.through(recentHistory());
-        boolean duplicate = lookup.isDuplicate(command);
-        if (duplicate) {
-            throw CannotDispatchCommandTwice
-                    .newBuilder()
-                    .setReceiver(id())
-                    .setPayload(command)
-                    .setWhenDispatched(now())
-                    .build();
-        }
-    }
->>>>>>> 504b85b2
 
     private void updateLifecycleFlags(UnaryOperator<LifecycleFlagsVBuilder> mutation) {
         LifecycleHistory oldLifecycleHistory = builder().getLifecycle();
