/*
 * Copyright 2018, TeamDev. All rights reserved.
 *
 * Redistribution and use in source and/or binary forms, with or without
 * modification, must retain the above copyright notice and the following
 * disclaimer.
 *
 * THIS SOFTWARE IS PROVIDED BY THE COPYRIGHT HOLDERS AND CONTRIBUTORS
 * "AS IS" AND ANY EXPRESS OR IMPLIED WARRANTIES, INCLUDING, BUT NOT
 * LIMITED TO, THE IMPLIED WARRANTIES OF MERCHANTABILITY AND FITNESS FOR
 * A PARTICULAR PURPOSE ARE DISCLAIMED. IN NO EVENT SHALL THE COPYRIGHT
 * OWNER OR CONTRIBUTORS BE LIABLE FOR ANY DIRECT, INDIRECT, INCIDENTAL,
 * SPECIAL, EXEMPLARY, OR CONSEQUENTIAL DAMAGES (INCLUDING, BUT NOT
 * LIMITED TO, PROCUREMENT OF SUBSTITUTE GOODS OR SERVICES; LOSS OF USE,
 * DATA, OR PROFITS; OR BUSINESS INTERRUPTION) HOWEVER CAUSED AND ON ANY
 * THEORY OF LIABILITY, WHETHER IN CONTRACT, STRICT LIABILITY, OR TORT
 * (INCLUDING NEGLIGENCE OR OTHERWISE) ARISING IN ANY WAY OUT OF THE USE
 * OF THIS SOFTWARE, EVEN IF ADVISED OF THE POSSIBILITY OF SUCH DAMAGE.
 */

package io.spine.system.server;

import com.google.protobuf.Message;
import io.spine.core.CommandId;
import io.spine.core.EventId;

/**
 * A gateway for sending messages into a system bounded context.
 *
 * @author Dmytro Dashenkov
 */
public interface SystemGateway {

    /**
     * Posts a system command.
     *
     * <p>If the associated bounded context is
     * {@linkplain io.spine.server.BoundedContext#isMultitenant() multitenant}, the command is
     * posted for the {@linkplain io.spine.server.tenant.TenantAwareOperation current tenant}.
     *
     * @param systemCommand command message
     */
    void postCommand(Message systemCommand);

<<<<<<< HEAD
    boolean hasHandled(EntityHistoryId entity, CommandId commandId);

    boolean hasHandled(EntityHistoryId entity, EventId eventId);
=======
    /**
     * Creates new instance of the gateway which serves the passed System Bounded Context.
     */
    static SystemGateway newInstance(SystemBoundedContext system) {
        return new DefaultSystemGateway(system);
    }
>>>>>>> 30f0569d
}<|MERGE_RESOLUTION|>--- conflicted
+++ resolved
@@ -42,16 +42,14 @@
      */
     void postCommand(Message systemCommand);
 
-<<<<<<< HEAD
     boolean hasHandled(EntityHistoryId entity, CommandId commandId);
 
     boolean hasHandled(EntityHistoryId entity, EventId eventId);
-=======
+
     /**
      * Creates new instance of the gateway which serves the passed System Bounded Context.
      */
     static SystemGateway newInstance(SystemBoundedContext system) {
         return new DefaultSystemGateway(system);
     }
->>>>>>> 30f0569d
 }