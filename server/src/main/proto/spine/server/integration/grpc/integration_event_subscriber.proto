//
// Copyright 2017, TeamDev Ltd. All rights reserved.
//
// Redistribution and use in source and/or binary forms, with or without
// modification, must retain the above copyright notice and the following
// disclaimer.
//
// THIS SOFTWARE IS PROVIDED BY THE COPYRIGHT HOLDERS AND CONTRIBUTORS
// "AS IS" AND ANY EXPRESS OR IMPLIED WARRANTIES, INCLUDING, BUT NOT
// LIMITED TO, THE IMPLIED WARRANTIES OF MERCHANTABILITY AND FITNESS FOR
// A PARTICULAR PURPOSE ARE DISCLAIMED. IN NO EVENT SHALL THE COPYRIGHT
// OWNER OR CONTRIBUTORS BE LIABLE FOR ANY DIRECT, INDIRECT, INCIDENTAL,
// SPECIAL, EXEMPLARY, OR CONSEQUENTIAL DAMAGES (INCLUDING, BUT NOT
// LIMITED TO, PROCUREMENT OF SUBSTITUTE GOODS OR SERVICES; LOSS OF USE,
// DATA, OR PROFITS; OR BUSINESS INTERRUPTION) HOWEVER CAUSED AND ON ANY
// THEORY OF LIABILITY, WHETHER IN CONTRACT, STRICT LIABILITY, OR TORT
// (INCLUDING NEGLIGENCE OR OTHERWISE) ARISING IN ANY WAY OUT OF THE USE
// OF THIS SOFTWARE, EVEN IF ADVISED OF THE POSSIBILITY OF SUCH DAMAGE.
//
syntax = "proto3";

package spine.server.integration.grpc;

import "spine/options.proto";

option (type_url_prefix) = "type.spine.io";
option java_package = "io.spine.server.integration.grpc";
option java_multiple_files = true;
option java_outer_classname = "IntegrationEventSubscriberProto";
option java_generate_equals_and_hash = true;

<<<<<<< HEAD
import "spine/options.proto";
import "spine/base/bus.proto";
=======
import "spine/core/response.proto";
>>>>>>> f6797bdf
import "spine/server/integration/integration_event.proto";

// A service for notifying integration event subscribers.
// A Bounded Context is a typical integration event subscriber.
service IntegrationEventSubscriber {
    // Notifies a subscriber about an integration event.
    // The response is `ok` if the event is successfully received by the subscriber.
    // If the event is not handled because of a technical error, the response is `error`.
    // If the event cannot be handled because of business conditions, the response is `failure`.
<<<<<<< HEAD
    rpc Notify(server.integration.IntegrationEvent) returns (spine.base.IsSent);
=======
    rpc Notify(server.integration.IntegrationEvent) returns (core.Response);
>>>>>>> f6797bdf
}<|MERGE_RESOLUTION|>--- conflicted
+++ resolved
@@ -29,12 +29,8 @@
 option java_outer_classname = "IntegrationEventSubscriberProto";
 option java_generate_equals_and_hash = true;
 
-<<<<<<< HEAD
 import "spine/options.proto";
 import "spine/base/bus.proto";
-=======
-import "spine/core/response.proto";
->>>>>>> f6797bdf
 import "spine/server/integration/integration_event.proto";
 
 // A service for notifying integration event subscribers.
@@ -44,9 +40,5 @@
     // The response is `ok` if the event is successfully received by the subscriber.
     // If the event is not handled because of a technical error, the response is `error`.
     // If the event cannot be handled because of business conditions, the response is `failure`.
-<<<<<<< HEAD
     rpc Notify(server.integration.IntegrationEvent) returns (spine.base.IsSent);
-=======
-    rpc Notify(server.integration.IntegrationEvent) returns (core.Response);
->>>>>>> f6797bdf
 }