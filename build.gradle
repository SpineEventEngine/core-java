--- conflicted
+++ resolved
@@ -47,9 +47,11 @@
 apply from: 'version.gradle'
 
 ext {
+    spineJacocoScript = "${rootDir}/config/gradle/jacoco.gradle"
     spineProtobufPluginId = 'io.spine.tools.spine-model-compiler'
 
     credentialsPropertyFile = 'credentials.properties'
+    publishPlugin = "$rootDir/config/gradle/publish.gradle"
     projectsToPublish = ["core",
                          "client",
                          "server",
@@ -269,12 +271,5 @@
     }
 }
 
-<<<<<<< HEAD
-apply from: deps.scripts.publish
-
 // Aggregated coverage report across all subprojects.
-apply from: deps.scripts.jacoco
-=======
-// Aggregated coverage report across all subprojects.
-apply from: spineJacocoScript
->>>>>>> 192ec803
+apply from: spineJacocoScript