/*
 * Copyright 2018, TeamDev. All rights reserved.
 *
 * Redistribution and use in source and/or binary forms, with or without
 * modification, must retain the above copyright notice and the following
 * disclaimer.
 *
 * THIS SOFTWARE IS PROVIDED BY THE COPYRIGHT HOLDERS AND CONTRIBUTORS
 * "AS IS" AND ANY EXPRESS OR IMPLIED WARRANTIES, INCLUDING, BUT NOT
 * LIMITED TO, THE IMPLIED WARRANTIES OF MERCHANTABILITY AND FITNESS FOR
 * A PARTICULAR PURPOSE ARE DISCLAIMED. IN NO EVENT SHALL THE COPYRIGHT
 * OWNER OR CONTRIBUTORS BE LIABLE FOR ANY DIRECT, INDIRECT, INCIDENTAL,
 * SPECIAL, EXEMPLARY, OR CONSEQUENTIAL DAMAGES (INCLUDING, BUT NOT
 * LIMITED TO, PROCUREMENT OF SUBSTITUTE GOODS OR SERVICES; LOSS OF USE,
 * DATA, OR PROFITS; OR BUSINESS INTERRUPTION) HOWEVER CAUSED AND ON ANY
 * THEORY OF LIABILITY, WHETHER IN CONTRACT, STRICT LIABILITY, OR TORT
 * (INCLUDING NEGLIGENCE OR OTHERWISE) ARISING IN ANY WAY OUT OF THE USE
 * OF THIS SOFTWARE, EVEN IF ADVISED OF THE POSSIBILITY OF SUCH DAMAGE.
 */

buildscript {

    // Applying from `ext.gradle` inside the `buildscript` section to reuse the properties.
    //
    // As long as `buildscript` section is always evaluated first, we need to apply
    // `ext.gradle` explicitly here.
    apply from: 'ext.gradle'
    apply from: "$rootDir/config/gradle/dependencies.gradle"

    repositories {
<<<<<<< HEAD
        google()
        maven { url = repos.spine }
        maven { url = repos.spineSnapshots }
        mavenLocal()
        maven { url = repos.gradlePlugins }
=======
        maven { url = repos.spine }
        maven { url = repos.spineSnapshots }
        google()
        maven { url = repos.gradlePlugins }
        mavenLocal()
>>>>>>> d5a29310
    }

    dependencies {
        classpath deps.build.guava
        classpath deps.build.gradlePlugins.errorProne
        classpath deps.build.gradlePlugins.protobuf
        classpath "io.spine.tools:spine-model-compiler:$spineBaseVersion"
    }

    configurations.all({
        resolutionStrategy {
            force deps.build.guava
        }
    })
}

apply from: 'ext.gradle'

ext {
    spineJacocoScript = "${rootDir}/config/gradle/jacoco.gradle"
    spineProtobufPluginId = 'io.spine.tools.spine-model-compiler'

    credentialsPropertyFile = 'credentials.properties'
    publishPlugin = "$rootDir/config/gradle/publish.gradle"
    projectsToPublish = ["core",
                         "client",
                         "server",
                         "testutil-core",
                         "testutil-client",
                         "testutil-server",
                         "model-assembler",
                         "model-verifier"]
}

allprojects {
    apply plugin: 'maven'
    apply plugin: 'jacoco'
    apply plugin: 'idea'
    apply plugin: 'project-report'

    group = 'io.spine'
    version = spineVersion
}

final boolean isTravis = System.env.TRAVIS == 'true'

/**
 * Determines whether the given {@code project} should expose its Javadoc to
 * SpineEventEngine.github.io website.
 *
 * <p>Currently, the {@code testutil} projects are excluded from publishing, as well as the modules
 * that perform the model compile-time checks.
 *
 * @param project the project to check
 * @return {@code true} is the project Javadoc should be published, {@code false} otherwise
 */
static boolean shouldPublishJavadoc(final Project project) {
    return !project.name.startsWith('testutil') && !project.name.startsWith("model")
}

subprojects {

    configurations {
        // Avoid collisions of Java classes defined both in `protobuf-lite` and `protobuf-java`
        runtime.exclude group: "com.google.protobuf", module: "protobuf-lite"
        testRuntime.exclude group: "com.google.protobuf", module: "protobuf-lite"

        all {
            resolutionStrategy {
                force deps.build.guava
                force deps.test.guavaTestlib
            }
        }
    }

    project.ext {
        sourcesRootDir = "$projectDir/src"
        generatedRootDir = "$projectDir/generated"

        generatedJavaDir = "$generatedRootDir/main/java"
        generatedTestJavaDir = "$generatedRootDir/test/java"

        generatedGrpcDir = "$generatedRootDir/main/grpc"
        generatedTestGrpcDir = "$generatedRootDir/test/grpc"

        generatedSpineDir = "$generatedRootDir/main/spine"
        generatedTestSpineDir = "$generatedRootDir/test/spine"

        testArtifactsScript = "${rootDir}/scripts/test-artifacts.gradle"
        filterInternalJavadocsScript = "${rootDir}/config/gradle/filter-internal-javadoc.gradle"
        updateDocsPlugin = "$rootDir/scripts/update-gh-pages.gradle"
    }

    apply plugin: 'com.google.protobuf'
    apply plugin: 'java-library'
    apply plugin: 'net.ltgt.errorprone'
    apply plugin: spineProtobufPluginId

    // Specific setup for a Travis build,
    // which prevents appearing of warning messages in build logs.
    //
    // It is expected that warnings are viewed and analyzed in the local build logs.
    if (isTravis) {
        javadoc {

            // Set the maximum number of Javadoc warnings to print.
            //
            // If the parameter value is zero, all warnings will be printed.
            options.addStringOption('Xmaxwarns', '1')
        }
    }

    sourceCompatibility = 1.8
    targetCompatibility = 1.8

    // Set Java home to point to JDK8 in gradle.properties file.
    //
    // For Mac OS X, it looks like this:
    //
    // # suppress inspection "UnusedProperty"
    // org.gradle.java.home=/Library/Java/JavaVirtualMachines/jdk1.8.0_51.jdk/Contents/Home/

    repositories {
        google()
        maven { url = repos.gradlePlugins }
        mavenLocal()
        maven { url = repos.spine }
        maven { url = repos.spineSnapshots }
    }

    dependencies {
        errorprone deps.build.errorProneCore
        errorproneJavac deps.build.errorProneJavac
        // For dependencies config. based on version of Java, see:
        //  https://github.com/epeee/junit-jupiter-extension-testing/blob/57b7ba75ab64ed8c229d2a5b14a954d6ae359189/gradle/errorprone.gradle

        implementation deps.build.guava

        //TODO:2018-05-11:alexander.yevsyukov: Replace the below with Checker Framework
        // after Guava fully migrates from it too.
        implementation deps.build.jsr305Annotations

        implementation deps.build.checkerAnnotations
        implementation deps.build.errorProneAnnotations

        implementation deps.build.slf4j

        //Use jdk14 bindings for test purposes only.
        testImplementation deps.test.slf4j
        testImplementation deps.test.hamcrest
        testImplementation deps.test.mockito
        testImplementation deps.test.guavaTestlib
        testImplementation deps.test.junit5Api
        testImplementation deps.test.junit5Runner
    }

    sourceSets {
        main {
            proto.srcDirs "$sourcesRootDir/main/proto"
            java.srcDirs generatedJavaDir, "$sourcesRootDir/main/java", generatedSpineDir
            resources.srcDirs "$generatedRootDir/main/resources"
        }
        test {
            proto.srcDirs "$sourcesRootDir/test/proto"
            java.srcDirs generatedTestJavaDir, "$sourcesRootDir/test/java", generatedTestSpineDir
            resources.srcDirs "$generatedRootDir/test/resources"
        }
    }

    test {
        useJUnitPlatform {
            includeEngines 'junit-jupiter'
        }
    }

    apply from: deps.scripts.testOutput
    apply from: deps.scripts.javadocOptions
    apply from: deps.scripts.javacArgs
    
    task sourceJar(type: Jar) {
        from sourceSets.main.allJava
        classifier "sources"
    }

    task testOutputJar(type: Jar) {
        from sourceSets.test.output
        classifier "test"
    }

    task javadocJar(type: Jar, dependsOn: 'javadoc') {
        from ("$projectDir/build/docs/javadoc")
        classifier "javadoc"
    }

    // Apply the same IDEA module configuration for each of sub-projects.
    idea {
        module {
            generatedSourceDirs += file(generatedJavaDir)
            testSourceDirs += file(generatedTestJavaDir)
            downloadJavadoc = true
            downloadSources = true

            iml {
                beforeMerged { final module ->
                    module.dependencies.clear()
                }
                whenMerged { final module ->
                    module.dependencies*.exported = true
                }
            }
        }
    }

    // Apply the Javadoc publishing plugin.
    // This plugin *must* be applied here, not in the module `build.gradle` files.
    //
    if (shouldPublishJavadoc(project)) {
        apply from: updateDocsPlugin
    }
}

// IDEA project configuration.
idea {
    project {
        ipr {
            beforeMerged { final project ->
                project.modulePaths.clear()
            }
            withXml { final provider ->
                provider.node.component
                        .find { it.@name == 'VcsDirectoryMappings' }
                        .mapping.@vcs = 'Git'
            }
        }
    }
}

// Aggregated coverage report across all subprojects.
apply from: spineJacocoScript

apply from: publishPlugin<|MERGE_RESOLUTION|>--- conflicted
+++ resolved
@@ -28,19 +28,11 @@
     apply from: "$rootDir/config/gradle/dependencies.gradle"
 
     repositories {
-<<<<<<< HEAD
-        google()
-        maven { url = repos.spine }
-        maven { url = repos.spineSnapshots }
-        mavenLocal()
-        maven { url = repos.gradlePlugins }
-=======
         maven { url = repos.spine }
         maven { url = repos.spineSnapshots }
         google()
         maven { url = repos.gradlePlugins }
         mavenLocal()
->>>>>>> d5a29310
     }
 
     dependencies {
