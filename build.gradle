--- conflicted
+++ resolved
@@ -181,24 +181,12 @@
         implementation deps.build.slf4j
 
         //Use jdk14 bindings for test purposes only.
-<<<<<<< HEAD
         testImplementation deps.test.slf4j
         testImplementation deps.test.hamcrest
         testImplementation deps.test.mockito
         testImplementation deps.test.guavaTestlib
         testImplementation deps.test.junit5Api
         testImplementation deps.test.junit5Runner
-=======
-        testCompile "org.slf4j:slf4j-jdk14:$slf4JVersion"
-        testCompile "org.hamcrest:hamcrest-all:1.3"
-        testCompile "org.mockito:mockito-core:$mockitoVersion"
-        testCompile group: 'com.google.guava',
-                    name: 'guava-testlib',
-                    version: guavaVersion,
-                    changing: true
-        testCompile "org.junit.jupiter:junit-jupiter-api:$jUnitVersion"
-        testRuntime "org.junit.jupiter:junit-jupiter-engine:$jUnitVersion"
->>>>>>> ddfba271
     }
 
     sourceSets {
@@ -218,26 +206,6 @@
         useJUnitPlatform {
             includeEngines 'junit-jupiter'
         }
-<<<<<<< HEAD
-=======
-
-        /* Uncomment this block if you need to display console output during the Gradle build.*/
-        testLogging {
-            // Make sure output from standard out or error is shown in Gradle output.
-            showStandardStreams = false
-
-            // Or we use events method:
-            // events 'standard_out', 'standard_error'
-
-            // Or set property events:
-            // events = ['standard_out', 'standard_error']
-
-            // Instead of string values we can
-            // use enum values:
-            // events org.gradle.api.tasks.testing.logging.TestLogEvent.STANDARD_OUT,
-            //        org.gradle.api.tasks.testing.logging.TestLogEvent.STANDARD_ERROR,
-        }
->>>>>>> ddfba271
     }
 
     apply from: "$rootDir/config/gradle/test-output.gradle"
