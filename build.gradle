//
// Copyright 2017, TeamDev Ltd. All rights reserved.
//
// Redistribution and use in source and/or binary forms, with or without
// modification, must retain the above copyright notice and the following
// disclaimer.
//
// THIS SOFTWARE IS PROVIDED BY THE COPYRIGHT HOLDERS AND CONTRIBUTORS
// "AS IS" AND ANY EXPRESS OR IMPLIED WARRANTIES, INCLUDING, BUT NOT
// LIMITED TO, THE IMPLIED WARRANTIES OF MERCHANTABILITY AND FITNESS FOR
// A PARTICULAR PURPOSE ARE DISCLAIMED. IN NO EVENT SHALL THE COPYRIGHT
// OWNER OR CONTRIBUTORS BE LIABLE FOR ANY DIRECT, INDIRECT, INCIDENTAL,
// SPECIAL, EXEMPLARY, OR CONSEQUENTIAL DAMAGES (INCLUDING, BUT NOT
// LIMITED TO, PROCUREMENT OF SUBSTITUTE GOODS OR SERVICES; LOSS OF USE,
// DATA, OR PROFITS; OR BUSINESS INTERRUPTION) HOWEVER CAUSED AND ON ANY
// THEORY OF LIABILITY, WHETHER IN CONTRACT, STRICT LIABILITY, OR TORT
// (INCLUDING NEGLIGENCE OR OTHERWISE) ARISING IN ANY WAY OUT OF THE USE
// OF THIS SOFTWARE, EVEN IF ADVISED OF THE POSSIBILITY OF SUCH DAMAGE.
//
buildscript {
    repositories {
        mavenCentral()
        mavenLocal()

        // Spine releases repository.
        maven { url = 'http://maven.teamdev.com/repository/spine' }

        // Spine snapshots repository.
        maven { url = 'http://maven.teamdev.com/repository/spine-snapshots' }
    }

    ext {
        guavaVersion = '20.0'
        protobufGradlePluginVerison = '0.8.0'
        
<<<<<<< HEAD
        spineVersion = '0.8.17-SNAPSHOT'
        
        //TODO:2016-12-12:alexander.yevsyukov: Advance the plug-in version together with all the components and change
=======
        spineVersion = '0.8.16-SNAPSHOT'

        //TODO:2016-12-12:alexander.yevsyukov: Advance the tools version together with all the components and change
>>>>>>> b97cf52c
        // the version of the dependency below to `spineVersion` defined above.
        spineToolsVersion = '0.8.2-SNAPSHOT'
    }

    dependencies {
        classpath group: 'com.google.guava', name: 'guava', version: guavaVersion
        classpath(group: 'com.google.protobuf', name: 'protobuf-gradle-plugin',
                                                version: protobufGradlePluginVerison) {
            // exclude an old Guava version
            exclude group: 'com.google.guava'
        }
        classpath group: 'org.spine3.tools', name: 'protobuf-plugin',
                                             version: spineToolsVersion
                                            //, changing: true // Uncomment this if you want the dependency to be
                                            // fetched on each build, but offline builds will not be available then.
    }
    configurations.all({
        resolutionStrategy.cacheChangingModulesFor(0, 'seconds')
    })
}

allprojects {
    apply plugin: 'maven'
    apply plugin: 'jacoco'
    apply plugin: 'idea'

    group = 'org.spine3'
    version = spineVersion
}

ext {
    // NOTE: when updating Protobuf dependency, please check that KnownTypes.addStandardProtobufTypes() method
    // is updated with new Message types introduced in the new version of Protobuf.
    protobufVersion = '3.2.0'
    protobufDependency = "com.google.protobuf:protoc:${protobufVersion}"
    gRpcVersion = '1.1.2'
    slf4JVersion = '1.7.21'
    jUnitVersion = '4.12'

    spineProtobufPluginId = 'org.spine3.tools.protobuf-plugin'
    publishPlugin = "$rootDir/scripts/publish.gradle"

    credentialsPropertyFile = 'credentials.properties'
    projectsToPublish = ["client", "server", "values", "testutil", "users"]
}

subprojects {

    project.ext {
        sourcesRootDir = "$projectDir/src"
        generatedRootDir = "$projectDir/generated"

        generatedJavaDir = "$generatedRootDir/main/java"
        generatedTestJavaDir = "$generatedRootDir/test/java"

        generatedGrpcDir = "$generatedRootDir/main/grpc"
        generatedTestGrpcDir = "$generatedRootDir/test/grpc"

        generatedSpineDir = "$generatedRootDir/main/spine"

        testArtifactsScript = "${rootDir}/scripts/test-artifacts.gradle"
        generateDescriptorSetScript = "${rootDir}/scripts/generate-descriptor-set.gradle"
        gRpcScript = "${rootDir}/scripts/grpc.gradle"
    }

    apply plugin: 'com.google.protobuf'
    apply plugin: 'java'

    sourceCompatibility = 1.7
    targetCompatibility = 1.7

    // Set Java home to point to JDK7 in gradle.properties file.
    //
    // For Mac OS X, it looks like this:
    //
    // # suppress inspection "UnusedProperty"
    // org.gradle.java.home=/Library/Java/JavaVirtualMachines/jdk1.7.0_80.jdk/Contents/Home/

    repositories {
        mavenLocal()
        mavenCentral()
    }

    dependencies {
        compile group: 'com.google.guava', name: 'guava', version: guavaVersion
        compile group: 'com.google.code.findbugs', name: 'jsr305', version: '3.0.0'

        //As a Library, we provide logging facade API, not specific logger bindings.
        //Target apps are free to use any binding they need.
        compile group: 'org.slf4j', name: 'slf4j-api', version: slf4JVersion

        compile group: 'com.google.protobuf', name: 'protobuf-java', version: protobufVersion
        compile group: 'com.google.protobuf', name: 'protobuf-java-util', version: protobufVersion

        //Use jdk14 bindings for test purposes only.
        testCompile group: 'org.slf4j', name: 'slf4j-jdk14', version: slf4JVersion
        testCompile(group: 'junit', name: 'junit', version: jUnitVersion) {
            exclude(module: 'hamcrest-core')
        }
        testCompile group: 'org.hamcrest', name: 'hamcrest-all', version: '1.3'
        testCompile group: 'org.mockito', name: 'mockito-core', version: '2.+'
        testCompile group: 'com.google.guava', name: 'guava-testlib', version: guavaVersion
    }

    sourceSets {
        main {
            proto.srcDirs = ["$sourcesRootDir/main/proto"]
            java.srcDirs = [generatedJavaDir, "$sourcesRootDir/main/java", generatedSpineDir]
            resources.srcDirs = ["$generatedRootDir/main/resources"]
        }
        test {
            proto.srcDirs = ["$sourcesRootDir/test/proto"]
            java.srcDirs = [generatedTestJavaDir, "$sourcesRootDir/test/java"]
            resources.srcDirs = ["$generatedRootDir/test/resources"]
        }
    }

    /* Uncomment this block if you need to display console output during the Gradle build.
    test {
        testLogging {
            // Make sure output from standard out or error is shown in Gradle output.
            showStandardStreams = true

            // Or we use events method:
            // events 'standard_out', 'standard_error'

            // Or set property events:
            // events = ['standard_out', 'standard_error']

            // Instead of string values we can
            // use enum values:
            // events org.gradle.api.tasks.testing.logging.TestLogEvent.STANDARD_OUT,
            //        org.gradle.api.tasks.testing.logging.TestLogEvent.STANDARD_ERROR,
        }
    }
    */

    protobuf {
        // The below suppressions `GroovyAssignabilityCheck` is a workaround for the IDEA bug.
        // See: https://youtrack.jetbrains.com/issue/IDEA-141744
        //noinspection GroovyAssignabilityCheck
        plugins {
            grpc {
                artifact = "io.grpc:protoc-gen-grpc-java:$gRpcVersion"
            }
        }
        generatedFilesBaseDir = generatedRootDir
        protoc {
            artifact = protobufDependency
        }

        // The below code removes deprecation annotations from the code generated by Protobuf compiler.
        // See details at the link below:
        //    https://github.com/google/protobuf/issues/2054
        generateProtoTasks {
            all().each { final task ->
                task.doLast {
                    ant.replaceregexp(
                            match:'@java.lang.Deprecated|@deprecated',
                            replace:'',
                            flags:'g',
                            byline:true
                    ) {
                        fileset(dir: "${protobuf.generatedFilesBaseDir}/main/java")

                        final generatedTests = "${protobuf.generatedFilesBaseDir}/test/java"
                        if (new File(generatedTests).exists()) {
                            fileset(dir: generatedTests)
                        }
                    }
                }
            }
        }
    }

    task sourceJar(type: Jar) {
        from sourceSets.main.allJava
        classifier "sources"
    }

    task testOutputJar(type: Jar) {
        from sourceSets.test.output
        classifier "test"
    }
    
    apply from: "${rootDir}/scripts/no-internal-javadoc.gradle"

    idea.module.iml {
        beforeMerged { final module ->
            module.dependencies.clear()
        }
        whenMerged { final module ->
            module.dependencies*.exported = true
        }
    }

    idea.module {
        generatedSourceDirs += file(generatedJavaDir)
        testSourceDirs += file(generatedTestJavaDir)
    }
}

idea.project.ipr {
    beforeMerged { final project ->
        project.modulePaths.clear()
    }
    withXml { final provider ->
        provider.node.component
                .find { it.@name == 'VcsDirectoryMappings' }
                .mapping.@vcs = 'Git'
    }
}

// Aggregated coverage report across all subprojects.
apply from: "${rootDir}/scripts/jacoco.gradle"

apply from: publishPlugin<|MERGE_RESOLUTION|>--- conflicted
+++ resolved
@@ -33,15 +33,9 @@
         guavaVersion = '20.0'
         protobufGradlePluginVerison = '0.8.0'
         
-<<<<<<< HEAD
         spineVersion = '0.8.17-SNAPSHOT'
         
         //TODO:2016-12-12:alexander.yevsyukov: Advance the plug-in version together with all the components and change
-=======
-        spineVersion = '0.8.16-SNAPSHOT'
-
-        //TODO:2016-12-12:alexander.yevsyukov: Advance the tools version together with all the components and change
->>>>>>> b97cf52c
         // the version of the dependency below to `spineVersion` defined above.
         spineToolsVersion = '0.8.2-SNAPSHOT'
     }
