--- conflicted
+++ resolved
@@ -51,27 +51,18 @@
     configurations.all {
         resolutionStrategy {
             force(
-<<<<<<< HEAD
-                "io.spine:spine-base:$spineBaseVersion",
-                "io.spine:spine-time:$spineTimeVersion"
-=======
                     "org.jetbrains.kotlin:kotlin-stdlib:$kotlinVersion",
                     "org.jetbrains.kotlin:kotlin-stdlib-common:$kotlinVersion",
                     "io.spine:spine-base:$spineBaseVersion",
                     "io.spine:spine-time:$spineTimeVersion"
->>>>>>> 1d052c77
             )
         }
     }
 }
 
 plugins {
-<<<<<<< HEAD
     `java-library`
-=======
-    java
     kotlin("jvm") version "1.4.21"
->>>>>>> 1d052c77
     idea
     @Suppress("RemoveRedundantQualifierName") // Cannot use imports here.
     id("com.google.protobuf") version io.spine.gradle.internal.Deps.versions.protobufPlugin
@@ -173,16 +164,11 @@
         all {
             resolutionStrategy {
                 force(
-<<<<<<< HEAD
+                    "org.jetbrains.kotlin:kotlin-stdlib:$kotlinVersion",
+                    "org.jetbrains.kotlin:kotlin-stdlib-common:$kotlinVersion",
+
                     "io.spine:spine-base:$spineBaseVersion",
                     "io.spine:spine-time:$spineTimeVersion"
-=======
-                        "org.jetbrains.kotlin:kotlin-stdlib:$kotlinVersion",
-                        "org.jetbrains.kotlin:kotlin-stdlib-common:$kotlinVersion",
-
-                        "io.spine:spine-base:$spineBaseVersion",
-                        "io.spine:spine-time:$spineTimeVersion"
->>>>>>> 1d052c77
                 )
             }
         }
