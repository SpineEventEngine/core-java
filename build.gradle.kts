/*
 * Copyright 2020, TeamDev. All rights reserved.
 *
 * Licensed under the Apache License, Version 2.0 (the "License");
 * you may not use this file except in compliance with the License.
 * You may obtain a copy of the License at
 *
 * http://www.apache.org/licenses/LICENSE-2.0
 *
 * Redistribution and use in source and/or binary forms, with or without
 * modification, must retain the above copyright notice and the following
 * disclaimer.
 *
 * THIS SOFTWARE IS PROVIDED BY THE COPYRIGHT HOLDERS AND CONTRIBUTORS
 * "AS IS" AND ANY EXPRESS OR IMPLIED WARRANTIES, INCLUDING, BUT NOT
 * LIMITED TO, THE IMPLIED WARRANTIES OF MERCHANTABILITY AND FITNESS FOR
 * A PARTICULAR PURPOSE ARE DISCLAIMED. IN NO EVENT SHALL THE COPYRIGHT
 * OWNER OR CONTRIBUTORS BE LIABLE FOR ANY DIRECT, INDIRECT, INCIDENTAL,
 * SPECIAL, EXEMPLARY, OR CONSEQUENTIAL DAMAGES (INCLUDING, BUT NOT
 * LIMITED TO, PROCUREMENT OF SUBSTITUTE GOODS OR SERVICES; LOSS OF USE,
 * DATA, OR PROFITS; OR BUSINESS INTERRUPTION) HOWEVER CAUSED AND ON ANY
 * THEORY OF LIABILITY, WHETHER IN CONTRACT, STRICT LIABILITY, OR TORT
 * (INCLUDING NEGLIGENCE OR OTHERWISE) ARISING IN ANY WAY OUT OF THE USE
 * OF THIS SOFTWARE, EVEN IF ADVISED OF THE POSSIBILITY OF SUCH DAMAGE.
 */

import io.spine.gradle.internal.DependencyResolution
import io.spine.gradle.internal.Deps
import io.spine.gradle.internal.PublishingRepos
import org.jetbrains.kotlin.gradle.tasks.KotlinCompile

buildscript {
    apply(from = "version.gradle.kts")
    apply(from = "$rootDir/config/gradle/dependencies.gradle")

    @Suppress("RemoveRedundantQualifierName") // Cannot use imports here.
    with(io.spine.gradle.internal.DependencyResolution) {
        defaultRepositories(repositories)
        forceConfiguration(configurations)
    }

    val kotlinVersion: String by extra
    val spineBaseVersion: String by extra
    val spineTimeVersion: String by extra

    dependencies {
        classpath("io.spine.tools:spine-model-compiler:$spineBaseVersion")
    }

    configurations.all {
        resolutionStrategy {
            force(
                    "org.jetbrains.kotlin:kotlin-stdlib:$kotlinVersion",
                    "org.jetbrains.kotlin:kotlin-stdlib-common:$kotlinVersion",
                    "io.spine:spine-base:$spineBaseVersion",
                    "io.spine:spine-time:$spineTimeVersion"
            )
        }
    }
}

plugins {
    `java-library`
    kotlin("jvm") version "1.4.21"
    idea
    @Suppress("RemoveRedundantQualifierName") // Cannot use imports here.
    with(io.spine.gradle.internal.Deps.versions) {
        id("com.google.protobuf") version protobufPlugin
        id("net.ltgt.errorprone") version errorPronePlugin
    }
}

apply(from = "version.gradle.kts")
val kotlinVersion: String by extra
val spineBaseVersion: String by extra
val spineTimeVersion: String by extra

extra["projectsToPublish"] = listOf(
    "core",
    "client",
    "server",
    "testutil-core",
    "testutil-client",
    "testutil-server",
    "model-assembler",
    "model-verifier"
)
extra["credentialsPropertyFile"] = PublishingRepos.cloudRepo.credentials

allprojects {
    apply {
        plugin("jacoco")
        plugin("idea")
        plugin("project-report")

        from("$rootDir/version.gradle.kts")
    }

    group = "io.spine"
    version = extra["versionToPublish"]!!
}

subprojects {
<<<<<<< HEAD

=======
>>>>>>> 901a649b
    apply {
        plugin("java-library")
        plugin("kotlin")
        plugin("com.google.protobuf")
        plugin("net.ltgt.errorprone")
        plugin("pmd")
        plugin("io.spine.tools.spine-model-compiler")

        with(Deps.scripts) {
            from(javacArgs(project))
            from(modelCompiler(project))
            from(projectLicenseReport(project))
        }
    }

    extensions["modelCompiler"].withGroovyBuilder {
        setProperty("generateValidation", true)
    }

    val isTravis = System.getenv("TRAVIS") == "true"
    if (isTravis) {
        tasks.javadoc {
            val opt = options
            if (opt is CoreJavadocOptions) {
                opt.addStringOption("Xmaxwarns", "1")
            }
        }
    }

    java {
        sourceCompatibility = JavaVersion.VERSION_1_8
        targetCompatibility = JavaVersion.VERSION_1_8
    }

   tasks.withType<KotlinCompile>().configureEach {
      kotlinOptions {
          jvmTarget = JavaVersion.VERSION_1_8.toString()
      }
   }

    DependencyResolution.defaultRepositories(repositories)

    dependencies {
        Deps.build.apply {
            errorprone(errorProneCore)
            errorproneJavac(errorProneJavac)
            implementation(guava)
            implementation(jsr305Annotations)
            implementation(checkerAnnotations)
            errorProneAnnotations.forEach { implementation(it) }
        }
        implementation(kotlin("stdlib-jdk8"))
<<<<<<< HEAD
        implementation(Deps.build.guava)
        compileOnlyApi(Deps.build.jsr305Annotations)
        compileOnlyApi(Deps.build.checkerAnnotations)
        Deps.build.errorProneAnnotations.forEach { compileOnlyApi(it) }

        testImplementation(Deps.test.guavaTestlib)
        Deps.test.junit5Api.forEach { testImplementation(it) }
        Deps.test.truth.forEach { testImplementation(it) }
        testRuntimeOnly(Deps.test.junit5Runner)
=======

        Deps.test.apply {
            testImplementation(guavaTestlib)
            junit5Api.forEach { testImplementation(it) }
            testImplementation(junit5Runner)
        }
>>>>>>> 901a649b
        testImplementation("io.spine.tools:spine-mute-logging:$spineBaseVersion")
    }

    DependencyResolution.forceConfiguration(configurations)
    configurations {
        all {
            resolutionStrategy {
                force(
                    "org.jetbrains.kotlin:kotlin-stdlib:$kotlinVersion",
                    "org.jetbrains.kotlin:kotlin-stdlib-common:$kotlinVersion",

                    "io.spine:spine-base:$spineBaseVersion",
                    "io.spine:spine-time:$spineTimeVersion"
                )
            }
        }
    }
    DependencyResolution.excludeProtobufLite(configurations)

    val srcDir = "$projectDir/src"
    val generatedDir = "$projectDir/generated"
    val generatedJavaDir = "$generatedDir/main/java"
    val generatedTestJavaDir = "$generatedDir/test/java"
    val generatedGrpcDir = "$generatedDir/main/grpc"
    val generatedTestGrpcDir = "$generatedDir/test/grpc"
    val generatedSpineDir = "$generatedDir/main/spine"
    val generatedTestSpineDir = "$generatedDir/test/spine"

    sourceSets {
        main {
            java.srcDirs(generatedJavaDir, "$srcDir/main/java", generatedSpineDir)
            resources.srcDirs("$srcDir/main/resources", "$generatedDir/main/resources")
            proto.srcDirs("$srcDir/main/proto")
        }
        test {
            java.srcDirs(generatedTestJavaDir, "$srcDir/test/java", generatedTestSpineDir)
            resources.srcDirs("$srcDir/test/resources", "$generatedDir/test/resources")
            proto.srcDirs("$srcDir/test/proto")
        }
    }

    tasks.test {
        useJUnitPlatform {
            includeEngines("junit-jupiter")
        }
    }

    apply {
        with(Deps.scripts) {
            from(slowTests(project))
            from(testOutput(project))
            from(javadocOptions(project))
        }
    }

    tasks.register("sourceJar", Jar::class) {
        from(sourceSets.main.get().allJava)
        archiveClassifier.set("sources")
    }

    tasks.register("testOutputJar", Jar::class) {
        from(sourceSets.test.get().output)
        archiveClassifier.set("test")
    }

    tasks.register("javadocJar", Jar::class) {
        from("$projectDir/build/docs/javadoc")
        archiveClassifier.set("javadoc")

        dependsOn(tasks.javadoc)
    }

    idea {
        module {
            generatedSourceDirs.addAll(
                files(
                    generatedJavaDir,
                    generatedGrpcDir,
                    generatedSpineDir,
                    generatedTestJavaDir,
                    generatedTestGrpcDir,
                    generatedTestSpineDir
                )
            )

            testSourceDirs.add(file(generatedTestJavaDir))

            isDownloadJavadoc = true
            isDownloadSources = true
        }
    }

    /**
     * Determines whether this project should expose its Javadoc to `SpineEventEngine.github.io`
     * website.
     *
     * Currently, the `testutil` projects are excluded from publishing, as well as the modules
     * that perform the model compile-time checks.
     *
     * @return `true` is the project Javadoc should be published, `false` otherwise
     */
    fun shouldPublishJavadoc() =
        !project.name.startsWith("testutil") &&
        !project.name.startsWith("model")

    // Apply the Javadoc publishing plugin.
    // This plugin *must* be applied here, not in the module `build.gradle` files.
    //
    if (shouldPublishJavadoc()) {
        apply(from = Deps.scripts.updateGitHubPages(project))
        afterEvaluate {
            tasks.getByName("publish").dependsOn("updateGitHubPages")
        }
    }

    apply(from = Deps.scripts.pmd(project))
}

apply {
    with(Deps.scripts) {
        from(publish(project))
        // Aggregated coverage report across all subprojects.
        from(jacoco(project))
        // Generate a repository-wide report of 3rd-party dependencies and their licenses.
        from(repoLicenseReport(project))
        // Generate a `pom.xml` file containing first-level dependency of all projects in the repository.
        from(generatePom(project))
    }
}<|MERGE_RESOLUTION|>--- conflicted
+++ resolved
@@ -101,10 +101,7 @@
 }
 
 subprojects {
-<<<<<<< HEAD
-
-=======
->>>>>>> 901a649b
+
     apply {
         plugin("java-library")
         plugin("kotlin")
@@ -152,29 +149,18 @@
             errorprone(errorProneCore)
             errorproneJavac(errorProneJavac)
             implementation(guava)
-            implementation(jsr305Annotations)
-            implementation(checkerAnnotations)
-            errorProneAnnotations.forEach { implementation(it) }
+            compileOnlyApi(jsr305Annotations)
+            compileOnlyApi(checkerAnnotations)
+            errorProneAnnotations.forEach { compileOnlyApi(it) }
         }
         implementation(kotlin("stdlib-jdk8"))
-<<<<<<< HEAD
-        implementation(Deps.build.guava)
-        compileOnlyApi(Deps.build.jsr305Annotations)
-        compileOnlyApi(Deps.build.checkerAnnotations)
-        Deps.build.errorProneAnnotations.forEach { compileOnlyApi(it) }
-
-        testImplementation(Deps.test.guavaTestlib)
-        Deps.test.junit5Api.forEach { testImplementation(it) }
-        Deps.test.truth.forEach { testImplementation(it) }
-        testRuntimeOnly(Deps.test.junit5Runner)
-=======
 
         Deps.test.apply {
             testImplementation(guavaTestlib)
             junit5Api.forEach { testImplementation(it) }
-            testImplementation(junit5Runner)
-        }
->>>>>>> 901a649b
+            truth.forEach { testImplementation(it) }
+            testRuntimeOnly(junit5Runner)
+        }
         testImplementation("io.spine.tools:spine-mute-logging:$spineBaseVersion")
     }
 
