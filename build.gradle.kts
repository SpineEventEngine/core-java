--- conflicted
+++ resolved
@@ -315,19 +315,15 @@
 
     project.afterEvaluate {
         tasks.findByName("launchProtoDataMain")?.apply {
-<<<<<<< HEAD
-            arrayOf("compileKotlin").forEach {
-                tasks.findByName(it)?.dependsOn(this)
-=======
             val launchProtoDataMain = this
             arrayOf("compileKotlin").forEach {
                 tasks.findByName(it)?.dependsOn(launchProtoDataMain)
->>>>>>> 6e459d49
             }
         }
 
         tasks.findByName("launchProtoDataTest")?.apply {
-            tasks.findByName("compileTestKotlin")?.dependsOn(this)
+            val lanunceProtoDataTest = this
+            tasks.findByName("compileTestKotlin")?.dependsOn(lanunceProtoDataTest)
         }
     }
 }
