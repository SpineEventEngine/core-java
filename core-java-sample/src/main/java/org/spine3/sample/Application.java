/*
 * Copyright 2015, TeamDev Ltd. All rights reserved.
 *
 * Redistribution and use in source and/or binary forms, with or without
 * modification, must retain the above copyright notice and the following
 * disclaimer.
 *
 * THIS SOFTWARE IS PROVIDED BY THE COPYRIGHT HOLDERS AND CONTRIBUTORS
 * "AS IS" AND ANY EXPRESS OR IMPLIED WARRANTIES, INCLUDING, BUT NOT
 * LIMITED TO, THE IMPLIED WARRANTIES OF MERCHANTABILITY AND FITNESS FOR
 * A PARTICULAR PURPOSE ARE DISCLAIMED. IN NO EVENT SHALL THE COPYRIGHT
 * OWNER OR CONTRIBUTORS BE LIABLE FOR ANY DIRECT, INDIRECT, INCIDENTAL,
 * SPECIAL, EXEMPLARY, OR CONSEQUENTIAL DAMAGES (INCLUDING, BUT NOT
 * LIMITED TO, PROCUREMENT OF SUBSTITUTE GOODS OR SERVICES; LOSS OF USE,
 * DATA, OR PROFITS; OR BUSINESS INTERRUPTION) HOWEVER CAUSED AND ON ANY
 * THEORY OF LIABILITY, WHETHER IN CONTRACT, STRICT LIABILITY, OR TORT
 * (INCLUDING NEGLIGENCE OR OTHERWISE) ARISING IN ANY WAY OUT OF THE USE
 * OF THIS SOFTWARE, EVEN IF ADVISED OF THE POSSIBILITY OF SUCH DAMAGE.
 */

package org.spine3.sample;

import com.google.common.base.Function;
import com.google.common.collect.Lists;
import org.slf4j.Logger;
import org.slf4j.LoggerFactory;
import org.spine3.base.CommandRequest;
import org.spine3.base.UserId;
import org.spine3.eventbus.EventBus;
import org.spine3.sample.order.OrderId;
import org.spine3.sample.order.OrderRepository;
import org.spine3.server.BoundedContext;
import org.spine3.server.CommandDispatcher;
import org.spine3.server.storage.StorageFactory;

import javax.annotation.Nullable;
import java.util.List;

import static com.google.common.base.Strings.isNullOrEmpty;
import static org.spine3.util.Identifiers.IdConverterRegistry;
import static org.spine3.util.Identifiers.NULL_ID_OR_FIELD;
import static org.spine3.util.Users.newUserId;

/**
 * A sample application showing basic usage of the framework.
 *
 * @author Mikhail Mikhaylov
 * @author Alexander Litus
 */
public class Application {

    private final StorageFactory storageFactory;
    private final BoundedContext boundedContext;
    private final EventLogger eventLogger = new EventLogger();

    /**
     * Creates a new sample with the specified storage factory.
     * @param storageFactory factory used to create and set up storages.
     */
    public Application(StorageFactory storageFactory) {
        this.storageFactory = storageFactory;
        this.boundedContext = BoundedContext.newBuilder()
                .setStorageFactory(storageFactory)
                .setCommandDispatcher(CommandDispatcher.getInstance())
                .setEventBus(EventBus.newInstance())
                .build();
    }

    /**
     * The entry point of the sample.
     * To change the storage implementation, change {@link #getStorageFactory()} method implementation.
     */
    public static void main(String[] args) {

        final StorageFactory factory = getStorageFactory();
        final Application app = new Application(factory);

        app.execute();
    }

    /**
     * Executes the sample: generates some command requests and then the {@link BoundedContext} processes them.
     */
    public void execute() {
        try {
            setUp();

            // Generate test requests
            final List<CommandRequest> requests = generateRequests();

            // Process requests
            for (CommandRequest request : requests) {
                boundedContext.process(request);
            }

            log().info("All the requests were handled.");
        } finally {
            tearDown();
        }
    }

    /**
     * Sets up the storage, initializes the bounded contexts, registers repositories, handlers etc.
     */
    public void setUp() {

        // Set up the storage
        storageFactory.setUp();

<<<<<<< HEAD
        // Register repository with the engine. This will register it in the CommandDispatcher too.
=======
        // Register repository with the bounded context. This will register it in the CommandDispatcher too.
>>>>>>> c2f18087
        boundedContext.register(new OrderRepository());

        // Register event handlers.
        boundedContext.getEventBus().register(eventLogger);

        //TODO:2015-11-10:alexander.yevsyukov: This must be called by the repository or something belonging to business logic.
        // Register id converters
        IdConverterRegistry.getInstance().register(OrderId.class, new OrderIdToStringConverter());
    }

    /**
     * Tear down storages, unregister event handlers and close the bounded context.
     */
    public void tearDown() {

        storageFactory.tearDown();

        // Unregister event handlers
        boundedContext.getEventBus().unregister(eventLogger);

<<<<<<< HEAD
        // Stop the engine
        boundedContext.stop();
=======
        // Close the bounded context.
        boundedContext.close();
>>>>>>> c2f18087
    }

    //TODO:2015-09-23:alexander.yevsyukov: Rename and extend sample data to better reflect the problem domain.
    // See Amazon screens for correct naming of domain things.

    /**
     * Creates several dozens of requests.
     */
    public static List<CommandRequest> generateRequests() {

        final List<CommandRequest> result = Lists.newArrayList();

        for (int i = 0; i < 10; i++) {

            final OrderId orderId = OrderId.newBuilder().setValue(String.valueOf(i)).build();
            final UserId userId = newUserId("user_" + i);

            final CommandRequest createOrder = Requests.createOrder(userId, orderId);
            final CommandRequest addOrderLine = Requests.addOrderLine(userId, orderId);
            final CommandRequest payForOrder = Requests.payForOrder(userId, orderId);

            result.add(createOrder);
            result.add(addOrderLine);
            result.add(payForOrder);
        }

        return result;
    }

    /**
     * Retrieves the storage factory instance.
     * Change this method implementation if needed.
     *
     * @return the {@link StorageFactory} implementation.
     */
    public static StorageFactory getStorageFactory() {

        return org.spine3.server.storage.memory.InMemoryStorageFactory.getInstance();

        /**
         * To run the sample on the file system storage, use the following line instead of one above.
         */
        // return org.spine3.server.storage.filesystem.FileSystemStorageFactory.newInstance(Sample.class);
    }

    public BoundedContext getBoundedContext() {
        return boundedContext;
    }

    private static class OrderIdToStringConverter implements Function<OrderId, String> {

        @Override
        public String apply(@Nullable OrderId orderId) {

            if (orderId == null) {
                return NULL_ID_OR_FIELD;
            }

            final String value = orderId.getValue();

            if (isNullOrEmpty(value) || value.trim().isEmpty()) {
                return NULL_ID_OR_FIELD;
            }

            return value;
        }
    }

    private static Logger log() {
        return LogSingleton.INSTANCE.value;
    }

    private enum LogSingleton {
        INSTANCE;
        @SuppressWarnings("NonSerializableFieldInSerializableClass")
        private final Logger value = LoggerFactory.getLogger(Application.class);
    }
}<|MERGE_RESOLUTION|>--- conflicted
+++ resolved
@@ -107,11 +107,7 @@
         // Set up the storage
         storageFactory.setUp();
 
-<<<<<<< HEAD
-        // Register repository with the engine. This will register it in the CommandDispatcher too.
-=======
         // Register repository with the bounded context. This will register it in the CommandDispatcher too.
->>>>>>> c2f18087
         boundedContext.register(new OrderRepository());
 
         // Register event handlers.
@@ -132,13 +128,8 @@
         // Unregister event handlers
         boundedContext.getEventBus().unregister(eventLogger);
 
-<<<<<<< HEAD
-        // Stop the engine
-        boundedContext.stop();
-=======
         // Close the bounded context.
         boundedContext.close();
->>>>>>> c2f18087
     }
 
     //TODO:2015-09-23:alexander.yevsyukov: Rename and extend sample data to better reflect the problem domain.
