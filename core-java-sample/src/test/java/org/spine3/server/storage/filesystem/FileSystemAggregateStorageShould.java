--- conflicted
+++ resolved
@@ -49,90 +49,6 @@
     @After
     public void tearDownTest() {
         STORAGE.releaseResources();
-<<<<<<< HEAD
-    }
-
-    @AfterClass
-    public static void tearDownClass() {
-        FileSystemHelper.cleanTestData();
-    }
-
-    @Test
-    public void return_iterator_over_empty_collection_if_read_history_from_empty_storage() {
-
-        final Iterator<AggregateStorageRecord> iterator = STORAGE.historyBackward(PROJECT_ID);
-        assertFalse(iterator.hasNext());
-    }
-
-    @Test
-    public void return_iterator_over_empty_collection_if_read_by_null_id() {
-
-        final Iterator<AggregateStorageRecord> iterator = STORAGE.historyBackward(null);
-        assertFalse(iterator.hasNext());
-    }
-
-    @Test(expected = NullPointerException.class)
-    public void throw_exception_if_try_to_write_null_record() {
-        STORAGE.write(null);
-    }
-
-    @Test
-    public void save_and_read_one_record() {
-
-        final AggregateStorageRecord expected = newAggregateStorageRecord(getCurrentTime(), PROJECT_ID.getId());
-        STORAGE.write(expected);
-
-        final Iterator<AggregateStorageRecord> iterator = STORAGE.historyBackward(PROJECT_ID);
-
-        assertTrue(iterator.hasNext());
-
-        final AggregateStorageRecord actual = iterator.next();
-
-        assertEquals(expected, actual);
-    }
-
-    @Test
-    public void save_records_and_return_sorted_by_timestamp_descending() {
-
-        final List<AggregateStorageRecord> records = getSequentialRecords(PROJECT_ID.getId());
-
-        for (AggregateStorageRecord record : records) {
-            STORAGE.write(record);
-        }
-
-        final Iterator<AggregateStorageRecord> iterator = STORAGE.historyBackward(PROJECT_ID);
-        final List<AggregateStorageRecord> actual = newArrayList(iterator);
-
-        Collections.reverse(records); // expected records should be in reverse order
-
-        assertEquals(records, actual);
-    }
-
-    /*
-     * Returns records sorted by timestamp ascending
-     */
-    private static List<AggregateStorageRecord> getSequentialRecords(String aggregateId) {
-
-        final Duration delta = Duration.newBuilder().setSeconds(10).build();
-
-        final Timestamp timestampFirst = getCurrentTime();
-        final Timestamp timestampSecond = TimeUtil.add(timestampFirst, delta);
-        final Timestamp timestampLast = TimeUtil.add(timestampSecond, delta);
-
-        final AggregateStorageRecord recordFirst = newAggregateStorageRecord(timestampFirst, aggregateId);
-        final AggregateStorageRecord recordSecond = newAggregateStorageRecord(timestampSecond, aggregateId);
-        final AggregateStorageRecord recordLast = newAggregateStorageRecord(timestampLast, aggregateId);
-
-        return newArrayList(recordFirst, recordSecond, recordLast);
-    }
-
-    private static AggregateStorageRecord newAggregateStorageRecord(Timestamp timestamp, String aggregateId) {
-        final AggregateStorageRecord.Builder builder = AggregateStorageRecord.newBuilder()
-                .setAggregateId(aggregateId)
-                .setTimestamp(timestamp);
-        return builder.build();
-=======
         cleanTestData();
->>>>>>> 97bf12be
     }
 }
