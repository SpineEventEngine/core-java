--- conflicted
+++ resolved
@@ -23,22 +23,14 @@
 import org.junit.Test;
 import org.spine3.base.EventRecord;
 import org.spine3.base.EventRecordOrBuilder;
-<<<<<<< HEAD
 import org.spine3.testdata.TestEventRecordFactory;
-=======
-import org.spine3.testdata.EventRecordFactory;
->>>>>>> 82f504c4
 
 import java.util.Iterator;
 import java.util.List;
 
 import static com.google.common.collect.Lists.newArrayList;
 import static org.junit.Assert.*;
-<<<<<<< HEAD
 import static org.spine3.testdata.TestEventStoreRecordFactory.*;
-=======
-import static org.spine3.testdata.EventStoreRecordFactory.*;
->>>>>>> 82f504c4
 import static org.spine3.util.Events.toEventRecord;
 import static org.spine3.util.Events.toEventRecordsList;
 
@@ -61,7 +53,6 @@
     @SuppressWarnings("ConstantConditions")
     @Test(expected = NullPointerException.class)
     public void throw_exception_if_try_to_write_null() {
-        //noinspection ConstantConditions
         storage.write(null);
     }
 
