--- conflicted
+++ resolved
@@ -59,9 +59,5 @@
       </value>
     </option>
   </component>
-<<<<<<< HEAD
   <component name="ProjectRootManager" version="2" languageLevel="JDK_1_8" default="true" project-jdk-name="1.8" project-jdk-type="JavaSDK" />
-=======
-  <component name="ProjectRootManager" version="2" languageLevel="JDK_1_8" default="false" project-jdk-name="1.8" project-jdk-type="JavaSDK" />
->>>>>>> e0cae7c6
 </project>