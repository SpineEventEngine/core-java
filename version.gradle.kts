/*
 * Copyright 2020, TeamDev. All rights reserved.
 *
 * Redistribution and use in source and/or binary forms, with or without
 * modification, must retain the above copyright notice and the following
 * disclaimer.
 *
 * THIS SOFTWARE IS PROVIDED BY THE COPYRIGHT HOLDERS AND CONTRIBUTORS
 * "AS IS" AND ANY EXPRESS OR IMPLIED WARRANTIES, INCLUDING, BUT NOT
 * LIMITED TO, THE IMPLIED WARRANTIES OF MERCHANTABILITY AND FITNESS FOR
 * A PARTICULAR PURPOSE ARE DISCLAIMED. IN NO EVENT SHALL THE COPYRIGHT
 * OWNER OR CONTRIBUTORS BE LIABLE FOR ANY DIRECT, INDIRECT, INCIDENTAL,
 * SPECIAL, EXEMPLARY, OR CONSEQUENTIAL DAMAGES (INCLUDING, BUT NOT
 * LIMITED TO, PROCUREMENT OF SUBSTITUTE GOODS OR SERVICES; LOSS OF USE,
 * DATA, OR PROFITS; OR BUSINESS INTERRUPTION) HOWEVER CAUSED AND ON ANY
 * THEORY OF LIABILITY, WHETHER IN CONTRACT, STRICT LIABILITY, OR TORT
 * (INCLUDING NEGLIGENCE OR OTHERWISE) ARISING IN ANY WAY OUT OF THE USE
 * OF THIS SOFTWARE, EVEN IF ADVISED OF THE POSSIBILITY OF SUCH DAMAGE.
 */

/**
 * The versions of the libraries used.
 *
 * This file is used in both module `build.gradle.kts` scripts and in the integration tests,
 * as we want to manage the versions in a single source.
 *
 * This version file adheres to the contract of the
 * [publishing application](https://github.com/SpineEventEngine/publishing).
 *
 * When changing the version declarations or adding new ones, make sure to change
 * the publishing application accordingly.
 */

/**
 * Version of this library.
 */
<<<<<<< HEAD
val coreJava = "1.7.0"
=======
val coreJava = "2.0.0-jdk8.SNAPSHOT.9"
>>>>>>> 1d052c77

/**
 * Versions of the Spine libraries that `core-java` depends on.
 */
<<<<<<< HEAD
val base = "1.7.0"
val time = "1.7.0"
=======
val base = "2.0.0-jdk8.SNAPSHOT.8"
val time = "2.0.0-jdk8.SNAPSHOT.8"
>>>>>>> 1d052c77

project.extra.apply {
    this["kotlinVersion"] = "1.4.21"
    this["versionToPublish"] = coreJava
    this["spineBaseVersion"] = base
    this["spineTimeVersion"] = time
}<|MERGE_RESOLUTION|>--- conflicted
+++ resolved
@@ -34,22 +34,13 @@
 /**
  * Version of this library.
  */
-<<<<<<< HEAD
-val coreJava = "1.7.0"
-=======
-val coreJava = "2.0.0-jdk8.SNAPSHOT.9"
->>>>>>> 1d052c77
+val coreJava = "2.0.0-jdk8.SNAPSHOT.10"
 
 /**
  * Versions of the Spine libraries that `core-java` depends on.
  */
-<<<<<<< HEAD
-val base = "1.7.0"
-val time = "1.7.0"
-=======
-val base = "2.0.0-jdk8.SNAPSHOT.8"
-val time = "2.0.0-jdk8.SNAPSHOT.8"
->>>>>>> 1d052c77
+val base = "2.0.0-jdk8.SNAPSHOT.9"
+val time = "2.0.0-jdk8.SNAPSHOT.9"
 
 project.extra.apply {
     this["kotlinVersion"] = "1.4.21"
