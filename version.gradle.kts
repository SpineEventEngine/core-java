--- conflicted
+++ resolved
@@ -34,11 +34,7 @@
 /**
  * Version of this library.
  */
-<<<<<<< HEAD
-val coreJava = "2.0.0-jdk8.SNAPSHOT.1"
-=======
 val coreJava = "2.0.0-jdk8.SNAPSHOT.6"
->>>>>>> 1724251d
 
 /**
  * Versions of the Spine libraries that `core-java` depends on.
