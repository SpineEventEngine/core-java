/*
 * Copyright 2020, TeamDev. All rights reserved.
 *
 * Redistribution and use in source and/or binary forms, with or without
 * modification, must retain the above copyright notice and the following
 * disclaimer.
 *
 * THIS SOFTWARE IS PROVIDED BY THE COPYRIGHT HOLDERS AND CONTRIBUTORS
 * "AS IS" AND ANY EXPRESS OR IMPLIED WARRANTIES, INCLUDING, BUT NOT
 * LIMITED TO, THE IMPLIED WARRANTIES OF MERCHANTABILITY AND FITNESS FOR
 * A PARTICULAR PURPOSE ARE DISCLAIMED. IN NO EVENT SHALL THE COPYRIGHT
 * OWNER OR CONTRIBUTORS BE LIABLE FOR ANY DIRECT, INDIRECT, INCIDENTAL,
 * SPECIAL, EXEMPLARY, OR CONSEQUENTIAL DAMAGES (INCLUDING, BUT NOT
 * LIMITED TO, PROCUREMENT OF SUBSTITUTE GOODS OR SERVICES; LOSS OF USE,
 * DATA, OR PROFITS; OR BUSINESS INTERRUPTION) HOWEVER CAUSED AND ON ANY
 * THEORY OF LIABILITY, WHETHER IN CONTRACT, STRICT LIABILITY, OR TORT
 * (INCLUDING NEGLIGENCE OR OTHERWISE) ARISING IN ANY WAY OUT OF THE USE
 * OF THIS SOFTWARE, EVEN IF ADVISED OF THE POSSIBILITY OF SUCH DAMAGE.
 */

/**
 * The versions of the libraries used.
 *
 * This file is used in both module `build.gradle.kts` scripts and in the integration tests,
 * as we want to manage the versions in a single source.
 *
 * This version file adheres to the contract of the
 * [publishing application](https://github.com/SpineEventEngine/publishing).
 *
 * When changing the version declarations or adding new ones, make sure to change
 * the publishing application accordingly.
 */

/**
 * Version of this library.
 */
<<<<<<< HEAD
val coreJava = "2.0.0-jdk8.SNAPSHOT.7"
=======
val coreJava = "1.6.15"
>>>>>>> 36f85df1

/**
 * Versions of the Spine libraries that `core-java` depends on.
 */
<<<<<<< HEAD
val base = "2.0.0-jdk8.SNAPSHOT.7"
val time = "2.0.0-jdk8.SNAPSHOT.6"
=======
val base = "1.6.13"
val time = "1.6.13"
>>>>>>> 36f85df1

project.extra.apply {
    this["versionToPublish"] = coreJava
    this["spineBaseVersion"] = base
    this["spineTimeVersion"] = time
}<|MERGE_RESOLUTION|>--- conflicted
+++ resolved
@@ -34,22 +34,13 @@
 /**
  * Version of this library.
  */
-<<<<<<< HEAD
-val coreJava = "2.0.0-jdk8.SNAPSHOT.7"
-=======
-val coreJava = "1.6.15"
->>>>>>> 36f85df1
+val coreJava = "2.0.0-jdk8.SNAPSHOT.8"
 
 /**
  * Versions of the Spine libraries that `core-java` depends on.
  */
-<<<<<<< HEAD
-val base = "2.0.0-jdk8.SNAPSHOT.7"
-val time = "2.0.0-jdk8.SNAPSHOT.6"
-=======
-val base = "1.6.13"
-val time = "1.6.13"
->>>>>>> 36f85df1
+val base = "2.0.0-jdk8.SNAPSHOT.8"
+val time = "2.0.0-jdk8.SNAPSHOT.8"
 
 project.extra.apply {
     this["versionToPublish"] = coreJava
