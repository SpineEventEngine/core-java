/*
 * Copyright 2018, TeamDev Ltd. All rights reserved.
 *
 * Redistribution and use in source and/or binary forms, with or without
 * modification, must retain the above copyright notice and the following
 * disclaimer.
 *
 * THIS SOFTWARE IS PROVIDED BY THE COPYRIGHT HOLDERS AND CONTRIBUTORS
 * "AS IS" AND ANY EXPRESS OR IMPLIED WARRANTIES, INCLUDING, BUT NOT
 * LIMITED TO, THE IMPLIED WARRANTIES OF MERCHANTABILITY AND FITNESS FOR
 * A PARTICULAR PURPOSE ARE DISCLAIMED. IN NO EVENT SHALL THE COPYRIGHT
 * OWNER OR CONTRIBUTORS BE LIABLE FOR ANY DIRECT, INDIRECT, INCIDENTAL,
 * SPECIAL, EXEMPLARY, OR CONSEQUENTIAL DAMAGES (INCLUDING, BUT NOT
 * LIMITED TO, PROCUREMENT OF SUBSTITUTE GOODS OR SERVICES; LOSS OF USE,
 * DATA, OR PROFITS; OR BUSINESS INTERRUPTION) HOWEVER CAUSED AND ON ANY
 * THEORY OF LIABILITY, WHETHER IN CONTRACT, STRICT LIABILITY, OR TORT
 * (INCLUDING NEGLIGENCE OR OTHERWISE) ARISING IN ANY WAY OUT OF THE USE
 * OF THIS SOFTWARE, EVEN IF ADVISED OF THE POSSIBILITY OF SUCH DAMAGE.
 */

/**
 *  The versions of the libraries used.
 *
 *  This file is used in both module `build.gradle` scripts and in the integration tests,
 *  as we want to manage the versions in a single source.
 */
 
<<<<<<< HEAD
def final SPINE_VERSION = '0.10.21-SNAPSHOT'
=======
def final SPINE_VERSION = '0.10.22-SNAPSHOT'
>>>>>>> d6d6793d

//noinspection GroovyAssignabilityCheck
ext {
    // The version of the modules in this project.
    spineVersion = SPINE_VERSION

    // Depend on `base` for the general definitions and a model compiler.
    spineBaseVersion = '0.10.1-SNAPSHOT'

    // We use Spine tools in the build process.
    spineToolsVersion = '0.10.0'

    guavaVersion = '20.0'

    // NOTE: when updating Protobuf dependency, please check that
    // `KnownTypes.addStandardProtobufTypes()` method is updated with new Message types that may be
    // introduced in the new version of Protobuf.
    protobufVersion = '3.5.0'
    
    gRpcVersion = '1.8.0'
    slf4JVersion = '1.7.25'
    jUnitVersion = '4.12'

    // Note that this Mockito version is not the latest one.
    // When migrating to the further versions, side effects may happen, like mocks persisting
    // throughout a test suite. We leave this version as is ('2.7.22') for now.
    mockitoVersion = '2.7.22'

    protobufGradlePluginVerison = '0.8.3'
}<|MERGE_RESOLUTION|>--- conflicted
+++ resolved
@@ -25,11 +25,7 @@
  *  as we want to manage the versions in a single source.
  */
  
-<<<<<<< HEAD
-def final SPINE_VERSION = '0.10.21-SNAPSHOT'
-=======
-def final SPINE_VERSION = '0.10.22-SNAPSHOT'
->>>>>>> d6d6793d
+def final SPINE_VERSION = '0.10.23-SNAPSHOT'
 
 //noinspection GroovyAssignabilityCheck
 ext {
