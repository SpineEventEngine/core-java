/*
 * Copyright 2018, TeamDev. All rights reserved.
 *
 * Redistribution and use in source and/or binary forms, with or without
 * modification, must retain the above copyright notice and the following
 * disclaimer.
 *
 * THIS SOFTWARE IS PROVIDED BY THE COPYRIGHT HOLDERS AND CONTRIBUTORS
 * "AS IS" AND ANY EXPRESS OR IMPLIED WARRANTIES, INCLUDING, BUT NOT
 * LIMITED TO, THE IMPLIED WARRANTIES OF MERCHANTABILITY AND FITNESS FOR
 * A PARTICULAR PURPOSE ARE DISCLAIMED. IN NO EVENT SHALL THE COPYRIGHT
 * OWNER OR CONTRIBUTORS BE LIABLE FOR ANY DIRECT, INDIRECT, INCIDENTAL,
 * SPECIAL, EXEMPLARY, OR CONSEQUENTIAL DAMAGES (INCLUDING, BUT NOT
 * LIMITED TO, PROCUREMENT OF SUBSTITUTE GOODS OR SERVICES; LOSS OF USE,
 * DATA, OR PROFITS; OR BUSINESS INTERRUPTION) HOWEVER CAUSED AND ON ANY
 * THEORY OF LIABILITY, WHETHER IN CONTRACT, STRICT LIABILITY, OR TORT
 * (INCLUDING NEGLIGENCE OR OTHERWISE) ARISING IN ANY WAY OUT OF THE USE
 * OF THIS SOFTWARE, EVEN IF ADVISED OF THE POSSIBILITY OF SUCH DAMAGE.
 */

/**
 *  The versions of the libraries used.
 *
 *  This file is used in both module `build.gradle` scripts and in the integration tests,
 *  as we want to manage the versions in a single source.
 */
 
def final SPINE_VERSION = '0.10.97-SNAPSHOT'

ext {

    // The version of the modules in this project.
    spineVersion = SPINE_VERSION

    // Depend on `base` for the general definitions and a model compiler.
<<<<<<< HEAD
    spineBaseVersion = '0.10.98-SNAPSHOT'
=======
    spineBaseVersion = '0.10.97-SNAPSHOT'
>>>>>>> de7b5592

    spineTimeVersion = '0.10.97-SNAPSHOT'

    gRpcVersion = '1.14.0'
}<|MERGE_RESOLUTION|>--- conflicted
+++ resolved
@@ -33,11 +33,7 @@
     spineVersion = SPINE_VERSION
 
     // Depend on `base` for the general definitions and a model compiler.
-<<<<<<< HEAD
     spineBaseVersion = '0.10.98-SNAPSHOT'
-=======
-    spineBaseVersion = '0.10.97-SNAPSHOT'
->>>>>>> de7b5592
 
     spineTimeVersion = '0.10.97-SNAPSHOT'
 
