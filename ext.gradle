--- conflicted
+++ resolved
@@ -33,11 +33,7 @@
     spineVersion = SPINE_VERSION
 
     // Depend on `base` for the general definitions and a model compiler.
-<<<<<<< HEAD
     spineBaseVersion = '0.10.69-SNAPSHOT'
-=======
-    spineBaseVersion = '0.10.68-SNAPSHOT'
->>>>>>> 968f75b6
 
     spineTimeVersion = '0.10.45-SNAPSHOT'
 
